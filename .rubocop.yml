inherit_from: .rubocop_todo.yml

require:
  # Default minitest configurations: https://github.com/rubocop/rubocop-minitest/blob/master/config/default.yml
  - rubocop-minitest
  # Default performance configurations: https://github.com/rubocop/rubocop-performance/blob/master/config/default.yml
  - rubocop-performance
  # Default rake configurations: https://github.com/rubocop/rubocop-rake/blob/master/config/default.yml
  <%= '- rubocop-rake' if RUBY_VERSION >= '2.4.0' %>

AllCops:
  TargetRubyVersion: 2.7
  # Rubocop shouldn't run on auto generated files.
  Exclude:
    - 'test/multiverse/suites/active_record/db/schema.rb'
    - 'test/multiverse/suites/active_record_pg/db/schema.rb'
  NewCops: enable

Bundler/DuplicatedGem:
  Enabled: true
  Include:
    - '**/*.gemfile'
    - '**/Gemfile'
    - '**/gems.rb'
    - '**/*.gemspec'

Bundler/GemComment:
  Enabled: false

Bundler/GemFilename:
  Enabled: false

Bundler/GemVersion:
  Enabled: false

Bundler/InsecureProtocolSource:
  Enabled: true
  Include:
    - '**/*.gemfile'
    - '**/Gemfile'
    - '**/gems.rb'

Bundler/OrderedGems:
  Enabled: false

Gemspec/DeprecatedAttributeAssignment:
  Enabled: true

Gemspec/DuplicatedAssignment:
  Enabled: true
  Include:
    - '**/*.gemspec'

Gemspec/OrderedDependencies:
  Enabled: false

Gemspec/RequireMFA:
  Enabled: false

Gemspec/RequiredRubyVersion:
  Enabled: false

Gemspec/RubyVersionGlobalsUsage:
  Enabled: false

Layout/AccessModifierIndentation:
  Enabled: true
  EnforcedStyle: indent
  IndentationWidth: ~

Layout/ArgumentAlignment:
  Enabled: true
  EnforcedStyle: with_fixed_indentation

Layout/ArrayAlignment:
  Enabled: true
  EnforcedStyle: with_fixed_indentation

Layout/AssignmentIndentation:
  Enabled: true
  IndentationWidth: ~

Layout/BeginEndAlignment:
  Enabled: true
  EnforcedStyleAlignWith: start_of_line
  AutoCorrect: true
  Severity: warning

Layout/BlockAlignment:
  Enabled: true
  EnforcedStyleAlignWith: either

Layout/BlockEndNewline:
  Enabled: true

Layout/CaseIndentation:
  # Disabled because IndentOneStep can't be configured for one-liner cases. See:
  # https://github.com/rubocop-hq/rubocop/issues/6447
  Enabled: false

Layout/ClassStructure:
  Enabled: false

Layout/ClosingHeredocIndentation:
  Enabled: true

Layout/ClosingParenthesisIndentation:
  Enabled: true

Layout/CommentIndentation:
  Enabled: true

# Disabling for now
Layout/ConditionPosition:
  Enabled: false

Layout/DefEndAlignment:
  Enabled: true
  EnforcedStyleAlignWith: start_of_line
  AutoCorrect: true
  Severity: warning

Layout/DotPosition:
  Enabled: true
  EnforcedStyle: leading

Layout/ElseAlignment:
  Enabled: true

Layout/EmptyComment:
  Enabled: true
  AllowBorderComment: true
  AllowMarginComment: true

# Disabling for now
Layout/EmptyLineAfterMagicComment:
  Enabled: false

Layout/EmptyLineAfterMultilineCondition:
  Enabled: false

# Disabling for now
Layout/EmptyLineBetweenDefs:
  Enabled: false
  # AllowAdjacentOneLineDefs: false
  # NumberOfEmptyLines: 1

Layout/EmptyLines:
  Enabled: true

Layout/EmptyLinesAroundAccessModifier:
  Enabled: true

Layout/EmptyLinesAroundArguments:
  Enabled: true

Layout/EmptyLinesAroundAttributeAccessor:
  Enabled: false

Layout/EmptyLinesAroundBeginBody:
  Enabled: true

Layout/EmptyLinesAroundBlockBody:
  Enabled: true
  EnforcedStyle: no_empty_lines

Layout/EmptyLinesAroundClassBody:
  Enabled: true
  EnforcedStyle: no_empty_lines

Layout/EmptyLinesAroundExceptionHandlingKeywords:
  Enabled: true

Layout/EmptyLinesAroundMethodBody:
  Enabled: true

Layout/EmptyLinesAroundModuleBody:
  Enabled: true
  EnforcedStyle: no_empty_lines

Layout/EndAlignment:
  Enabled: true
  AutoCorrect: true
  EnforcedStyleAlignWith: variable
  Severity: warning

Layout/EndOfLine:
  Enabled: true
  EnforcedStyle: native

Layout/ExtraSpacing:
  Enabled: true
  AllowForAlignment: false
  AllowBeforeTrailingComments: false
  ForceEqualSignAlignment: false

Layout/FirstArgumentIndentation:
  Enabled: true
  EnforcedStyle: consistent
  IndentationWidth: ~

Layout/FirstArrayElementIndentation:
  Enabled: true
  EnforcedStyle: consistent
  IndentationWidth: ~

Layout/FirstArrayElementLineBreak:
  Enabled: false

Layout/FirstHashElementIndentation:
  Enabled: true
  EnforcedStyle: consistent
  IndentationWidth: ~

Layout/FirstHashElementLineBreak:
  Enabled: false

Layout/FirstMethodArgumentLineBreak:
  Enabled: false

Layout/FirstMethodParameterLineBreak:
  Enabled: false

Layout/FirstParameterIndentation:
  Enabled: false

Layout/HashAlignment:
  Enabled: true
  EnforcedHashRocketStyle: key
  EnforcedColonStyle: key
  EnforcedLastArgumentHashStyle: always_inspect

Layout/HeredocArgumentClosingParenthesis:
  Enabled: false

# Disabling for now
Layout/HeredocIndentation:
  Enabled: false

Layout/IndentationConsistency:
  Enabled: true
  EnforcedStyle: normal

Layout/IndentationStyle:
  Enabled: true
  IndentationWidth: ~

Layout/IndentationWidth:
  Enabled: true
  Width: 2
  AllowedPatterns: []

Layout/InitialIndentation:
  Enabled: true

Layout/LeadingCommentSpace:
  Enabled: true

Layout/LeadingEmptyLines:
  Enabled: true

Layout/LineEndStringConcatenationIndentation:
  Enabled: false

Layout/LineLength:
  # TODO: get this down to something closer to the 80 col ideal
  #       we should be able to manage 120
  Max: 576

Layout/MultilineArrayBraceLayout:
  Enabled: true
  EnforcedStyle: symmetrical

Layout/MultilineArrayLineBreaks:
  Enabled: false

Layout/MultilineAssignmentLayout:
  Enabled: false

Layout/MultilineBlockLayout:
  Enabled: true

Layout/MultilineHashBraceLayout:
  Enabled: true
  EnforcedStyle: symmetrical

Layout/MultilineHashKeyLineBreaks:
  Enabled: false

Layout/MultilineMethodArgumentLineBreaks:
  Enabled: false

Layout/MultilineMethodCallBraceLayout:
  Enabled: true
  EnforcedStyle: symmetrical

Layout/MultilineMethodCallIndentation:
  Enabled: true
  EnforcedStyle: indented
  IndentationWidth: ~

Layout/MultilineMethodDefinitionBraceLayout:
  Enabled: true
  EnforcedStyle: symmetrical

Layout/MultilineOperationIndentation:
  Enabled: true
  EnforcedStyle: indented
  IndentationWidth: ~

Layout/ParameterAlignment:
  Enabled: true
  EnforcedStyle: with_fixed_indentation
  IndentationWidth: ~

Layout/RedundantLineBreak:
  Enabled: false

Layout/RescueEnsureAlignment:
  Enabled: true

Layout/SingleLineBlockChain:
  Enabled: false

Layout/SpaceAfterColon:
  Enabled: true

Layout/SpaceAfterComma:
  Enabled: true

Layout/SpaceAfterMethodName:
  Enabled: true

Layout/SpaceAfterNot:
  Enabled: true

Layout/SpaceAfterSemicolon:
  Enabled: true

Layout/SpaceAroundBlockParameters:
  Enabled: true
  EnforcedStyleInsidePipes: no_space

Layout/SpaceAroundEqualsInParameterDefault:
  Enabled: true
  EnforcedStyle: space

Layout/SpaceAroundKeyword:
  Enabled: true

Layout/SpaceAroundMethodCallOperator:
  Enabled: true

Layout/SpaceAroundOperators:
  Enabled: true
  AllowForAlignment: true

Layout/SpaceBeforeBlockBraces:
  Enabled: true
  EnforcedStyle: space
  EnforcedStyleForEmptyBraces: space

Layout/SpaceBeforeBrackets:
  Enabled: false

Layout/SpaceBeforeComma:
  Enabled: true

Layout/SpaceBeforeComment:
  Enabled: true

Layout/SpaceBeforeFirstArg:
  Enabled: true
  AllowForAlignment: true

Layout/SpaceBeforeSemicolon:
  Enabled: true

# Disabling for now
Layout/SpaceInLambdaLiteral:
  Enabled: false
  # EnforcedStyle: require_no_space

Layout/SpaceInsideArrayLiteralBrackets:
  Enabled: true
  EnforcedStyle: no_space
  EnforcedStyleForEmptyBrackets: no_space

Layout/SpaceInsideArrayPercentLiteral:
  Enabled: true

Layout/SpaceInsideBlockBraces:
  Enabled: true
  EnforcedStyle: space
  EnforcedStyleForEmptyBraces: no_space
  SpaceBeforeBlockParameters: true

Layout/SpaceInsideHashLiteralBraces:
  Enabled: true
  EnforcedStyle: no_space
  EnforcedStyleForEmptyBraces: no_space

Layout/SpaceInsideParens:
  Enabled: true
  EnforcedStyle: no_space

# Disabling for now
Layout/SpaceInsidePercentLiteralDelimiters:
  Enabled: false

Layout/SpaceInsideRangeLiteral:
  Enabled: true

Layout/SpaceInsideReferenceBrackets:
  Enabled: true
  EnforcedStyle: no_space
  EnforcedStyleForEmptyBrackets: no_space

Layout/SpaceInsideStringInterpolation:
  Enabled: true
  EnforcedStyle: no_space

Layout/TrailingEmptyLines:
  Enabled: true
  EnforcedStyle: final_newline

Layout/TrailingWhitespace:
  Enabled: true
  AllowInHeredoc: true

Lint/AmbiguousAssignment:
  Enabled: true

Lint/AmbiguousBlockAssociation:
  Enabled: false

# Disabling for now
Lint/AmbiguousOperator:
  Enabled: false

Lint/AmbiguousOperatorPrecedence:
  Enabled: false

Lint/AmbiguousRange:
  Enabled: false

# Disabling for now
Lint/AmbiguousRegexpLiteral:
  Enabled: false

# Disabling for now
Lint/AssignmentInCondition:
  Enabled: false
  # AllowSafeAssignment: true

Lint/BigDecimalNew:
  Enabled: true

# Disabling for now
Lint/BinaryOperatorWithIdenticalOperands:
  Enabled: false

# Disabling for now
Lint/BooleanSymbol:
  Enabled: false

Lint/CircularArgumentReference:
  Enabled: true

# Disabling for now
Lint/ConstantDefinitionInBlock:
  Enabled: false

Lint/ConstantResolution:
  Enabled: false

Lint/Debugger:
  Enabled: true

# Disabling for now
Lint/DeprecatedClassMethods:
  Enabled: false

Lint/DeprecatedConstants:
  Enabled: true

Lint/DeprecatedOpenSSLConstant:
  Enabled: true

Lint/DisjunctiveAssignmentInConstructor:
  Enabled: false

Lint/DuplicateBranch:
  Enabled: false

# Disabling for now
Lint/DuplicateCaseCondition:
  Enabled: false

Lint/DuplicateElsifCondition:
  Enabled: true

Lint/DuplicateHashKey:
  Enabled: true

# Disabling for now
Lint/DuplicateMethods:
  Enabled: false

Lint/DuplicateRegexpCharacterClassElement:
  Enabled: true

Lint/DuplicateRequire:
  Enabled: true

Lint/DuplicateRescueException:
  Enabled: true

Lint/EachWithObjectArgument:
  Enabled: true

Lint/ElseLayout:
  Enabled: true

Lint/EmptyBlock:
  Enabled: false

Lint/EmptyClass:
  Enabled: false

Lint/EmptyConditionalBody:
  Enabled: false

# Disabling for now
Lint/EmptyEnsure:
  Enabled: false
  # AutoCorrect: true

Lint/EmptyExpression:
  Enabled: true

Lint/EmptyFile:
  Enabled: false

Lint/EmptyInPattern:
  Enabled: false

Lint/EmptyInterpolation:
  Enabled: true

Lint/EmptyWhen:
  Enabled: true
  AllowComments: true

# Disabling for now
Lint/EnsureReturn:
  Enabled: false

Lint/ErbNewArguments:
  Enabled: true

Lint/FlipFlop:
  Enabled: true

# Disabling for now
Lint/FloatComparison:
  Enabled: false

Lint/FloatOutOfRange:
  Enabled: true

Lint/FormatParameterMismatch:
  Enabled: true

Lint/HashCompareByIdentity:
  Enabled: false

Lint/HeredocMethodCallPosition:
  Enabled: false

Lint/IdentityComparison:
  Enabled: true

Lint/ImplicitStringConcatenation:
  Enabled: true

# Disabling for now
Lint/IneffectiveAccessModifier:
  Enabled: false

# Disabling for now
Lint/InheritException:
  Enabled: false
  # EnforcedStyle: runtime_error

# Disabling for now
Lint/InterpolationCheck:
  Enabled: false

Lint/LambdaWithoutLiteralBlock:
  Enabled: false

Lint/LiteralAsCondition:
  Enabled: true

Lint/LiteralInInterpolation:
  Enabled: true

Lint/Loop:
  Enabled: true

Lint/MissingCopEnableDirective:
  Enabled: true
  MaximumRangeSize: .inf

Lint/MissingSuper:
  Enabled: false

Lint/MixedRegexpCaptureTypes:
  Enabled: true

Lint/MultipleComparison:
  Enabled: true

# Disabling for now
Lint/NestedMethodDefinition:
  Enabled: false

Lint/NestedPercentLiteral:
  Enabled: true

Lint/NextWithoutAccumulator:
  Enabled: true

Lint/NoReturnInBeginEndBlocks:
  Enabled: false

# Disabling for now
Lint/NonDeterministicRequireOrder:
  Enabled: false

# Disabling for now
Lint/NonLocalExitFromIterator:
  Enabled: false

Lint/NumberConversion:
  Enabled: false

Lint/NumberedParameterAssignment:
  Enabled: true

Lint/OrAssignmentToConstant:
  Enabled: false

Lint/OrderedMagicComments:
  Enabled: true

Lint/OutOfRangeRegexpRef:
  Enabled: true

# Disabling for now
Lint/ParenthesesAsGroupedExpression:
  Enabled: false

Lint/PercentStringArray:
  Enabled: false

Lint/PercentSymbolArray:
  Enabled: true

# Disabling for now
Lint/RaiseException:
  Enabled: false

Lint/RandOne:
  Enabled: true

Lint/RedundantCopDisableDirective:
  Enabled: true

Lint/RedundantCopEnableDirective:
  Enabled: false

Lint/RedundantDirGlobSort:
  Enabled: false

# Disabling for now
Lint/RedundantRequireStatement:
  Enabled: false

Lint/RedundantSafeNavigation:
  Enabled: false

# Disabling for now
Lint/RedundantSplatExpansion:
  Enabled: false

# Disabling for now
Lint/RedundantStringCoercion:
  Enabled: false

Lint/RedundantWithIndex:
  Enabled: true

Lint/RedundantWithObject:
  Enabled: true

Lint/RegexpAsCondition:
  Enabled: true

Lint/RequireParentheses:
  Enabled: true

# Disabling for now
Lint/RescueException:
  Enabled: false

Lint/RescueType:
  Enabled: true

Lint/ReturnInVoidContext:
  Enabled: true

Lint/SafeNavigationChain:
  Enabled: true
  AllowedMethods:
    - present?
    - blank?
    - presence
    - try
    - try!

Lint/SafeNavigationConsistency:
  Enabled: true
  AllowedMethods:
    - present?
    - blank?
    - presence
    - try
    - try!

Lint/SafeNavigationWithEmpty:
  Enabled: true

Lint/ScriptPermission:
  Enabled: false

Lint/SelfAssignment:
  Enabled: true

Lint/SendWithMixinArgument:
  Enabled: false

# Disabling for now
Lint/ShadowedArgument:
  Enabled: false
  # IgnoreImplicitReferences: false

# Disabling for now
Lint/ShadowedException:
  Enabled: false

Lint/ShadowingOuterLocalVariable:
  Enabled: false

Lint/StructNewOverride:
  Enabled: false

Lint/SuppressedException:
  Enabled: false

# Disabling for now
Lint/SymbolConversion:
  Enabled: false

Lint/Syntax:
  Enabled: true

Lint/ToEnumArguments:
  Enabled: false

Lint/ToJSON:
  Enabled: false

Lint/TopLevelReturnWithArgument:
  Enabled: true

Lint/TrailingCommaInAttributeDeclaration:
  Enabled: true

Lint/TripleQuotes:
  Enabled: true

# Disabling for now
Lint/UnderscorePrefixedVariableName:
  Enabled: false

Lint/UnexpectedBlockArity:
  Enabled: false

# Disabling for now
Lint/UnifiedInteger:
  Enabled: false

Lint/UnmodifiedReduceAccumulator:
  Enabled: false

# Disabling for now
Lint/UnreachableCode:
  Enabled: false

Lint/UnreachableLoop:
  Enabled: false

Lint/UnusedBlockArgument:
  Enabled: false

Lint/UnusedMethodArgument:
  Enabled: false

Lint/UriEscapeUnescape:
  Enabled: true

Lint/UriRegexp:
  Enabled: true

Lint/UselessAccessModifier:
  Enabled: false

# Disabling for now
Lint/UselessAssignment:
  Enabled: false

Lint/UselessMethodDefinition:
  Enabled: false

Lint/UselessSetterCall:
  Enabled: true

# Disabling for now
Lint/UselessTimes:
  Enabled: false

# Disabling for now
Lint/Void:
  Enabled: false
  # CheckForMethodsWithNoSideEffects: false

Lint/IncompatibleIoSelectWithFiberScheduler:
  Enabled: false

Lint/RequireRelativeSelfPath:
  Enabled: true

Metrics/BlockLength:
  Enabled: false

Metrics/BlockNesting:
  Enabled: false

Metrics/ClassLength:
  Enabled: false

Metrics/CyclomaticComplexity:
  Enabled: false

Metrics/MethodLength:
  Enabled: false

Metrics/ModuleLength:
  Enabled: false

Metrics/ParameterLists:
  Enabled: false

Metrics/PerceivedComplexity:
  Enabled: false

Migration/DepartmentName:
  Enabled: true

Naming/AccessorMethodName:
  Enabled: false

Naming/AsciiIdentifiers:
  Enabled: false

# Disabling for now
Naming/BinaryOperatorParameterName:
  Enabled: false

Naming/BlockParameterName:
  Enabled: true
  MinNameLength: 1
  AllowNamesEndingInNumbers: true
  AllowedNames: []
  ForbiddenNames: []

Naming/ClassAndModuleCamelCase:
  Enabled: true

Naming/ConstantName:
  Enabled: true

Naming/FileName:
  Enabled: false

Naming/HeredocDelimiterCase:
  Enabled: true
  EnforcedStyle: uppercase

Naming/HeredocDelimiterNaming:
  Enabled: false

Naming/InclusiveLanguage:
  Enabled: false

Naming/MemoizedInstanceVariableName:
  Enabled: false

Naming/MethodName:
  Enabled: false

Naming/MethodParameterName:
  Enabled: false

Naming/PredicateName:
  Enabled: false

Naming/RescuedExceptionsVariableName:
  Enabled: false

Naming/VariableName:
  Enabled: false
  # EnforcedStyle: snake_case

Naming/VariableNumber:
  Enabled: false

# TODO: OLD RUBIES - Requires 2.7
Performance/BindCall:
  Enabled: false

# TODO: OLD RUBIES - Requites 2.5
Performance/DeletePrefix:
  Enabled: false

# TODO: OLD RUBIES - Requires 2.7
Performance/MapCompact:
  Enabled: false

# TODO: Enable when time can be spent on it (no autocorrect)
Performance/MethodObjectAsBlock:
  Enabled: false

# TODO: OLD RUBIES - Requires 2.4
Performance/RegexpMatch:
  Enabled: false

# TODO: OLD RUBIES - Requires 2.4
Performance/Sum:
  Enabled: false

# TODO: OLD RUBIES - Requires 2.3
Performance/UnfreezeString:
  Enabled: false

# Disabling for now
Security/Eval:
  Enabled: false

# Disabling for now
Security/JSONLoad:
  Enabled: false
  # AutoCorrect: false
  # SafeAutoCorrect: false

Security/MarshalLoad:
  Enabled: false

Security/Open:
  Enabled: true
  Safe: false

# Disabling for now
Security/YAMLLoad:
  Enabled: false
  # SafeAutoCorrect: false

Security/IoMethods:
  Enabled: false
  Safe: false

# raised unrecognized cop or department
# Standard/BlockSingleLineBraces:
#   Enabled: true

Style/AccessModifierDeclarations:
  Enabled: false

Style/AccessorGrouping:
  Enabled: false

# Disabling for now
Style/Alias:
  Enabled: false
  # EnforcedStyle: prefer_alias_method

# Disabling for now
Style/AndOr:
  Enabled: false

# Disabled for support of older ruby versions
Style/ArgumentsForwarding:
  Enabled: false

Style/ArrayCoercion:
  Enabled: false

Style/ArrayJoin:
  Enabled: true

Style/AsciiComments:
  Enabled: false

Style/Attr:
  Enabled: true

Style/AutoResourceCleanup:
  Enabled: false

# Disabling for now
Style/BarePercentLiterals:
  Enabled: false
  EnforcedStyle: bare_percent

Style/BeginBlock:
  Enabled: true

Style/BisectedAttrAccessor:
  Enabled: false

Style/BlockComments:
  Enabled: true

Style/BlockDelimiters:
  Enabled: false

Style/CaseEquality:
  Enabled: false

Style/CaseLikeIf:
  Enabled: false

Style/CharacterLiteral:
  Enabled: true

Style/ClassAndModuleChildren:
  Enabled: false

# Disabling for now
Style/ClassCheck:
  Enabled: false
  # EnforcedStyle: is_a?

# Disabling for now
Style/ClassEqualityComparison:
  Enabled: false

Style/ClassMethods:
  Enabled: true

Style/ClassMethodsDefinitions:
  Enabled: false

Style/ClassVars:
  Enabled: false

Style/CollectionCompact:
  Enabled: false

Style/CollectionMethods:
  Enabled: false

# Disabling for now
Style/ColonMethodCall:
  Enabled: false

Style/ColonMethodDefinition:
  Enabled: true

Style/CombinableLoops:
  Enabled: false

# Disabling for now
Style/CommandLiteral:
  Enabled: false
  # EnforcedStyle: mixed
  # AllowInnerBackticks: false

Style/CommentedKeyword:
  Enabled: false

Style/ConcatArrayLiterals:
  Enabled: false
<<<<<<< HEAD
  
=======

>>>>>>> b001c723
# Disabling for now
Style/ConditionalAssignment:
  Enabled: false
  # EnforcedStyle: assign_to_condition
  # SingleLineConditionsOnly: true
  # IncludeTernaryExpressions: true

Style/ConstantVisibility:
  Enabled: false

Style/Copyright:
  Enabled: false

Style/DateTime:
  Enabled: false

Style/DefWithParentheses:
  Enabled: true

# Disabling for now
Style/Dir:
  Enabled: false

Style/DisableCopsWithinSourceCodeDirective:
  Enabled: false

Style/DocumentDynamicEvalDefinition:
  Enabled: false

Style/Documentation:
  Enabled: false

Style/DocumentationMethod:
  Enabled: false

Style/DoubleCopDisableDirective:
  Enabled: false

Style/DoubleNegation:
  Enabled: false

Style/EachForSimpleLoop:
  Enabled: true

# Disabling for now
Style/EachWithObject:
  Enabled: false

Style/EmptyBlockParameter:
  Enabled: true

# Disabling for now
Style/EmptyCaseCondition:
  Enabled: false

Style/EmptyElse:
  Enabled: true
  EnforcedStyle: both

# Disabling for now
Style/EmptyLambdaParameter:
  Enabled: false

# Disabling for now
Style/EmptyLiteral:
  Enabled: false

# Disabling for now
Style/EmptyMethod:
  Enabled: false
  # EnforcedStyle: expanded

Style/EndBlock:
  Enabled: true
  AutoCorrect: true

Style/EndlessMethod:
  Enabled: false

# The use of Dir.home should be preferred over ENV['HOME'], but as of
# JRuby 9.3.3.0 the use of ENV['HOME'] is required to deliver the desired
# functionality
Style/EnvHome:
  Enabled: false

# Disabling for now
Style/EvalWithLocation:
  Enabled: false

Style/EvenOdd:
  Enabled: false

Style/ExpandPathArguments:
  Enabled: false

Style/ExplicitBlockArgument:
  Enabled: false

Style/ExponentialNotation:
  Enabled: false

# TODO: MAJOR VERSION - Re-enable FetchEnvVar after dropping support for Ruby 2.2
#                       Ruby 2.3+ allows for ENV.fetch('KEY') { default }
Style/FetchEnvVar:
  Enabled: false

Style/FloatDivision:
  Enabled: false

# Disabling for now
Style/For:
  Enabled: false
  # EnforcedStyle: each

Style/FormatString:
  Enabled: false

Style/FormatStringToken:
  Enabled: false

# Disabling for now
Style/GlobalStdStream:
  Enabled: false

# Disabling for now
Style/GlobalVars:
  Enabled: false
  # AllowedVariables: []

Style/GuardClause:
  Enabled: false

Style/HashAsLastArrayItem:
  Enabled: false

# Disabling for now
Style/HashConversion:
  Enabled: false

Style/HashEachMethods:
  Enabled: false

Style/HashExcept:
  Enabled: true

Style/HashLikeCase:
  Enabled: false

# Documentation: https://docs.rubocop.org/rubocop/cops_style.html#stylehashsyntax
# I believe we want either hash_rockets or no_mixed_keys
# Disabling for now
Style/HashSyntax:
  Enabled: false
  # EnforcedStyle: ruby19_no_mixed_keys

Style/HashTransformKeys:
  Enabled: false

Style/HashTransformValues:
  Enabled: false

# Disabling for now
Style/IdenticalConditionalBranches:
  Enabled: false

# Disabling for now
Style/IfInsideElse:
  Enabled: false

Style/IfUnlessModifier:
  Enabled: false

Style/IfUnlessModifierOfIfUnless:
  Enabled: true

Style/IfWithBooleanLiteralBranches:
  Enabled: true

Style/IfWithSemicolon:
  Enabled: true

Style/ImplicitRuntimeError:
  Enabled: false

Style/InPatternThen:
  Enabled: false

# Disabling for now
Style/InfiniteLoop:
  Enabled: false

Style/InlineComment:
  Enabled: false

Style/InverseMethods:
  Enabled: false

Style/IpAddresses:
  Enabled: false

# Disabling for now
Style/KeywordParametersOrder:
  Enabled: false

Style/Lambda:
  Enabled: false

Style/LambdaCall:
  Enabled: true
  EnforcedStyle: call

# Disabling for now
Style/LineEndConcatenation:
  Enabled: false
  # SafeAutoCorrect: false

# TODO: OLD RUBIES - enable this cop after support for Ruby <= 2.5 has been
#                    dropped. NewRelic::Agent::InfiniteTracing::Transformer.hash_to_attributes
#                    currently does `values.map {}.to_h`. Newer Rubies should
#                    use `values.to_h {}` instead.
Style/MapToHash:
  Enabled: false

Style/MethodCallWithArgsParentheses:
  Enabled: true
  AllowedMethods:
    - add_dependency
    - add_development_dependency
    - expect
    - fail
    - gem
    - include
    - print
    - puts
    - pp
    - raise
    - require
    - skip
    - source
    - stub
    - stub_const
  AllowedPatterns: [^assert, ^refute]

Style/MethodCallWithoutArgsParentheses:
  Enabled: false
  AllowedMethods: []

Style/MethodCalledOnDoEndBlock:
  Enabled: false

Style/MethodDefParentheses:
  Enabled: true

Style/MinMax:
  Enabled: false

Style/MissingElse:
  Enabled: false

# Disabling for now
Style/MissingRespondToMissing:
  Enabled: false

# Disabling for now
Style/MixinGrouping:
  Enabled: false
  # EnforcedStyle: separated

# Disabling for now
Style/MixinUsage:
  Enabled: false

Style/ModuleFunction:
  Enabled: false

Style/MultilineBlockChain:
  Enabled: false

Style/MultilineIfModifier:
  Enabled: true

Style/MultilineIfThen:
  Enabled: true

Style/MultilineInPatternThen:
  Enabled: false

# Disabling for now
Style/MultilineMemoization:
  Enabled: false
  # EnforcedStyle: keyword

Style/MultilineMethodSignature:
  Enabled: false

Style/MultilineWhenThen:
  Enabled: true

Style/MultipleComparison:
  Enabled: false

Style/MutableConstant:
  Enabled: false

Style/NegatedIf:
  Enabled: false

Style/NegatedIfElseCondition:
  Enabled: false

Style/NegatedUnless:
  Enabled: false

# Disabling for now
Style/NegatedWhile:
  Enabled: false

Style/NestedModifier:
  Enabled: true

# Disabling for now
Style/NestedParenthesizedCalls:
  Enabled: false
  # AllowedMethods:
  #   - be
  #   - be_a
  #   - be_an
  #   - be_between
  #   - be_falsey
  #   - be_kind_of
  #   - be_instance_of
  #   - be_truthy
  #   - be_within
  #   - eq
  #   - eql
  #   - end_with
  #   - include
  #   - match
  #   - raise_error
  #   - respond_to
  #   - start_with

Style/NestedTernaryOperator:
  Enabled: true

Style/Next:
  Enabled: false

# Disabling for now
Style/NilLambda:
  Enabled: false

Style/Not:
  Enabled: true

# Disabling for now
Style/NumericLiteralPrefix:
  Enabled: false
  # EnforcedOctalStyle: zero_with_o

Style/NumericLiterals:
  Enabled: false

Style/NumericPredicate:
  Enabled: false

Style/OneLineConditional:
  Enabled: true

# TODO: UNIT TESTS - tests relying on OpenStruct should be refactored to not
#                    do so, given that the use of OpenStruct instances can
#                    give a false sense of security with their extreme
#                    flexibility that may not match realistic code behavior.
Style/OpenStructUse:
  Enabled: false

Style/OptionHash:
  Enabled: false

Style/OptionalArguments:
  Enabled: true

Style/OptionalBooleanParameter:
  Enabled: false

Style/ParallelAssignment:
  Enabled: false

Style/ParenthesesAroundCondition:
  Enabled: true
  AllowSafeAssignment: true
  AllowInMultilineConditions: false

Style/PercentLiteralDelimiters:
  Enabled: true
  PreferredDelimiters:
    default: ()
    '%i': '[]'
    '%I': '[]'
    '%r': '{}'
    '%w': '[]'
    '%W': '[]'

Style/PercentQLiterals:
  Enabled: false

Style/PerlBackrefs:
  Enabled: false

Style/PreferredHashMethods:
  Enabled: false

Style/QuotedSymbols:
  Enabled: false

Style/RaiseArgs:
  Enabled: false

Style/RandomWithOffset:
  Enabled: true

Style/RedundantArgument:
  Enabled: false

# Disabling for now
Style/RedundantAssignment:
  Enabled: false

# Disabling for now
Style/RedundantBegin:
  Enabled: false

Style/RedundantCapitalW:
  Enabled: false

Style/RedundantCondition:
  Enabled: true

Style/RedundantConditional:
  Enabled: true

Style/RedundantException:
  Enabled: true

Style/RedundantFetchBlock:
  Enabled: true

Style/RedundantFileExtensionInRequire:
  Enabled: true

# Disabling for now
Style/RedundantFreeze:
  Enabled: false

# Disabling for now
Style/RedundantInterpolation:
  Enabled: false

# Disabling for now
Style/RedundantParentheses:
  Enabled: false

# Disabling for now
Style/RedundantPercentQ:
  Enabled: false

Style/RedundantRegexpCharacterClass:
  Enabled: true

# Disabling for now
Style/RedundantRegexpEscape:
  Enabled: false

# Disabling for now
Style/RedundantReturn:
  Enabled: false
#   AllowMultipleReturnValues: false

# Disabling for now
Style/RedundantSelf:
  Enabled: false

Style/RedundantSelfAssignment:
  Enabled: false

Style/RedundantSelfAssignmentBranch:
  Enabled: false

# Disabling for now
Style/RedundantSort:
  Enabled: false

Style/RedundantSortBy:
  Enabled: true

Style/RegexpLiteral:
  Enabled: false

# Disabling for now
Style/RescueModifier:
  Enabled: false

# Disabling for now
Style/RescueStandardError:
  Enabled: false
  # EnforcedStyle: implicit

Style/ReturnNil:
  Enabled: false

# Can't use, not available in Ruby 2.2
Style/SafeNavigation:
  Enabled: false
  # ConvertCodeThatCanStartToReturnNil: false
  # AllowedMethods:
  #   - present?
  #   - blank?
  #   - presence
  #   - try
  #   - try!

Style/Sample:
  Enabled: true

Style/SelfAssignment:
  Enabled: true

# Disabling for now
Style/Semicolon:
  Enabled: false
  # AllowAsExpressionSeparator: false

Style/Send:
  Enabled: false

Style/SignalException:
  Enabled: false

Style/SingleArgumentDig:
  Enabled: false

Style/SingleLineBlockParams:
  Enabled: false

# Disabling for now
Style/SingleLineMethods:
  Enabled: false
  # AllowIfMethodIsEmpty: false

# Disabled for support of older ruby versions
Style/SlicingWithRange:
  Enabled: false

Style/SoleNestedConditional:
  Enabled: false

Style/SpecialGlobalVars:
  Enabled: false

Style/StabbyLambdaParentheses:
  Enabled: true
  EnforcedStyle: require_parentheses

Style/StaticClass:
  Enabled: false

# Do we want this one? Use warn instead of STDERR.puts
Style/StderrPuts:
  Enabled: false

Style/StringChars:
  Enabled: true

Style/StringConcatenation:
  Enabled: false

Style/StringHashKeys:
  Enabled: false

# Disabling for now
Style/StringLiterals:
  Enabled: false
#   EnforcedStyle: double_quotes
#   ConsistentQuotesInMultiline: false

# Disabling for now
Style/StringLiteralsInInterpolation:
  Enabled: false
  # EnforcedStyle: double_quotes

Style/StringMethods:
  Enabled: false

Style/Strip:
  Enabled: true

Style/StructInheritance:
  Enabled: false

Style/SwapValues:
  Enabled: false

Style/SymbolArray:
  Enabled: false

# Disabling for now
Style/SymbolLiteral:
  Enabled: false

Style/SymbolProc:
  Enabled: false

Style/TernaryParentheses:
  Enabled: true
  EnforcedStyle: require_no_parentheses
  AllowSafeAssignment: true

Style/TopLevelMethodDefinition:
  Enabled: false

Style/TrailingBodyOnClass:
  Enabled: true

Style/TrailingBodyOnMethodDefinition:
  Enabled: true

Style/TrailingBodyOnModule:
  Enabled: true

Style/TrailingCommaInArguments:
  Enabled: true
  EnforcedStyleForMultiline: no_comma

Style/TrailingCommaInArrayLiteral:
  Enabled: true
  EnforcedStyleForMultiline: no_comma

Style/TrailingCommaInBlockArgs:
  Enabled: true

Style/TrailingCommaInHashLiteral:
  Enabled: true
  EnforcedStyleForMultiline: no_comma

Style/TrailingMethodEndStatement:
  Enabled: true

Style/TrailingUnderscoreVariable:
  Enabled: false

# Do we want? Performance test first
Style/TrivialAccessors:
  Enabled: false
#   ExactNameMatch: true
#   AllowPredicates: true
#   AllowDSLWriters: false
#   IgnoreClassMethods: false
#   AllowedMethods:
#     - to_ary
#     - to_a
#     - to_c
#     - to_enum
#     - to_h
#     - to_hash
#     - to_i
#     - to_int
#     - to_io
#     - to_open
#     - to_path
#     - to_proc
#     - to_r
#     - to_regexp
#     - to_str
#     - to_s
#     - to_sym

Style/UnlessElse:
  Enabled: true

Style/UnlessLogicalOperators:
  Enabled: false

# Disabling for now
Style/UnpackFirst:
  Enabled: false

# Disabling for now
Style/VariableInterpolation:
  Enabled: false

Style/WhenThen:
  Enabled: true

Style/WhileUntilDo:
  Enabled: true

Style/WhileUntilModifier:
  Enabled: false

# Disabling for now
Style/YodaCondition:
  Enabled: false
  # EnforcedStyle: forbid_for_all_comparison_operators

Style/ZeroLengthPredicate:
  Enabled: false

Style/NumberedParameters:
  Enabled: false

Style/NumberedParametersLimit:
  Enabled: false

Style/SelectByRegexp:
  Enabled: false<|MERGE_RESOLUTION|>--- conflicted
+++ resolved
@@ -1103,11 +1103,7 @@
 
 Style/ConcatArrayLiterals:
   Enabled: false
-<<<<<<< HEAD
-  
-=======
-
->>>>>>> b001c723
+
 # Disabling for now
 Style/ConditionalAssignment:
   Enabled: false
