--- conflicted
+++ resolved
@@ -119,35 +119,6 @@
 Minitest/MultipleAssertions:
   Max: 28
 
-<<<<<<< HEAD
-# Offense count: 9
-# This cop supports safe autocorrection (--autocorrect).
-Minitest/RefuteEqual:
-  Exclude:
-    - 'test/agent_helper.rb'
-    - 'test/multiverse/suites/config_file_loading/config_file_loading_test.rb'
-    - 'test/new_relic/agent/agent_test.rb'
-    - 'test/new_relic/agent/configuration/manager_test.rb'
-    - 'test/new_relic/marshalling_test_cases.rb'
-
-# Offense count: 121
-# This cop supports safe autocorrection (--autocorrect).
-Minitest/RefuteFalse:
-  Enabled: false
-=======
-# Offense count: 16
-# This cop supports safe autocorrection (--autocorrect).
-Minitest/RefuteIncludes:
-  Exclude:
-    - 'test/multiverse/suites/datamapper/datamapper_test.rb'
-    - 'test/multiverse/suites/grpc/grpc_server_test.rb'
-    - 'test/multiverse/suites/mongo/helpers/mongo_operation_tests.rb'
-    - 'test/multiverse/suites/mongo/mongo2_instrumentation_test.rb'
-    - 'test/multiverse/suites/rack/rack_cascade_test.rb'
-    - 'test/new_relic/agent/configuration/manager_test.rb'
-    - 'test/new_relic/control/instance_methods_test.rb'
->>>>>>> e7a10fb8
-
 # Offense count: 3
 # This cop supports safe autocorrection (--autocorrect).
 Minitest/RefutePathExists:
