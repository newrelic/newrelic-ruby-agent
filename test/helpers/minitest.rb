# encoding: utf-8
# This file is distributed under New Relic's license terms.
# See https://github.com/newrelic/newrelic-ruby-agent/blob/main/LICENSE for complete details.

unless defined?(Minitest::Test)
  Minitest::Test = MiniTest::Unit::TestCase
end

# Set up a watcher for leaking agent threads out of tests.  It'd be nice to
# disable the threads everywhere, but not all tests have newrelic.yml loaded to
# us to rely on, so instead we'll just watch for it.
class Minitest::Test
  def before_setup
    if self.respond_to?(:name)
      test_method_name = self.name
    else
      test_method_name = self.__name__
    end

    NewRelic::Agent.logger.info("*** #{self.class}##{test_method_name} **")
    setup_thread_tracking

<<<<<<< HEAD
=======
    @__thread_count = ruby_threads.count
    @__threads = ruby_threads.map { |rt| Hometown.for(rt).backtrace[0] }
>>>>>>> 11c1d778
    super
  end

  def setup_thread_tracking
    set_threads = Proc.new do
      @__thread_count = ruby_threads.count
      @__threads = ruby_threads.map{|rt| Hometown.for(rt).backtrace[0]}
    end

    # Rails 7 changes when active record loads and the threads get created. 
    # In order to keep the thread count consistent we need to wrap it in Rails.application.executor.wrap on rails 7+
    if defined?(Rails) && Gem::Version.new(::Rails::VERSION::STRING) >= Gem::Version.new('7.0.0')
      Rails.application.executor.wrap do
        set_threads.call
      end
    else
      set_threads.call
    end
  end

  def after_teardown
    nr_unfreeze_time
    nr_unfreeze_process_time

    threads = ruby_threads
    if @__thread_count != threads.count
      puts "", "=" * 80, "originally: #{@__threads.inspect}", "=" * 80
      backtraces = threads.map do |thread|
        trace = Hometown.for(thread)
        trace.backtrace.join("\n    ")
      end.join("\n\n")

      fail "Thread count changed in this test from #{@__thread_count} to #{threads.count}\n#{backtraces}"
    end

    super
  end

  # We only want to count threads that were spun up from Ruby (i.e.
  # Thread.new) JRuby has system threads we don't care to track.
  def ruby_threads
    Thread.list.select { |t| Hometown.for(t) }
  end
end<|MERGE_RESOLUTION|>--- conflicted
+++ resolved
@@ -20,11 +20,6 @@
     NewRelic::Agent.logger.info("*** #{self.class}##{test_method_name} **")
     setup_thread_tracking
 
-<<<<<<< HEAD
-=======
-    @__thread_count = ruby_threads.count
-    @__threads = ruby_threads.map { |rt| Hometown.for(rt).backtrace[0] }
->>>>>>> 11c1d778
     super
   end
 
