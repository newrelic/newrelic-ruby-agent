--- conflicted
+++ resolved
@@ -7,15 +7,11 @@
 # required Ruby >= 2.5.0 and Ruby 2.6.0 was marked for EOL
 SIMPLECOV_MIN_RUBY_VERSION = '2.7.0'
 
-<<<<<<< HEAD
-require 'simplecov' if RUBY_VERSION >= SIMPLECOV_MIN_RUBY_VERSION && !ENV["MIN_TEST_OUTPUT"]
-=======
 begin
-  require 'simplecov' if RUBY_VERSION >= SIMPLECOV_MIN_RUBY_VERSION
+  require 'simplecov' if RUBY_VERSION >= SIMPLECOV_MIN_RUBY_VERSION && !ENV["MIN_TEST_OUTPUT"]
 rescue LoadError => e
   puts
   puts "SimpleCov requested by Ruby #{RUBY_VERSION} which is >=#{SIMPLECOV_MIN_RUBY_VERSION} "
   puts "but the gem is not available. #{e.class}: #{e.message}"
   puts
-end
->>>>>>> df8a99c4
+end