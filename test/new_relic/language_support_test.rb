--- conflicted
+++ resolved
@@ -5,44 +5,6 @@
 require File.expand_path(File.join(File.dirname(__FILE__),'..','test_helper'))
 
 class NewRelic::LanguageSupportTest < Test::Unit::TestCase
-<<<<<<< HEAD
-  def test_object_space_usable_true_without_jruby_with_object_space
-    undefine_constant(:JRuby) do
-      define_constant(:ObjectSpace, mock()) do
-        assert_truthy NewRelic::LanguageSupport.object_space_usable?
-      end
-    end
-  end
-
-  def test_object_space_usable_false_without_object_space_without_jruby
-    undefine_constant(:ObjectSpace) do
-      undefine_constant(:JRuby) do
-        assert_falsy NewRelic::LanguageSupport.object_space_usable?
-      end
-    end
-  end
-
-  def test_object_space_usable_true_if_enabled_in_jruby_without_object_space
-    fake_runtime = mock(:is_object_space_enabled => true)
-    fake_jruby = mock(:runtime => fake_runtime)
-
-    define_constant(:JRuby, fake_jruby) do
-      undefine_constant(:ObjectSpace) do
-        assert_truthy NewRelic::LanguageSupport.object_space_usable?
-      end
-    end
-  end
-
-  def test_object_space_usable_false_if_disabled_in_jruby_without_object_space
-    fake_runtime = mock(:is_object_space_enabled => false)
-    fake_jruby = mock(:runtime => fake_runtime)
-
-    define_constant(:JRuby, fake_jruby) do
-      undefine_constant(:ObjectSpace) do
-        assert_falsy NewRelic::LanguageSupport.object_space_usable?
-      end
-    end
-=======
   include ::NewRelic::TestHelpers::RuntimeDetection
 
   def test_object_space_usable_on_jruby_with_object_space_enabled
@@ -60,12 +22,5 @@
   def test_object_space_not_usable_on_rubinius
     return unless rubinius?
     assert_falsy NewRelic::LanguageSupport.object_space_usable?
->>>>>>> 5b96bea5
-  end
-
-  def test_object_space_disabled_in_rubinius
-    define_constant(:RUBY_ENGINE, 'not_rbx') do
-      assert_falsy NewRelic::LanguageSupport.rubinius?
-    end
   end
 end