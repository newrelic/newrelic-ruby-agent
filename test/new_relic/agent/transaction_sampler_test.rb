--- conflicted
+++ resolved
@@ -435,7 +435,6 @@
       end
     end
 
-<<<<<<< HEAD
     def run_long_sample_trace(n)
       @sampler.on_start_transaction(@state, Time.now)
       n.times do |i|
@@ -461,8 +460,6 @@
       @sampler.on_finishing_transaction(state, @txn)
     end
 
-=======
->>>>>>> 3fb7f4ae
     def intrinsic_attributes_from_last_sample
       sample = NewRelic::Agent.agent.transaction_sampler.harvest!.first
       attributes_for(sample, :intrinsic)
