--- conflicted
+++ resolved
@@ -104,19 +104,11 @@
 
         # stubbing contexted allows trace_context_active? to pass
         # which, in turn, allows us to insert a trace_context header here.
-<<<<<<< HEAD
-        parent_txn = in_transaction "referring_txn" do |txn|
-          Agent.instance.stub :connected?, true do
+        parent_txn = in_transaction('referring_txn') do |txn|
+          Agent.instance.stub(:connected?, true) do
             txn.sampled = true
-            txn.distributed_tracer.insert_trace_context_header carrier, NewRelic::FORMAT_RACK
+            txn.distributed_tracer.insert_trace_context_header(carrier, NewRelic::FORMAT_RACK)
           end
-=======
-        parent_txn = in_transaction("referring_txn") do |txn|
-          Agent.instance.stubs(:connected?).returns(true)
-          txn.sampled = true
-          txn.distributed_tracer.insert_trace_context_header(carrier, NewRelic::FORMAT_RACK)
-          Agent.instance.unstub(:connected?)
->>>>>>> d26ce231
         end
         [parent_txn, carrier]
       end
