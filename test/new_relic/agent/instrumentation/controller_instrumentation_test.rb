require File.expand_path(File.join(File.dirname(__FILE__), '..', '..', '..', 'test_helper'))
class NewRelic::Agent::Instrumentation::ControllerInstrumentationTest < Test::Unit::TestCase
  require 'new_relic/agent/instrumentation/controller_instrumentation'
  class TestObject
    include NewRelic::Agent::Instrumentation::ControllerInstrumentation
  end

  def setup
    @object = TestObject.new
  end

  def test_detect_upstream_wait_basic
    start_time = Time.now
    # should return the start time above by default
    @object.expects(:newrelic_request_headers).returns({:request => 'headers'}).twice
    NewRelic::Agent::Instrumentation::QueueTime.expects(:parse_frontend_timestamp) \
      .with({:request => 'headers'}, start_time).returns(start_time)
    assert_equal(start_time, @object.send(:_detect_upstream_wait, start_time))
  end

  def test_detect_upstream_wait_with_upstream
    start_time = Time.now
    runs_at = start_time + 1
    @object = TestObject.new
    @object.expects(:newrelic_request_headers).returns(true).twice
    NewRelic::Agent::Instrumentation::QueueTime.expects(:parse_frontend_timestamp) \
      .with(true, runs_at).returns(start_time)
    assert_equal(start_time, @object.send(:_detect_upstream_wait, runs_at))
  end

  def test_detect_upstream_wait_swallows_errors
    start_time = Time.now
    # should return the start time above when an error is raised
    @object.expects(:newrelic_request_headers).returns({:request => 'headers'}).twice
    NewRelic::Agent::Instrumentation::QueueTime.expects(:parse_frontend_timestamp) \
      .with({:request => 'headers'}, start_time).raises("an error")
    assert_equal(start_time, @object.send(:_detect_upstream_wait, start_time))
<<<<<<< HEAD
=======
  end

  def test_transaction_name_calls_newrelic_metric_path
    @object.stubs(:newrelic_metric_path).returns('some/wacky/path')
    assert_equal('Controller/some/wacky/path', @object.send(:transaction_name))
  end

  def test_transaction_name_applies_category_and_path
    assert_equal('Controller/metric/path',
                 @object.send(:transaction_name,
                              :category => :controller,
                              :path => 'metric/path'))
    assert_equal('OtherTransaction/Background/metric/path',
                 @object.send(:transaction_name,
                              :category => :task, :path => 'metric/path'))
    assert_equal('Controller/Rack/metric/path',
                 @object.send(:transaction_name,
                              :category => :rack, :path => 'metric/path'))
    assert_equal('Controller/metric/path',
                 @object.send(:transaction_name,
                              :category => :uri, :path => 'metric/path'))
    assert_equal('Controller/Sinatra/metric/path',
                 @object.send(:transaction_name,
                              :category => :sinatra,
                              :path => 'metric/path'))
    assert_equal('Blarg/metric/path',
                 @object.send(:transaction_name,
                              :category => 'Blarg', :path => 'metric/path'))

  end

  def test_transaction_name_uses_class_name_if_path_not_specified
    assert_equal('Controller/NewRelic::Agent::Instrumentation::ControllerInstrumentationTest::TestObject',
                 @object.send(:transaction_name, :category => :controller))
  end

  def test_transaction_name_applies_action_name_if_specified_and_not_path
    assert_equal('Controller/NewRelic::Agent::Instrumentation::ControllerInstrumentationTest::TestObject/action',
                 @object.send(:transaction_name, :category => :controller,
                              :name => 'action'))
  end

  def test_transaction_name_applies_name_rules
    rule = NewRelic::Agent::RulesEngine::Rule.new('match_expression' => '[0-9]+',
                                                  'replacement'      => '*',
                                                  'replace_all'      => true)
    NewRelic::Agent.instance.transaction_rules << rule
    assert_equal('foo/*/bar/*',
                 @object.send(:transaction_name, :category => 'foo',
                              :path => '1/bar/22'))
  ensure
    NewRelic::Agent.instance.instance_variable_set(:@transaction_rules,
                                              NewRelic::Agent::RulesEngine.new)
>>>>>>> 56965e5b
  end
end<|MERGE_RESOLUTION|>--- conflicted
+++ resolved
@@ -35,8 +35,6 @@
     NewRelic::Agent::Instrumentation::QueueTime.expects(:parse_frontend_timestamp) \
       .with({:request => 'headers'}, start_time).raises("an error")
     assert_equal(start_time, @object.send(:_detect_upstream_wait, start_time))
-<<<<<<< HEAD
-=======
   end
 
   def test_transaction_name_calls_newrelic_metric_path
@@ -90,6 +88,5 @@
   ensure
     NewRelic::Agent.instance.instance_variable_set(:@transaction_rules,
                                               NewRelic::Agent::RulesEngine.new)
->>>>>>> 56965e5b
   end
 end