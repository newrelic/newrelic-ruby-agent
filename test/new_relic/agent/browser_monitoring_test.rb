--- conflicted
+++ resolved
@@ -14,10 +14,7 @@
   end
 
   def teardown
-    begin
-      super
-    rescue Exception
-    end
+    mocha_teardown
     Thread.current[:newrelic_metric_frame] = nil
   end
 
@@ -89,16 +86,10 @@
     fake_metric_frame.expects(:start).returns(Time.now).twice
 
     Thread.current[:newrelic_metric_frame] = fake_metric_frame
-<<<<<<< HEAD
-    config = NewRelic::Agent::BeaconConfiguration.new({"browser_key" => "browserKey", "application_id" => "apId", "beacon"=>"beacon", "episodes_url"=>"this_is_my_file"})
-    config.expects(:license_bytes).returns([1, 2, 3, 4, 5, 6, 7, 8, 9, 10, 11, 12, 13, 14])
-    NewRelic::Agent.instance.expects(:beacon_configuration).returns(config).twice
-=======
       
     license_bytes = [];
     ("a" * 13).each_byte {|byte| license_bytes << byte}
     NewRelic::Agent.instance.expects(:beacon_configuration).returns( NewRelic::Agent::BeaconConfiguration.new({"browser_key" => "browserKey", "application_id" => "apId", "beacon"=>"beacon", "episodes_url"=>"this_is_my_file", "license_bytes" => license_bytes})).once
->>>>>>> bf04dc43
     footer = browser_timing_footer
     assert footer.include?("<script type=\"text/javascript\" charset=\"utf-8\">NREUMQ.push([\"nrf2\",")
   end
