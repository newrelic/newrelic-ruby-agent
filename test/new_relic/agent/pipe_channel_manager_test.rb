# This file is distributed under New Relic's license terms.
# See https://github.com/newrelic/newrelic-ruby-agent/blob/main/LICENSE for complete details.
# frozen_string_literal: true

require 'timeout'
require_relative '../../test_helper'
require 'new_relic/agent/pipe_channel_manager'
require 'new_relic/agent/transaction_event_primitive'

class NewRelic::Agent::PipeChannelManagerTest < Minitest::Test
  include TransactionSampleTestHelper

  def setup
    @test_config = {:monitor_mode => true}
    NewRelic::Agent.agent.drop_buffered_data
    NewRelic::Agent.config.add_config_for_testing(@test_config)
    NewRelic::Agent.config.notify_server_source_added

    listener = NewRelic::Agent::PipeChannelManager::Listener.new
    NewRelic::Agent::PipeChannelManager.instance_variable_set(:@listener, listener)

    NewRelic::Agent.manual_start
    NewRelic::Agent::Tracer.clear_state
  end

  def teardown
    NewRelic::Agent::PipeChannelManager.listener.close_all_pipes
    NewRelic::Agent::PipeChannelManager.listener.stop
    NewRelic::Agent.shutdown
    NewRelic::Agent.config.remove_config(@test_config)
  end

  def test_registering_a_pipe
    NewRelic::Agent::PipeChannelManager.listener.wake.in.expects(:<<).with('.')
    NewRelic::Agent::PipeChannelManager.register_report_channel(1)
    pipe = NewRelic::Agent::PipeChannelManager.channels[1]

    assert_kind_of(IO, pipe.out)
    assert_kind_of(IO, pipe.in)

    NewRelic::Agent::PipeChannelManager.listener.close_all_pipes
  end

  if NewRelic::LanguageSupport.can_fork?
    def test_listener_merges_timeslice_metrics
      metric = 'Custom/test/method'

      NewRelic::Agent.record_metric(metric, 1.0)

      start_listener_with_pipe(666)

      run_child(666) do
        NewRelic::Agent.after_fork
        new_engine = NewRelic::Agent::StatsEngine.new
        new_engine.tl_record_unscoped_metrics(metric, 2.0)
        service = NewRelic::Agent::PipeService.new(666)
        service.metric_data(new_engine.harvest!)
      end

      assert_metrics_recorded(metric => {:total_call_time => 3.0})
    end

    def test_listener_merges_transaction_traces
      sampler = NewRelic::Agent.agent.transaction_sampler

      assert_equal(0, sampler.count)

      start_listener_with_pipe(667)
      run_child(667) do
        NewRelic::Agent.after_fork
        with_config(:'transaction_tracer.transaction_threshold' => 0.0) do
          in_transaction {}
          service = NewRelic::Agent::PipeService.new(667)
          service.transaction_sample_data(sampler.harvest!)
        end
      end

      assert_equal(1, sampler.count)
    end

    def test_listener_merges_error_traces
<<<<<<< HEAD

=======
>>>>>>> 46b7c1fc
      sampler = NewRelic::Agent.agent.error_collector
      sampler.notice_error(Exception.new('message'), :uri => '/myurl/',
        :metric => 'path', :referer => 'test_referer',
        :request_params => {:x => 'y'})
      NewRelic::Agent.agent.merge_data_for_endpoint(:error_data, sampler.error_trace_aggregator.harvest!)

      errors = NewRelic::Agent.agent.error_collector.error_trace_aggregator.instance_variable_get(:@errors)

      assert_equal(1, errors.size)

      start_listener_with_pipe(668)

      run_child(668) do
        NewRelic::Agent.after_fork
        new_sampler = NewRelic::Agent::ErrorCollector.new(NewRelic::Agent.instance.events)
        new_sampler.notice_error(Exception.new('new message'), :uri => '/myurl/',
          :metric => 'path', :referer => 'test_referer',
          :request_params => {:x => 'y'})
        service = NewRelic::Agent::PipeService.new(668)
        service.error_data(new_sampler.error_trace_aggregator.harvest!)
      end
      errors = NewRelic::Agent.agent.error_collector.error_trace_aggregator.instance_variable_get(:@errors)

      assert_equal(2, errors.size, "Expected 2 errors, got #{errors.inspect}")
    end

    def test_listener_merges_analytics_events
      transaction_event_aggregator = NewRelic::Agent.agent.transaction_event_aggregator
      reset_lifetime_counts!(transaction_event_aggregator)

      start_listener_with_pipe(699)
      NewRelic::Agent.agent.stubs(:connected?).returns(true)
      run_child(699) do
        NewRelic::Agent.after_fork(:report_to_channel => 699)
        transaction_event_aggregator.record(event: NewRelic::Agent::TransactionEventPrimitive.create({
          :start_timestamp => Process.clock_gettime(Process::CLOCK_REALTIME),
          :name => 'whatever',
          :duration => 10,
          :type => :controller,
          :priority => 0.5
        }))
        NewRelic::Agent.agent.send(:transmit_analytic_event_data)
      end

      _, samples = transaction_event_aggregator.harvest!

      assert_equal(1, samples.size)
      assert_lifetime_counts(transaction_event_aggregator, 1)
    end

    def test_listener_merges_error_events
<<<<<<< HEAD

=======
>>>>>>> 46b7c1fc
      error_event_aggregator = NewRelic::Agent.agent.error_collector.error_event_aggregator
      reset_lifetime_counts!(error_event_aggregator)

      sampler = NewRelic::Agent.agent.error_collector
      sampler.notice_error(Exception.new('message'), :uri => '/myurl/',
        :metric => 'path', :referer => 'test_referer',
        :request_params => {:x => 'y'})

      start_listener_with_pipe(668)

      run_child(668) do
        NewRelic::Agent.after_fork
        new_sampler = NewRelic::Agent::ErrorCollector.new(NewRelic::Agent.instance.events)
        new_sampler.notice_error(Exception.new('new message'), :uri => '/myurl/',
          :metric => 'path', :referer => 'test_referer',
          :request_params => {:x => 'y'})
        service = NewRelic::Agent::PipeService.new(668)
        service.error_event_data(new_sampler.error_event_aggregator.harvest!)
      end
      _, errors = error_event_aggregator.harvest!

      assert_equal(2, errors.size, "Expected 2 errors, got #{errors.inspect}")
      assert_lifetime_counts(error_event_aggregator, 2)
    end

    def test_listener_merges_sql_traces
      sampler = NewRelic::Agent.agent.sql_sampler
      create_sql_sample(sampler)

      start_listener_with_pipe(667)
      run_child(667) do
        NewRelic::Agent.after_fork
        create_sql_sample(sampler)
        service = NewRelic::Agent::PipeService.new(667)
        service.sql_trace_data(sampler.harvest!)
      end

      assert_equal(2, sampler.harvest!.size)
    end

    def test_close_pipe_on_child_explicit_close
      listener = start_listener_with_pipe(669)
      pid = Process.fork do
        NewRelic::Agent::PipeService.new(669)
      end
      Process.wait(pid)
      listener.stop_listener_thread

      assert_pipe_finished(669)
    end

    def test_close_pipe_on_child_exit
      listener = start_listener_with_pipe(669)
      pid = Process.fork do
        NewRelic::Agent::PipeService.new(669)
        exit!
      end
      Process.wait(pid)
      listener.stop_listener_thread

      assert_pipe_finished(669)
    end

    def test_manager_does_not_crash_when_given_bad_data
      listener = start_listener_with_pipe(670)
      pid = Process.fork do
        listener.pipes[670].in << 'some unloadable garbage'
      end
      Process.wait(pid)
      listener.stop
    end

    def test_manager_does_not_crash_when_given_unmarshallable_junk
      listener = start_listener_with_pipe(671)
      expects_logging(:error, any_parameters)

      pid = Process.fork do
        listener.pipes[671].write("\x00")
      end
      Process.wait(pid)
      listener.stop
    end

    def pipe_finished?(id)
      (!NewRelic::Agent::PipeChannelManager.channels[id] ||
        NewRelic::Agent::PipeChannelManager.channels[id].closed?)
    end

    def assert_pipe_finished(id)
      assert(pipe_finished?(id),
        "Expected pipe with ID #{id} to be nil or closed")
    end

    def create_sql_sample(sampler)
      state = NewRelic::Agent::Tracer.state
      sampler.on_start_transaction(state)
      sampler.notice_sql('SELECT * FROM table', 'ActiveRecord/Widgets/find', nil, 100, state)
      sampler.on_finishing_transaction(state, 'noodles')
    end
  end

  def start_listener_with_pipe(pipe_id)
    listener = NewRelic::Agent::PipeChannelManager.listener
    listener.start
    listener.register_pipe(pipe_id)
    listener
  end

  def test_pipe_read_length_failure
    write_pipe = stub(:set_encoding => nil, :closed? => false, :close => nil)

    # If we only read three bytes, it isn't valid.
    # We can't tell whether any four bytes or more are a "good" length or not.
    read_pipe = stub(:read => 'jrc')
    IO.stubs(:pipe).returns([read_pipe, write_pipe])

    # Includes the failed bytes
    expects_logging(:error, includes('[6a 72 63]'))

    pipe = NewRelic::Agent::PipeChannelManager::Pipe.new

    assert_nil pipe.read
  end

  def test_pipe_read_length_nil_fails
    write_pipe = stub(:set_encoding => nil, :closed? => false, :close => nil)

    # No length at all returned on pipe, also a failure.
    read_pipe = stub(:read => nil)
    IO.stubs(:pipe).returns([read_pipe, write_pipe])

    pipe = NewRelic::Agent::PipeChannelManager::Pipe.new

    assert_nil pipe.read
  end

  def test_listener_pipes_race_condition
    begin
      listener = NewRelic::Agent::PipeChannelManager.listener
      listener.instance_variable_set(:@select_timeout, 0.00001)
      listener.start

      listener.register_pipe(0)
      pipe_out = listener.pipes[0].out

      mutex = Mutex.new
      mutex.lock
      tried_to_close = false
      pipe_out.singleton_class.send(:define_method, :closed?, proc do
        tried_to_close = true
        mutex.synchronize do
        end
      end)

      # Make sure we're actually paused in closed? call
      until tried_to_close
      end

      t = Thread.new do
        listener.register_pipe(1)
      end

      mutex.unlock
      t.join
    ensure
      listener.close_all_pipes
      listener.stop
    end
  end

  def run_child(channel_id)
    pid = Process.fork do
      yield
    end

    Process.wait(pid)
    until pipe_finished?(channel_id)
      sleep(0.01)
    end
  end

  def test_blocking_error_rescued
    desired_error_messages_seen = 0

    wake_mock = MiniTest::Mock.new
    out_mock = MiniTest::Mock.new
    4.times { wake_mock.expect(:out, out_mock) }
    error_stub = proc { |msg| desired_error_messages_seen += 1 if /^(?:Issue while|Ready pipes)/.match?(msg) }
    ready_pipes_mock = MiniTest::Mock.new

    ::IO.stub(:select, [ready_pipes_mock]) do
      ready_pipes_mock.expect(:each, nil)
      ready_pipes_mock.expect(:map, [])
      ready_pipes_mock.expect(:include?, true) do
        true
      end

      def out_mock.read_nonblock(num)
        return unless num == 1

        error = ::Class.new(::StandardError) do
          include ::IO::WaitReadable
        end

        raise error
      end

      NewRelic::Agent.logger.stub(:error, error_stub) do
        listener = NewRelic::Agent::PipeChannelManager::Listener.new
        listener.instance_variable_set(:@wake, wake_mock)
        listener.start
        listener.instance_variable_get(:@thread).join
      end
    end

    assert_equal 2, desired_error_messages_seen
  end

  def assert_lifetime_counts(container, value)
    buffer = container.instance_variable_get(:@buffer)

    assert_equal value, buffer.captured_lifetime
    assert_equal value, buffer.seen_lifetime
  end

  def reset_lifetime_counts!(container)
    buffer = container.instance_variable_get(:@buffer)
    buffer.instance_variable_set(:@captured_lifetime, 0)
    buffer.instance_variable_set(:@seen_lifetime, 0)
  end
end<|MERGE_RESOLUTION|>--- conflicted
+++ resolved
@@ -79,10 +79,6 @@
     end
 
     def test_listener_merges_error_traces
-<<<<<<< HEAD
-
-=======
->>>>>>> 46b7c1fc
       sampler = NewRelic::Agent.agent.error_collector
       sampler.notice_error(Exception.new('message'), :uri => '/myurl/',
         :metric => 'path', :referer => 'test_referer',
@@ -134,10 +130,6 @@
     end
 
     def test_listener_merges_error_events
-<<<<<<< HEAD
-
-=======
->>>>>>> 46b7c1fc
       error_event_aggregator = NewRelic::Agent.agent.error_collector.error_event_aggregator
       reset_lifetime_counts!(error_event_aggregator)
 
