--- conflicted
+++ resolved
@@ -285,7 +285,6 @@
       end
     end
 
-<<<<<<< HEAD
     def test_boolean_configs_accepts_yes_on_and_true_as_strings
       key = :'send_data_on_exit'
       default = ::NewRelic::Agent::Configuration::DefaultSource.default_for(key)
@@ -294,19 +293,6 @@
       config_array.each do |value|
         with_config(key => value) do
           assert NewRelic::Agent.config[key]
-        end
-      end
-    end
-
-    def test_boolean_configs_accepts_yes_on_and_true_as_symbols
-      key = :'send_data_on_exit'
-      default = ::NewRelic::Agent::Configuration::DefaultSource.default_for(key)
-      config_array = %i[yes on true]
-
-      config_array.each do |value|
-        with_config(key => value) do
-          assert NewRelic::Agent.config[key]
-=======
     def test_automatic_custom_instrumentation_method_list_supports_an_array
       key = :automatic_custom_instrumentation_method_list
       list = %w[Beano::Roger#dodge Beano::Gnasher.gnash]
@@ -314,33 +300,18 @@
         with_config(key => list) do
           assert_equal list, NewRelic::Agent.config[key],
             "Expected '#{key}' to be configured with the unmodified original list"
->>>>>>> c71c1e38
-        end
-      end
-    end
-
-<<<<<<< HEAD
-    def test_boolean_configs_accepts_no_off_and_false_as_strings
-      key = :'send_data_on_exit'
-      default = ::NewRelic::Agent::Configuration::DefaultSource.default_for(key)
-      config_array = %w[no off false]
+        end
+      end
+    end
+
+    def test_boolean_configs_accepts_yes_on_and_true_as_symbols
+      key = :'send_data_on_exit'
+      default = ::NewRelic::Agent::Configuration::DefaultSource.default_for(key)
+      config_array = %i[yes on true]
 
       config_array.each do |value|
         with_config(key => value) do
-          refute NewRelic::Agent.config[key]
-        end
-      end
-    end
-
-    def test_boolean_configs_accepts_no_off_and_false_as_strings_as_symbols
-      key = :'send_data_on_exit'
-      default = ::NewRelic::Agent::Configuration::DefaultSource.default_for(key)
-      config_array = %i[no off false]
-
-      config_array.each do |value|
-        with_config(key => value) do
-          refute NewRelic::Agent.config[key]
-=======
+          assert NewRelic::Agent.config[key]
     def test_automatic_custom_instrumentation_method_list_supports_a_comma_delmited_string
       key = :automatic_custom_instrumentation_method_list
       list = %w[Beano::Roger#dodge Beano::Gnasher.gnash]
@@ -348,12 +319,34 @@
         with_config(key => list.join('                                          ,')) do
           assert_equal list, NewRelic::Agent.config[key],
             "Expected '#{key}' to be configured with the given string converted into an array"
->>>>>>> c71c1e38
-        end
-      end
-    end
-
-<<<<<<< HEAD
+        end
+      end
+    end
+
+    def test_boolean_configs_accepts_no_off_and_false_as_strings
+      key = :'send_data_on_exit'
+      default = ::NewRelic::Agent::Configuration::DefaultSource.default_for(key)
+      config_array = %w[no off false]
+
+      config_array.each do |value|
+        with_config(key => value) do
+          refute NewRelic::Agent.config[key]
+        end
+      end
+    end
+
+    def test_boolean_configs_accepts_no_off_and_false_as_strings_as_symbols
+      key = :'send_data_on_exit'
+      default = ::NewRelic::Agent::Configuration::DefaultSource.default_for(key)
+      config_array = %i[no off false]
+
+      config_array.each do |value|
+        with_config(key => value) do
+          refute NewRelic::Agent.config[key]
+        end
+      end
+    end
+
     def test_enforce_boolean_uses_defult_on_invalid_value
       key = :'send_data_on_exit' # default value is `true`
       default = ::NewRelic::Agent::Configuration::DefaultSource.default_for(key)
@@ -381,8 +374,6 @@
       end
     end
 
-=======
->>>>>>> c71c1e38
     def get_config_value_class(value)
       type = value.class
 
