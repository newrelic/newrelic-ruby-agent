# encoding: utf-8
# This file is distributed under New Relic's license terms.
# See https://github.com/newrelic/newrelic-ruby-agent/blob/main/LICENSE for complete details.

require File.expand_path(File.join(File.dirname(__FILE__), '..', '..', 'test_helper'))
require File.expand_path(File.join(File.dirname(__FILE__), '..', 'data_container_tests'))

require 'new_relic/agent/log_event_aggregator'

module NewRelic::Agent
  class LogEventAggregatorTest < Minitest::Test
    def setup
      nr_freeze_process_time
      @aggregator = NewRelic::Agent.agent.log_event_aggregator
      @aggregator.reset!

      @enabled_config = {
        :'instrumentation.logger' => 'auto',
        LogEventAggregator::OVERALL_ENABLED_KEY => true,
        LogEventAggregator::FORWARDING_ENABLED_KEY => true
      }
      NewRelic::Agent.config.add_config_for_testing(@enabled_config)

      # Callbacks for enabled only happen on SSC addition
      NewRelic::Agent.config.notify_server_source_added

      NewRelic::Agent.instance.stats_engine.reset!
    end

    def teardown
      NewRelic::Agent.config.remove_config(@enabled_config)
    end

    CAPACITY_KEY = LogEventAggregator.capacity_key

    # Helpers for DataContainerTests

    def create_container
      @aggregator
    end

    def populate_container(container, n)
      n.times do |i|
        container.record("A log message", ::Logger::Severity.constants.sample.to_s)
      end
    end

    include NewRelic::DataContainerTests

    def test_records_enabled_metrics_on_startup
      with_config(
        LogEventAggregator::OVERALL_ENABLED_KEY => true,
        LogEventAggregator::METRICS_ENABLED_KEY => true,
        LogEventAggregator::FORWARDING_ENABLED_KEY => true,
        LogEventAggregator::DECORATING_ENABLED_KEY => true
      ) do
        NewRelic::Agent.config.notify_server_source_added

        assert_metrics_recorded_exclusive({
          "Supportability/Logging/Ruby/Logger/enabled" => {:call_count => 1},
          "Supportability/Logging/Metrics/Ruby/enabled" => {:call_count => 1},
          "Supportability/Logging/Forwarding/Ruby/enabled" => {:call_count => 1},
          "Supportability/Logging/LocalDecorating/Ruby/enabled" => {:call_count => 1}
        },
          :ignore_filter => %r{^Supportability/API/})
      end
    end

    def test_records_disabled_metrics_on_startup
      with_config(
        LogEventAggregator::OVERALL_ENABLED_KEY => false,
        LogEventAggregator::METRICS_ENABLED_KEY => false,
        LogEventAggregator::FORWARDING_ENABLED_KEY => false,
        LogEventAggregator::DECORATING_ENABLED_KEY => false
      ) do
        NewRelic::Agent.config.notify_server_source_added

        assert_metrics_recorded_exclusive({
          "Supportability/Logging/Ruby/Logger/disabled" => {:call_count => 1},
          "Supportability/Logging/Metrics/Ruby/disabled" => {:call_count => 1},
          "Supportability/Logging/Forwarding/Ruby/disabled" => {:call_count => 1},
          "Supportability/Logging/LocalDecorating/Ruby/disabled" => {:call_count => 1}
        },
          :ignore_filter => %r{^Supportability/API/})
      end
    end

    def test_records_customer_metrics_when_enabled
      with_config LogEventAggregator::METRICS_ENABLED_KEY => true do
        2.times { @aggregator.record("Are you counting this?", "DEBUG") }
        @aggregator.harvest!
      end

      assert_metrics_recorded({
        "Logging/lines" => {:call_count => 2},
        "Logging/lines/DEBUG" => {:call_count => 2}
      })
    end

    def test_doesnt_record_customer_metrics_when_overall_disabled_and_metrics_enabled
      with_config(
        LogEventAggregator::OVERALL_ENABLED_KEY => false,
        LogEventAggregator::METRICS_ENABLED_KEY => true
      ) do
        NewRelic::Agent.config.notify_server_source_added

        2.times { @aggregator.record("Are you counting this?", "DEBUG") }
        @aggregator.harvest!
      end

      assert_metrics_not_recorded([
        "Logging/lines",
        "Logging/lines/DEBUG"
      ])
    end

    def test_doesnt_record_customer_metrics_when_disabled
      with_config LogEventAggregator::METRICS_ENABLED_KEY => false do
        2.times { @aggregator.record("Are you counting this?", "DEBUG") }
        @aggregator.harvest!
      end

      assert_metrics_not_recorded([
        "Logging/lines",
        "Logging/lines/DEBUG"
      ])
    end

<<<<<<< HEAD
    def test_does_not_record_if_overall_disabled_and_forwarding_enabled
      with_config(
        :'application_logging.enabled' => false,
        :'application_logging.forwarding.enabled' => true
      ) do
        NewRelic::Agent.config.notify_server_source_added

        @aggregator.record('Hello world!', "DEBUG")
        _, events = @aggregator.harvest!

        assert_empty events

        assert_metrics_recorded({
          "Supportability/Logging/Ruby/Logger/disabled" => {:call_count => 1},
          "Supportability/Logging/Forwarding/Ruby/disabled" => {:call_count => 1}
        })
      end
    end

    def test_record_by_default_limit
      max_samples = NewRelic::Agent.config[CAPACITY_KEY]
      n = max_samples + 1
      n.times do |i|
        @aggregator.record("Take it to the limit", "FATAL")
      end
=======
    def test_record_applies_limits
      max_samples = 100
      with_config(CAPACITY_KEY => max_samples) do
        n = max_samples + 1
        n.times do |i|
          @aggregator.record("Take it to the limit", "FATAL")
        end
>>>>>>> 12a34772

        metadata, results = @aggregator.harvest!
        assert_equal(n, metadata[:events_seen])
        assert_equal(max_samples, metadata[:reservoir_size])
        assert_equal(max_samples, results.size)
      end
    end

    def test_record_in_transaction
      max_samples = 100
      with_config(CAPACITY_KEY => max_samples) do
        n = max_samples + 1
        n.times do |i|
          in_transaction do
            @aggregator.record("Take it to the limit", "FATAL")
          end
        end

        metadata, results = @aggregator.harvest!
        assert_equal(n, metadata[:events_seen])
        assert_equal(max_samples, metadata[:reservoir_size])
        assert_equal(max_samples, results.size)
      end
    end

    def test_record_in_transaction_prioritizes_sampling
      # There can be only one
      with_config(CAPACITY_KEY => 1) do
        in_transaction do |txn|
          txn.sampled = false
          @aggregator.record("Deadly", "FATAL")
        end

        in_transaction do |txn|
          txn.sampled = true
          @aggregator.record("Buggy", "DEBUG")
        end

        metadata, results = @aggregator.harvest!

        assert_equal(2, metadata[:events_seen])
        assert_equal(1, metadata[:reservoir_size])
        assert_equal(1, results.size)
        assert_equal("Buggy", results.first.last["message"], "Favor sampled")
      end
    end

    def test_record_in_transaction_prioritizes
      # There can be only one
      with_config(CAPACITY_KEY => 1) do
        in_transaction do |txn|
          txn.priority = 0.5
          @aggregator.record("Deadly", "FATAL")
        end

        in_transaction do |txn|
          txn.priority = 0.9
          @aggregator.record("Buggy", "DEBUG")
        end

        metadata, results = @aggregator.harvest!

        assert_equal(2, metadata[:events_seen])
        assert_equal(1, metadata[:reservoir_size])
        assert_equal(1, results.size)
        assert_equal("Buggy", results.first.last["message"])
      end
    end

    def test_record_without_transaction_randomizes
      # There can be only one
      with_config(CAPACITY_KEY => 1) do
        LogPriority.stubs(:rand).returns(0.9)
        @aggregator.record("Buggy", "DEBUG")

        LogPriority.stubs(:rand).returns(0.1)
        @aggregator.record("Deadly", "FATAL")

        metadata, results = @aggregator.harvest!

        assert_equal(2, metadata[:events_seen])
        assert_equal(1, metadata[:reservoir_size])
        assert_equal(1, results.size)
        assert_equal("Buggy", results.first.last["message"])
      end
    end

    def test_lowering_limit_truncates_buffer
      original_count = 100
      with_config(CAPACITY_KEY => original_count) do
        original_count.times do |i|
          @aggregator.record("Truncation happens", "WARN")
        end
      end

      smaller_count = original_count - 10
      with_config(CAPACITY_KEY => smaller_count) do
        metadata, results = @aggregator.harvest!
        assert_equal(smaller_count, metadata[:reservoir_size])
        assert_equal(original_count, metadata[:events_seen])
        assert_equal(smaller_count, results.size)
      end
    end

    def test_record_adds_timestamp
      t0 = Process.clock_gettime(Process::CLOCK_REALTIME) * 1000
      message = "Time keeps slippin' away"
      @aggregator.record(message, "INFO")

      _, events = @aggregator.harvest!

      assert_equal(1, events.size)
      event = events.first

      assert_equal({
        'level' => "INFO",
        'message' => message,
        'timestamp' => t0
      },
        event.last)
    end

    def test_records_metrics_on_harvest
      with_config CAPACITY_KEY => 5 do
        9.times { @aggregator.record("Are you counting this?", "DEBUG") }
        @aggregator.harvest!

        assert_metrics_recorded_exclusive({
          "Logging/lines" => {:call_count => 9},
          "Logging/lines/DEBUG" => {:call_count => 9},
          "Logging/Forwarding/Dropped" => {:call_count => 4},
          "Supportability/Logging/Forwarding/Seen" => {:call_count => 9},
          "Supportability/Logging/Forwarding/Sent" => {:call_count => 5}
        },
          :ignore_filter => %r{^Supportability/API/})
      end
    end

    def test_high_security_mode
      with_config CAPACITY_KEY => 5, :high_security => true do
        # We refresh the high security setting on this notification
        NewRelic::Agent.config.notify_server_source_added

        9.times { @aggregator.record("Are you counting this?", "DEBUG") }
        _, items = @aggregator.harvest!

        # Never aggregate logs
        assert_empty items

        # We are fine to count them, though....
        assert_metrics_recorded_exclusive({
          "Logging/lines" => {:call_count => 9},
          "Logging/lines/DEBUG" => {:call_count => 9},
          "Supportability/Logging/Ruby/Logger/enabled" => {:call_count => 1},
          "Supportability/Logging/Metrics/Ruby/enabled" => {:call_count => 1},
          "Supportability/Logging/Forwarding/Ruby/enabled" => {:call_count => 1},
          "Supportability/Logging/LocalDecorating/Ruby/disabled" => {:call_count => 1}
        },
          :ignore_filter => %r{^Supportability/API/})
      end
    end

    def test_overall_disabled
      with_config(LogEventAggregator::OVERALL_ENABLED_KEY => false) do
        # Refresh the value of @enabled on the LogEventAggregator
        NewRelic::Agent.config.notify_server_source_added

        @aggregator.record('', "DEBUG")
        _, events = @aggregator.harvest!

        # Record no events
        assert_empty events

        # All settings should report as disabled regardless of config option
        assert_metrics_recorded_exclusive({
          "Supportability/Logging/Ruby/Logger/disabled" => {:call_count => 1},
          "Supportability/Logging/Metrics/Ruby/disabled" => {:call_count => 1},
          "Supportability/Logging/Forwarding/Ruby/disabled" => {:call_count => 1},
          "Supportability/Logging/LocalDecorating/Ruby/disabled" => {:call_count => 1}
        },
          :ignore_filter => %r{^Supportability/API/})
      end
    end

    def test_overall_disabled_in_high_security_mode
      with_config(
        CAPACITY_KEY => 5,
        :high_security => true,
        LogEventAggregator::OVERALL_ENABLED_KEY => false
      ) do
        # We refresh the high security setting on this notification
        NewRelic::Agent.config.notify_server_source_added

        9.times { @aggregator.record("Are you counting this?", "DEBUG") }
        _, items = @aggregator.harvest!

        # Never aggregate logs
        assert_empty items

        assert_metrics_recorded_exclusive({
          "Supportability/Logging/Ruby/Logger/disabled" => {:call_count => 1},
          "Supportability/Logging/Metrics/Ruby/disabled" => {:call_count => 1},
          "Supportability/Logging/Forwarding/Ruby/disabled" => {:call_count => 1},
          "Supportability/Logging/LocalDecorating/Ruby/disabled" => {:call_count => 1}
        },
          :ignore_filter => %r{^Supportability/API/})
      end
    end

    def test_basic_conversion_to_melt_format
      LinkingMetadata.stubs(:append_service_linking_metadata).returns({
        "entity.guid" => "GUID",
        "entity.name" => "Hola"
      })

      log_data = [
        {
          events_seen: 0,
          reservoir_size: 0
        },
        [
          [{"priority": 1}, {"message": "This is a mess"}]
        ]
      ]

      payload, size = LogEventAggregator.payload_to_melt_format(log_data)
      expected = [{
        common: {attributes: {"entity.guid" => "GUID"}},
        logs: [{"message": "This is a mess"}]
      }]

      assert_equal 1, size
      assert_equal expected, payload
    end

    def test_create_event_truncates_message_when_exceeding_max_bytes
      right_size_message = String.new("a" * LogEventAggregator::MAX_BYTES)
      message = right_size_message + 'b'
      event = @aggregator.create_event(1, message, 'INFO')

      assert_equal(right_size_message, event[1]["message"])
    end

    def test_create_event_doesnt_truncate_message_when_at_max_bytes
      message = String.new("a" * LogEventAggregator::MAX_BYTES)
      event = @aggregator.create_event(1, message, 'INFO')

      assert_equal(message, event[1]["message"])
    end

    def test_create_event_doesnt_truncate_message_when_below_max_bytes
      message = String.new("a" * (LogEventAggregator::MAX_BYTES - 1))
      event = @aggregator.create_event(1, message, 'INFO')

      assert_equal(message, event[1]["message"])
    end

    def test_does_not_record_if_message_is_nil
      @aggregator.record(nil, "DEBUG")
      _, events = @aggregator.harvest!
      assert_empty events
    end

    def test_does_not_record_if_message_empty_string
      @aggregator.record('', "DEBUG")
      _, events = @aggregator.harvest!
      assert_empty events
    end
  end
end<|MERGE_RESOLUTION|>--- conflicted
+++ resolved
@@ -126,7 +126,6 @@
       ])
     end
 
-<<<<<<< HEAD
     def test_does_not_record_if_overall_disabled_and_forwarding_enabled
       with_config(
         :'application_logging.enabled' => false,
@@ -146,13 +145,6 @@
       end
     end
 
-    def test_record_by_default_limit
-      max_samples = NewRelic::Agent.config[CAPACITY_KEY]
-      n = max_samples + 1
-      n.times do |i|
-        @aggregator.record("Take it to the limit", "FATAL")
-      end
-=======
     def test_record_applies_limits
       max_samples = 100
       with_config(CAPACITY_KEY => max_samples) do
@@ -160,7 +152,6 @@
         n.times do |i|
           @aggregator.record("Take it to the limit", "FATAL")
         end
->>>>>>> 12a34772
 
         metadata, results = @aggregator.harvest!
         assert_equal(n, metadata[:events_seen])
