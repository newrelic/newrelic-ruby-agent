--- conflicted
+++ resolved
@@ -215,22 +215,6 @@
         }
         unsent_traces.expects(:+).with([1,2,3])
         @agent.merge_data_from([{}, [1,2,3], []])
-<<<<<<< HEAD
-      end
-
-      def test_merge_data_from_abides_by_error_queue_limit
-        errors = []
-        40.times { |i| errors << Exception.new("boo #{i}") }
-
-        @agent.merge_data_from([{}, [], errors])
-
-        assert_equal 20, @agent.error_collector.errors.length
-
-        # This method should NOT increment error counts, since that has already
-        # been counted in the child
-        assert_equal 0, NewRelic::Agent.get_stats("Errors/all").call_count
-=======
->>>>>>> 56965e5b
       end
 
       def test_merge_data_from_abides_by_error_queue_limit
