--- conflicted
+++ resolved
@@ -36,11 +36,7 @@
     NewRelic::Agent.agent.stubs(:service).returns(@service)
     @calls = []
 
-<<<<<<< HEAD
-    @agent_commands = NewRelic::Agent::Commands::AgentCommandRouter.new(@service)
-=======
-    @agent_commands = NewRelic::Agent::Commands::AgentCommandRouter.new(nil)
->>>>>>> ac5ce2fc
+    @agent_commands = NewRelic::Agent::Commands::AgentCommandRouter.new
     @agent_commands.handlers["bazzle"] = Proc.new { |args| handle_bazzle_command(args) }
     @agent_commands.handlers["boom"]   = Proc.new { |args| handle_boom_command(args) }
   end
