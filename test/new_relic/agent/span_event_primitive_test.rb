# encoding: utf-8
# This file is distributed under New Relic's license terms.
# See https://github.com/newrelic/rpm/blob/master/LICENSE for complete details.

require File.expand_path(File.join(File.dirname(__FILE__),'..','..','test_helper'))

module NewRelic
  module Agent
    module SpanEventPrimitive
      class SpanEventPrimativeTest < Minitest::Test

        def setup
          @additional_config = { :'distributed_tracing.enabled' => true }
          NewRelic::Agent.config.add_config_for_testing(@additional_config)
          NewRelic::Agent.config.notify_server_source_added
          nr_freeze_time
        end

        def teardown
          NewRelic::Agent.config.remove_config(@additional_config)
          reset_buffers_and_caches
        end

        def test_error_attributes_returns_nil_when_no_error
          with_segment do |segment|
            eh = SpanEventPrimitive::error_attributes(segment)
            refute segment.noticed_error, "segment.noticed_error expected to be nil!"
            refute eh, "expected nil when no error present on segment"
          end
        end

        def test_error_attributes_returns_populated_attributes_when_error_present
            segment, _ = capture_segment_with_error

          eh = SpanEventPrimitive::error_attributes(segment)
          assert segment.noticed_error, "segment.noticed_error should NOT be nil!"
          assert eh.is_a?(Hash), "expected a Hash when error present on segment"
          assert_equal "oops!", eh["error.message"]
          assert_equal "RuntimeError", eh["error.class"]
        end

        def test_does_not_add_error_attributes_in_high_security
          with_config(:high_security => true) do
            segment, _ = capture_segment_with_error

            eh = SpanEventPrimitive::error_attributes(segment)
            refute  segment.noticed_error, "segment.noticed_error should be nil!"
            refute eh, "expected nil when error present on segment and high_security is enabled"
          end
        end

        def test_does_not_add_error_message_when_strip_message_enabled
          with_config(:'strip_exception_messages.enabled' => true) do
            segment, _ = capture_segment_with_error

            eh = SpanEventPrimitive::error_attributes(segment)
            assert segment.noticed_error, "segment.noticed_error should NOT be nil!"
            assert eh.is_a?(Hash), "expected a Hash when error present on segment"
            assert eh["error.message"].start_with?("Message removed by")
            assert_equal "RuntimeError", eh["error.class"]
          end
        end

<<<<<<< HEAD
        def test_root_span_gets_transaction_name_attribute
          root_span_event = nil
          root_segment = nil

          txn = in_transaction do |txn|
            root_segment = txn.current_segment
          end

          root_span_event = SpanEventPrimitive.for_segment(root_segment)

          # There should be a transaction.name attribute on the root span equal to the final txn name
          assert_equal txn.best_name, root_span_event[0]["transaction.name"]
=======
        def test_empty_error_message_can_override_previous_error_message_attribute
          begin
            with_segment do |segment|
              segment.notice_error RuntimeError.new "oops!"
              segment.notice_error StandardError.new
              error_attributes = SpanEventPrimitive::error_attributes(segment)
              assert segment.noticed_error, "segment.noticed_error should NOT be nil!"
              assert_equal "StandardError", error_attributes["error.class"]
              # If no message given, we should see the class name as the new error message
              assert_equal "StandardError", error_attributes["error.message"]
            end
          end
>>>>>>> 71544933
        end
      end
    end
  end
end<|MERGE_RESOLUTION|>--- conflicted
+++ resolved
@@ -61,7 +61,6 @@
           end
         end
 
-<<<<<<< HEAD
         def test_root_span_gets_transaction_name_attribute
           root_span_event = nil
           root_segment = nil
@@ -74,7 +73,8 @@
 
           # There should be a transaction.name attribute on the root span equal to the final txn name
           assert_equal txn.best_name, root_span_event[0]["transaction.name"]
-=======
+        end
+
         def test_empty_error_message_can_override_previous_error_message_attribute
           begin
             with_segment do |segment|
@@ -87,8 +87,8 @@
               assert_equal "StandardError", error_attributes["error.message"]
             end
           end
->>>>>>> 71544933
         end
+        
       end
     end
   end
