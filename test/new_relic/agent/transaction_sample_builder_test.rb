--- conflicted
+++ resolved
@@ -167,8 +167,6 @@
     8.times {|i| build_segment i.to_s }
     assert_equal 3, @builder.sample.count_segments
   end
-<<<<<<< HEAD
-=======
 
   # regression
   def test_trace_should_log_segment_reached_once
@@ -176,8 +174,6 @@
     NewRelic::Control.instance.log.expects(:debug).once
     8.times {|i| build_segment i.to_s }
   end
-  
->>>>>>> 09f98ccd
   
   def validate_builder(check_names = true)
     validate_segment @builder.sample.root_segment, check_names
