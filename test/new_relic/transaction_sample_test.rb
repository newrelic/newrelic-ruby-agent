# encoding: utf-8
# This file is distributed under New Relic's license terms.
# See https://github.com/newrelic/rpm/blob/master/LICENSE for complete details.

require File.expand_path('../../test_helper.rb', __FILE__)

class NewRelic::TransactionSampleTest < Test::Unit::TestCase
  include TransactionSampleTestHelper
  ::SQL_STATEMENT = "SELECT * from sandwiches WHERE meat='bacon'"
  ::OBFUSCATED_SQL_STATEMENT = "SELECT * from sandwiches WHERE meat=?"

  def setup
    @test_config = { :developer_mode => true }
    NewRelic::Agent.config.apply_config(@test_config)
    @connection_stub = Mocha::Mockery.instance.named_mock('connection')
    @connection_stub.stubs(:execute).returns([['QUERY RESULT']])

    NewRelic::Agent::Database.stubs(:get_connection).returns @connection_stub
    @t = make_sql_transaction(::SQL_STATEMENT, ::SQL_STATEMENT)

    if NewRelic::Agent::NewRelicService::JsonMarshaller.is_supported?
      @marshaller = NewRelic::Agent::NewRelicService::JsonMarshaller.new
    else
      @marshaller = NewRelic::Agent::NewRelicService::PrubyMarshaller.new
    end
  end

  def teardown
    NewRelic::Agent.config.remove_config(@test_config)
  end

  def test_be_recorded
    assert_not_nil @t
  end

  def test_prepare_to_send_strips_sql_if_record_sql_omitted
    s = @t.prepare_to_send!(:explain_sql => 0.00000001)

    s.each_segment do |segment|
      assert_nil segment.params[:explain_plan]
      assert_nil segment.params[:sql]
    end
  end

  def test_prepare_to_send_preserves_raw_sql_if_record_sql_set_to_raw
    s = @t.prepare_to_send!(:record_sql => :raw)

    sql_statements = []
    s.each_segment do |segment|
      sql_statements << segment.params[:sql] if segment.params[:sql]
    end

    assert_equal([::SQL_STATEMENT], sql_statements)
  end

  def test_prepare_to_send_obfuscates_sql_if_record_sql_set_to_obfuscated
    s = @t.prepare_to_send!(:record_sql => :obfuscated)

    sql_statements = []
    s.each_segment do |segment|
      sql_statements << segment.params[:sql] if segment.params[:sql]
    end

    assert_equal([::OBFUSCATED_SQL_STATEMENT], sql_statements)
  end

  def test_have_sql_rows_when_sql_is_recorded
    s = @t.prepare_to_send!(:explain_sql => 0.00000001)

    assert s.sql_segments.empty?
    s.root_segment[:sql] = 'hello'
    assert !s.sql_segments.empty?
  end

  def test_have_sql_rows_when_sql_is_obfuscated
    s = @t.prepare_to_send!(:explain_sql => 0.00000001)

    assert s.sql_segments.empty?
    s.root_segment[:sql_obfuscated] = 'hello'
    assert !s.sql_segments.empty?
  end

  def test_have_sql_rows_when_recording_non_sql_keys
    s = @t.prepare_to_send!(:explain_sql => 0.00000001)

    assert s.sql_segments.empty?
    s.root_segment[:key] = 'hello'
    assert !s.sql_segments.empty?
  end

  def test_catch_exceptions
    @connection_stub.expects(:execute).raises
    # the sql connection will throw
    @t.prepare_to_send!(:record_sql => :obfuscated, :explain_sql => 0.00000001)
  end

  def test_have_explains
    s = @t.prepare_to_send!(:record_sql => :obfuscated, :explain_sql => 0.00000001)

    s.each_segment do |segment|
      if segment.params[:explain_plan]
        explanation = segment.params[:explain_plan]

        assert_kind_of Array, explanation
        assert_equal([nil, [["QUERY RESULT"]]], explanation)
      end
    end
  end

  def test_not_record_sql_without_record_sql_option
    t = nil
    NewRelic::Agent.disable_sql_recording do
      t = make_sql_transaction(::SQL_STATEMENT, ::SQL_STATEMENT)
    end

    s = t.prepare_to_send!(:explain_sql => 0.00000001)

    s.each_segment do |segment|
      assert_nil segment.params[:explain_plan]
      assert_nil segment.params[:sql]
    end
  end

  def test_not_record_transactions
    NewRelic::Agent.disable_transaction_tracing do
      t = make_sql_transaction(::SQL_STATEMENT, ::SQL_STATEMENT)
      assert t.nil?
    end
  end

  def test_path_string
    s = @t.prepare_to_send!(:explain_sql => 0.1)
    fake_segment = mock('segment')
    fake_segment.expects(:path_string).returns('a path string')
    s.instance_eval do
      @root_segment = fake_segment
    end

    assert_equal('a path string', s.path_string)
  end

  def test_params_equals
    s = @t.prepare_to_send!(:explain_sql => 0.1)
    s.params = {:params => 'hash' }
    assert_equal({:params => 'hash'}, s.params, "should have the specified hash, but instead was #{s.params}")
  end

  class Hat
    # just here to mess with the to_s logic in transaction samples
  end

  def test_to_s_with_bad_object
    s = @t.prepare_to_send!(:explain_sql => 0.1)
    s.params[:fake] = Hat.new
    assert_raise(RuntimeError) do
      s.to_s
    end
  end

  def test_to_s_includes_keys
    s = @t.prepare_to_send!(:explain_sql => 0.1)
    s.params[:fake_key] = 'a fake param'
    assert(s.to_s.include?('fake_key'), "should include 'fake_key' but instead was (#{s.to_s})")
    assert(s.to_s.include?('a fake param'), "should include 'a fake param' but instead was (#{s.to_s})")
  end

  def test_find_segment
    s = @t.prepare_to_send!(:explain_sql => 0.1)
    fake_segment = mock('segment')
    fake_segment.expects(:find_segment).with(1).returns('a segment')
    s.instance_eval do
      @root_segment = fake_segment
    end

    assert_equal('a segment', s.find_segment(1))
  end

  def test_timestamp
    s = @t.prepare_to_send!(:explain_sql => 0.1)
    assert(s.timestamp.instance_of?(Float), "s.timestamp should be a Float, but is #{s.timestamp.class.inspect}")
  end

  def test_xray_session_id
    @t.xray_session_id = 123
    s = @t.prepare_to_send!
    assert_equal(123, s.xray_session_id)
  end

<<<<<<< HEAD
  def test_prepare_to_send_marks_returned_sample_as_prepared
    assert(!@t.prepared?)
    prepared_sample = @t.prepare_to_send!
    assert(prepared_sample.prepared?)
  end

  def test_prepare_to_send_does_not_re_prepare
    opts = { :record_sql => :raw, :explain_sql => 0.00001 }
    @t.prepare_to_send!(opts)

    @t.expects(:collect_explain_plans!).never
    @t.expects(:prepare_sql_for_transmission!).never

    @t.prepare_to_send!(opts)
  end
=======
  def test_threshold
    @t.threshold = 4.2
    s = @t.prepare_to_send
    assert_equal(4.2, s.threshold)
  end

>>>>>>> 7a5180e2

  def test_count_segments
    transaction = run_sample_trace_on(NewRelic::Agent::TransactionSampler.new) do |sampler|
      sampler.notice_push_scope "level0"
      sampler.notice_push_scope "level-1"
      sampler.notice_push_scope "level-2"
      sampler.notice_sql(::SQL_STATEMENT, {}, 0)
      sampler.notice_pop_scope "level-2"
      sampler.notice_pop_scope "level-1"
      sampler.notice_pop_scope "level0"
    end
    assert_equal 6, transaction.count_segments
  end

  def test_to_array
    expected_array = [@t.start_time.to_f,
                      @t.params[:request_params],
                      @t.params[:custom_params],
                      @t.root_segment.to_array]
    assert_equal expected_array, @t.to_array
  end


  def test_to_array_with_bad_values
    transaction = NewRelic::TransactionSample.new(nil)
    expected = [0.0, {}, nil, [0, 0, "ROOT", {}, []]]
    assert_equal expected, transaction.to_array
  end

  if RUBY_VERSION >= '1.9.2'
    def test_to_json
      expected_string = JSON.dump([@t.start_time.to_f,
                                   @t.params[:request_params],
                                   @t.params[:custom_params],
                                   @t.root_segment.to_array])
      assert_equal expected_string, @t.to_json
    end
  end

  def test_to_collector_array
    expected_array = [(@t.start_time.to_f * 1000).round,
                      (@t.duration * 1000).round,
                      @t.params[:path], @t.params[:uri],
                      trace_tree,
                      @t.guid, nil, !!@t.force_persist, @t.xray_session_id]

    assert_equal expected_array, @t.to_collector_array(@marshaller.default_encoder)
  end

  FORCE_PERSIST_POSITION = 7

  def test_to_collector_array_forces_xrays
    @t.force_persist = false
    @t.xray_session_id = 123
    result = @t.to_collector_array(@marshaller.default_encoder)
    assert_equal true, result[FORCE_PERSIST_POSITION]
  end

  def test_to_collector_array_with_bad_values
    transaction = NewRelic::TransactionSample.new(nil)
    transaction.root_segment.end_trace(Rational(10, 1))
    transaction.xray_session_id = "booooooo"

    expected = [
      0, 10_000,
      nil, nil,
      trace_tree(transaction),
      transaction.guid,
      nil, false, nil]

    assert_equal expected, transaction.to_collector_array(@marshaller.default_encoder)
  end

  def trace_tree(transaction=@t)
    if NewRelic::Agent::NewRelicService::JsonMarshaller.is_supported?
      trace_tree = compress(transaction.to_json)
    else
      trace_tree = transaction.to_array
    end
  end

  def compress(string)
    Base64.encode64(Zlib::Deflate.deflate(string, Zlib::DEFAULT_COMPRESSION))
  end
end<|MERGE_RESOLUTION|>--- conflicted
+++ resolved
@@ -186,7 +186,6 @@
     assert_equal(123, s.xray_session_id)
   end
 
-<<<<<<< HEAD
   def test_prepare_to_send_marks_returned_sample_as_prepared
     assert(!@t.prepared?)
     prepared_sample = @t.prepare_to_send!
@@ -202,14 +201,12 @@
 
     @t.prepare_to_send!(opts)
   end
-=======
-  def test_threshold
+
+  def test_threshold_preserved_by_prepare_to_send
     @t.threshold = 4.2
-    s = @t.prepare_to_send
+    s = @t.prepare_to_send!
     assert_equal(4.2, s.threshold)
   end
-
->>>>>>> 7a5180e2
 
   def test_count_segments
     transaction = run_sample_trace_on(NewRelic::Agent::TransactionSampler.new) do |sampler|
