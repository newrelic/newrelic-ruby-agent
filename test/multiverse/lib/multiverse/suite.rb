--- conflicted
+++ resolved
@@ -302,11 +302,7 @@
       # elsif RUBY_VERSION >= '2.4'
       #   '5.15.0'
       else
-<<<<<<< HEAD
-        '5.15.0'
-=======
         '5.3.3'
->>>>>>> 24a005d1
       end
     end
 
