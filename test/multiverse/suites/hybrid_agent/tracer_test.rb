--- conflicted
+++ resolved
@@ -54,7 +54,6 @@
             assert_predicate otel_finishable, :finished?, 'OTel span should finish NR transaction'
           end
 
-<<<<<<< HEAD
           def test_parse_trace_flags_with_string
             assert_equal '42', @tracer.send(:parse_trace_flags, '42')
           end
@@ -158,23 +157,22 @@
             mock_otel_context.verify
           end
 
-          # def test_set_tracestate_with_otel_tracestate
-          #   mock_distributed_tracer = Minitest::Mock.new
-          #   mock_otel_context = Minitest::Mock.new
-          #   otel_tracestate = ::OpenTelemetry::Trace::Tracestate.create('nr' => 'payload')
-
-          #   mock_otel_context.expect :tracestate, otel_tracestate
-
-          #   @tracer.stub :set_otel_trace_state, ->(dt, oc) { :set_otel_trace_state_called } do
-          #     result = @tracer.send(:set_tracestate, mock_distributed_tracer, mock_otel_context)
-
-          #     assert_equal :set_otel_trace_state_called, result
-          #   end
-
-          #   mock_otel_context.verify
-          # end
-
-=======
+          def test_set_tracestate_with_otel_tracestate
+            mock_distributed_tracer = Minitest::Mock.new
+            mock_otel_context = Minitest::Mock.new
+            otel_tracestate = ::OpenTelemetry::Trace::Tracestate.create('nr' => 'payload')
+
+            mock_otel_context.expect :tracestate, otel_tracestate
+
+            @tracer.stub :set_otel_trace_state, ->(dt, oc) { :set_otel_trace_state_called } do
+              result = @tracer.send(:set_tracestate, mock_distributed_tracer, mock_otel_context)
+
+              assert_equal :set_otel_trace_state_called, result
+            end
+
+            mock_otel_context.verify
+          end
+
           def test_start_span_with_attributes_captures_attributes
             attributes = {'strawberry' => 'red'}
             txn = in_transaction do
@@ -189,7 +187,6 @@
             assert_equal span_attributes, attributes
           end
 
->>>>>>> 12a17603
           private
 
           def assert_logged(expected)
