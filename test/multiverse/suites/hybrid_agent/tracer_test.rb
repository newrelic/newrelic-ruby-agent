# This file is distributed under New Relic's license terms.
# See https://github.com/newrelic/newrelic-ruby-agent/blob/main/LICENSE for complete details.
# frozen_string_literal: true

module NewRelic
  module Agent
    module OpenTelemetry
      module Trace
        class TracerTest < Minitest::Test
          def setup
            @tracer = NewRelic::Agent::OpenTelemetry::Trace::Tracer.new
          end

          def teardown
            NewRelic::Agent.instance.transaction_event_aggregator.reset!
            NewRelic::Agent.instance.span_event_aggregator.reset!
          end

          def test_in_span_creates_segment_when_span_kind_internal
            txn = in_transaction do
              NewRelic::Agent.instance.adaptive_sampler.stub(:sampled?, true) do
                @tracer.in_span('fruit', kind: :internal) { 'seeds' }
              end
            end

            assert_includes(txn.segments.map(&:name), 'fruit')
          end

          def test_in_span_captures_error_when_span_kind_internal
            txn = nil
            begin
              in_transaction do |zombie_txn|
                NewRelic::Agent.instance.adaptive_sampler.stub(:sampled?, true) do
                  txn = zombie_txn
                  @tracer.in_span('brains', kind: :internal) { raise 'the dead' }
                end
              end
            rescue => e
              # NOOP - allow transaction to capture error
            end

            assert_segment_noticed_error txn, /brains/, 'RuntimeError', /the dead/
            assert_transaction_noticed_error txn, 'RuntimeError'
          end

          def test_start_span_assigns_finishable_to_transaction
            otel_span = @tracer.start_span('otel_api_span')
            otel_finishable = otel_span.finishable

            assert_instance_of NewRelic::Agent::Transaction, otel_finishable, "OTel span's finishable should be an NR Transaction"

            otel_span.finish

            assert_predicate otel_finishable, :finished?, 'OTel span should finish NR transaction'
          end

          def test_parse_trace_flags_with_string
            assert_equal '42', @tracer.send(:parse_trace_flags, '42')
          end

          def test_parse_trace_flags_with_integer
            assert_equal '1', @tracer.send(:parse_trace_flags, 1)
          end

          def test_parse_trace_flags_with_sampled_otel_trace_flags
            flags = ::OpenTelemetry::Trace::TraceFlags::SAMPLED

            assert_equal '01', @tracer.send(:parse_trace_flags, flags)
          end

          def test_parse_trace_flags_with_unsampled_otel_trace_flags
            flags = ::OpenTelemetry::Trace::TraceFlags::DEFAULT

            assert_equal '00', @tracer.send(:parse_trace_flags, flags)
          end

          def test_set_nr_tracestate
            with_config(:account_id => '190', primary_application_id: '46954') do
              carrier = {
                'traceparent' => '00-da8bc8cc6d062849b0efcf3c169afb5a-7d3efb1b173fecfa-00',
                'tracestate' => '190@nr=0-0-1-46954-7d3efb1b173fecfa-e8b91a159289ff74-00-00.23456-1518469636035'
              }
              propagator = NewRelic::Agent::OpenTelemetry::Context::Propagation::TracePropagator.new
              parent_context = propagator.extract(carrier)
              span = @tracer.start_span('test', with_parent: parent_context, kind: :server)

              distributed_tracer = span.finishable.distributed_tracer
              trace_state_payload = distributed_tracer.trace_state_payload

              assert_instance_of(NewRelic::Agent::TraceContextPayload, trace_state_payload)
              assert_equal('e8b91a159289ff74', trace_state_payload.transaction_id)
              refute_predicate span.finishable, :sampled?

              span.finish
            end
          end

          def test_set_otel_tracestate_with_newrelic_entry
            with_config(:account_id => '190', primary_application_id: '46954') do
              carrier = {
                'traceparent' => '00-da8bc8cc6d062849b0efcf3c169afb5a-7d3efb1b173fecfa-00',
                'tracestate' => '190@nr=0-0-1-46954-7d3efb1b173fecfa-e8b91a159289ff74-00-00.23456-1518469636035'
              }

              prop = ::OpenTelemetry::Trace::Propagation::TraceContext::TextMapPropagator.new

              parent_context = prop.extract(carrier)
              span = @tracer.start_span('test', with_parent: parent_context, kind: :server)

              distributed_tracer = span.finishable.distributed_tracer
              trace_state_payload = distributed_tracer.trace_state_payload

              assert_instance_of(NewRelic::Agent::TraceContextPayload, trace_state_payload)
              assert_equal('e8b91a159289ff74', trace_state_payload.transaction_id)
              refute_predicate span.finishable, :sampled?

              span.finish
            end
          end

          def test_set_otel_tracestate_without_newrelic_entry
            with_config(:account_id => '190', primary_application_id: '46954') do
              carrier = {
                'traceparent' => '00-da8bc8cc6d062849b0efcf3c169afb5a-7d3efb1b173fecfa-01',
                'tracestate' => ''
              }

              prop = ::OpenTelemetry::Trace::Propagation::TraceContext::TextMapPropagator.new

              parent_context = prop.extract(carrier)
              span = @tracer.start_span('test', with_parent: parent_context, kind: :server)

              distributed_tracer = span.finishable.distributed_tracer
              trace_state_payload = distributed_tracer.trace_state_payload

              assert_nil(trace_state_payload)
              # true because of the traceparent payload
              assert_predicate span.finishable, :sampled?

              span.finish
            end
          end

          def test_set_tracestate_with_nr_payload
            mock_distributed_tracer = Minitest::Mock.new
            mock_otel_context = Minitest::Mock.new
            nr_payload = NewRelic::Agent::TraceContextPayload.create(transaction_id: 'txn123')

            mock_otel_context.expect :tracestate, nr_payload

            @tracer.stub :set_nr_trace_state, ->(dt, oc) { :set_nr_trace_state_called } do
              result = @tracer.send(:set_tracestate, mock_distributed_tracer, mock_otel_context)

              assert_equal :set_nr_trace_state_called, result
            end

            mock_otel_context.verify
          end

          def test_set_tracestate_with_otel_tracestate
            mock_distributed_tracer = Minitest::Mock.new
            mock_otel_context = Minitest::Mock.new
            otel_tracestate = ::OpenTelemetry::Trace::Tracestate.create('nr' => 'payload')

            mock_otel_context.expect :tracestate, otel_tracestate

            @tracer.stub :set_otel_trace_state, ->(dt, oc) { :set_otel_trace_state_called } do
              result = @tracer.send(:set_tracestate, mock_distributed_tracer, mock_otel_context)

              assert_equal :set_otel_trace_state_called, result
            end

            mock_otel_context.verify
          end
<<<<<<< HEAD
=======

          def test_start_span_with_attributes_captures_attributes
            attributes = {'strawberry' => 'red'}
            txn = in_transaction do
              NewRelic::Agent.instance.adaptive_sampler.stub(:sampled?, true) do
                otel_span = @tracer.start_span('test_span', attributes: attributes)
                otel_span.finish
              end
            end
            spans = harvest_span_events![1]
            span_attributes = spans[0][1]

            assert_equal span_attributes, attributes
          end
>>>>>>> 3d217103

          private

          def assert_logged(expected)
            found = NewRelic::Agent.logger.messages.any? { |m| m[1][0].match?(expected) }

            assert(found, "Didn't see log message: '#{expected}'. Saw: #{NewRelic::Agent.logger.messages}")
          end
        end
      end
    end
  end
end<|MERGE_RESOLUTION|>--- conflicted
+++ resolved
@@ -172,8 +172,6 @@
 
             mock_otel_context.verify
           end
-<<<<<<< HEAD
-=======
 
           def test_start_span_with_attributes_captures_attributes
             attributes = {'strawberry' => 'red'}
@@ -188,7 +186,6 @@
 
             assert_equal span_attributes, attributes
           end
->>>>>>> 3d217103
 
           private
 
