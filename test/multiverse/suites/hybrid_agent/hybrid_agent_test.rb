# This file is distributed under New Relic's license terms.
# See https://github.com/newrelic/newrelic-ruby-agent/blob/main/LICENSE for complete details.
# frozen_string_literal: true

require 'opentelemetry'
require_relative 'commands'
require_relative 'assertion_parameters'
require_relative 'parsing_helpers'

class HybridAgentTest < Minitest::Test
  include Commands
  include AssertionParameters
  include ParsingHelpers

  def setup
    @tracer = OpenTelemetry.tracer_provider.tracer

    # in order to inject headers, there must be a parent account ID and a
    # parent application ID
    @config = {
      :account_id => '190',
      :primary_application_id => '46954'
    }
    NewRelic::Agent.config.add_config_for_testing(@config)
  end

  def teardown
    NewRelic::Agent.instance.transaction_event_aggregator.reset!
    NewRelic::Agent.instance.span_event_aggregator.reset!
  end

  # This method, when returning a non-empty array, will cause the tests defined in the
  # JSON file to be skipped if they're not listed here. Useful for focusing on specific
  # failing tests.
  # It looks for the snake cased version of the testDescription field in the JSON
  # Ex: %w[does_not_create_segment_without_a_transaction] would only run
  # `"testDescription": "Does not create segment without a transaction"`
  #
  # Now that we're starting to implement, use this to add tests individually
  # until the full suite can be run on the CI
  def focus_tests
    %w[
      creates_opentelemetry_segment_in_a_transaction
      creates_new_relic_span_as_child_of_opentelemetry_span
      does_not_create_segment_without_a_transaction
      starting_transaction_tests
      opentelemetry_api_and_new_relic_api_can_inject_outbound_trace_context
<<<<<<< HEAD
      opentelemetry_api_can_add_custom_attributes_to_spans
=======
      opentelemetry_api_can_record_errors
>>>>>>> 5f652c7b
    ]
  end

  test_cases = load_cross_agent_test('hybrid_agent')
  test_cases.each do |test_case|
    name = test_case['testDescription'].downcase.tr(' ', '_')

    define_method("test_hybrid_agent_#{name}") do
      if focus_tests.empty? || focus_tests.include?(name)
        puts "TEST: #{name}" if ENV['ENABLE_OUTPUT']

        operations = test_case['operations']
        operations.map do |o|
          parse_operation(o)
        end

        verify_agent_output(test_case['agentOutput'])
      else
        skip('marked pending by exclusion from #focus_tests')
      end
    end
  end
end<|MERGE_RESOLUTION|>--- conflicted
+++ resolved
@@ -45,11 +45,8 @@
       does_not_create_segment_without_a_transaction
       starting_transaction_tests
       opentelemetry_api_and_new_relic_api_can_inject_outbound_trace_context
-<<<<<<< HEAD
+      opentelemetry_api_can_record_errors
       opentelemetry_api_can_add_custom_attributes_to_spans
-=======
-      opentelemetry_api_can_record_errors
->>>>>>> 5f652c7b
     ]
   end
 
