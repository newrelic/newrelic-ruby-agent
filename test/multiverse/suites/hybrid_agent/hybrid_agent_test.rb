# This file is distributed under New Relic's license terms.
# See https://github.com/newrelic/newrelic-ruby-agent/blob/main/LICENSE for complete details.
# frozen_string_literal: true

require 'opentelemetry'
require_relative 'commands'
require_relative 'assertion_parameters'
require_relative 'parsing_helpers'

class HybridAgentTest < Minitest::Test
  include Commands
  include AssertionParameters
  include ParsingHelpers

<<<<<<< HEAD
  def after_setup
    puts @NAME
=======
  def setup
>>>>>>> 88287d10
    @tracer = OpenTelemetry.tracer_provider.tracer

    # in order to inject headers, there must be a parent account ID and a
    # parent application ID
    @config = {
      :account_id => '190',
      :primary_application_id => '46954',
    }
    NewRelic::Agent.config.add_config_for_testing(@config)
  end

  def teardown
    NewRelic::Agent.instance.transaction_event_aggregator.reset!
    NewRelic::Agent.instance.span_event_aggregator.reset!
  end

  # This method, when returning a non-empty array, will cause the tests defined in the
  # JSON file to be skipped if they're not listed here. Useful for focusing on specific
  # failing tests.
  # It looks for the snake cased version of the testDescription field in the JSON
  # Ex: %w[does_not_create_segment_without_a_transaction] would only run
  # `"testDescription": "Does not create segment without a transaction"`
  #
  # Now that we're starting to implement, use this to add tests individually
  # until the full suite can be run on the CI
  def focus_tests
    %w[
      creates_opentelemetry_segment_in_a_transaction
      creates_new_relic_span_as_child_of_opentelemetry_span
      does_not_create_segment_without_a_transaction
      starting_transaction_tests
      opentelemetry_api_and_new_relic_api_can_inject_outbound_trace_context
    ]
  end

  test_cases = load_cross_agent_test('hybrid_agent')
  test_cases.each do |test_case|
    name = test_case['testDescription'].downcase.tr(' ', '_')

    define_method("test_hybrid_agent_#{name}") do
      if focus_tests.empty? || focus_tests.include?(name)
        puts "TEST: #{name}" if ENV['ENABLE_OUTPUT']

        operations = test_case['operations']
        operations.map do |o|
          parse_operation(o)
        end

        verify_agent_output(test_case['agentOutput'])
      else
        skip('marked pending by exclusion from #focus_tests')
      end
    end
  end
end<|MERGE_RESOLUTION|>--- conflicted
+++ resolved
@@ -12,12 +12,7 @@
   include AssertionParameters
   include ParsingHelpers
 
-<<<<<<< HEAD
-  def after_setup
-    puts @NAME
-=======
   def setup
->>>>>>> 88287d10
     @tracer = OpenTelemetry.tracer_provider.tracer
 
     # in order to inject headers, there must be a parent account ID and a
