# This file is distributed under New Relic's license terms.
# See https://github.com/newrelic/newrelic-ruby-agent/blob/main/LICENSE for complete details.
# frozen_string_literal: true

require 'opentelemetry'
require_relative 'commands'
require_relative 'assertion_parameters'
require_relative 'parsing_helpers'

class HybridAgentTest < Minitest::Test
  include Commands
  include AssertionParameters
  include ParsingHelpers

  def setup
    @tracer = OpenTelemetry.tracer_provider.tracer

    # in order to inject headers, there must be a parent account ID and a
    # parent application ID
    @config = {
      :account_id => '190',
      :primary_application_id => '46954'
    }
    NewRelic::Agent.config.add_config_for_testing(@config)
  end

  def teardown
    NewRelic::Agent.instance.transaction_event_aggregator.reset!
    NewRelic::Agent.instance.span_event_aggregator.reset!
  end

  # This method, when returning a non-empty array, will cause the tests defined in the
  # JSON file to be skipped if they're not listed here. Useful for focusing on specific
  # failing tests.
  # It looks for the snake cased version of the testDescription field in the JSON
  # Ex: %w[does_not_create_segment_without_a_transaction] would only run
  # `"testDescription": "Does not create segment without a transaction"`
  #
  # Now that we're starting to implement, use this to add tests individually
  # until the full suite can be run on the CI
  def focus_tests
    %w[
      creates_opentelemetry_segment_in_a_transaction
      creates_new_relic_span_as_child_of_opentelemetry_span
      does_not_create_segment_without_a_transaction
      starting_transaction_tests
      opentelemetry_api_and_new_relic_api_can_inject_outbound_trace_context
<<<<<<< HEAD
      inbound_distributed_tracing_tests
=======
      opentelemetry_api_can_record_errors
      opentelemetry_api_can_add_custom_attributes_to_spans
>>>>>>> 12a17603
    ]
  end

  test_cases = load_cross_agent_test('hybrid_agent')
  test_cases.each do |test_case|
    name = test_case['testDescription'].downcase.tr(' ', '_')

    define_method("test_hybrid_agent_#{name}") do
      if focus_tests.empty? || focus_tests.include?(name)
        puts "TEST: #{name}" if ENV['ENABLE_OUTPUT']

        operations = test_case['operations']
        operations.map do |o|
          parse_operation(o)
        end

        verify_agent_output(test_case['agentOutput'])
      else
        skip('marked pending by exclusion from #focus_tests')
      end
    end
  end
end<|MERGE_RESOLUTION|>--- conflicted
+++ resolved
@@ -35,22 +35,8 @@
   # It looks for the snake cased version of the testDescription field in the JSON
   # Ex: %w[does_not_create_segment_without_a_transaction] would only run
   # `"testDescription": "Does not create segment without a transaction"`
-  #
-  # Now that we're starting to implement, use this to add tests individually
-  # until the full suite can be run on the CI
   def focus_tests
     %w[
-      creates_opentelemetry_segment_in_a_transaction
-      creates_new_relic_span_as_child_of_opentelemetry_span
-      does_not_create_segment_without_a_transaction
-      starting_transaction_tests
-      opentelemetry_api_and_new_relic_api_can_inject_outbound_trace_context
-<<<<<<< HEAD
-      inbound_distributed_tracing_tests
-=======
-      opentelemetry_api_can_record_errors
-      opentelemetry_api_can_add_custom_attributes_to_spans
->>>>>>> 12a17603
     ]
   end
 
