# This file is distributed under New Relic's license terms.
# See https://github.com/newrelic/newrelic-ruby-agent/blob/main/LICENSE for complete details.
# frozen_string_literal: true

module ParsingHelpers
  def parse_operation(operation)
    command = parse_command(operation['command'])
    parameters = parse_parameters(operation['parameters'])

    puts command if ENV['ENABLE_OUTPUT']
    puts parameters if ENV['ENABLE_OUTPUT']

    if operation['childOperations']
      send(command, **parameters) do
        operation['childOperations'].each do |o|
          parse_operation(o)
        end
      end
    else
      send(command, **parameters) do
        parse_assertions(operation['assertions']) if operation['assertions']
      end
    end
  end

  def parse_command(command)
    return 'nr_inject_headers' if command == 'NRInjectHeaders'

    snake_sub_downcase(command).to_sym
  end

  def parse_parameters(parameters)
    return {} unless parameters

    params = parameters.transform_keys { |k| snake_sub_downcase(k).to_sym }

    if params[:span_kind]
      params[:span_kind] = params[:span_kind].downcase.to_sym
    end

    params
  end

  def parse_assertions(assertions)
    assertions.each do |assertion|
      rule = assertion['rule']
      parameters = rule['parameters'].transform_values { |k| snake_sub_downcase(k) }

      puts assertion['description'] if ENV['ENABLE_OUTPUT']
      puts rule if ENV['ENABLE_OUTPUT']

      case rule['operator']
      when 'Equals'
        equals_assertion(parameters)
      when 'NotValid'
        not_valid_assertion(parameters)
      when 'Matches'
        matches_assertion(parameters)
      else
        raise "Missing rule case for assertions! Received: #{rule['operator']}"
      end
    end
  end

  def equals_assertion(parameters)
    left = parameters['left']
    left_result = evaluate_param_for_equals(left)

    right = parameters['right']
    right_result = evaluate_param_for_equals(right)

    assert_equal left_result, right_result, "Expected #{left} to equal #{right}"
  end

  def evaluate_param_for_equals(param)
    puts param if ENV['ENABLE_OUTPUT']

    case param
    when 'current_otel_span.trace_id' then current_otel_span_context&.trace_id
    when 'current_transaction.trace_id' then current_transaction&.trace_id
    when 'current_otel_span.span_id' then current_otel_span_context&.span_id
    when 'current_segment.span_id' then NewRelic::Agent::Tracer.current_segment&.guid
    when 'current_transaction.sampled' then current_transaction&.sampled?
    when 'injected.trace_id' then injected['trace_id']
    when 'injected.span_id' then injected['span_id']
    when 'injected.sampled' then injected['sampled']
    else
      raise "Missing parameter for assertion! Received: #{param}"
    end
  end

  def not_valid_assertion(parameters)
    puts parameters['object'] if ENV['ENABLE_OUTPUT']

    case parameters['object']
    when 'current_otel_span' then current_otel_span
    when 'current_transaction' then current_transaction
    else
      raise "Missing NotValid assertion object! Received: #{parameters['object']}"
    end

    assert_nil eval(parameters['object']), "Expected #{parameters['object']} to be nil"
  end

  def matches_assertion(parameters)
    object = parameters['object']
    actual = case object
    when 'current_otel_span.trace_id' then current_otel_span_context&.trace_id
    else
      raise "Missing object for matches assertion! Received: #{parameters['object']}"
    end

    expected = parameters['value']

    assert_equal expected, actual, "Expected #{object} to equal #{expected}"
  end

  def verify_agent_output(output)
    verify_transaction_output(output['transactions'])
    verify_span_output(output['spans'])
  end

  def verify_transaction_output(output)
    txns = harvest_transaction_events![1].flatten.map { |t| t['name'] }.compact

    assert_equal output.length, txns.length, 'Wrong number of transactions found'

    output.each do |txn|
      assert_includes(txns, txn['name'], "Transaction name #{txn['name']} missing from output")
    end
  end

  def verify_span_output(output)
    # The harvest payload for spans includes some info about the reservoir
    # in the zero-index.
    # The first-index includes the span events that were harvested, which is all
    # we care about for these tests
    spans = harvest_span_events![1]

    output.each do |expected|
      # A harvested span is an array with three hashes:
      # span[0] is the Span event itself
      # span[1] is for custom attributes
      # span[2] is for agent attributes (which aren't tested here)
      actual = spans.find { |s| s[0]['name'] == expected['name'] }

      assert actual, "Span output could not be verified. Span was not found.\n" \
        "Expected: #{expected}\n" \
        "Harvested spans: #{spans}\n"

      if expected['category']
        assert_equal expected['category'], actual[0]['category'], 'Expected category not found.'
      end

      if expected['entryPoint']
        assert_equal expected['entryPoint'], actual[0]['nr.entryPoint'], 'Span was not an entrypoint.'
      end

      expected['attributes']&.each do |expected_key, expected_value|
<<<<<<< HEAD
        actual_value = actual[1][expected_key]

        assert_equal expected_value, actual_value,
=======
        # 0 is intrinsic attributes, 1 is custom attributes, 2 is agent attributes
        attr_section = if expected_key.start_with?('error.')
          actual[2] # error attributes are in the agent attributes section
        else
          actual[1]
        end

        assert_equal expected_value, attr_section[expected_key],
>>>>>>> 5f652c7b
          "Expected attributes not found.\n" \
          "Expected attribute: {'#{expected_key}' => '#{expected_value}'}\n" \
          "Actual span: #{actual}\n"
      end

      if expected['parentName']
        result = spans.find { |s| s[0]['guid'] == actual[0]['parentId'] } if actual
        result_name = result&.first&.dig('name')

        assert_equal expected['parentName'], result_name,
          "Expected parent name not found.\n" \
          "Expected parent name: #{expected['parentName']}\n" \
          "Actual span: #{actual}\n"
      end
    end
  end

  def snake_sub_downcase(key)
    key.gsub(/(.)([A-Z])/, '\1_\2').downcase
  end
end<|MERGE_RESOLUTION|>--- conflicted
+++ resolved
@@ -157,11 +157,6 @@
       end
 
       expected['attributes']&.each do |expected_key, expected_value|
-<<<<<<< HEAD
-        actual_value = actual[1][expected_key]
-
-        assert_equal expected_value, actual_value,
-=======
         # 0 is intrinsic attributes, 1 is custom attributes, 2 is agent attributes
         attr_section = if expected_key.start_with?('error.')
           actual[2] # error attributes are in the agent attributes section
@@ -170,7 +165,6 @@
         end
 
         assert_equal expected_value, attr_section[expected_key],
->>>>>>> 5f652c7b
           "Expected attributes not found.\n" \
           "Expected attribute: {'#{expected_key}' => '#{expected_value}'}\n" \
           "Actual span: #{actual}\n"
