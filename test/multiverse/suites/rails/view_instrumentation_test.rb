--- conflicted
+++ resolved
@@ -173,21 +173,6 @@
 end
 
 class MissingTemplateTest < ViewControllerTest
-<<<<<<< HEAD
-  # Rails 3.0 has different behavior for rendering an empty array.  We're okay with this.
-  if Rails::VERSION::MAJOR.to_i == 3 && Rails::VERSION::MINOR.to_i == 0
-    test "should create an proper metric when the template is unknown" do
-      get :no_template
-      sample = NewRelic::Agent.agent.transaction_sampler.last_sample
-      text_segment = sample.root_segment.called_segments.first.called_segments.first
-      assert_nil text_segment
-    end
-  else
-    test "should create an proper metric when the template is unknown" do
-      get :no_template
-      sample = NewRelic::Agent.agent.transaction_sampler.last_sample
-      text_segment = sample.root_segment.called_segments.first.called_segments.first
-=======
   test "should create an proper metric when the template is unknown" do
     get :no_template
     sample = NewRelic::Agent.agent.transaction_sampler.samples.last
@@ -200,7 +185,6 @@
     elsif Rails::VERSION::MAJOR.to_i == 3
       assert_equal 'View/collection/Partial', text_segment.metric_name
     else
->>>>>>> 64085069
       assert_equal 'View/(unknown)/Partial', text_segment.metric_name
     end
   end
