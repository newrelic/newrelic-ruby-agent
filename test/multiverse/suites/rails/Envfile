if RUBY_VERSION >= '2.7.0'
  gemfile <<-RB
<<<<<<< HEAD
    gem 'rails', '~> 7.0.0.rc3'
    gem 'haml', '~>5.0.0'
    gem 'haml-rails', '2.0.0'
=======
    gem 'rails'
    gem 'haml', '~> 5.0.0'
    gem 'haml-rails', '~> 2.0'
>>>>>>> e8f9651c
    gem 'minitest', '5.2.3'
    #{ruby3_gem_webrick}
  RB
end

if RUBY_VERSION >= '2.5.0'
  gemfile <<-RB
    gem 'rails', '~> 6.1.0'
    gem 'haml', '~> 5.0.0'
    gem 'haml-rails', '~> 2.0'
    gem 'minitest', '5.2.3'
    #{ruby3_gem_webrick}
  RB
end

if RUBY_VERSION >= '2.5.0' && RUBY_VERSION < '3.0.0'
  gemfile <<-RB
    gem 'rails', '~> 6.0.0'
    gem 'haml', '~> 5.0.0'
    gem 'haml-rails', '~> 2.0'
    gem 'minitest', '5.2.3'
  RB
end

if RUBY_VERSION >= '2.2.2' && RUBY_VERSION < '3.0.0'
  gemfile <<-RB
    gem 'rails', '~> 5.2.0'
    gem 'haml', '~> 5.0.0'
    gem 'haml-rails', '~> 1.0.0'
    gem 'minitest', '5.2.3'
  RB

  gemfile <<-RB
    gem 'rails', '~> 5.1.0'
    gem 'haml', '~> 5.0.0'
    gem 'haml-rails', '~> 1.0.0'
    gem 'minitest', '5.2.3'
  RB

  gemfile <<-RB
    gem 'rails', '~> 5.0.0'
    gem 'haml', '~> 5.0.0'
    gem 'haml-rails', '~> 1.0.0'
    gem 'minitest', '5.2.3'
  RB
end

if RUBY_VERSION < '2.4.0'
  gemfile <<-RB
    gem 'rails', '~> 4.2.0'
    gem 'haml', '~> 5.0.0'
    gem 'haml-rails', '~> 1.0.0'
    gem 'minitest', '5.2.3'
    gem 'nokogiri', '< 1.7' if RUBY_VERSION < '2.1.0' # nokogiri 1.7.0 only supports >= 2.1.0
  RB

  gemfile <<-RB
    gem 'rails', '~> 4.1.0'
    # Multiverse has an incompatibility with Minitest 5.3.0, so lock here for
    # now
    gem 'haml', '~> 5.0.0'
    gem 'haml-rails', '~> 1.0.0'
    gem 'minitest', '5.2.3'
    gem 'nokogiri', '< 1.7' if RUBY_VERSION < '2.1.0' # nokogiri 1.7.0 only supports >= 2.1.0
  RB

  gemfile <<-RB
    gem 'rails', '~> 4.0.0'
    gem 'haml', '~> 5.0.0'
    gem 'haml-rails', '~> 1.0.0'
    gem 'nokogiri', '< 1.7' if RUBY_VERSION < '2.1.0' # nokogiri 1.7.0 only supports >= 2.1.0
  RB

  gemfile <<-RB
    gem 'rails', '~> 3.2.0'
    gem 'i18n', '~> 0.6.11'
    gem 'haml', '4.0.2'   # Getting load issues with haml 4.0.3
    gem 'minitest_tu_shim', :require => false
  RB

  gemfile <<-RB
    gem 'rails', '~> 3.2.0'
    gem 'i18n', '~> 0.6.11'
    gem 'sinatra', '~> 1.4.5'
    gem 'haml', '4.0.2'   # Getting load issues with haml 4.0.3
    gem 'minitest_tu_shim', :require => false
  RB
end<|MERGE_RESOLUTION|>--- conflicted
+++ resolved
@@ -1,16 +1,17 @@
 if RUBY_VERSION >= '2.7.0'
+  # Runs the latest published version of Rails
   gemfile <<-RB
-<<<<<<< HEAD
+    gem 'rails'
+    gem 'haml', '~> 5.0.0'
+    gem 'haml-rails', '~> 2.0'
+    gem 'minitest', '5.2.3'
+    #{ruby3_gem_webrick}
+  RB
+  
+  gemfile <<-RB
     gem 'rails', '~> 7.0.0.rc3'
     gem 'haml', '~>5.0.0'
     gem 'haml-rails', '2.0.0'
-=======
-    gem 'rails'
-    gem 'haml', '~> 5.0.0'
-    gem 'haml-rails', '~> 2.0'
->>>>>>> e8f9651c
-    gem 'minitest', '5.2.3'
-    #{ruby3_gem_webrick}
   RB
 end
 
