--- conflicted
+++ resolved
@@ -5,11 +5,6 @@
 instrumentation_methods :chain, :prepend
 
 REDIS_VERSIONS = [
-<<<<<<< HEAD
-  # TODO: add support for redis v5+, re-enable nil
-  # https://github.com/newrelic/newrelic-ruby-agent/issues/1361
-=======
->>>>>>> 06d00ba0
   [nil, 2.5],
   ['4.8.0', 2.4],
   ['3.3.0']
