# This file is distributed under New Relic's license terms.
# See https://github.com/newrelic/newrelic-ruby-agent/blob/main/LICENSE for complete details.
# frozen_string_literal: true

require_relative 'openai_helpers'

class RubyOpenAIInstrumentationTest < Minitest::Test
  include OpenAIHelpers

  def setup
    @aggregator = NewRelic::Agent.agent.custom_event_aggregator
  end

  def teardown
    NewRelic::Agent.drop_buffered_data
  end

  def test_instrumentation_doesnt_record_anything_with_other_paths_that_use_json_post
    in_transaction do
      stub_post_request do
        connection_client.json_post(path: '/edits', parameters: edits_params)
      end
    end

    refute_metrics_recorded(["Supportability/Ruby/ML/OpenAI/#{::OpenAI::VERSION}"])
  end

  def test_openai_metric_recorded_for_chat_completions_every_time
    in_transaction do
      stub_post_request do
        client.chat(parameters: chat_params)
        client.chat(parameters: chat_params)
      end
    end

    assert_metrics_recorded({"Supportability/Ruby/ML/OpenAI/#{::OpenAI::VERSION}" => {call_count: 2}})
  end

  def test_openai_chat_completion_segment_name
    txn = in_transaction do
      stub_post_request do
        client.chat(parameters: chat_params)
      end
    end

    refute_nil chat_completion_segment(txn)
  end

  def test_summary_event_has_duration_of_segment
    txn = in_transaction do
      stub_post_request do
        client.chat(parameters: chat_params)
      end
    end

    segment = chat_completion_segment(txn)

    assert_equal segment.duration, segment.llm_event.duration
  end

  def test_chat_completion_records_summary_event
    in_transaction do
      stub_post_request do
        client.chat(parameters: chat_params)
      end
    end
    _, events = @aggregator.harvest!
    summary_events = events.filter { |event| event[0]['type'] == NewRelic::Agent::Llm::ChatCompletionSummary::EVENT_NAME }

    assert_equal 1, summary_events.length

    # TODO: Write tests that validate the event has the correct attributes
  end

  def test_chat_completion_records_message_events
    in_transaction do
      stub_post_request do
        client.chat(parameters: chat_params)
      end
    end
    _, events = @aggregator.harvest!
    message_events = events.filter { |event| event[0]['type'] == NewRelic::Agent::Llm::ChatCompletionMessage::EVENT_NAME }

    assert_equal 5, message_events.length
    # TODO: Write tests that validate the event has the correct attributes
  end

  def test_segment_error_captured_if_raised
    txn = raise_segment_error do
      client.chat(parameters: chat_params)
    end

    assert_segment_noticed_error(txn, /Llm.*OpenAI\/.*/, RuntimeError.name, /deception/i)
  end

  def test_segment_summary_event_sets_error_true_if_raised
    txn = raise_segment_error do
      client.chat(parameters: chat_params)
    end

    segment = chat_completion_segment(txn)

    refute_nil segment.llm_event
    assert_truthy segment.llm_event.error
  end

  def test_chat_completion_returns_chat_completion_body
    result = nil

    in_transaction do
      stub_post_request do
        result = client.chat(parameters: chat_params)
      end
    end

    if Gem::Version.new(::OpenAI::VERSION) >= Gem::Version.new('6.0.0')
      assert_equal ChatResponse.new.body, result
    else
      assert_equal ChatResponse.new.body(return_value: true), result
    end
  end

  def test_set_llm_agent_attribute_on_chat_transaction
    in_transaction do |txn|
      stub_post_request do
        client.chat(parameters: chat_params)
      end
    end

    assert_truthy harvest_transaction_events![1][0][2][:llm]
  end

<<<<<<< HEAD
=======
  def test_llm_custom_attributes_added_to_summary_events
    in_transaction do
      NewRelic::Agent.add_custom_attributes({
        'llm.conversation_id' => '1993',
        'llm.JurassicPark' => 'Steven Spielberg',
        'trex' => 'carnivore'
      })
      stub_post_request do
        client.chat(parameters: chat_params)
      end
    end

    _, events = @aggregator.harvest!
    summary_event = events.find { |event| event[0]['type'] == NewRelic::Agent::Llm::ChatCompletionSummary::EVENT_NAME }

    assert_equal '1993', summary_event[1]['conversation_id']
    assert_equal 'Steven Spielberg', summary_event[1]['JurassicPark']
    refute summary_event[1]['trex']
  end

  def test_llm_custom_attributes_added_to_embedding_events
    in_transaction do
      NewRelic::Agent.add_custom_attributes({
        'llm.conversation_id' => '1997',
        'llm.TheLostWorld' => 'Steven Spielberg',
        'triceratops' => 'herbivore'
      })
      stub_post_request do
        client.embeddings(parameters: chat_params)
      end
    end
    _, events = @aggregator.harvest!
    embedding_event = events.find { |event| event[0]['type'] == NewRelic::Agent::Llm::Embedding::EVENT_NAME }

    assert_equal '1997', embedding_event[1]['conversation_id']
    assert_equal 'Steven Spielberg', embedding_event[1]['TheLostWorld']
    refute embedding_event[1]['fruit']
  end

  def test_llm_custom_attributes_added_to_message_events
    in_transaction do
      NewRelic::Agent.add_custom_attributes({
        'llm.conversation_id' => '2001',
        'llm.JurassicParkIII' => 'Joe Johnston',
        'Pterosaur' => 'Can fly — scary!'
      })
      stub_post_request do
        client.chat(parameters: chat_params)
      end
    end
    _, events = @aggregator.harvest!
    message_events = events.filter { |event| event[0]['type'] == NewRelic::Agent::Llm::ChatCompletionMessage::EVENT_NAME }

    message_events.each do |event|
      assert_equal '2001', event[1]['conversation_id']
      assert_equal 'Joe Johnston', event[1]['JurassicParkIII']
      refute event[1]['Pterosaur']
    end
  end

  # Flaky test. Depending on the order the tests are run, the
  # conversation_id attribute from previous tests may be included on the
  # events generated here.
  # def test_conversation_id_not_on_event_if_not_present_in_custom_attributes
  #   in_transaction do |txn|
  #     NewRelic::Agent.add_custom_attributes({unique: 'attr'})
  #     stub_post_request do
  #       client.chat(parameters: chat_params)
  #     end
  #   end

  #   _, events = @aggregator.harvest!

  #   events.each do |event|
  #     refute event[1]['conversation_id']
  #   end
  # end

>>>>>>> 5a122eb7
  def test_openai_embedding_segment_name
    txn = in_transaction do
      stub_embeddings_post_request do
        client.embeddings(parameters: embeddings_params)
      end
    end

    refute_nil embedding_segment(txn)
  end

  def test_embedding_has_duration_of_segment
    txn = in_transaction do
      stub_embeddings_post_request do
        client.embeddings(parameters: embeddings_params)
      end
    end

    segment = embedding_segment(txn)

    assert_equal segment.duration, segment.llm_event.duration
  end

  def test_openai_metric_recorded_for_embeddings_every_time
    in_transaction do
      stub_embeddings_post_request do
        client.embeddings(parameters: embeddings_params)
        client.embeddings(parameters: embeddings_params)
      end
    end

    assert_metrics_recorded({"Supportability/Ruby/ML/OpenAI/#{::OpenAI::VERSION}" => {call_count: 2}})
  end

  def test_embedding_event_sets_error_true_if_raised
    txn = raise_segment_error do
      client.embeddings(parameters: embeddings_params)
    end
    segment = embedding_segment(txn)

    refute_nil segment.llm_event
    assert_truthy segment.llm_event.error
  end

  def test_set_llm_agent_attribute_on_embedding_transaction
    in_transaction do |txn|
      stub_embeddings_post_request do
        client.embeddings(parameters: embeddings_params)
      end
    end

    assert_truthy harvest_transaction_events![1][0][2][:llm]
  end
end<|MERGE_RESOLUTION|>--- conflicted
+++ resolved
@@ -130,8 +130,6 @@
     assert_truthy harvest_transaction_events![1][0][2][:llm]
   end
 
-<<<<<<< HEAD
-=======
   def test_llm_custom_attributes_added_to_summary_events
     in_transaction do
       NewRelic::Agent.add_custom_attributes({
@@ -192,25 +190,6 @@
     end
   end
 
-  # Flaky test. Depending on the order the tests are run, the
-  # conversation_id attribute from previous tests may be included on the
-  # events generated here.
-  # def test_conversation_id_not_on_event_if_not_present_in_custom_attributes
-  #   in_transaction do |txn|
-  #     NewRelic::Agent.add_custom_attributes({unique: 'attr'})
-  #     stub_post_request do
-  #       client.chat(parameters: chat_params)
-  #     end
-  #   end
-
-  #   _, events = @aggregator.harvest!
-
-  #   events.each do |event|
-  #     refute event[1]['conversation_id']
-  #   end
-  # end
-
->>>>>>> 5a122eb7
   def test_openai_embedding_segment_name
     txn = in_transaction do
       stub_embeddings_post_request do
