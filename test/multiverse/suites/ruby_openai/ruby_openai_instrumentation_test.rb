--- conflicted
+++ resolved
@@ -243,7 +243,6 @@
     assert_truthy harvest_transaction_events![1][0][2][:llm]
   end
 
-<<<<<<< HEAD
   def test_embeddings_token_count_assigned_by_callback_if_present
     NewRelic::Agent.set_llm_token_count_callback(proc { |hash| 7734 })
 
@@ -372,7 +371,8 @@
     messages.each do |message|
       refute message[1].key?('token_count')
     end
-=======
+  end
+
   def test_embeddings_drop_input_when_record_content_disabled
     with_config(:'ai_monitoring.record_content.enabled' => false) do
       in_transaction do
@@ -429,6 +429,5 @@
         assert_truthy event[1]['content']
       end
     end
->>>>>>> d7905ff9
   end
 end