--- conflicted
+++ resolved
@@ -142,91 +142,4 @@
 
     run_harvest
   end
-<<<<<<< HEAD
-=======
-
-  def capture_js_data
-    state = NewRelic::Agent::TransactionState.tl_get
-    events = stub(:subscribe => nil)
-    @instrumentor = NewRelic::Agent::JavascriptInstrumentor.new(events)
-    @js_data = @instrumentor.data_for_js_agent(state)
-
-    raw_attributes = @js_data["atts"]
-
-    if raw_attributes
-      attributes = NewRelic::JSONWrapper.load @instrumentor.obfuscator.deobfuscate(raw_attributes)
-      @js_custom_attributes = attributes['u']
-      @js_agent_attributes = attributes['a']
-    end
-  end
-
-  def assert_transaction_trace_has_agent_attribute(attribute, expected)
-    actual = single_transaction_trace_posted.tree.agent_attributes[attribute]
-    assert_equal expected, actual
-  end
-
-  def assert_event_has_agent_attribute(attribute, expected)
-    assert_equal expected, single_event_posted.last[attribute]
-  end
-
-  def assert_error_has_agent_attribute(attribute, expected)
-    assert_equal expected, single_error_posted.params["agentAttributes"][attribute]
-  end
-
-  def assert_browser_monitoring_has_agent_attribute(attribute, expected)
-    obfuscator = NewRelic::Agent.agent.javascript_instrumentor.obfuscator
-    deobfuscated = obfuscator.deobfuscate(@js_data["atts"])
-    atts = NewRelic::JSONWrapper.load(deobfuscated)
-    assert_equal expected, atts["a"][attribute]
-  end
-
-  def assert_transaction_tracer_has_custom_attributes(attribute, expected)
-    actual = single_transaction_trace_posted.tree.custom_attributes[attribute]
-    assert_equal expected, actual
-  end
-
-  def assert_transaction_event_has_custom_attributes(attribute, expected)
-    assert_equal expected, single_event_posted[1][attribute]
-  end
-
-  def assert_error_collector_has_custom_attributes(attribute, expected)
-    assert_equal expected, single_error_posted.params["userAttributes"][attribute]
-  end
-
-  def assert_browser_monitoring_has_custom_attributes(attribute, expected)
-    assert_equal expected, @js_custom_attributes[attribute]
-  end
-
-  def refute_transaction_tracer_has_custom_attributes(attribute)
-    refute_includes single_transaction_trace_posted.tree.custom_attributes, attribute
-  end
-
-  def refute_transaction_event_has_custom_attributes(attribute)
-    refute_includes single_event_posted[1], attribute
-  end
-
-  def refute_error_collector_has_custom_attributes(attribute)
-    refute_includes single_error_posted.params["userAttributes"], attribute
-  end
-
-  def refute_browser_monitoring_has_custom_attributes(_)
-    refute_includes @js_data, "atts"
-  end
-
-  def refute_transaction_trace_has_agent_attribute(attribute)
-    refute_includes single_transaction_trace_posted.tree.agent_attributes, attribute
-  end
-
-  def refute_event_has_agent_attribute(attribute)
-    refute_includes single_event_posted.last, attribute
-  end
-
-  def refute_error_has_agent_attribute(attribute)
-    refute_includes single_error_posted.params["agentAttributes"], attribute
-  end
-
-  def refute_browser_monitoring_has_agent_attribute(_)
-    refute_includes @js_data, "atts"
-  end
->>>>>>> 14b3fc18
 end