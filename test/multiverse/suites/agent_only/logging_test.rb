# encoding: utf-8
# This file is distributed under New Relic's license terms.
# See https://github.com/newrelic/rpm/blob/master/LICENSE for complete details.

# RUBY-980 Improve logging
# This test suite is for checking IMPORTANT conditions that we log rather than
# trying to do this via brittle unit tests

require 'logger'
require 'newrelic_rpm'
require 'fake_collector'
require 'multiverse_helpers'

class LoggingTest < Minitest::Test

  include MultiverseHelpers

  def setup
    NewRelic::Agent.stubs(:logger).returns(NewRelic::Agent::MemoryLogger.new)
  end

  def teardown
    NewRelic::Agent.config.reset_to_defaults
  end

  def test_logs_app_name
    running_agent_writes_to_log(
       {:app_name => "My App"},
       "Application: My App")
  end

  def test_logs_error_with_bad_app_name
    running_agent_writes_to_log(
       {:app_name => false},
        "No application name configured.")
  end

  def test_logs_dispatcher
    dispatcher = "Y U NO SERVER WEBPAGE"

    running_agent_writes_to_log(
      {:dispatcher => dispatcher},
      dispatcher)
  end

  def test_logs_missing_dispatcher
    running_agent_writes_to_log(
      {:dispatcher => ''},
      "No known dispatcher detected")
  end

  def test_logs_raw_sql_warning
    running_agent_writes_to_log(
      {:'transaction_tracer.record_sql' => 'obfuscated'},
      "Agent is configured to send raw SQL to the service") do

      NewRelic::Agent.config.add_config_for_testing(:'transaction_tracer.record_sql' => 'raw')
    end

  end

  def test_logs_ssl_warning
    running_agent_writes_to_log(
      {},
      "Agent is configured not to use SSL when communicating with New Relic's servers") do

<<<<<<< HEAD
      NewRelic::Agent.config.apply_config(:ssl => true )
      NewRelic::Agent.config.apply_config(:ssl => false)
=======
      NewRelic::Agent.config.add_config_for_testing(:ssl => false)
>>>>>>> e322757e
    end
  end

  def test_logs_if_sending_errors_on_change
    running_agent_writes_to_log(
      {:'error_collector.enabled' => false},
      "Errors will be sent") do

      NewRelic::Agent.config.add_config_for_testing(:'error_collector.enabled' => true)
    end
  end

  def test_logs_if_not_sending_errors_on_change
    running_agent_writes_to_log(
      {:'error_collector.enabled' => true},
      "Errors will not be sent") do

      NewRelic::Agent.config.add_config_for_testing(:'error_collector.enabled' => false)
    end
  end

  def test_logs_transaction_tracing_disabled
    running_agent_writes_to_log(
      {:'transaction_tracer.enabled' => false},
      "Transaction traces will not be sent")
  end

  def test_invalid_license_key
    setup_agent({}) do |collector|
      collector.stub('connect', {}, 401)
    end

    saw?("Visit NewRelic.com to obtain a valid license key")

    teardown_agent
  end

  def test_logs_monitor_mode_disabled
    running_agent_writes_to_log(
      {:monitor_mode => false },
      "Agent configured not to send data in this environment.")
  end

  def test_logs_missing_license_key
    running_agent_writes_to_log(
      { :license_key => false },
      "No license key found.")
  end

  def test_logs_blank_license_key
    running_agent_writes_to_log(
      { :license_key => '' },
      "No license key found.")
  end

  def test_logs_invalid_license_key
    running_agent_writes_to_log(
      { :license_key => 'a' * 30 },
      "Invalid license key: aaaaaaaaaaaaaaaaaaaaaaaaaaaaaa")
  end

  def test_logs_unknown_config_setting_from_environment
    env_var = 'NEW_RELIC_TOTORO'
    setting = env_var.gsub(/NEW_RELIC_|NEWRELIC_/,'').downcase

    running_agent_writes_to_log({}, "#{env_var} does not have a corresponding configuration setting (#{setting} does not exist).") do
      ENV[env_var] = 'Ponyo'
      NewRelic::Agent::Configuration::EnvironmentSource.new
      ENV.delete(env_var)
    end
  end

  def test_logs_forking_workers
    running_agent_writes_to_log(
      { :dispatcher => :passenger },
      "Connecting workers after forking.")
  end

  # Helpers
  def running_agent_writes_to_log(options, msg, &block)
    run_agent(options, &block)
    saw?(msg)
  end

  def saw?(*expected_messages)
    # This is actually our MemoryLogger, so it has messages to check. Woot!
    logger = NewRelic::Agent.logger

    flattened = logger.messages.flatten
    expected_messages.each do |expected|
      found = flattened.any? {|msg| msg.to_s.include?(expected)}
      logger.messages.each {|msg| puts msg.inspect} if !found
      assert(found, "Didn't see message '#{expected}'")
    end
  end
end<|MERGE_RESOLUTION|>--- conflicted
+++ resolved
@@ -63,13 +63,8 @@
     running_agent_writes_to_log(
       {},
       "Agent is configured not to use SSL when communicating with New Relic's servers") do
-
-<<<<<<< HEAD
-      NewRelic::Agent.config.apply_config(:ssl => true )
-      NewRelic::Agent.config.apply_config(:ssl => false)
-=======
+      NewRelic::Agent.config.add_config_for_testing(:ssl => true )
       NewRelic::Agent.config.add_config_for_testing(:ssl => false)
->>>>>>> e322757e
     end
   end
 
