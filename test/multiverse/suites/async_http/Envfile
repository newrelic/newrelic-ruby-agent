# This file is distributed under New Relic's license terms.
# See https://github.com/newrelic/newrelic-ruby-agent/blob/main/LICENSE for complete details.
# frozen_string_literal: true

instrumentation_methods :chain, :prepend

suite_condition('async-http needs native C extensions') do
  RUBY_PLATFORM != 'java'
end

ASYNC_HTTP_VERSIONS = [
  [nil, 3.0],
  ['0.59.0', 2.5]
]

def async_gem_version(async_http_version)
  return if
<<<<<<< HEAD
    Gem::Version.new(RUBY_VERSION) >= Gem::Version.new('3.1') ||
=======
    Gem::Version.new(RUBY_VERSION) >= '3.1' ||
>>>>>>> 26d161ec
      async_http_version.nil?

  ", '2.23.1'"
end

def gem_list(async_http_version = nil)
  <<~GEM_LIST
    gem 'async-http'#{async_http_version}
    gem 'rack'
    gem 'async'#{async_gem_version(async_http_version)}
  GEM_LIST
end

create_gemfiles(ASYNC_HTTP_VERSIONS)<|MERGE_RESOLUTION|>--- conflicted
+++ resolved
@@ -15,11 +15,7 @@
 
 def async_gem_version(async_http_version)
   return if
-<<<<<<< HEAD
     Gem::Version.new(RUBY_VERSION) >= Gem::Version.new('3.1') ||
-=======
-    Gem::Version.new(RUBY_VERSION) >= '3.1' ||
->>>>>>> 26d161ec
       async_http_version.nil?
 
   ", '2.23.1'"
