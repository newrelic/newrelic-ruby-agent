--- conflicted
+++ resolved
@@ -4,11 +4,7 @@
 gem 'rails', '~> 3.2.0'
 gem 'i18n', '0.6.11'
 gem 'rake', '~> 12.3.3'
-<<<<<<< HEAD
-gem 'minitest'
-=======
 gem 'minitest', '4.7.5' # Minitest ~> 4.2 required for Rails 3.2
->>>>>>> 24a005d1
 gem 'minitest-stub-const', '~> 0.6'
 gem 'mocha', '~> 1.9.0', :require => false
 gem 'rack', '< 2.0.0'
