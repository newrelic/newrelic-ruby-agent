--- conflicted
+++ resolved
@@ -10,10 +10,7 @@
 platforms :rbx do
   gem "rubysl"
   gem "rubysl-test-unit"
-<<<<<<< HEAD
-=======
   gem "json"
->>>>>>> eba0e5d4
   gem "psych"
   gem "racc"  # https://github.com/rubinius/rubinius/issues/2632
 end
