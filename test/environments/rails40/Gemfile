# frozen_string_literal: true
source 'https://rubygems.org'

gem 'rake', '~> 12.3.3'
gem 'rails', '~> 4.0.0'

<<<<<<< HEAD
gem 'minitest', :require => false
=======
gem 'minitest', '4.7.5', require: false # Minitest ~> 4.2 required for Rails 3.2
>>>>>>> 24a005d1
gem 'minitest-stub-const', '~> 0.6', :require => false
gem 'mocha', '~> 1.9.0', require: false
gem 'rack-test'

platforms :jruby do
  gem 'activerecord-jdbcmysql-adapter', '~>1.3.0'
  gem 'activerecord-jdbcsqlite3-adapter', '~>1.3.0'
  gem 'jruby-openssl'
end

platforms :ruby, :rbx do
  gem 'mysql2', '~> 0.3.20'
  gem 'sqlite3', '~> 1.3.13'
end

gem 'newrelic_rpm', path: '../../..'

gem 'pry', '~> 0.9.12'<|MERGE_RESOLUTION|>--- conflicted
+++ resolved
@@ -3,12 +3,7 @@
 
 gem 'rake', '~> 12.3.3'
 gem 'rails', '~> 4.0.0'
-
-<<<<<<< HEAD
-gem 'minitest', :require => false
-=======
 gem 'minitest', '4.7.5', require: false # Minitest ~> 4.2 required for Rails 3.2
->>>>>>> 24a005d1
 gem 'minitest-stub-const', '~> 0.6', :require => false
 gem 'mocha', '~> 1.9.0', require: false
 gem 'rack-test'
