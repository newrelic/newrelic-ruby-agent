# encoding: utf-8
# This file is distributed under New Relic's license terms.
# See https://github.com/newrelic/rpm/blob/master/LICENSE for complete details.
# frozen_string_literal: true

require File.expand_path('../../../test_helper', __FILE__)

module NewRelic
  module Agent
    module InfiniteTracing
      class StreamingBufferTest < Minitest::Test

        def setup
          @threads = {}
        end

        def teardown
          reset_buffers_and_caches
        end

        def test_streams_single_segment
          total_spans = 1
          buffer, _segments = stream_segments total_spans
          spans = consume_spans buffer

          refute_metrics_recorded(["Supportability/InfiniteTracing/Span/AgentQueueDumped"])
          assert_metrics_recorded({
            "Supportability/InfiniteTracing/Span/Seen" => {:call_count => 1},
            "Supportability/InfiniteTracing/Span/Sent" => {:call_count => 1}
          })
        end

        def test_streams_single_segment_in_threads
          total_spans = 1
          generator, buffer, _segments = prepare_to_stream_segments total_spans

          # consumes the queue as it fills
          spans, _consumer = prepare_to_consume_spans buffer

          generator.join
          buffer.flush_queue

          refute_metrics_recorded(["Supportability/InfiniteTracing/Span/AgentQueueDumped"])
          assert_metrics_recorded({
            "Supportability/InfiniteTracing/Span/Seen" => {:call_count => 1},
            "Supportability/InfiniteTracing/Span/Sent" => {:call_count => 1}
          })
          assert_watched_threads_finished buffer
        end

        def test_streams_multiple_segments
          total_spans = 5
          buffer, segments = stream_segments total_spans

          spans = consume_spans buffer

          assert_equal total_spans, spans.size
          spans.each_with_index do |span, index|
            assert_kind_of NewRelic::Agent::InfiniteTracing::Span, span
            assert_equal segments[index].transaction.trace_id, span["trace_id"]
          end

          refute_metrics_recorded(["Supportability/InfiniteTracing/Span/AgentQueueDumped"])
          assert_metrics_recorded({
            "Supportability/InfiniteTracing/Span/Seen" => {:call_count => total_spans},
            "Supportability/InfiniteTracing/Span/Sent" => {:call_count => total_spans}
          })
          assert_watched_threads_finished buffer
        end

        def test_streams_multiple_segments_in_threads
          total_spans = 5
          generator, buffer, segments = prepare_to_stream_segments total_spans

          # consumes the queue as it fills
          spans, consumer = prepare_to_consume_spans buffer

          generator.join
          buffer.flush_queue

          assert_equal total_spans, spans.size
          spans.each_with_index do |span, index|
            assert_kind_of NewRelic::Agent::InfiniteTracing::Span, span
            assert_equal segments[index].transaction.trace_id, span["trace_id"]
          end

          refute_metrics_recorded(["Supportability/InfiniteTracing/Span/AgentQueueDumped"])
          assert_metrics_recorded({
            "Supportability/InfiniteTracing/Span/Seen" => {:call_count => total_spans},
            "Supportability/InfiniteTracing/Span/Sent" => {:call_count => total_spans}
          })
          assert_watched_threads_finished buffer
        end

        def test_drops_queue_when_max_reached
          total_spans = 9
          max_queue_size = 4

          # generate all spans before we attempt to consume
<<<<<<< HEAD
          buffer, segments = stream_segments total_spans, max_queue_size
=======
          generator.join
>>>>>>> 862f57ac

          # consumes the queue after we've filled it
          spans = consume_spans buffer

          assert_equal 1, spans.size
          assert_equal segments[-1].transaction.trace_id, spans[0]["trace_id"]
          assert_equal segments[-1].transaction.trace_id, spans[0]["intrinsics"]["traceId"].string_value

          assert_metrics_recorded({
            "Supportability/InfiniteTracing/Span/Seen" => {:call_count => 9},
            "Supportability/InfiniteTracing/Span/Sent" => {:call_count => 1},
            "Supportability/InfiniteTracing/Span/AgentQueueDumped" => {:call_count => 2}
          })
          assert_watched_threads_finished buffer
        end

<<<<<<< HEAD
        # def test_nothing_dropped_when_restarted_mid_consumption
        #   total_spans = 9
        #   generator, buffer, _segments = prepare_to_stream_segments total_spans

        #   # consumes the queue as it fills
        #   spans, _consumer = prepare_to_consume_spans buffer

        #   # restarts the streaming buffer after a few were streamed
        #   restarted = false
        #   fully_consumed = false
        #   watch_thread(:restarter) do 
        #     loop do
        #       if spans.size > 3
        #         restarted = true
        #         fully_consumed = spans.size == total_spans
        #         buffer.restart
        #         break
        #       end
        #     end
        #   end

        #   generator.join

        #   # restarting also means restarting the consumer
        #   # (i.e. closing and reopening the stream on gRPC server)
        #   # thus, we start another consumer here.
        #   more_spans, _consumer = prepare_to_consume_spans buffer
        #   buffer.finish

        #   assert_equal total_spans, spans.size + more_spans.size
        #   assert spans.size > 0, "Expected at least one span via first consumer"

        #   assert_metrics_recorded({
        #     "Supportability/InfiniteTracing/Span/Seen" => {:call_count => total_spans},
        #     "Supportability/InfiniteTracing/Span/Sent" => {:call_count => total_spans},
        #   })

        #   assert restarted, "failed to restart!"
        #   refute fully_consumed, "all spans consumed before restarting"
        #   assert_watched_threads_finished buffer
        # end
=======
        def test_nothing_dropped_when_restarted_mid_consumption
          total_spans = 9
          generator, buffer, _segments = prepare_to_stream_segments total_spans

          # consumes the queue as it fills
          spans, _consumer = prepare_to_consume_spans buffer, 0.25

          # restarts the streaming buffer after a few were streamed
          restarted = false
          fully_consumed = false
          watch_thread(:restarter) do
            loop do
              if spans.size > 3
                restarted = true
                fully_consumed = spans.size == total_spans
                buffer.restart
                break
              end
            end
          end

          generator.join

          # restarting also means restarting the consumer
          # (i.e. closing and reopening the stream on gRPC server)
          # thus, we start another consumer here.
          more_spans, _consumer = prepare_to_consume_spans buffer, 0.25
          buffer.finish

          assert_equal total_spans, spans.size + more_spans.size
          assert spans.size > 0, "Expected at least one span via first consumer"

          assert_metrics_recorded({
            "Supportability/InfiniteTracing/Span/Seen" => {:call_count => total_spans},
            "Supportability/InfiniteTracing/Span/Sent" => {:call_count => total_spans},
          })

          assert restarted, "failed to restart!"
          refute fully_consumed, "all spans consumed before restarting"
          assert_watched_threads_finished buffer
        end
>>>>>>> 862f57ac

        def test_can_close_an_empty_buffer
          total_spans = 10
          generator, buffer, segments = prepare_to_stream_segments total_spans

          # consumes the queue as it fills
          spans, _consumer = prepare_to_consume_spans buffer

          # closes the streaming buffer after queue is emptied
          closed = false
          emptied = false
          closer = watch_thread(:closer) do
            loop do
              if spans.size == total_spans
                emptied = buffer.empty?
                closed = true
                break
              end
            end
          end

          closer.join
          generator.join
          buffer.flush_queue

          assert emptied, "spans streamed reached total but buffer not empty!"
          assert closed, "failed to close the buffer"
          assert_equal total_spans, segments.size
          assert_equal total_spans, spans.size

          assert_metrics_recorded({
            "Supportability/InfiniteTracing/Span/Seen" => {:call_count => total_spans},
            "Supportability/InfiniteTracing/Span/Sent" => {:call_count => total_spans}
          })
          assert_watched_threads_finished buffer
        end

        private

        def assert_watched_threads_finished buffer
          @threads.each do |thread_name, thread|
            refute thread.alive?, "Thread #{thread_name} is still alive #{buffer.num_waiting}!"
          end
        end

        def process_threads
          @threads.each(&:join)
        end

        def watch_thread name, &block
          @threads[name] = Thread.new(&block)
        end

        def prepare_to_consume_spans buffer, sleep_delay=0
          spans = []
<<<<<<< HEAD
          consumer = watch_thread(:consumer) { buffer.enumerator.each{ |span| spans << span } }
=======
          consumer = watch_thread(:consumer) do
            buffer.each do |span|
              sleep(sleep_delay)
              spans << span
            end
          end
>>>>>>> 862f57ac

          return spans, consumer
        end

        # pops all the serializable spans off the buffer and returns them.
        def consume_spans buffer
          buffer.enumerator.map(&:itself)
        end          

        # starts a watched thread that will generate segments asynchronously.
        def prepare_to_stream_segments count, max_buffer_size=100_000
          buffer = StreamingBuffer.new max_buffer_size
          segments = []

          # generates segments that are streamed as spans
          generator = watch_thread(:generator) do
            count.times do
              with_segment do |segment|
                segments << segment
                buffer << segment
              end
            end
          end

          return generator, buffer, segments
        end

        # Opens a streaming buffer,enqueues count segments to the buffer
        # closes the queue when done as we assume no more will be
        # generated and don't want to block indefinitely.
        # 
        # Returns the buffer with segments on the queue as well
        # as the segments that were generated separately.
        def stream_segments count, max_buffer_size=100_000
          buffer = StreamingBuffer.new max_buffer_size
          segments = []

          # generates segments that are streamed as spans
          count.times do
            with_segment do |segment|
              segments << segment
              buffer << segment
            end
          end

          # if we don't close, we block the pop 
          # in the enumerator indefinitely
          buffer.close_queue

          return buffer, segments
        end

      end
    end
  end
end<|MERGE_RESOLUTION|>--- conflicted
+++ resolved
@@ -97,11 +97,7 @@
           max_queue_size = 4
 
           # generate all spans before we attempt to consume
-<<<<<<< HEAD
           buffer, segments = stream_segments total_spans, max_queue_size
-=======
-          generator.join
->>>>>>> 862f57ac
 
           # consumes the queue after we've filled it
           spans = consume_spans buffer
@@ -118,7 +114,6 @@
           assert_watched_threads_finished buffer
         end
 
-<<<<<<< HEAD
         # def test_nothing_dropped_when_restarted_mid_consumption
         #   total_spans = 9
         #   generator, buffer, _segments = prepare_to_stream_segments total_spans
@@ -160,49 +155,6 @@
         #   refute fully_consumed, "all spans consumed before restarting"
         #   assert_watched_threads_finished buffer
         # end
-=======
-        def test_nothing_dropped_when_restarted_mid_consumption
-          total_spans = 9
-          generator, buffer, _segments = prepare_to_stream_segments total_spans
-
-          # consumes the queue as it fills
-          spans, _consumer = prepare_to_consume_spans buffer, 0.25
-
-          # restarts the streaming buffer after a few were streamed
-          restarted = false
-          fully_consumed = false
-          watch_thread(:restarter) do
-            loop do
-              if spans.size > 3
-                restarted = true
-                fully_consumed = spans.size == total_spans
-                buffer.restart
-                break
-              end
-            end
-          end
-
-          generator.join
-
-          # restarting also means restarting the consumer
-          # (i.e. closing and reopening the stream on gRPC server)
-          # thus, we start another consumer here.
-          more_spans, _consumer = prepare_to_consume_spans buffer, 0.25
-          buffer.finish
-
-          assert_equal total_spans, spans.size + more_spans.size
-          assert spans.size > 0, "Expected at least one span via first consumer"
-
-          assert_metrics_recorded({
-            "Supportability/InfiniteTracing/Span/Seen" => {:call_count => total_spans},
-            "Supportability/InfiniteTracing/Span/Sent" => {:call_count => total_spans},
-          })
-
-          assert restarted, "failed to restart!"
-          refute fully_consumed, "all spans consumed before restarting"
-          assert_watched_threads_finished buffer
-        end
->>>>>>> 862f57ac
 
         def test_can_close_an_empty_buffer
           total_spans = 10
@@ -258,16 +210,7 @@
 
         def prepare_to_consume_spans buffer, sleep_delay=0
           spans = []
-<<<<<<< HEAD
           consumer = watch_thread(:consumer) { buffer.enumerator.each{ |span| spans << span } }
-=======
-          consumer = watch_thread(:consumer) do
-            buffer.each do |span|
-              sleep(sleep_delay)
-              spans << span
-            end
-          end
->>>>>>> 862f57ac
 
           return spans, consumer
         end
