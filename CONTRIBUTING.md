# Guidelines for Contributing Code

New Relic welcomes code contributions by the Ruby community, and
have taken effort to make this process easy for both contributors and our
development team.

When contributing, keep in mind that the agent runs in a wide variety of Ruby
language implementations (e.g. 2.x.x, jruby, etc.) as well as a wide variety of
application environments (e.g. Rails, Sinatra, roll-your-own, etc.) See
https://docs.newrelic.com/docs/agents/ruby-agent/getting-started/ruby-agent-requirements-supported-frameworks
for the current full list.

Because of this, we need to be more defensive in our coding practices than most
projects. Syntax must be compatible with all supported Ruby implementations and
we can't assume the presence of any specific libraries, including `ActiveSupport`,
`ActiveRecord`, etc.

## Process

### Version Support

When contributing, keep in mind that New Relic customers (that's you!) are
running many different versions of Ruby, some of them pretty old. Changes that
depend on the newest version of Ruby will probably be rejected, especially if
they replace something backwards compatible.

Be aware that the instrumentation needs to work with a wide range of versions of
the instrumented modules, and that code that looks nonsensical or
overcomplicated may be that way for compatibility-related reasons. Read all the
comments and check the related tests before deciding whether existing code is
incorrect.

If you are planning on contributing a new feature or an otherwise complex
contribution, we kindly ask you to start a conversation with the maintainer team
<<<<<<< HEAD
by opening up an Github issue first. 


### General Guidelines
The Ruby agent avoids requiring any dependencies in the main agent code base. 
Instrumentations and features that would otherwise require a dependency (such as
Infinite Tracing, which require gRPC and protobuf) are built as separate gems. 
=======
by opening up an Github issue first.


### General Guidelines
The Ruby agent avoids requiring any dependencies in the main agent code base.
Instrumentations and features that would otherwise require a dependency (such as
Infinite Tracing, which require gRPC and protobuf) are built as separate gems.
>>>>>>> fba0cd50
If you have a feature or instrumentation request that would require a
dependency, please open an Issue to discuss with the maintainers before
proceeding.

Your code will be evaluated for completeness and accuracy in
implementation and must be accompanied with appropriate unit tests.  New
additions that do not break existing tests are the easiest and quickest to be
accepted and merged.  New features and improvements that break existing
functionality are slower to be accepted and merged as they require agreement
with maintainers across a majority of the languages New Relic supports.  Any
such breaking changes will require a major version bump whereas non-breaking
<<<<<<< HEAD
additions only lead to minor version bumps.  

Please be aware that the maintainers of New Relic’s agents aim to have as much
commonality of functionality across all language agents as makes sense, so we are 
always working to reconcile language-specific changes against the cross-language 
=======
additions only lead to minor version bumps.

Please be aware that the maintainers of New Relic’s agents aim to have as much
commonality of functionality across all language agents as makes sense, so we are
always working to reconcile language-specific changes against the cross-language
>>>>>>> fba0cd50
community set of agreements.

### Feature Requests

Feature requests should be submitted in the [Issue tracker](../../issues), with
a description of the expected behavior & use case. Before submitting an Issue,
please search for similar ones in the [closed
issues](../../issues?q=is%3Aissue+is%3Aclosed).

### Pull Requests

We can only accept PRs for version v6.12.0 or greater due to open source
licensing restrictions.

### Code of Conduct

Before contributing please read the [code of conduct](./CODE_OF_CONDUCT.md)

Note that our [code of conduct](./CODE_OF_CONDUCT.md) applies to all platforms
and venues related to this project; please follow it in all your interactions
with the project and its participants.

## Branches

The head of `main` will generally have New Relic's latest release. However,
New Relic reserves the ability to push an edge to the `main`. If you download a
release from this repo, use the appropriate tag. New Relic usually pushes beta
versions of a release to a working branch before tagging them for General
Availability.

## Testing

The agent includes a suite of unit and functional tests which should be used to
verify your changes don't break existing functionality.

Unit tests are stored in the `test/new_relic` directory.

Functional tests are stored in the `test/multiverse` directory.

### Running Tests

Running the test suite is simple.  Just invoke:

    bundle
    bundle exec rake

This will run the unit tests in standalone mode, bootstrapping a basic Rails
3.2 environment for the agent to instrument, then executing the test suite.

These tests are setup to run automatically in
[Travis CI](https://travis-ci.org/newrelic/rpm) under several Ruby implementations.
When you've pushed your changes to GitHub, you can confirm that the Travis
build passes for your fork.

Additionally, our own CI jobs runs these tests under multiple versions of Rails
to verify compatibility.

### Writing Tests

For most contributions it is strongly recommended to add additional tests which
exercise your changes.

This helps us efficiently incorporate your changes into our mainline codebase
and provides a safeguard that your change won't be broken by future development.

There are some rare cases where code changes do not result in changed
functionality (e.g. a performance optimization) and new tests are not required.
In general, including tests with your pull request dramatically increases the
chances it will be accepted.

### Functional Testing

For cases where the unit test environment is not sufficient for testing a
change (e.g. instrumentation for a non-Rails framework, not available in the
unit test environment), we have a functional testing suite called multiverse.
These tests can be run by invoking:

    bundle
    bundle exec rake test:multiverse

More details are available in
[test/multiverse/README.md](https://github.com/newrelic/newrelic-ruby-agent/blob/main/test/multiverse/README.md).

## Contributor License Agreement

Keep in mind that when you submit your Pull Request, you'll need to sign the CLA
via the click-through using CLA-Assistant. If you'd like to execute our
corporate CLA, or if you have any questions, please drop us an email at
opensource@newrelic.com.

For more information about CLAs, please check out Alex Russell’s excellent post,
[“Why Do I Need to Sign This?”](https://infrequently.org/2008/06/why-do-i-need-to-sign-this/).

## Slack

We host a public Slack with a dedicated channel for contributors and maintainers
of open source projects hosted by New Relic.  If you are contributing to this
project, you're welcome to request access to the #oss-contributors channel in
the newrelicusers.slack.com workspace.  To request access, see
https://newrelicusers-signup.herokuapp.com/.

## Explorer's Hub

New Relic hosts and moderates an online forum where customers can interact with
New Relic employees as well as other customers to get help and share best
practices. Like all official New Relic open source projects, there's a related
Community topic in the New Relic Explorers Hub. You can find this project's
topic/threads here:

[Explorer's Hub](https://discuss.newrelic.com/c/support-products-agents/ruby-agent)

## And Finally...

If you have any feedback on how we can make contributing easier, please get in
touch at [support.newrelic.com](http://support.newrelic.com) and let us know!<|MERGE_RESOLUTION|>--- conflicted
+++ resolved
@@ -32,15 +32,6 @@
 
 If you are planning on contributing a new feature or an otherwise complex
 contribution, we kindly ask you to start a conversation with the maintainer team
-<<<<<<< HEAD
-by opening up an Github issue first. 
-
-
-### General Guidelines
-The Ruby agent avoids requiring any dependencies in the main agent code base. 
-Instrumentations and features that would otherwise require a dependency (such as
-Infinite Tracing, which require gRPC and protobuf) are built as separate gems. 
-=======
 by opening up an Github issue first.
 
 
@@ -48,7 +39,6 @@
 The Ruby agent avoids requiring any dependencies in the main agent code base.
 Instrumentations and features that would otherwise require a dependency (such as
 Infinite Tracing, which require gRPC and protobuf) are built as separate gems.
->>>>>>> fba0cd50
 If you have a feature or instrumentation request that would require a
 dependency, please open an Issue to discuss with the maintainers before
 proceeding.
@@ -60,19 +50,11 @@
 functionality are slower to be accepted and merged as they require agreement
 with maintainers across a majority of the languages New Relic supports.  Any
 such breaking changes will require a major version bump whereas non-breaking
-<<<<<<< HEAD
-additions only lead to minor version bumps.  
-
-Please be aware that the maintainers of New Relic’s agents aim to have as much
-commonality of functionality across all language agents as makes sense, so we are 
-always working to reconcile language-specific changes against the cross-language 
-=======
 additions only lead to minor version bumps.
 
 Please be aware that the maintainers of New Relic’s agents aim to have as much
 commonality of functionality across all language agents as makes sense, so we are
 always working to reconcile language-specific changes against the cross-language
->>>>>>> fba0cd50
 community set of agreements.
 
 ### Feature Requests
