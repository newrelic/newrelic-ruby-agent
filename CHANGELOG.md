# New Relic Ruby Agent Release Notes #

  ## v6.14.0

<<<<<<< HEAD
  * **Bugfix: Ruby 2.7+ fix for keyword arguments on Rack apps is unnecessary and removed**

    A common fix for positional and keyword arguments for method parameters was implemented where it was not needed and 
    led to RackApps getting extra arguments converted to keyword arguments rather than Hash when it expected one.  This 
    Ruby 2.7+ change was reverted so that Rack apps behave correctly for Ruby >= 2.7.
    
=======
  * **Bugfix: `newrelic.yml.erb` added to the configuration search path**

    Previously, when a user specifies a `newrelic.yml.erb` and no `newrelic.yml` file, the agent fails to find
    the `.erb` file because it was not in the list of files searched at startup.  The Ruby agent has long supported this as a
    means of configuring the agent programatically.  The `newrelic.yml.erb` filename is restored to the search
    path and will be utilized if present.  NOTE:  `newrelic.yml` still takes precedence over `newrelic.yml.erb`  If found,
    the `.yml` file is used instead of the `.erb` file.  Search directories and order of traversal remain unchanged.

>>>>>>> 7e544e14
  * **Bugfix: dependency detection of Redis now works without raising an exception**
    
    Previously, when detecting if Redis was available to instrument, the dependency detection would fail with an Exception raised
    (with side effect of not attempting to instrument Redis).  This is now fixed with a better dependency check that resolves falsly without raising an `Exception`.

  * **Bugfix: Gracefully handles NilClass as a Middleware Class when instrumenting**

    Previously, if a NilClass is passed as the Middleware Class to instrument when processing the middleware stack,
    the agent would fail to fully load and instrument the middleware stack.  This fix gracefully skips over nil classes.

  * **Memory Sampler updated to recognize macOS Big Sur**

    Previously, the agent was unable to recognize the platform macOS Big Sur in the memory sampler, resulting in an error being logged. The memory sampler is now able to recognize Big Sur. 
    
  ## v6.13.1

  * **Bugfix: obfuscating URLs to external services no longer modifying original URI**

    A recent change to the Ruby agent to obfuscate URIs sent to external services had the unintended side-effect of removing query parameters
    from the original URI.  This is fixed to obfuscate while also preserving the original URI.

    Thanks to @VictorJimenezKwast for pinpointing and helpful unit test to demonstrate.

  ## v6.13.0

  * **Bugfix: never use redirect host when accessing preconnect endpoint**

    When connecting to New Relic, the Ruby Agent uses the value in `Agent.config[:host]` to post a request to the New Relic preconnect endpoint. This endpoint returns a "redirect host" which is the URL to which agents send data from that point on.

    Previously, if the agent needed to reconnect to the collector, it would incorrectly use this redirect host to call the preconnect
    endpoint, when it should have used the original configured value in `Agent.config[:host]`. The agent now uses the correct host
    for all calls to preconnect.

  * **Bugfix: calling `add_custom_attributes` no longer modifies the params of the caller**

    The previous agent's improvements to recording attributes at the span level had an unexpected
    side-effect of modifying the params passed to the API call as duplicated attributes were deleted
    in the process. This is now fixed and params passed in are no longer modified.

    Thanks to Pete Johns (@johnsyweb) for the PR that resolves this bug.

  * **Bugfix: `http.url` query parameters spans are now obfuscated**

    Previously, the agent was recording the full URL of the external requests, including
    the query and fragment parts of the URL as part of the attributes on the external request
    span.  This has been fixed so that the URL is obfuscated to filter out potentially sensitive data.

  * **Use system SSL certificates by default**

    The Ruby agent previously used a root SSL/TLS certificate bundle by default. Now the agent will attempt to use
    the default system certificates, but will fall back to the bundled certs if there is an issue (and log that this occurred).

  * **Bugfix: reduce allocations for segment attributes**

    Previously, every segment received an `Attributes` object on initialization. The agent now lazily creates attributes
    on segments, resulting in a significant reduction in object allocations for a typical transaction.

  * **Bugfix: eliminate errors around Rake::VERSION with Rails**

    When running a Rails application with rake tasks, customers could see the following error:

  * **Prevent connecting agent thread from hanging on shutdown**

    A bug in `Net::HTTP`'s Gzip decoder can cause the (un-catchable)
    thread-kill exception to be replaced with a (catchable) `Zlib` exception,
    which prevents a connecting agent thread from exiting during shutdown,
    causing the Ruby process to hang indefinitely.
    This workaround checks for an `aborting` thread in the `#connect` exception handler
    and re-raises the exception, allowing a killed thread to continue exiting.

    Thanks to Will Jordan (@wjordan) for chasing this one down and patching with tests.

  * **Fix error messages about Rake instrumentation**

    When running a Rails application with rake tasks, customers could see the following error in logs resulting from
    a small part of rake functionality being loaded with the Rails test runner:

    ```
    ERROR : Error while detecting rake_instrumentation:
    ERROR : NameError: uninitialized constant Rake::VERSION
    ```

    Such error messages should no longer appear in this context.

    Thanks to @CamilleDrapier for pointing out this issue.

  * **Remove NewRelic::Metrics**

    The `NewRelic::Metrics` module has been removed from the agent since it is no longer used.

    Thanks to @csaura for the contribution!

  ## v6.12.0

  * The New Relic Ruby Agent is now open source under the [Apache 2 license](LICENSE)
    and you can now observe the project roadmap. See our [Contributing guide](https://github.com/newrelic/newrelic-ruby-agent/blob/main/CONTRIBUTING.md)
    and [Code of Conduct](https://github.com/newrelic/.github/blob/master/CODE_OF_CONDUCT.md) for details on contributing!

  * **Security: Updated all uses of Rake to >= 12.3.3**

    All versions of Rake testing prior to 12.3.3 were removed to address
    [CVE-2020-8130](https://nvd.nist.gov/vuln/detail/CVE-2020-8130).
    No functionality in the agent was removed nor deprecated with this change, and older versions
    of rake are expected to continue to work as they have in the past.  However, versions of
    rake < 12.3.3 are no longer tested nor supported.

  * **Bugfix: fixes an error capturing content length in middleware on multi-part responses**

    In the middleware tracing, the `Content-Length` header is sometimes returned as an array of
    values when content is a multi-part response.  Previously, the agent would fail with
    "NoMethodError: undefined method `to_i` for Array" Error.  This bug is now fixed and
    multi-part content lengths are summed for a total when an `Array` is present.

  * **Added support for auto-instrumenting Mongo gem versions 2.6 to 2.12**

  * **Bugfix: MongoDB instrumentation did not handle CommandFailed events when noticing errors**

    The mongo gem sometimes returns a CommandFailed object instead of a CommandSucceeded object with
    error attributes populated.  The instrumentation did not handle noticing errors on CommandFailed
    objects and resulted in logging an error and backtrace to the log file.

    Additionally, a bug in recording the metric for "findAndModify" as all lowercased "findandmodify"
    for versions 2.1 through 2.5 was fixed.

  * **Bugfix: Priority Sampler causes crash in high throughput environents in rare cases**

    Previously, the priority sampling buffer would, in rare cases, generate an error in high-throughput
    environments once capacity is reached and the sampling algorthym engages.  This issue is fixed.

  * **Additional Transaction Information applied to Span Events**

    When Distributed Tracing and/or Infinite Tracing are enabled, the Agent will now incorporate additional information from the Transaction Event on to the root Span Event of the transaction.

    The following items are affected:
      * Custom attribute values applied to the Transaction via our [add_custom_attributes](http://www.rubydoc.info/github/newrelic/newrelic-ruby-agent/NewRelic/Agent#add_custom_attributes-instance_method) API method.
      * Request parameters: `request.parameters.*`
      * Request headers: `request.headers.*`
      * Response headers: `response.headers.*`
      * Resque job arguments: `job.resque.args.*`
      * Sidekiq job arguments: `job.sidekiq.args.*`
      * Messaging arguments: `message.*`
      * `httpResponseCode` (deprecated in this version; see note below)/`http.statusCode`
      * `response.status`
      * `request.uri`
      * `request.method`
      * `host.displayName`

  * **Security Recommendation**

    Review your Transaction attributes [include](https://docs.newrelic.com/docs/agents/ruby-agent/attributes/enable-disable-attributes-ruby#transaction_events-attributes-include) and [exclude](https://docs.newrelic.com/docs/agents/ruby-agent/attributes/enable-disable-attributes-ruby#transaction_events-attributes-exclude) configurations.  Any attribute include or exclude settings specific to Transaction Events should be applied
    to your Span attributes [include](https://docs.newrelic.com/docs/agents/ruby-agent/attributes/enable-disable-attributes-ruby#span-events-attributes-include) and [exclude](https://docs.newrelic.com/docs/agents/ruby-agent/attributes/enable-disable-attributes-ruby#span-events-attributes-exclude) configuration or your global attributes [include](https://docs.newrelic.com/docs/agents/ruby-agent/attributes/enable-disable-attributes-ruby#attributes-include) and [exclude](https://docs.newrelic.com/docs/agents/ruby-agent/attributes/enable-disable-attributes-ruby#attributes-exclude) configuration.

  * **Agent attribute deprecation: httpResponseCode**

    Starting in this agent version, the [agent attribute](https://docs.newrelic.com/docs/agents/ruby-agent/attributes/ruby-agent-attributes#attributes) `httpResponseCode` (string value) has been deprecated. Customers can begin using `http.statusCode`
    (integer value) immediately, and `httpResponseCode` will be removed in the agent's next major version update.

  * **Bugfix: Eliminate warnings for distributed tracing when using sidekiq**

    Previously, using sidekiq with distributed tracing disabled resulted in warning messages\
    `WARN : Not configured to accept distributed trace headers`\
    ` WARN : Not configured to insert distributed trace headers`\
    These messages no longer appear.

  ## v6.11.0

  * **Infinite Tracing**

    This release adds support for [Infinite Tracing](https://docs.newrelic.com/docs/understand-dependencies/distributed-tracing/enable-configure/enable-distributed-tracing). Infinite Tracing observes 100% of your distributed traces and provides visualizations for the most actionable data. With Infinite Tracing, you get examples of errors and long-running traces so you can better diagnose and troubleshoot your systems.

    Configure your agent to send traces to a trace observer in New Relic Edge. View distributed traces through New Relic’s UI. There is no need to install a collector on your network.

    Infinite Tracing is currently available on a sign-up basis. If you would like to participate, please contact your sales representative.

  * **Bugfix: Cross Application Tracing (CAT) adds a missing field to response**

    Previously, the Ruby agent's Cross Application Tracing header was missing a reserved field that would lead to an error
    in the Go agent's processing of incoming headers from the Ruby agent. This fix adds that missing field to the headers, eliminating
    the issue with traces involving the Ruby agent and the Go agent.

  * **Bugfix: Environment Report now supports Rails >= 6.1**

    Previously, users of Rails 6.1 would see the following deprecation warning appear when the Ruby agent attempted to
    collect enviroment data: `DEPRECATION WARNING: [] is deprecated and will be removed from Rails 6.2`. These deprecation methods
    no longer appear.

    Thanks to Sébastien Dubois (sedubois) for reporting this issue and for the contribution!

  * **Added distributed tracing to Sidekiq jobs**

    Previously, Sidekiq jobs were not included in portions of <a href="https://docs.newrelic.com/docs/understand-dependencies/distributed-tracing/get-started/introduction-distributed-tracing">distributed traces</a> captured by the Ruby agent. Now you can view distributed
    traces that include Sidekiq jobs instrumented by the Ruby agent.

    Thanks to andreaseger for the contribution!

  * **Bugfix: Eliminate warnings appearing when using `add_method_tracer` with Ruby 2.7**

    Previously, using `add_method_tracer` with Ruby 2.7 to trace a method that included keyword arguments resulted in warning messages:
    `warning: Using the last argument as keyword parameters is deprecated; maybe ** should be added to the call`. These messages no
    longer appear.

    Thanks to Harm de Wit and Atsuo Fukaya for reporting the issue!

  ## v6.10.0

  * **Error attributes now added to each span that exits with an error or exception**

    Error attributes `error.class` and `error.message` are now included on the span event in which an error
    or exception was noticed, and, in the case of unhandled exceptions, on any ancestor spans that also exit with an error.
    The public API method `notice_error` now attaches these error attributes to the currently executing span.

    <a href="https://docs.newrelic.com/docs/apm/distributed-tracing/ui-data/understand-use-distributed-tracing-data#rules-limits">Spans with error details are now highlighted red in the Distributed Tracing UI</a>, and error details will expose the associated
    `error.class` and `error.message`.  It is also now possible to see when an exception leaves the boundary of the span,
    and if it is caught in an ancestor span without reaching the entry span. NOTE: This “bubbling up” of exceptions will impact
    the error count when compared to prior behavior for the same trace. It is possible to have a trace that now has span errors
    without the trace level showing an error.

    If multiple errors occur on the same span, only the most recent error information is added to the attributes. Prior errors on the same span are overwritten.

    These span event attributes conform to <a href="https://docs.newrelic.com/docs/agents/manage-apm-agents/agent-data/manage-errors-apm-collect-ignore-or-mark-expected#ignore">ignored errors</a> and <a href="https://docs.newrelic.com/docs/agents/manage-apm-agents/agent-data/manage-errors-apm-collect-ignore-or-mark-expected#expected">expected errors</a>.

  * **Added tests for latest Grape / Rack combination**

    For a short period of time, the latest versions of Grape and Rack had compatibility issues.
    Generally, Rack 2.1.0 should be avoided in all cases due to breaking changes in many gems
    reliant on Rack. We recommend using either Rack <= 2.0.9, or using latest Rack when using Grape
    (2.2.2 at the time of this writing).

  * **Bugfix: Calculate Content-Length in bytes**

    Previously, the Content-Length HTTP header would be incorrect after injecting the Browser Monitoring
    JS when the response contained Unicode characters because the value was not calculated in bytes.
    The Content-Length is now correctly updated.

    Thanks to thaim for the contribution!

  * **Bugfix: Fix Content-Length calculation when response is nil**

    Previously, calculating the Content-Length HTTP header would result in a `NoMethodError` in the case of
    a nil response. These errors will no longer occur in such a case.

    Thanks to Johan Van Ryseghem for the contribution!

  * **Bugfix: DecoratingFormatter now logs timestamps as millisecond Integers**

    Previously the agent sent timestamps as a Float with milliseconds as part of the
    fractional value.  Logs in Context was changed to only accept Integer values and this
    release changes DecoratingFormatter to match.

  * **Added --force option to `newrelic install` cli command to allow overwriting newrelic.yml**

  * **Bugfix: The fully qualified hostname now works correctly for BSD and Solaris**

    Previously, when running on systems such as BSD and Solaris, the agent was unable to determine the fully
    qualified domain name, which is used to help link Ruby agent data with data from New Relic Infrastructure.
    This information is now successfully collected on various BSD distros and Solaris.


  ## v6.9.0

  * **Added support for W3C Trace Context, with easy upgrade from New Relic trace context**

    * [Distributed Tracing now supports W3C Trace Context headers](https://docs.newrelic.com/docs/understand-dependencies/distributed-tracing/get-started/introduction-distributed-tracing#w3c-support)  for HTTP protocols when distributed tracing is enabled. Our implementation can accept and emit both
      the W3C trace header format and the New Relic trace header format. This simplifies
      agent upgrades, allowing trace context to be propagated between services with older
      and newer releases of New Relic agents. W3C trace header format will always be
      accepted and emitted. New Relic trace header format will be accepted, and you can
      optionally disable emission of the New Relic trace header format.

    * When distributed tracing is enabled by setting `distributed_tracing.enabled` to `true`,
      the Ruby agent will now accept W3C's `traceparent` and `tracestate` headers when
      calling `DistributedTracing.accept_distributed_trace_headers` or automatically via
      `http` instrumentation. When calling `DistributedTracing.insert_distributed_trace_headers`,
      or automatically via `http` instrumentation, the Ruby agent will include the W3C
      headers along with the New Relic distributed tracing header, unless the New Relic
      trace header format is disabled by setting `exclude_newrelic_header` setting to `true`.

    * Added `DistributedTracing.accept_distributed_trace_headers` API for accepting both
      New Relic and W3C TraceContext distributed traces.

    * Deprecated `DistributedTracing.accept_distributed_trace_payload` which will be removed
      in a future major release.

    * Added `DistributedTracing.insert_distributed_trace_headers` API for adding outbound
      distributed trace headers. Both W3C TraceContext and New Relic formats will be
      included unless `distributed_tracing.exclude_newrelic_header: true`.

    * Deprecated `DistributedTracing.create_distributed_trace_payload` which will be removed
      in a future major release.

    Known Issues and Workarounds

    * If a .NET agent is initiating traces as the root service, do not upgrade your
      downstream Ruby New Relic agents to this agent release.

  * **Official Ruby 2.7 support**

    The Ruby agent has been verified to run with Ruby 2.7.0.

  * **Reduced allocations when tracing transactions using API calls**

    Default empty hashes for `options` parameter were not frozen, leading to
    excessive and unnecessary allocations when calling APIs for tracing transactions.

    Thanks to Joel Turkel (jturkel) for the contribution!

  * **Bugfix for Resque worker thread race conditions**

    Recent changes in Rack surfaced issues marshalling data for resque, surfaced a potential race-condition with closing out the worker-threads before flushing the data pipe.  This
    is now fixed.

    Thanks to Bertrand Paquet (bpaquet) for the contribution!

  * **Bugfix for Content-Length when injecting Browser Monitoring JS**

    The Content-Length HTTP header would be incorrect after injecting the Browser Monitoring
    JS into the HEAD tag of the HTML source with Content-Length and lead to the HTML BODY content
    being truncated in some cases.  The Content-Length is now correctly updated after injecting the
    Browser Monitoring JS script.

    Thanks to Slava Kardakov (ojab) for the contribution!

  ## v6.8.0

  * **Initial Ruby 2.7 support**

    The Ruby agent has been verified to run with Ruby 2.7.0-preview1.

  * **New API method to add custom attributes to Spans**

    New API method for adding custom attributes to spans.  Previously, custom
    attributes were only available at the Transaction level.  Now, with Span
    level custom attributes, more granular tagging of events is possible for
    easier isolation and review of trace events.  For more information:

    * [`Agent#add_custom_span_attributes`](https://www.rubydoc.info/github/newrelic/newrelic-ruby-agent/NewRelic/Agent#add_custom_span_attributes)

  * **Enables ability to migrate to Configurable Security Policies (CSP) on a per agent
  basis for accounts already using High Security Mode (HSM).**

    When both [HSM](https://docs.newrelic.com/docs/agents/manage-apm-agents/configuration/high-security-mode) and [CSP](https://docs.newrelic.com/docs/agents/manage-apm-agents/configuration/enable-configurable-security-policies) are enabled for an account, an agent (this version or later)
    can successfully connect with either `high_security: true` or the appropriate
    `security_policies_token` configured. `high_security` has been added as part of
    the preconnect payload.

  * **Bugfix for Logs in Context combined with act-fluent-logger-rails**

    Previously, when using the Ruby agent's Logs in Context logger
    to link logging data with trace and entity metadata for an
    improved experience in the UI, customers who were also using
    the `act-fluent-logger-rails` gem would see a `NoMethodError`
    for `clear_tags!` that would interfere with the use of this
    feature. This error no longer appears, allowing customers to
    combine the use of Logs in Context with the use of this gem.

    Please note that the Logs in Context logger does not support
    tagged logging; if you are initializing your logger with a
    `log_tags` argument, your custom tags may not appear on the
    final version of your logs.

  * **Bugfix for parsing invalid newrelic.yml**

    Previously, if the newrelic.yml configuration file was invalid, and the agent
    could not start as a result, the agent would not log any indication of
    the problem.

    This version of the agent will emit a FATAL message to STDOUT when this scenario
    occurs so that customers can address issues with newrelic.yml that prevent startup.

  * **Configuration options containing the terms "whitelist" and "blacklist" deprecated**

    The following local configuration settings have been deprecated:

    * `autostart.blacklisted_constants`: use `autostart.denylisted_constants` instead.
    * `autostart.blacklisted_executables`: use `autostart.denylisted_executables` instead.
    * `autostart.blacklisted_rake_tasks`: use `autostart.denylisted_rake_tasks` instead.
    * `strip_exception_messages.whitelist`: use `strip_exception_messages.allowed_classes` instead.

  * **Bugfix for module loading and constant resolution in Rails**

    Starting in version 6.3, the Ruby agent has caused module loading and constant
    resolution to sometimes fail, which caused errors in some Rails applications.
    These errors were generally `NoMethodError` exceptions or I18n errors
    `translation missing` or `invalid locale`.  These errors would not appear if the agent
    was removed from the application's Gemfile.
    This version of the agent fixes these issues with module loading and constant
    resolution, so these errors no longer occur.

  * **Bugfix: failed to get urandom**

    Previous versions of the agent would fail unexpectedly when the Ruby process used
    every available file descriptor.  The failures would include this message:
    ```
    ERROR : RuntimeError: failed to get urandom
    ```
    This version of the agent uses a different strategy for generating random IDs, and
    will not fail in the same way when no file descriptors are available.

  ## v6.7.0

  * **Trace and Entity Metadata API**

    Several new API methods have been added to the agent:
    * [`Agent#linking_metadata`](https://www.rubydoc.info/github/newrelic/newrelic-ruby-agent/NewRelic/Agent#linking_metadata-instance_method)
    * [`Tracer#trace_id`](https://www.rubydoc.info/github/newrelic/newrelic-ruby-agent/NewRelic/Agent/Tracer#trace_id-class_method)
    * [`Tracer#span_id`](https://www.rubydoc.info/github/newrelic/newrelic-ruby-agent/NewRelic/Agent/Tracer#span_id-class_method)
    * [`Tracer#sampled?`](https://www.rubydoc.info/github/newrelic/newrelic-ruby-agent/NewRelic/Agent/Tracer#sampled?-class_method)

    These API methods allow you to access information that can be used to link data of your choosing to a trace or entity.

  * **Logs in Context**

    This version of the agent includes a logger, which can be used in place of `::Logger`
    from the standard library, or `ActiveSupport::Logger` from Rails.  This logger
    leverages the new trace and entity metadata API to decorate log statements with entity
    and trace metadata, so they can be correlated together in the New Relic UI.

    For more information on how to use logs in context, see https://docs.newrelic.com/docs/enable-logs-context-ruby

  * **Project metadata in Gemspec**

     Project metadata has been added to the gemspec file. This means our Rubygems page will allow users to more easily
     access the agent's source code, raise issues, and read the changelog.

     Thanks to Orien Madgwick for the contribution!

## v6.6.0

  * **Bugfix for ActionCable Instrumentation**

    Previous versions of the agent sometimes caused application crashes with some versions
    of ActionCable.  The application would exit quickly after startup with the error:
    `uninitialized constant ActionCable::Engine`.

    Version 6.6.0 of the agent no longer crashes in this way.


  * **Handling of disabling Error Collection**

    When the agent first starts, it begins collecting Error Events and Traces before
    fetching configuration from New Relic.  In previous versions of the agent, those
    events or traces would be sent to New Relic, even if _Error Collection_ is disabled in
    the application's server-side configuration.

    Version 6.6.0 of the agent drops all collected Error Events and Traces if the
    configuration from the server disables _Error Collection_.

## v6.5.0

* **Change to default setting for ActiveRecord connection resolution**

  Due to incompatibilities between the faster ActiveRecord connection resolution
  released in v6.3.0 of the agent and other gems which patch ActiveRecord,
  `backport_fast_active_record_connection_lookup` will now be set to `false` by default.
  Because it results in a significant performance improvement, we recommend customers
  whose environments include ActiveRecord change this setting to `true`
  _unless_ they are using other gems which measure ActiveRecord performance, which may
  lose functionality when combined with this setting. If unsure whether to enable
  `backport_fast_active_record_connection_lookup`, we recommend enabling it in a
  development environment to make sure other gems which patch ActiveRecord are still
  working as expected.

* **Bugfix for ActiveStorage instrumentation error**

  Version 6.4.0 of the agent introduced a bug that interfered with ActiveStorage
  callbacks, resulting in the agent being unable to instrument ActiveStorage operations.
  ActiveStorage segments are now correctly recorded.

* **Bugfix for ActiveRecord 4.1 and 4.2 exception logging**

  Version 6.3.0 of the agent introduced a bug that prevented ActiveRecord versions 4.1
  and 4.2 from logging exceptions that occurred within a database transaction.  This
  version of the agent restores the exception logging functionality from previous agent
  versions.
  Thanks to Oleksiy Kovyrin for the contribution!

## v6.4.0

* **Custom Metadata Collection**

  The agent now collects environment variables prefixed by `NEW_RELIC_METADATA_`.  These
  may be added to transaction events to provide context between your Kubernetes cluster
  and your services.  For details on the behavior, see
  [this blog post](https://blog.newrelic.com/engineering/monitoring-application-performance-in-kubernetes/).

* **Bugfix for faster ActiveRecord connection resolution**

  Version 6.3.0 of the agent backported the faster ActiveRecord connection resolution
  from Rails 6.0 to previous versions, but the implementation caused certain other gems
  which measured ActiveRecord performance to stop working. This version of the agent
  changes the implementation of this performance improvement so no such conflicts occur.

* **Bugfix for Grape instrumentation error**

  Previous versions of the agent would fail to install Grape instrumentation in Grape
  versions 1.2.0 and up if the API being instrumented subclassed `Grape::API::Instance`
  rather than `Grape::API`.  A warning would also print to the newrelic_agent log:
  ```
  WARN : Error in Grape instrumentation
  WARN : NoMethodError: undefined method `name' for nil:NilClass
  ```

  This version of the agent successfully installs instrumentation for subclasses
  of `Grape::API::Instance`, and these log messages should no longer appear.

* **Bugfix for streaming responses**

  Previous versions of the agent would attempt to insert JavaScript instrumentation into
  any streaming response that did not make use of `ActionController::Live`.  This resulted
  in an empty, non-streamed response being sent to the client.

  This version of the agent will not attempt to insert JavaScript instrumentation into
  a response which includes the header `Transfer-Encoding=chunked`, which indicates a
  streaming response.

  This should exclude JavaScript instrumentation for all streamed responses.  To include
  this instrumentation manually, see
  [Manually instrument via agent API](https://docs.newrelic.com/docs/agents/ruby-agent/features/new-relic-browser-ruby-agent#manual_instrumentation)
  in our documentation.

## v6.3.0

  * **Official Rails 6.0 support**

    This version of the agent has been verified against the Rails 6.0.0 release.

    As ActiveRecord 4, 5, and 6 use the same New Relic instrumentation, the
    `disable_active_record_4` and `disable_active_record_5` settings in NewRelic.yml are being
    deprecated in favor of the new `disable_active_record_notifications`.  This new
    setting will affect the instrumentation of ActiveRecord 4, 5, and 6. The deprecated settings
    will be removed in a future release.

  * **Bugfix for `newrelic deployments` script**

    For applications housed in the EU, the `newrelic deployments` script included with previous
    versions of the agent would fail with the following message: `Deployment not recorded:
    Application does not exist.` This is because the script would attempt to send the deployment
    notification to the US region. The deployment script now sends deployments to the correct region.

  * **Faster ActiveRecord connection resolution**

    This version of the agent uses the faster ActiveRecord connection resolution that Rails 6.0 uses, even on previous versions of Rails.
    Thanks to Callum Jones for the contribution!

  * **Support non-ascii characters in hostnames**

    Previous versions of the agent would frequently log warnings like: `log writing failed.  "\xE2" from ASCII-8BIT to UTF-8` if the hostname contained a non-ascii character.  This version of the agent will no longer log these warnings.
    Thanks to Rafael Petry for the contribution!

## v6.2.0

  * Bugfix for superfluous `Empty JSON response` error messages

    Version 6.1.0 of the agent frequently logged error messages about an empty
    JSON response, when no error had occurred.  These logs no longer appear.

  * Bugfix for `Unable to calculate elapsed transaction time` warning messages

    Ruby Agent versions 5.4 through 6.1, when running in jruby without
    ObjectSpace enabled, would occasionally log a warning indicating that the
    agent was unable to calculate the elapsed transaction time.  When this log
    statement appeared, the affected transactions would not be included in the
    data displayed on the capacity analysis page.  These transactions are now
    correctly recorded.

## v6.1.0

   * Performance monitoring on Kubernetes

     This release adds Transaction event attributes that provide
     context between your Kubernetes cluster and services. For details
     on the benefits, see this [blog
     post](https://blog.newrelic.com/engineering/monitoring-application-performance-in-kubernetes/).

   * Bugfix for Bunny instrumentation when popping empty queues

     When a customer calls `Bunny::Queue#pop` on an empty queue, Bunny
     returns a `nil` value.  Previous Ruby Agent versions raised a
     `NoMethodError` when trying to process this result.  Now, the
     agent correctly skips processing for `nil` values.  Thanks to
     Matt Campbell for the contribution.

## v6.0.0

   * Tracer API for flexible custom instrumentation

     With agent version 6.0, we are introducing the `Tracer` class, an
     officially supported public API for more flexible custom
     instrumentation.  By calling its `in_transaction` method, you can
     instrument an arbitrary section of Ruby code without needing to
     juggle any explicit state.  Behind the scenes, the agent will
     make sure that the measured code results in an APM segment inside
     a transaction.

     The same API contains additional methods for creating
     transactions and segments, and for interacting with the current
     transaction.  For more details, see the [custom instrumentation
     documentation](https://docs.newrelic.com/docs/agents/ruby-agent/api-guides/ruby-custom-instrumentation).

     If you were previously using any of the agent's private,
     undocumented APIs, such as `Transaction.wrap` or
     `Transaction.start/stop`, you will need to update your code to
     use the Tracer API.

     The full list of APIs that were removed or deprecated are:
       * `External.start_segment`
       * `Transaction.create_segment`
       * `Transaction.start`
       * `Transaction.stop`
       * `Transaction.start_datastore_segment`
       * `Transaction.start_segment`
       * `Transaction.wrap`
       * `TransactionState.current_transaction`

     If are you using any of these APIs, please see the [upgrade guide](https://docs.newrelic.com/docs/agents/ruby-agent/troubleshooting/update-private-api-calls-public-tracer-api) for a list of replacements.

   * Agent detects Rails 6.0

     The agent properly detects Rails 6.0 and no longer logs an error when
     started in a Rails 6.0 environment. This does not include full Rails 6.0
     support, which will be coming in a future release. Thanks to Jacob Bednarz
     for the contribution.

## v5.7.0

   * Ruby 2.6 support

     We have tested the agent with the official release of Ruby 2.6.0
     made on December 25, 2018, and it looks great! Feel free to use
     agent v5.7 to measure the performance of your Ruby 2.6
     applications.

   * Support for loading Sequel core standalone

     Earlier versions of the agent required users of the Sequel data
     mapping library to load the _entire_ library.  The agent will now
     enable Sequel instrumentation when an application loads Sequel's
     core standalone; i.e., without the `Sequel::Model` class.  Thanks
     to Vasily Kolesnikov for the contribution!

   * Grape 1.2 support

     With agent versions 5.6 and earlier, Grape 1.2 apps reported
     their transactions under the name `Proc#call` instead of the name
     of the API endpoint.  Starting with agent version 5.7, all
     existing versions of Grape will report the correct transaction
     name.  Thanks to Masato Ohba for the contribution!

## v5.6.0

  * Bugfix for transactions with `ActionController::Live`

    Previously, transactions containing `ActionController::Live` resulted in
    incorrect calculations of capacity analysis as well as error backtraces
    appearing in agent logs in agent versions 5.4 and later. The agent now
    correctly calculates capacity for transactions with `ActionController::Live`.

  * Add ability to exclude attributes from span events and transaction
    segments

    Agent versions 5.5 and lower could selectively exclude attributes
    from page views, error traces, transaction traces, and
    transaction events.  With agent version 5.6 and higher, you can
    also exclude attributes from span events (via the
    `span_events.include/exclude` options) and from transaction
    segments (via the `transaction_segments.include/exclude` options).

    As with other attribute destinations, these new options will
    inherit values from the top-level `attributes.include/exclude`
    settings. See the
    [documentation](https://docs.newrelic.com/docs/agents/ruby-agent/attributes/enabling-disabling-attributes-ruby)
    for more information.

  * Increasing backoff sequence on failing to connect to New Relic

    If the agent cannot reach New Relic, it will now wait for an
    increasing amount of time after each failed attempt.  We are also
    starting with a shorter delay initially, which will help customer
    apps bounce back more quickly from transient network errors.

  * Truncation of long stack traces

    Previous versions of the agent would truncate long stack traces to
    50 frames.  To give customers more flexibility, we have added the
    `error_collector.max_backtrace_frames` configuration option.
    Thanks to Patrick Tulskie for the contribution!

  * Update link in documentation

    The community forum link in `README.md` now goes to the updated
    location.  Thanks to Sam Killgallon for the contribution!

  * Active Storage instrumentation

    The agent now provides instrumentation for Active Storage, introduced in
    Rails 5.2. Customers will see Active Storage operations represented as
    segments within transaction traces.

## v5.5.0

  * Bugfix for `perform` instrumentation with curb gem

    Use of curb's `perform` method now no longer results in nil headers
    getting returned.

  * Bugfix for parsing Docker container IDs

    The agent now parses Docker container IDs correctly regardless of the
    cgroup parent.

  * Use lazy load hooks for ActiveJob instrumentation

    In some instances the ActiveJob instrumentation could trigger ActiveJob
    to load before it was initialized by Rails. This could result in
    configuration changes not being properly applied. The agent now uses lazy
    load hooks which fixes this issue.

  * Documentation improvement

    The `config.dot` diagram of the agent's configuration settings no
    longer includes the deleted `developer_mode` option.  Thanks to
    Yuichiro Kaneko for the contribution!

## v5.4.0

  * Capacity analysis for multi-threaded dispatchers

    Metrics around capacity analysis did not previously account for multi-threaded
    dispatchers, and consequently could result in capacities of over 100% being
    recorded. This version now properly accounts for multi-threaded dispatchers.

  * `NewRelic::Agent.disable_transaction_tracing` deprecated

    `NewRelic::Agent.disable_transaction_tracing` has been deprecated. Users
    are encouraged to use `NewRelic::Agent.disable_all_tracing` or
    `NewRelic::Agent.ignore_transaction` instead.

  * Bugfix for SQL over-obfuscation

    A bug, introduced in v5.3.0, where SQL could be over-obfuscated for some
    database adapters has been fixed.

  * Bugfix for span event data in Resque processes

    A bug where span events would not be sent from Resque processes due to a
    missing endpoint has been fixed.

## v5.3.0 ##

  * Distributed Tracing

    Distributed tracing lets you see the path that a request takes as
    it travels through your distributed system. By showing the
    distributed activity through a unified view, you can troubleshoot
    and understand a complex system better than ever before.

    Distributed tracing is available with an APM Pro or equivalent
    subscription. To see a complete distributed trace, you need to
    enable the feature on a set of neighboring services. Enabling
    distributed tracing changes the behavior of some New Relic
    features, so carefully consult the
    [transition guide](https://docs.newrelic.com/docs/transition-guide-distributed-tracing)
    before you enable this feature.

    To enable distributed tracing, set the
    `distributed_tracing.enabled` configuration option to `true`.

## v5.2.0 ##

  * Use priority sampling for errors and custom events

    Priority sampling replaces the older reservoir event sampling method.
    With this change, the agent will maintain randomness across a given
    time period while improving coordination among transactions, errors,
    and custom events.

  * Bugfix for wrapping datastore operations

    The agent will now complete the process of wrapping datastore
    operations even if an error occurs during execution of a callback.

  * Span Events

    Finished segments whose `sampled` property is `true` will now post
    Span events to Insights.

## v5.1.0 ##

  * Rails 5.2 support

    The Ruby agent has been validated against the latest release of
    Ruby on Rails!

  * Support for newer libraries and frameworks

    We have updated the multiverse suite to test the agent against
    current versions of several frameworks.

  * Add `custom_attributes.enabled` configuration option

    This option is enabled by default. When it's disabled, custom
    attributes will not be transmitted on transaction events or error
    events.

  * Fix Grape load order dependency

    The agent will now choose the correct name for Grape transactions
    even if the customer's app loads the agent before Grape. Thanks
    to Daniel Doubrovkine for the contribution!

  * Add `webpacker:compile` to blacklisted tasks

    `webpacker:compile` is commonly used for compiling assets. It has
    been added to `AUTOSTART_BLACKLISTED_RAKE_TASKS` in the default
    configuration. Thanks to Claudio B. for the contribution!

  * Make browser instrumentation W3C-compliant

    `type="text/javascript"` is optional for the `<script>` tag under
    W3C. The `type` attribute has now been removed from browser
    instrumentation. Thanks to Spharian for the contribution!

  * Deferred `add_method_tracer` calls

    If a third-party library calls `add_method_tracer` before the
    agent has finished starting, we now queue these calls and run them
    when it's safe to do so (rather than skipping them and logging a
    warning).

  * Bugfix for Resque `around` / `before` hooks

    In rare cases, the agent was not instrumenting Resque `around` and
    `before` hooks. This version fixes the error.

  * Truncation of long stack traces

    Occasionally, long stack traces would cause complications sending
    data to New Relic. This version truncates long traces to 50 frames
    (split evenly between the top and bottom of the trace).

## v5.0.0 ##

  * SSL connections to New Relic are now mandatory

    Prior to this version, using an SSL connection to New Relic was
    the default behavior, but could be overridden. SSL connections are
    now enforced (not overrideable).

  * Additional security checking before trying to explain
    multi-statement SQL queries

    Customer applications might submit SQL queries containing multiple
    statements (e.g., SELECT * FROM table; SELECT * FROM table).  For
    security reasons, we should not generate explain plans in this
    situation.

    Although the agent correctly skipped explain plans for these
    queries during testing, we have added extra checks for this
    scenario.

  * Bugfix for RabbitMQ exchange names that are symbols

    The agent no longer raises a TypeError when a RabbitMQ exchange
    name is a Ruby symbol instead of a string.

  * Bugfix for audit logging to stdout

    Previous agents configured to log to stdout would correctly send
    regular agent logs to stdout, but would incorrectly send audit
    logs to a text file named "stdout".  This release corrects the
    error.

  * Bugfix for Capistrano deployment notifications on v3.7 and beyond

    Starting with version 3.7, Capistrano uses a different technique
    to determine a project's version control system.  The agent now
    works correctly with this new behavior. Thanks to Jimmy Zhang for
    the contribution.

## v4.8.0 ##

  * Initialize New Relic Agent before config initializers

  When running in a Rails environment, the agent registers an initializer that
  starts the agent. This initializer is now defined to run before config/initializers.
  Previously, the ordering was not specified for the initializer. This change
  guarantees the agent will started by the time your initializers run, so you can
  safely reference the Agent in your custom initializers. Thanks to Tony Ta for
  the contribution.

  * Ruby 2.5 Support

  The Ruby Agent has been verified to run under Ruby 2.5.

  * `request.uri` Collected as an Agent Attribute

  Users can now control the collection of `request.uri` on errors and transaction
  traces. Previously it was always collected without the ability to turn it off.
  It is now an agent attribute that can be controlled via the attributes config.
  For more information on agent attributes [see here](https://docs.newrelic.com/docs/agents/manage-apm-agents/agent-data/agent-attributes).

## 4.7.1 ##

  * Bugfix for Manual Browser Instrumentation

  There was a previous bug that required setting both `rum.enabled: false` and
  `browser.auto_instrument: false` to completely disable browser monitoring. An
  attempt to fix this in 4.7.0 resulted in breaking manual browser
  instrumentation. Those changes have been reverted. We will revisit this issue
  in an upcoming release.

## v4.7.0 ##

  * Expected Error API

  The agent now sends up `error.expected` as an intrinsic attribute on error
  events and error traces. When you pass `expected: true` to the `notice_error`
  method, both Insights and APM will indicate that the error is expected.

  * Typhoeus Hydra Instrumentation

  The agent now has request level visibility for HTTP requests made using
  Typhoeus Hydra.

  * Total Time Metrics are Recorded

  The agent now records Total Time metrics. In an application where segments
  execute concurrently, the total time can exceed the wall-clock time for a
  transaction. Users of the new Typhoeus Hydra instrumentation will notice
  this as changes on the overview page. Immediately after upgrading there
  will be an alert in the APM dashboard that states: "There are both old and
  new time metrics for this time window". This indicates that during that time
  window, some transactions report the total time metrics, while others do not.
  The message will go away after waiting for enough time to elapse and / or
  updating the time window.

  * Add `:message` category to `set_transaction_name` public API method

  The agent now permits the `:message` category to be passed into the public
  API method `set_transaction_name`, which will enable the transaction to be
  displayed as a messaging transaction.

  * Create `prepend_active_record_instrumentation` config option

  Users may now set the `prepend_active_record_instrumentation` option in
  their agent config to install Active Record 3 or 4 instrumentation using
  `Module.prepend` rather than `alias_method`.

  * Use Lazy load hooks for `ActionController::Base` and `ActionController::API`

  The agent now uses lazy load hooks to hook on `ActionController::Base` and
  `ActionController::API`. Thanks Edouard Chin for the contribution!

  * Use Lazy load hooks for `ActiveRecord::Base` and `ActiveRecord::Relation`

  The agent uses lazy load hooks when recording supportability metrics
  for `ActiveRecord::Base` and `ActiveRecord::Relation`. Thanks Joseph Haig
  for the contribution!

  * Check that `Rails::VERSION` is defined instead of just `Rails`

  The agent now checks that `Rails::VERSION` is defined since there are cases
  where `Rails` is defined but `Rails::VERSION` is not. Thanks to Alex Riedler
  and nilsding for the contribution!

  * Support fast RPC/direct reply-to in RabbitMQ

  The agent can now handle the pseudo-queue 'amq.rabbitmq.reply-to' in its
  Bunny instrumentation. Previously, using fast RPC led to a `NoMethodError`
  because the reply-to queue was expected to be a `Queue` object instead of
  a string.

## v4.6.0 ##

  * Public API for External Requests

  The agent now has public API for instrumenting external requests and linking
  up transactions via cross application tracing. See the [API Guide](https://docs.newrelic.com/docs/agents/ruby-agent/customization/ruby-agent-api-guide#externals)
  for more details this new functionality.

## v4.5.0 ##

  * Send synthetics headers even when CAT disabled

  The agent now sends synthetics headers whenever they are received from an
  external request, even if cross-application tracing is disabled.

  * Bugfix for DelayedJob Daemonization

  Customers using the delayed_job script that ships with the gem may encounter
  an IOError with a message indicating the stream was closed. This was due to
  the agent attempting to write a byte into a Pipe that was closed during the
  deamonization of the delayed_job script. This issue has been fixed.

  * Collect supportability metrics for public API

  The agent now collects Supportability/API/{method} metrics to track usage of
  all methods in the agent's public API.

  * Collect supportability metrics on `Module#prepend`

  The agent now collects Supportability/PrependedModules/{Module} metrics
  for ActiveRecord 4 and 5, ActionController 4 and 5, ActionView 4 and 5,
  ActiveJob 5, and ActionCable 5. These help track the adoption of the
  `Module#prepend` method so we can maintain compatibility with newer versions
  of Ruby and Rails.

  * Collect explain plans when using PostGIS ActiveRecord adapter

  The agent will now collect slow SQL explain plans, if configured to, on
  connections using the PostGIS adapter. Thanks Ari Pollak for the contribution!

  * Lazily intialize New Relic Config

  The agent will lazily initialize the New Relic config. This allows the agent
  to pickup configuration from environment variables set by dotenv and similar
  tools.

## v4.4.0 ##

  * Include test helper for 3rd party use

  In 4.2.0, all test files were excluded from being packaged in the gem. An
  agent class method `NewRelic::Agent.require_test_helper` was used by 3rd
  party gem authors to test extensions to the agent. The required file is now
  included in the gem.

  * Collect cloud metadata from Azure, GCP, PCF, and AWS cloud platform

  The agent now collects additional metadata when running in AWS, GCP, Azure, and
  PCF. This information is used to provide an enhanced experience when the agent
  is deployed on those platforms.

  * Install `at_exit` hook when running JRuby

  The agent now installs an `at_exit` hook when running JRuby, which wasn't
  done before because of constraints related to older JRuby versions that
  are no longer supported.

  * User/Utilization and System/Utilization metrics not recorded after Resque forks

  The agent no longer records invalid User/Utilization and System/Utilization
  metrics, which can lead to negative values, in forks of Resque processes.

  * Add `identifier` field to agent connect settings

  The agent now includes a unique identifier in its connect settings, ensuring
  that when multiple agents connect to multiple different apps, data are reported
  for each of the apps.

  * Clear transaction state after forking now opt-in

  The agent waits to connect until the first web request when it detects it's
  running in a forking dispatcher. When clearing the transaction state in this
  situation we lose the first frame of the transaction and the subsequent
  trace becomes corrupted. We've made this feature opt-in and is turned off by
  default. This behavior only affects the first transaction after a dispatcher
  forks.

## v4.3.0 ##

  * Instrumentation for the Bunny AMQP Client

  The Bunny AMQP Client is now automatically instrumented. The agent will
  report data for messages sent and received by an application. Data on messages
  is available in both APM and Insights. Applications connected through a
  RabbitMQ exchange will now also be visible on Service Maps as part of Cross
  Application Tracing. See the [message queues documentation page](https://docs.newrelic.com/docs/agents/ruby-agent/features/message-queues)
  for more details.

  * Safely normalize external hostnames

  The agent has been updated to check for nil host values before downcasing the
  hostname. Thanks Rafael Valério for the contribution!

  * PageView events will not be generated for ignored transactions

  The agent now checks if transaction is ignored before injecting the New Relic
  Browser Agent. This will prevent PageView events from being generated for
  ignored transactions.

  * Datastores required explicitly in agent

  The agent has been modified to explicity `require` the Datastores module
  whereas previously there were situations where the module could be
  implicitly defined. Thanks Kevin Griffin for the contribution!

  * Clear transaction state after forking

  Previously, if a transaction was started and the process forks, the transaction
  state survived the fork and `#after_fork` call in thread local storage. Now,
  this state is cleared by `#after_fork`.

  * Postgis adapter reports as Postgres for datastores

  The agent now maps the Postgis adapter to Postgres for datastore metrics.
  Thanks Vojtěch Vondra for the contribution!

  * Deprecate `:trace_only` option

  The `NewRelic::Agent.notice_error` API has been updated to deprecate the
  `:trace_only` option in favor of `:expected`.

## v4.2.0 ##

  * Sinatra 2.0 and Padrino 0.14.x Support

  The agent has been verified against the latest versions of Sinatra and Padrino.

  * Rails 5.1 Support

  The Ruby agent has been validated against the latest release of Ruby on Rails!

  * APP_ENV considered when determining environment

  The agent will now consider the APP_ENV environment when starting up.

  * Test files excluded from gem

  The gemspec has been updated to exclude test files from being packaged into the
  gem. Thanks dimko for the contribution!

## v4.1.0 ##

  * Developer Mode removed

  The Ruby Agent's Developer Mode, which provided a very limited view of your
  application performance data, has been removed. For more information, check
  out our [community forum](https://discuss.newrelic.com/t/feedback-on-the-ruby-agent-s-developer-mode/46957).

  * Support NEW_RELIC_ENV for Rails apps

  Previously, users could set the agent environment with NEW_RELIC_ENV only
  for non-Rails apps. For Rails app, the agent environment would use whatever
  the Rails environment was set to. Now, NEW_RELIC_ENV can also be used for
  Rails apps, so that it is possible to have an agent environment that is
  different from the Rails environment. Thanks Andrea Campolonghi for the
  contribution, as well as Steve Schwartz for also looking into this issue!

  * Normalization of external hostnames

  Hostnames from URIs used in external HTTP requests are now always downcased
  to prevent duplicate metrics when only case is different.

## v4.0.0 ##

  * Require Ruby 2.0.0+

  The agent no longer supports Ruby versions prior to 2.0, JRuby 1.7 and
  earlier, and all versions of Rubinius. Customers using affected Rubies
  can continue to run 3.x agent versions, but new features or bugfixes
  will not be published for 3.x agents. For more information, check out our
  [community forum](https://discuss.newrelic.com/t/support-for-ruby-jruby-1-x-is-being-deprecated-in-ruby-agent-4-0-0/44787).

  * OkJson vendored library removed

  Ruby 1.8 did not include the JSON gem by default, so the agent included a
  vendored version of [OkJson](https://github.com/kr/okjson) that it would fall
  back on using in cases where the JSON gem was not available. This has been
  removed.

  * YAJL workaround removed

  [yajl-ruby](https://github.com/brianmario/yajl-ruby) versions prior to 1.2 had
  the potential to cause a segmentation fault when working large, deeply-nested
  objects like thread profiles. If you are using yajl-ruby with the `JSON`
  monkey patches enabled by requiring `yajl/json_gem`, you should upgrade to
  at least version 1.2.

  * Deprecated APIs removed

    * `Agent.abort_transaction!`
    * `Agent.add_custom_parameters`
    * `Agent.add_request_parameters`
    * `Agent.browser_timing_footer`
    * `Agent.get_stats`
    * `Agent.get_stats_no_scope`
    * `Agent.record_transaction`
    * `Agent.reset_stats`
    * `Agent.set_user_attributes`
    * `Agent::Instrumentation::Rack`
    * `ActionController#newrelic_notice_error`
    * `ActiveRecordHelper.rollup_metrics_for` (may be incompatible with newrelic_moped)
    * `Instrumentation::MetricFrame.recording_web_transaction?`
    * `Instrumentation::MetricFrame.abort_transaction!`
    * `MethodTracer.get_stats_scoped`
    * `MethodTracer.get_stats_unscoped`
    * `MethodTracer.trace_method_execution`
    * `MethodTracer.trace_method_execution_no_scope`
    * `MethodTracer.trace_method_execution_with_scope`
    * `MetricSpec#sub`
    * `MetricStats#get_stats`
    * `MetricStats#get_stats_no_scope`
    * `NoticedError#exception_class`
    * `Rack::ErrorCollector`
    * `StatsEngine::Samplers.add_sampler`
    * `StatsEngine::Samplers.add_harvest_sampler`

  The above methods have had deprecation notices on them for some time and
  have now been removed. Assistance migrating usage of these APIs is
  available at https://docs.newrelic.com/node/2601.

  The agent no longer deletes deprecated keys passed to `add_method_tracer`. Passing
  in deprecated keys can cause an exception. Ensure that you are not passing any of
  the following keys: `:force, :scoped_metric_only, :deduct_call_time_from_parent`
  to `add_method_tracer`.

  The agent no longer deletes deprecated keys passed in as options to
  `NewRelic::Agent.notice_error`. If you are passing any of these deprecated
  keys: `:request_params, :request, :referer` to the `notice_error` API, please
  delete them otherwise they will be collected as custom attributes.

  * Error handling changes

  The agent now only checks for `original_exception` in environments with Rails
  versions prior to 5. Checking for `Exception#cause` has been removed. In addition,
  the agent now will match class name with message and backtrace when noticing
  errors that have an `original_exception`.

## v3.18.1 ##

  * Ensure Mongo aggregate queries are properly obfuscated

  Instrumentation for the Mongo 2.x driver had a bug where the `pipeline`
  attribute of Mongo aggregate queries was not properly obfuscated. Users
  who have sensitive data in their `aggregate` queries are strongly encouraged
  to upgrade to this version of the agent. Users who are unable to upgrade are
  encouraged to turn off query collection using by setting
  `mongo.capture_queries` to false in their newrelic.yml files.

  This release fixes [New Relic Security Bulletin NR17-03](https://docs.newrelic.com/docs/accounts-partnerships/accounts/security-bulletins/security-bulletin-nr17-03).

  * Early access Redis 4.0 instrumentation

  Our Redis instrumentation has been tested against Redis 4.0.0.rc1.

## v3.18.0 ##

  * Ruby 2.4.0 support

  The agent is now tested against the official release of ruby 2.4.0,
  excluding incompatible packages.

  * Agent-based metrics will not be recorded outside of active transactions

  The agent has historically recorded metrics outside of a transaction. In
  practice, this usually occurs in applications that run background job
  processors. The agent would record metrics for queries the
  background job processor is making between transactions. This can lead
  to display issues on the background overview page and the presence of
  metrics generated by the background job processor can mask the application
  generated metrics on the database page. The agent will no longer generate
  metrics outside of a transaction. Custom metrics recorded using
  `NewRelic::Agent.record_metric` will continue to be recorded regardless
  of whether there is an active transaction.

  * Include ControllerInstrumentation module with ActiveSupport.on_load

  The agent will now use the `on_load :action_controller` hook to include
  the ControllerInstrumentation module in to both the `Base` and `API`
  classes of ActionController for Rails 5. This ensures that the proper
  load order is retained, minimizing side-effects of having the agent in
  an application.

  * Ensure values for revisions on Capistrano deploy notices

  Previously, running the task to look up the changelog could
  generate an error, if there weren't previous and current revisions
  defined. This has now been fixed. Thanks Winfield Peterson for the
  contribution!

  * External Segment Rewrites

  The agent has made internal changes to how it represents segments for
  external web requests.

## v3.17.2 ##

  * compatibility with ruby 2.4.0-preview3

  the ruby agent has been updated to work on ruby 2.4.0-preview3.

  * Early Access Sinatra 2.0 instrumentation

  Our Sinatra instrumentation has been updated to work with Sinatra
  2.0.0.beta2.

  * Include controller instrumentation module in Rails 5 API

  The agent now includes the ControllerInstrumentation module into
  ActionController::API. This gives Rails API controllers access to
  helper methods like `newrelic_ignore` in support of the existing
  event-subscription-based action instrumentation. Thanks Andreas
  Thurn for the contribution!

  * Use Module#prepend for ActiveRecord 5 Instrumentation

  Rails 5 deprecated the use of `alias_method_chain` in favor of using
  `Module#prepend`. Mixing `Module#prepend` and `alias_method_chain`
  can lead to a SystemStackError when an `alias_method_chain` is
  applied after a module has been prepended. This should ensure
  better compatibility between our ActiveRecord Instrumentation and
  other third party gems that modify ActiveRecord using `Module#prepend`.

  * Use license key passed in to NewRelic::Agent.manual_start

  Previously, the license key passed in when manually starting the agent
  with NewRelic::Agent.manual_start was not referenced when setting up
  the connection to report data to New Relic. This is now fixed.

  * Account for DataMapper database connection errors

  Our DataMapper instrumentation traces instances of DataObjects::SQLError
  being raised and removes the password from the URI attribute. However,
  when DataObjects cannot connect to the database (ex: could not resolve
  host), it will raise a DataObjects::ConnectionError. This inherits from
  DataObjects::SQLError but has `nil` for its URI attribute, since no
  connection has been made yet. To avoid the password check here on `nil`,
  the agent catches and re-raises any instances of DataObjects::ConnectionError
  explicitly. Thanks Postmodern for this contribution!

  * Account for request methods that require arguments

  When tracing a transaction, the agent tries to get the request object
  from a controller if it wasn't explicitly passed in. However, this posed
  problems in non-controller transactions with their own `request` methods
  defined that required arguments, such as in Resque jobs. This is now fixed.

## v3.17.1 ##

  * Datastore instance reporting for Redis, MongoDB, and memcached

  The agent now collects datastore instance information for Redis, MongoDB,
  and memcached. This information is displayed in transaction traces and slow
  query traces. For memcached only, multi requests will expand to individual
  server nodes, and the operation and key(s) will show in the trace details
  "Database query" section. Metrics for `get_multi` nodes will change slightly.
  Parent nodes for a `get_multi` will be recorded as generic segments. Their
  children will be recorded as datastore segments under the name
  `get_multi_request` and represent a batch request to a single Memcached
  instance.

  * Rescue errors from attempts to fetch slow query explain plans

  For slow queries through ActiveRecord 4+, the agent will attempt to fetch
  an explain plan on SELECT statements. In the event that this causes an
  error, such as being run on an adapter that doesn't implement `exec_query`,
  the agent will now rescue and log those errors.

## v3.17.0 ##

  * Datastore instance reporting for ActiveRecord

  The agent now collects database instance information for ActiveRecord operations,
  when using the MySQL and Postgres adapters.  This information (database server
  and database name) is displayed in transaction traces and slow query traces.

## v3.16.3 ##

  * Add `:trace_only` option to `notice_error` API

  Previously, calling `notice_error` would record the trace, increment the
  error count, and consider the transaction failing for Apdex purposes. This
  method now accepts a `:trace_only` boolean option which, if true, will only
  record the trace and not affect the error count or transaction.

  * HTTP.rb support

  The agent has been updated to add instrumentation support for the HTTP gem,
  including Cross Application Tracing. Thanks Tiago Sousa for the contribution!

  * Prevent redundant Delayed::Job instrumentation installation

  This change was to handle situations where multiple Delayed::Worker instances
  are being created but Delayed::Job has already been instrumented. Thanks Tony
  Brown for the contribution!

## v3.16.2 ##

  * Fix for "Unexpected frame in traced method stack" errors

  Our ActiveRecord 4.x instrumentation could have generated "Unexpected frame in
  traced method stack" errors when used outside of an active transaction (for
  example, in custom background job handlers). This has been fixed.

## v3.16.1 ##

  * Internal datastore instrumentation rewrites

  The agent's internal tracing of datastore segments has been rewritten, and
  instrumentation updated to utilize the new classes.

  * Fix Grape endpoint versions in transaction names

  Grape 0.16 changed Route#version (formerly #route_version) to possibly return
  an Array of versions for the current endpoint. The agent has been updated to
  use rack.env['api.version'] set by Grape, and fall back to joining the version
  Array with '|' before inclusion in the transaction name when api.version is
  not available. Thanks Geoff Massanek for the contribution!

  * Fix deprecation warnings from various Rails error subclasses

  Rails 5 deprecates #original_exception on a few internal subclasses of
  StandardError in favor of Exception#cause from Ruby stdlib. The agent has
  been updated to try Exception#cause first, thus avoiding deprecation
  warnings. Thanks Alexander Stuart-Kregor for the contribution!

  * Fix instrumentation for Sequel 4.35.0

  The latest version of Sequel changes the name and signature of the method
  that the Ruby Agent wraps for instrumentation. The agent has been updated
  to handle these changes. Users using Sequel 4.35.0 or newer should upgrade
  their agent.

  * Fix DataMapper instrumentation for additional versions

  Different versions of DataMapper have different methods for retrieving the
  adapter name, and Postmodern expanded our coverage. Thanks for the
  contribution!

## v3.16.0 ##

  * Official Rails 5.0 support

  This version of the agent has been verified against the Rails 5.0.0 release.

  * Early access Action Cable instrumentation

  The Ruby agent instruments Action Cable channel actions and calls to
  ActionCable::Channel#Transmit in Rails 5. Feedback is welcome!

  * Obfuscate queries from `oracle_enhanced` adapter correctly

  This change allows the `oracle_enhanced` adapter to use the same
  obfuscation as `oracle` adapters. Thanks Dan Drinkard for the contribution!

  * Make it possible to define a newrelic_role for deployment with Capistrano 3

  Thanks NielsKSchjoedt for the contribution!

  * Retry initial connection to New Relic in Resque master if needed

  Previously, if the initial connection to New Relic in a monitored Resque
  master process failed, the agent would not retry, and monitoring for the
  process would be lost. This has been fixed, and the agent will continue
  retrying in its background harvest thread until it successfully connects.

## v3.15.2 ##

  * Run explain plans on parameterized slow queries in AR4

  In our ActiveRecord 4 instrumentation, we moved to tracing slow queries
  using the payloads from ActiveSupport::Notifications `sql.active_record`
  events. As a result, we were unable to run explain plans on parameterized
  queries. This has now been updated to pass along and use the parameter values,
  when available, to get the explain plans.

  * Fix getMore metric grouping issue in Mongo 2.2.x instrumentation

  A metric grouping issue had cropped up when using the most recent Mongo gem
  (2.2.0) with the most recent release of the server (3.2.4). We now have a more
  future-proof setup for preventing these.

  * Restore older DataMapper support after password obfuscation fix

  Back in 3.14.3, we released a fix to avoid inadvertently sending sensitive
  information from DataMapper SQLErrors. Our implementation did not account for
  DataMapper versions below v0.10.0 not implementing the #options accessor.
  Thanks Bram de Vries for the fix to our fix!

  * Padrino 0.13.1 Support

  Users with Padrino 0.13.x apps were previously seeing the default transaction
  name "(unknown)" for all of their routes. We now provide the full Padrino
  route template in transaction names, including any parameter placeholders.
  Thanks Robert Schulze for the contribution!

  * Update transaction naming for Grape 0.16.x

  In Grape 0.16.x, `route_` methods are no longer prefixed. Thanks to Daniel
  Doubrovkine for the contribution!

  * Fix name collision on method created for default metric name fix

  We had a name collision with the yard gem, which sets a `class_name` method
  on Module. We've renamed our internal method to `derived_class_name` instead.

## v3.15.1 ##

  * Rack 2 alpha support

  This release includes experimental support for Rack 2 as of 2.0.0.alpha.
  Rack 2 is still in development, but the agent should work as expected for
  those who are experimenting with Rack 2.

  * Rails 5 beta 3 support

  We've tweaked our Action View instrumentation to accommodate changes introduced
  in Rails v5.0.0.beta3.

  * Defer referencing ::ActiveRecord::Base to avoid triggering its autoloading
  too soon

  In 3.12.1 and later versions of the agent, the agent references (and
  therefore loads) ActiveRecord::Base earlier on in the Rails loading process.
  This could jump ahead of initializers that should be run first. We now wait
  until ActiveRecord::Base is loaded elsewhere.

  * Fix explain plans for non-parameterized queries with single quote literals

  The agent does not run explain plans for queries still containing parameters
  (such as `SELECT * FROM UNICORNS WHERE ID = $1 LIMIT 1`). This check was
  unfortunately mutating the query to be obfuscated, causing an inability to
  collect an explain plan. This has now been fixed.

  * Fix default metric name for tracing class methods

  When using `add_method_tracer` on a class method but without passing in a
  `metric_name_code`, the default metric name will now look like
  `Custom/ClassName/Class/method_name`. We also addressed default
  metric names for anonymous classes and modules.

  * Fix issue when rendering SQL strings in developer mode

  When we obfuscate SQL statements, we rewrite the Statement objects as
  SQL strings inline in our sample buffers at harvest time. However, in
  developer mode, we also read out of these buffers when rendering pages.
  Depending on whether a harvest has run yet, the buffer will contain either
  Statement objects, SQL strings, or a mix. Now, developer mode can handle
  them all!

  * Fix DelayedJob Sampler reporting incorrect counts in Active Record 3 and below

  When fixing various deprecation warnings on ActiveRecord 4, we introduced
  a regression in our DelayedJob sampler which caused us to incorrectly report
  failed and locked job counts in ActiveRecord 3 and below. This is now fixed.
  Thanks Rangel Dokov for the contribution!

## v3.15.0 ##

  * Rails 5 support

  This release includes experimental support for Rails 5 as of 5.0.0.beta2.
  Please note that this release does not include any support for ActionCable,
  the WebSockets framework new to Rails 5.

  * Don't include extension from single format Grape API transaction names

  Starting with Grape 0.12.0, an API with a single format no longer declares
  methods with `.:format`, but with an extension such as `.json`. Thanks Daniel
  Doubrovkine for the contribution!

  * Fix warnings about shadowing outer local variable when running tests

  Thanks Rafael Almeida de Carvalho for the contribution!

  * Check config first for Rails middleware instrumentation installation

  Checking the config first avoids issues with mock classes that don't implement
  `VERSION`. Thanks Jesse Sanford for the contribution!

  * Remove a trailing whitespace in the template for generated newrelic.yml

  Thanks Paul Menzel for the contribution!

  * Reference external resources in comments and readme with HTTPS

  Thanks Benjamin Quorning for the contribution!

## v3.14.3 ##

  * Don't inadvertently send sensitive information from DataMapper SQLErrors

  DataObjects::SQLError captures the SQL query, and when using versions of
  data_objects prior to 0.10.8, built a URI attribute that contained the
  database connection password. The :query attribute now respects the obfuscation
  level set for slow SQL traces and splices out any password parameters to the
  URI when sending up traced errors to New Relic.

  * Improved SQL obfuscation algorithm

  To help standardize SQL obfuscation across New Relic language agents, we've
  improved the algorithm used and added more test cases.

  * Configurable longer sql_id attribute on slow SQL traces

  The sql_id attribute on slow SQL traces is used to aggregate normalized
  queries together. Previously, these IDs would generally be 9-10 digits long,
  due to a backend restriction. If `slow_sql.use_longer_sql_id` is set to `true`,
  these IDs will now be 18-19 digits long.

## v3.14.2 ##

  * Improved transaction names for Sinatra

  The agent will now use sinatra.route for transaction names on Sinatra 1.4.3+,
  which sets it in the request environment. This gives names that closer resemble the
  routes defined in the Sinatra DSL.  Thanks to Brian Phillips for the suggestion!

  * Bugfix for error flag on transaction events

  There was an issue causing the error flag to always be set to false for Insights
  transaction events that has been fixed.

  * Official support for Sidekiq 4

  The Ruby agent now officially supports Sidekiq 4.

  * Additional attributes collected

  The agent now collects the following information in web transactions:
  Content-Length HTTP response and Content-Type HTTP request headers.

## v3.14.1 ##

  * Add support for setting a display name on hosts

  You can now configure a display name for your hosts using process_host.display_name,
  to more easily distinguish dynamically assigned hosts. For more info, see
  https://docs.newrelic.com/docs/apm/new-relic-apm/maintenance/add-rename-remove-hosts#display_name

  * Fixes automatic middleware instrumentation for Puma 2.12.x

  Starting with version 2.12.x the Puma project inlines versions of Rack::Builder
  and Rack::URLMap under the Puma namespace. This had the unfortunate side effect of
  breaking automatic Rack middleware instrumentation. We now instrument Puma::Rack::Builder
  and Puma::Rack::URLMap and once again have automatic Rack middleware instrumentation for
  applications running on Puma.

  * Do not use a DelayedJob's display_name for naming the transaction

  A DelayedJob's name may be superceded by a display_name, which can
  lead to a metric grouping issue if the display_name contains unique
  identifiers. We no longer use job name methods that may lead to an
  arbitrary display_name. Instead, we use the appropriate class and/or
  method names, depending what makes sense for the job and how it's called.

  * Improvements to Mongo 2.1.x instrumentation

  Fixes issue where getMore operations in batched queries could create metric grouping issues.
  Previously when multiple Mongo queries executed in the same scope only a single query was recorded
  as part of a transaction trace. Now transaction trace nodes will be created for every query
  executed during a transaction.

  * Bugfix for NewRelic::Agent.notice_error

  Fixes issue introduced in v3.14.0 where calling NewRelic::Agent.notice_error outside of an active
  transaction results in a NoMethodError.

  * Bugfix for Resque TransactionError events

  Fixes error preventing Transaction Error events generated in Resque tasks from being sent to New Relic.

## v3.14.0 ##

  * pruby marshaller removed

  The deprecated pruby marshaller has now been removed; the `marshaller` config
  option now only accepts `json`. Customers still running Ruby 1.8.7/REE must
  add the `json` gem to their Gemfile, or (preferably) upgrade to Ruby 1.9.3 or
  newer.

  * Log dates in ISO 8601 format

  The agent will now log dates in ISO 8601 (YYYY-mm-dd) format, instead of
  mm/dd/yy.

  * Additional attributes collected

  The agent now collects the following information in web transactions:
  Accept, Host, User-Agent, Content-Length HTTP request headers, HTTP request
  method, and Content-Type HTTP response header.

  * TransactionErrors reported for Advanced Analytics for APM Errors

  With this release, the agent reports TransactionError events. These new events
  power the beta feature Advanced Analytics for APM Errors. The error events are
  also available today through New Relic Insights.

  Advanced Analytics for APM Errors lets you see all of your errors, with
  granular detail. Filter and group by any attribute to analyze them. Take
  action to resolve issues through collaboration.

  For more information, see https://docs.newrelic.com/docs/apm/applications-menu/events/view-apm-errors-error-traces

## v3.13.2 ##

  * Don't fail to send data when using 'mathn' library

  Version 3.12.1 introduced a bug with applications using the 'mathn' library
  that would prevent the agent from sending data to New Relic. This has been
  fixed.

## v3.13.1 ##

  * Don't use a pager when running `git log` command

  This would cause Capistrano deploys to hang when a large number of commits were being deployed.
  Thanks to John Naegle for reporting and fixing this issue!

  * Official support for JRuby 9.0.0.0

  The Ruby agent is now officially fully tested and supported on JRuby 9.0.0.0.

  * Instrumentation for MongoDB 2.1.x

  Visibility in your MongoDB queries returns when using version 2.1.0 of
  the Mongo driver or newer.  Thanks to Durran Jordan of MongoDB for contributing
  the Mongo Monitoring instrumentation!

  * Fix for ArgumentError "invalid byte sequence in UTF-8"

  This would come up when trying to parse out the operation from a database query
  containing characters that would trigger a invalid byte sequence in UTF-8 error.
  Thanks to Mario Izquierdo for reporting this issue!

  * Improved database metric names for ActiveRecord::Calculations queries

  Aggregate metrics recorded for queries made via the ActiveRecord::Calculations
  module (#count, #sum, #max, etc.) will now be associated with the correct
  model name, rather than being counted as generic 'select' operations.

  * Allow at_exit handlers to be installed for Rubinius

  Rubinius can support the at_exit block used by install_exit_handler.
  Thanks to Aidan Coyle for reporting and fixing this issue!

## v3.13.0 ##

  * Bugfix for uninitialized constant NewRelic::Agent::ParameterFiltering

  Users in some environments encountered a NameError: uninitialized constant
  NewRelic::Agent::ParameterFiltering from the Rails instrumentation while
  running v3.12.x of the Ruby agent. This issue has been fixed.

  * Rake task instrumentation

  The Ruby agent now provides opt-in tracing for Rake tasks. If you run
  long jobs via Rake, you can get all the visibility and goodness of New Relic
  that your other background jobs have. To enable this, see
  https://docs.newrelic.com/docs/agents/ruby-agent/frameworks/rake

  * Redis instrumentation

  Redis operations will now show up on the Databases tab and in transaction
  traces. By default, only command names will be captured; to capture command
  arguments, set `transaction_tracer.record_redis_arguments` to `true` in
  your configuration.

  * Fix for over-obfuscated SQL Traces and PostgreSQL

  An issue with the agent obfuscating column and table names from Slow SQL
  Traces when using PostgreSQL has been resolved.

  * Rubinius 2.5.8 VM metric renaming support

  Rubinius 2.5.8 changed some VM metric names and eliminated support for
  total allocated object counters. The agent has been updated accordingly.

  * Fix agent attributes with a value of false not being stored

  An issue introduced in v3.12.1 prevented attributes (like those added with
  `add_custom_attributes`) from being stored if their value was false. This has
  been fixed.

## v3.12.1 ##

  * More granular Database metrics for ActiveRecord 3 and 4

  Database metrics recorded for non-SELECT operations (UPDATE, INSERT, DELETE,
  etc.) on ActiveRecord 3 and 4 now include the model name that the query was
  being executed against, allowing you to view these queries broken down by
  model on the Datastores page. Thanks to Bill Kayser for reporting this issue!

  * Support for Multiverse testing third party gems

  The Ruby agent has rich support for testing multiple gem versions, but
  previously that wasn't accessible to third party gems.  Now you can now
  simply `require 'task/multiverse'` in your Rakefile to access the same
  test:multiverse task that New Relic uses itself. For more details, see:

  https://docs.newrelic.com/docs/agents/ruby-agent/frameworks/third-party-instrumentation#testing-your-extension

  * Use Sidekiq 3.x's error handler

  Sidekiq 3.x+ provides an error handler for internal and middleware related
  failures. Failures at these points were previously unseen by the Ruby agent,
  but now they are properly traced.

  * Better error messages for common configuration problems with Capistrano

  Templating errors in newrelic.yml would result in obscure error messages
  during Capistrano deployments. These messages now more properly reflect the
  root cause of the errors.

  * newrelic_ignore methods allow strings

  The newrelic_ignore methods previously only supported passing symbols, and
  would quietly ignore any strings passed. Now strings can be passed as well
  to get the intuitive ignoring behavior you'd expect.

  * Replace DNS resolver for Resque jobs with Resolv

  In some circumstances customers with a very high number of short-lived Resque
  jobs were experiencing deadlocks during DNS resolution. Resolv is an all Ruby
  DNS resolver that replaces the libc implementation to prevent these deadlocks.

## v3.12.0 ##

  * Flexible capturing of attributes

  The Ruby agent now allows you more control over exactly which request
  parameters and job arguments are attached to transaction traces, traced
  errors, and Insights events. For details, see:

  https://docs.newrelic.com/docs/agents/ruby-agent/ruby-agent-attributes

  * Fixed missing URIs in traces for retried Excon requests

  If Excon's idempotent option retried a request, the transaction trace node
  for the call would miss having the URI assigned. This has been fixed.

  * Capturing request parameters from rescued exceptions in Grape

  If an exception was handled via a rescue_from in Grape, request parameters
  were not properly set on the error trace. This has been fixed. Thanks to
  Ankit Shah for helping us spot the bug.

## v3.11.2 ##

  * Better naming for Rack::URLMap

  If a Rack app made direct use of Rack::URLMap, instrumentation would miss
  out on using the clearest naming based on the app class. This has been
  fixed.

  * Avoid performance regression in makara database adapter

  Delegation in the makara database adapter caused performance issues when the
  agent looked up a connection in the pool.  The agent now uses a faster
  lookup to work around this problem in makara, and allocates less as well.
  Thanks Mike Nelson for the help in resolving this!

  * Allow audit logging to STDOUT

  Previously audit logs of the agent's communication with New Relic could only
  write to a file. This prevented using the feature on cloud providers like
  Heroku. Now STDOUT is an allowed destination for `audit_log.path`. Logging
  can also be restricted to certain endpoints via `audit_log.endpoints`.

  For more information see https://docs.newrelic.com/docs/agents/ruby-agent/installation-configuration/ruby-agent-configuration#audit_log

  * Fix for crash during startup when Rails required but not used

  If an application requires Rails but wasn't actually running it, the Ruby
  agent would fail during startup. This has been fixed.

  * Use IO.select explicitly in the event loop

  If an application adds their own select method to Object/Kernel or mixes in a
  module that overrides the select method (as with ActionView::Helpers) we would
  previously have used their implementation instead of the intended IO.select,
  leading to all sorts of unusual errors. We now explicitly reference IO.select
  in the event loop to avoid these issues.

  * Fix for background thread hangs on old Linux kernels

  When running under Ruby 1.8.7 on Linux kernel versions 2.6.11 and earlier,
  the background thread used by the agent to report data would hang, leading
  to no data being reported. This has been be fixed.

## v3.11.1 ##

  If an application adds their own select method to Object/Kernel or mixes in a
  module that overrides the select method (as with ActionView::Helpers) we would
  previously have used their implementation instead of the intended IO.select,
  leading to all sorts of unusual errors. We now explicitly reference IO.select
  in the event loop to avoid these issues.

  * Fix for background thread hangs on old Linux kernels

  When running under Ruby 1.8.7 on Linux kernel versions 2.6.11 and earlier,
  the background thread used by the agent to report data would hang, leading
  to no data being reported. This has been be fixed.

## v3.11.1 ##

  The Ruby agent incorrectly rescued exceptions at a point which caused
  sequel_pg 1.6.11 to segfault. This has been fixed. Thanks to Oldrich
  Vetesnik for the report!

## v3.11.0 ##

  * Unified view for SQL database and NoSQL datastore products.

  The response time charts in the application overview page will now include
  NoSQL datastores, such as MongoDB, and also the product name of existing SQL
  databases such as MySQL, Postgres, etc.

  The Databases page will now enable the filtering of metrics and operations
  by product, and includes a table listing all operations.

  For existing SQL databases, in addition to the existing breakdown of SQL
  statements and operations, the queries are now also associated with the
  database product being used.

  For NoSQL datastores, such as MongoDB, we have now added information about
  operations performed against those products, similar to what is being done
  for SQL databases.

  Because this introduces a notable change to how SQL database metrics are
  collected, it is important that you upgrade the agent version on all hosts.
  If you are unable to transition to the latest agent version on all hosts at
  the same time, you can still access old and new metric data for SQL
  databases, but the information will be split across two separate views.

  For more information see https://docs.newrelic.com/docs/apm/applications-menu/monitoring/databases-slow-queries-dashboard

  * Track background transactions as Key Transactions

  In prior versions of the Ruby agent, only web transactions could be tracked
  as Key Transactions. This functionality is now available to all
  transactions, including custom Apdex values and X-Ray sessions.

  For more information see https://docs.newrelic.com/docs/apm/selected-transactions/key-transactions/key-transactions-tracking-important-transactions-or-events

  * More support and documentation for third-party extensions

  It's always been possible to write extension gems for the Ruby agent, but
  now there's one location with best practices and recommendations to guide
  you in writing extensions. Check out
  https://docs.newrelic.com/docs/agents/ruby-agent/frameworks/third-party-instrumentation

  We've also added simpler APIs for tracing datastores and testing your
  extensions. It's our way of giving back to everyone who's helped build on
  the agent over the years. <3

  * Fix for anonymous class middleware naming

  Metric names based off anonymous middlewares lacked a class name in the UI.
  The Ruby agent will now look for a superclass, or default to AnonymousClass
  in those cases.

  * Improved exit behavior in the presence of Sinatra

  The agent uses an `at_exit` hook to ensure data from the last < 60s before a
  process exits is sent to New Relic. Previously, this hook was skipped if
  Sinatra::Application was defined. This unfortunately missed data for
  short-lived background processes that required, but didn't run, Sinatra. Now
  the agent only skips its `at_exit` hook if Sinatra actually runs from
  `at_exit`.

## v3.10.0 ##

  * Support for the Grape framework

  We now instrument the Grape REST API framework! To avoid conflicts with the
  third-party newrelic-grape gem, our instrumentation will not be installed if
  newrelic-grape is present in the Gemfile.

  For more details, see https://docs.newrelic.com/docs/agents/ruby-agent/frameworks/grape-instrumentation

  * Automatic Cross Application Tracing support for all Rack applications

  Previously Rack apps not using Rails or Sinatra needed to include the
  AgentHooks middleware to get Cross Application Tracing support. With
  these changes, this is no longer necessary. Any explicit references to
  AgentHooks can be removed unless the `disable_middleware_instrumentation`
  setting is set to `true`.

  * Metrics no longer reported from Puma master processes

  When using Puma's cluster mode with the preload_app! configuration directive,
  the agent will no longer start its reporting thread in the Puma master
  process. This should result in more accurate instance counts, and more
  accurate stats on the Ruby VMs page (since the master process will be
  excluded).

  * Better support for Sinatra apps used with Rack::Cascade

  Previously, using a Sinatra application as part of a Rack::Cascade chain would
  cause all transactions to be named after the Sinatra application, rather than
  allowing downstream applications to set the transaction name when the Sinatra
  application returned a 404 response. This has been fixed.

  * Updated support for Rubinius 2.3+ metrics

  Rubinius 2.3 introduced a new system for gathering metrics from the
  underlying VM. Data capture for the Ruby VM's page has been updated to take
  advantage of these. Thanks Yorick Peterse for the contribution!

  * Fix for missing ActiveJob traced errors

  ActiveJobs processed by backends where the Ruby agent lacked existing
  instrumentation missed reporting traced errors. This did not impact
  ActiveJobs used with Sidekiq or Resque, and has been fixed.

  * Fix possible crash in middleware tracing

  In rare circumstances, a failure in the agent early during tracing of a web
  request could lead to a cascading error when trying to capture the HTTP status
  code of the request. This has been fixed. Thanks to Michal Cichra for the fix!

## v3.9.9 ##

  * Support for Ruby 2.2

  A new version of Ruby is available, and the Ruby agent is ready to run on
  it. We've been testing things out since the early previews so you can
  upgrade to the latest and greatest and use New Relic right away to see how
  the new Ruby's performing for you.

  * Support for Rails 4.2 and ActiveJob

  Not only is a new Ruby available, but a new Rails is out too! The Ruby agent
  provides all the usual support for Rails that you'd expect, and we
  instrument the newly released ActiveJob framework that's part of 4.2.

  * Security fix for handling of error responses from New Relic servers

  This release fixes a potential security issue wherein an attacker who was able
  to impersonate New Relic's servers could have triggered arbitrary code
  execution in agent's host processes by sending a specially-crafted error
  response to a data submission request.

  This issue is mitigated by the fact that the agent uses SSL certificate
  checking in order to verify the identity of the New Relic servers to which it
  connects. SSL is enabled by default by the agent, and can be enforced
  account-wide by enabling High Security Mode for your account:

  https://docs.newrelic.com/docs/accounts-partnerships/accounts/security/high-security

  * Fix for transactions with invalid URIs

  If an application used the agent's `ignore_url_regexes` config setting to
  ignore certain transactions, but received an invalid URI, the agent would
  fail to record the transaction. This has been fixed.

  * Fixed incompatibility with newrelic-grape

  The 3.9.8 release of the Ruby agent included disabled prototyped
  instrumentation for the Grape API framework. This introduced an
  incompatibility with the existing third party extension newrelic-grape. This
  has been fixed. Newrelic-grape continues to be the right solution until
  full agent support for Grape is available.

## v3.9.8 ##

  * Custom Insights events API

  In addition to attaching custom parameters to the events that the Ruby agent
  generates automatically for each transaction, you can now record custom event
  types into Insights with the new NewRelic::Agent.record_custom_event API.

  For details, see https://docs.newrelic.com/docs/insights/new-relic-insights/adding-querying-data/inserting-custom-events-new-relic-agents

  * Reduced memory usage for idling applications

  Idling applications using the agent could previously appear to leak memory
  because of native allocations during creation of new SSL connections to our
  servers. These native allocations didn't factor into triggering Ruby's
  garbage collector.

  The agent will now re-use a single TCP connection to our servers for as long
  as possible, resulting in improved memory usage for applications that are
  idling and not having GC triggered for other reasons.

  * Don't write to stderr during CPU sampling

  The Ruby agent's code for gathering CPU information would write error
  messages to stderr on some FreeBSD systems. This has been fixed.

  * LocalJumpError on Rails 2.x

  Under certain conditions, Rails 2.x controller instrumentation could fail
  with a LocalJumpError when an action was not being traced. This has been
  fixed.

  * Fixed config lookup in warbler packaged apps

  When running a Ruby application from a standalone warbler .jar file on
  JRuby, the packaged config/newrelic.yml was not properly found. This has
  been fixed, and thanks to Bob Beaty for the help getting it fixed!

  * Hash iteration failure in middleware

  If a background thread iterated over the keys in the Rack env hash, it could
  cause failures in New Relic's AgentHooks middleware. This has been fixed.

## v3.9.7 ##

  * Support for New Relic Synthetics

  The Ruby agent now gives you additional information for requests from New
  Relic Synthetics. More transaction traces and events give you a clearer look
  into how your application is performing around the world.

  For more details, see https://docs.newrelic.com/docs/synthetics/new-relic-synthetics/getting-started/new-relic-synthetics

  * Support for multiple job per fork gems with Resque

  The resque-jobs-per-fork and resque-multi-job-forks gems alter Resque to
  fork every N jobs instead of every job. This previously caused issues for
  the Ruby agent, but those have been resolved. These gems are fully supported.

  Running Resque with the FORK_PER_JOB=false environment variable setting is
  also supported now.

  For more details on our Resque support, see https://docs.newrelic.com/docs/agents/ruby-agent/background-jobs/resque-instrumentation

  * Support agent when starting Resque Pool from Rake task

  When running resque-pool with its provided rake tasks, the agent would not
  start up properly. Thanks Tiago Sousa for the fix!

  * Fix for DelayedJob + Rails 4.x queue depth metrics

  The Ruby agent periodically records DelayedJob queuedepth as a metric, but
  this didn't work properly in Rails 4.x applications.  This has been fixed.
  Thanks Jonathan del Strother for his help with the issue!

  * Fix for failure in background transactions with rules.ignore_url_regexes

  The recently added feature for ignoring transactions via URL regexes caused
  errors for non-web transactions. This has been fixed.

  * Rename the TransactionNamer.name method to TransactionNamer.name_for

  The internal TransactionNamer class had a class method called 'name', with a
  different signature than the existing Class#name method and could cause
  problems when trying to introspect instances of the class.

  Thanks to Dennis Taylor for contributing this fix!

## v3.9.6 ##

  * Rails 4.2 ActiveJob support

  A new version of Rails is coming! One of the highlight features is
  ActiveJob, a framework for interacting with background job processors. This
  release of the Ruby agent adds instrumentation to give you insight into
  ActiveJob, whether you're just testing it out or running it for real.

  Metrics are recorded around enqueuing ActiveJobs, and background transactions
  are started for any ActiveJob performed where the agent didn't already
  provide specific instrumentation (such as DelayedJob, Resque and Sidekiq).

  Since Rails 4.2 is still in beta we'd love to hear any feedback on this
  instrumentation so it'll be rock solid for the general release!

  * Ruby 2.2.0-preview1 updates

  Ruby 2.2.0 is on its way later in the year, and the Ruby agent is ready for
  it. Updates to the GC stats and various other small changes have already been
  applied, and our automated tests are running against 2.2.0 so the agent will
  be ready on release day.

  * Ignoring transactions by URL

  While you could always ignore transactions by controller and action, the
  Ruby agent previously lacked a way to ignore by specific URLs or patterns
  without code changes. This release adds the config setting,
  `rules.ignore_url_regexes` to ignore specific transactions based on the
  request URL as well. For more information, see the documentation at:
  https://docs.newrelic.com/docs/agents/ruby-agent/installation-configuration/ignoring-specific-transactions#config-ignoring

  * Better dependency detection in non-Rack applications

  The Ruby agent runs dependency detection at key points in the Rack and Rails
  lifecycle, but non-Rails apps could occasionally miss out instrumenting late
  loaded libraries. The agent now runs an additional dependency detection
  during manual_start to more seamlessly install instrumentation in any app.

  * Excluding /newrelic routes from developer mode

  Recent changes to track time in middleware resulted in New Relic's developer
  mode capturing its own page views in the list. This has been fixed. Thanks
  to Ignatius Reza Lesmana for the report!

  * Spikes in external time

  Timeouts during certain external HTTP requests could result in incorrect
  large spikes in the time recorded by the agent. This has been fixed.

  * Recognize browser_monitoring.auto_instrument setting in non-Rails apps

  The `browser_monitoring.auto_instrument` config setting disables
  auto-injection of JavaScript into your pages, but was not properly obeyed in
  Sinatra and other non-Rails contexts.  This has been fixed.

  * Failures to gather CPU thread time on JRuby

  JRuby running on certain JVM's and operating systems (FreeBSD in particular)
  did not always support the method being used to gather CPU burn metrics.
  This would result in a failure during those transactions. This has been
  fixed.

  * Fix for rare race condition in Resque instrumentation

  A race condition in the agent's Resque instrumentation that could cause rare
  Resque job failures in high-throughput Resque setups has been fixed. This bug
  would manifest as an exception with the following error message:
  "RuntimeError: can't add a new key into hash during iteration" and a backtrace
  leading through the PipeChannelManager class in the agent.

## v3.9.5 ##

  * Per-dyno data on Heroku

  When running on Heroku, data from the agent can now be broken out by dyno
  name, allowing you to more easily see what's happening on a per-dyno level.
  Dynos on Heroku are now treated in the same way that distinct hosts on other
  platforms work.

  By default, 'scheduler' and 'run' dyno names will be aggregated into
  'scheduler.*' and 'run.*' to avoid unbounded growth in the number of reported
  hostnames.

  Read more about this feature on our Heroku docs page:
  https://docs.newrelic.com/docs/agents/ruby-agent/miscellaneous/ruby-agent-heroku

  * HTTP response codes in Insights events

  The Ruby agent will now capture HTTP response codes from Rack applications
  (including Rails and Sinatra apps) and include them under the httpResponseCode
  attribute on events sent to Insights.

  * Stricter limits on memory usage of SQL traces

  The agent now imposes stricter limits on the number of distinct SQL traces
  that it will buffer in memory at any point in time, leading to more
  predictable memory consumption even in exceptional circumstances.

  * Improved reliability of thread profiling

  Several issues that would previously have prevented the successful completion
  and transmission of thread profiles to New Relic's servers have been fixed.

  These issues were related to the use of recursion in processing thread
  profiles, and have been addressed by both limiting the maximum depth of the
  backtraces recorded in thread profiles, and eliminating the agent's use of
  recursion in processing profile data.

  * Allow tracing Rails view helpers with add_method_tracer

  Previously, attempting to trace a Rails view helper method using
  add_method_tracer on the view helper module would lead to a NoMethodError
  when the traced method was called (undefined method `trace_execution_scoped').
  This has been fixed.

  This issue was an instance of the Ruby 'dynamic module inclusion' or 'double
  inclusion' problem. Usage of add_method_tracer now no longer relies upon the
  target class having actually picked up the trace_execution_scoped method from
  the NewRelic::Agent::MethodTracer module.

  * Improved performance of queue time parsing

  The number of objects allocated while parsing the front-end timestamps on
  incoming HTTP requests has been significantly reduced.

  Thanks to Aleksei Magusev for the contribution!

## v3.9.4 ##

  * Allow agent to use alternate certificate stores

  When connecting via SSL to New Relic services, the Ruby agent verifies its
  connection via a certificate bundle shipped with the agent. This had problems
  with certain proxy configurations, so the `ca_bundle_path` setting in
  newrelic.yml can now override where the agent locates the cert bundle to use.

  For more information see the documentation at:
  https://docs.newrelic.com/docs/agents/ruby-agent/installation-configuration/ssl-settings-ruby-agent

  * Rails 4.2 beta in tests

  Although still in beta, a new version of Rails is on its way!  We're
  already running our automated test suites against the beta to ensure New
  Relic is ready the day the next Rails is released.

  * ActiveRecord 4 cached queries fix

  Queries that were hitting in the ActiveRecord 4.x query cache were
  incorrectly being counted as database time by the agent.

  * Fix for error in newrelic.yml loading

  If your application ran with a RAILS_ENV that was not listed in newrelic.yml
  recent agent versions would give a NameError rather than a helpful message.
  This has been fixed. Thanks Oleksiy Kovyrin for the patch!

## v3.9.3 ##

  * Fix to prevent proxy credentials transmission

  This update prevents proxy credentials set in the agent config file from
  being transmitted to New Relic.

## v3.9.2 ##

  * Added API for ignoring transactions

  This release adds three new API calls for ignoring transactions:

    - `NewRelic::Agent.ignore_transaction`
    - `NewRelic::Agent.ignore_apdex`
    - `NewRelic::Agent.ignore_enduser`

  The first of these ignores a transaction completely: nothing about it will be
  reported to New Relic. The second ignores only the Apdex metric for a single
  transaction. The third disables javascript injection for browser monitoring
  for the current transaction.

  These methods differ from the existing newrelic_ignore_* method in that they
  may be called *during* a transaction based on some dynamic runtime criteria,
  as opposed to at the class level on startup.

  See the docs for more details on how to use these methods:
  https://docs.newrelic.com/docs/agents/ruby-agent/installation-and-configuration/ignoring-specific-transactions

  * Improved SQL obfuscation

  SQL queries containing string literals ending in backslash ('\') characters
  would previously not have been obfuscated correctly by the Ruby agent prior to
  transmission to New Relic. In addition, SQL comments were left un-obfuscated.
  This has been fixed, and the test coverage for SQL obfuscation has been
  improved.

  * newrelic_ignore* methods now work when called in a superclass

  The newrelic_ignore* family of methods previously did not apply to subclasses
  of the class from which it was called, meaning that Rails controllers
  inheriting from a single base class where newrelic_ignore had been called
  would not be ignored. This has been fixed.

  * Fix for rare crashes in Rack::Request#params on Sinatra apps

  Certain kinds of malformed HTTP requests could previously have caused
  unhandled exceptions in the Ruby agent's Sinatra instrumentation, in the
  Rack::Request#params method. This has been fixed.

  * Improved handling for rare errors caused by timeouts in Excon requests

  In some rare cases, the agent would emit a warning message in its log file and
  abort instrumentation of a transaction if a timeout occurred during an
  Excon request initiated from within that transaction. This has been fixed.

  * Improved behavior when the agent is misconfigured

  When the agent is misconfigured by attempting to shut it down without
  it ever having been started, or by attempting to disable instrumentation after
  instrumentation has already been installed, the agent will no longer raise an
  exception, but will instead log an error to its log file.

  * Fix for ignore_error_filter not working in some configurations

  The ignore_error_filter method allows you to specify a block to be evaluated
  in order to determine whether a given error should be ignored by the agent.
  If the agent was initially disabled, and then later enabled with a call to
  manual_start, the ignore_error_filter would not work. This has been fixed.

  * Fix for Capistrano 3 ignoring newrelic_revision

  New Relic's Capistrano recipes support passing parameters to control the
  values recorded with deployments, but user provided :newrelic_revision was
  incorrectly overwritten. This has been fixed.

  * Agent errors logged with ruby-prof in production

  If the ruby-prof gem was available in an environment without New Relic's
  developer mode enabled, the agent would generate errors to its log. This has
  been fixed.

  * Tighter requirements on naming for configuration environment variables

  The agent would previously assume any environment variable containing
  'NEWRELIC' was a configuration setting. It now looks for this string as a
  prefix only.

  Thanks to Chad Woolley for the contribution!

## v3.9.1 ##

  * Ruby 1.8.7 users: upgrade or add JSON gem now

  Ruby 1.8.7 is end-of-lifed, and not receiving security updates, so we strongly
  encourage all users with apps on 1.8.7 to upgrade.

  If you're not able to upgrade yet, be aware that a coming release of the Ruby
  agent will require users of Ruby 1.8.7 to have the 'json' gem available within
  their applications in order to continue sending data to New Relic.

  For more details, see:
  https://docs.newrelic.com/docs/ruby/ruby-1.8.7-support

  * Support for new Cross Application Trace view

  This release enhances cross application tracing with a visualization of
  the cross application calls that a specific Transaction Trace is involved
  in. The new visualization helps you spot bottlenecks in external services
  within Transaction Traces and gives you an end-to-end understanding
  of how the transaction trace is used by other applications and services.
  This leads to faster problem diagnosis and better collaboration across
  teams. All agents involved in the cross application communication must
  be upgraded to see the complete graph. You can view cross application
  traces from in the Transaction Trace drill-down.

  * High security mode V2

  The Ruby agent now supports V2 of New Relic's high security mode. To enable
  it, you must add 'high_security: true' to your newrelic.yml file, *and* enable
  high security mode through the New Relic web interface. The local agent
  setting must be in agreement with the server-side setting, or the agent will
  shut down and no data will be collected.

  Customers who already had the server-side high security mode setting enabled
  must add 'high_security: true' to their agent configuration files when
  upgrading to this release.

  For details on high security mode, see:
  http://docs.newrelic.com/docs/accounts-partnerships/accounts/security/high-security

  * Improved memcached instrumentation

  More accurate instrumentation for the 'cas' command when using version 1.8.0
  or later of the memcached gem. Previous versions of the agent would count all
  time spent in the block given to 'cas' as memcache time, but 1.8.0 and later
  allows us to more accurately measure just the time spent talking to memcache.

  Many thanks to Francis Bogsanyi for contributing this change!

  * Improved support for Rails apps launched from outside the app root directory

  The Ruby agent attempts to resolve the location of its configuration file at
  runtime relative to the directory that the host process is started from.

  In cases where the host process was started from outside of the application's
  root directory (for example, if the process is started from from '/'), it will
  now also attempt to locate its configuration file based on the value of
  Rails.root for Rails applications.

  * Better compatibility with ActionController::Live

  Browser Application Monitoring auto-injection can cause request failures under
  certain circumstances when used with ActionController::Live, so the agent will
  now automatically detect usage of ActionController::Live, and not attempt
  auto-injection for those requests (even if auto-instrumentation is otherwise
  enabled).

  Many thanks to Rodrigo Rosenfeld Rosas for help diagnosing this issue!

  * Fix for occasional spikes in external services time

  Certain kinds of failures during HTTP requests made by an application could
  have previously resulted in the Ruby agent reporting erroneously large amounts
  of time spent in outgoing HTTP requests. This issue manifested most obviously
  in spikes on the 'Web external' band on the main overview graph. This issue
  has now been fixed.

  * Fix 'rake newrelic:install' for Rails 4 applications

  The newrelic:install rake task was previously not working for Rails 4
  applications and has been fixed.

  Thanks to Murahashi Sanemat Kenichi for contributing this fix!

## v3.9.0 ##

  * Rack middleware instrumentation

  The Ruby agent now automatically instruments Rack middlewares!

  This means that the agent can now give you a more complete picture of your
  application's response time, including time spent in middleware. It also means
  that requests which previously weren't captured by the agent because they
  never made it to the bottom of your middleware stack (usually a Rails or
  Sinatra application) will now be captured.

  After installing this version of the Ruby agent, you'll see a new 'Middleware'
  band on your application's overview graph, and individual middlewares will
  appear in transaction breakdown charts and transaction traces.

  The agent can instrument middlewares that are added from a config.ru file via
  Rack::Builder, or via Rails' middleware stack in Rails 3.0+.

  This instrumentation may be disabled with the
  disable_middlware_instrumentation configuration setting.

  For more details, see the documentation for this feature:

    - http://docs.newrelic.com/docs/ruby/rack-middlewares
    - http://docs.newrelic.com/docs/ruby/middleware-upgrade-changes

  * Capistrano 3.x support

  Recording application deployments using Capistrano 3.x is now supported.

  Many thanks to Jennifer Page for the contribution!

  * Better support for Sidekiq's Delayed extensions

  Sidekiq jobs executed via the Delayed extensions (e.g. the #delay method) will
  now be named after the actual class that #delay was invoked against, and will
  have their job arguments correctly captured if the sidekiq.capture_params
  configuration setting is enabled.

  Many thanks to printercu for the contribution!

  * Improved Apdex calculation with ignored error classes

  Previously, a transaction resulting in an exception that bubbled up to the top
  level would always be counted as failing for the purposes of Apdex
  calculations (unless the transaction name was ignored entirely). Now,
  exceptions whose classes have been ignored by the
  error_collector.ignore_errors configuration setting will not cause a
  transaction to be automatically counted as failing.

  * Allow URIs that are not parseable by stdlib's URI if addressable is present

  There are some URIs that are valid by RFC 3986, but not parseable by Ruby's
  stdlib URI class. The Ruby agent will now attempt to use the addressable gem
  to parse URIs if it is present, allowing requests against these problematic
  URIs to be instrumented.

  Many thanks to Craig R Webster and Amir Yalon for their help with this issue!

  * More robust error collection from Resque processes

  Previously, traced errors where the exception class was defined in the Resque
  worker but not in the Resque master process would not be correctly handled by
  the agent. This has been fixed.

  * Allow Sinatra apps to set the New Relic environment without setting RACK_ENV

  The NEW_RELIC_ENV environment variable may now be used to specify the
  environment the agent should use from its configuration file, independently of
  RACK_ENV.

  Many thanks to Mario Izquierdo for the contribution!

  * Better error handling in Browser Application Monitoring injection

  The agent middleware that injects the JavaScript code necessary for Browser
  Application Monitoring now does a better job of catching errors that might
  occur during the injection process.

  * Allow disabling of Net::HTTP instrumentation

  Most instrumentation in the Ruby agent can be disabled easily via a
  configuration setting. Our Net::HTTP instrumentation was previously an
  exception, but now it can also be disabled with the disable_net_http
  configuration setting.

  * Make Rails constant presence check more defensive

  The Ruby agent now guards against the (rare) case where an application has a
  Rails constant defined, but no Rails::VERSION constant (because Rails is not
  actually present).

  Many thanks to Vladimir Kiselev for the contribution!

## v3.8.1 ##

  * Better handling for Rack applications implemented as middlewares

  When using a Sinatra application as a middleware around another app (for
  example, a Rails app), or manually instrumenting a Rack middleware wrapped
  around another application, the agent would previously generate two separate
  transaction names in the New Relic UI (one for the middleware, and one for
  the inner application).

  As of this release, the agent will instead unify these two parts into a single
  transaction in the UI. The unified name will be the name assigned to the
  inner-most traced transaction by default. Calls to
  NewRelic::Agent.set_transaction_name will continue to override the default
  names assigned by the agent's instrumentation code.

  This change also makes it possible to run X-Ray sessions against transactions
  of the 'inner' application in cases where one instrumented app is wrapped in
  another that's implemented as a middleware.

  * Support for mongo-1.10.0

  The Ruby agent now instruments version 1.10.0 of the mongo gem (versions 1.8.x
  and 1.9.x were already supported, and continue to be).

  * Allow setting configuration file path via an option to manual_start

  Previously, passing the :config_path option to NewRelic::Agent.manual_start
  would not actually affect the location that the agent would use to look for
  its configuration file. This has been fixed, and the log messages emitted when
  a configuration file is not found should now be more helpful.

## v3.8.0 ##

  * Better support for forking and daemonizing dispatchers (e.g. Puma, Unicorn)

  The agent should now work out-of-the box with no special configuration on
  servers that fork or daemonize themselves (such as Unicorn or Puma in some
  configurations). The agent's background thread will be automatically restarted
  after the first transaction processed within each child process.

  This change means it's no longer necessary to set the
  'restart_thread_in_children setting' in your agent configuration file if you
  were doing so previously.

  * Rails 4.1 support

  Rails 4.1 has shipped, and the Ruby agent is ready for it! We've been running
  our test suites against the release candidates with no significant issues, so
  we're happy to announce full compatibility with this new release of Rails.

  * Ruby VM measurements

  The Ruby agent now records more detailed information about the performance and
  behavior of the Ruby VM, mainly focused around Ruby's garbage collector. This
  information is exposed on the new 'Ruby VM' tab in the UI. For details about
  what is recorded, see:

  http://docs.newrelic.com/docs/ruby/ruby-vm-stats

  * Separate in-transaction GC timings for web and background processes

  Previously, an application with GC instrumentation enabled, and both web and
  background processes reporting in to it would show an overly inflated GC band
  on the application overview graph, because data from both web and non-web
  transactions would be included. This has been fixed, and GC time during web
  and non-web transactions is now tracked separately.

  * More accurate GC measurements on multi-threaded web servers

  The agent could previously have reported inaccurate GC times on multi-threaded
  web servers such as Puma. It will now correctly report GC timings in
  multi-threaded contexts.

  * Improved ActiveMerchant instrumentation

  The agent will now trace the store, unstore, and update methods on
  ActiveMerchant gateways. In addition, a bug preventing ActiveMerchant
  instrumentation from working on Ruby 1.9+ has been fixed.

  Thanks to Troex Nevelin for the contribution!

  * More robust Real User Monitoring script injection with charset meta tags

  Previous versions of the agent with Real User Monitoring enabled could have
  injected JavaScript code into the page above a charset meta tag. By the HTML5
  spec, the charset tag must appear in the first 1024 bytes of the page, so the
  Ruby agent will now attempt to inject RUM script after a charset tag, if one
  is present.

  * More robust connection sequence with New Relic servers

  A rare bug that could cause the agent's initial connection handshake with
  New Relic servers to silently fail has been fixed, and better logging has been
  added to the related code path to ease diagnosis of any future issues.

  * Prevent over-counting of queue time with nested transactions

  When using add_transaction_tracer on methods called from within a Rails or
  Sinatra action, it was previously possible to get inflated queue time
  measurements, because queue time would be recorded for both the outer
  transaction (the Rails or Sinatra action) and the inner transaction (the
  method given to add_transaction_tracer). This has been fixed, so only the
  outermost transaction will now record queue time.

## v3.7.3 ##

  * Obfuscation for PostgreSQL explain plans

  Fixes an agent bug with PostgreSQL where parameters from the original query
  could appear in explain plans sent to New Relic servers, even when SQL
  obfuscation was enabled. Parameters from the query are now masked in explain
  plans prior to transmission when transaction_tracer.record_sql is set to
  'obfuscated' (the default setting).

  For more information, see:
  https://docs.newrelic.com/docs/traces/security-for-postgresql-explain-plans

  * More accurate categorization of SQL statements

  Some SQL SELECT statements that were previously being mis-categorized as
  'SQL - OTHER' will now correctly be tagged as 'SQL - SELECT'. This
  particularly affected ActiveRecord users using PostgreSQL.

  * More reliable Typhoeus instrumentation

  Fixed an issue where an exception raised from a user-specified on_complete
  block would cause our Typhoeus instrumentation to fail to record the request.

  * Fix for Puma 2.8.0 cluster mode (3.7.3.204)

  Puma's 2.8.0 release renamed a hook New Relic used to support Puma's cluster
  mode.  This resulted in missing data for users running Puma. Thanks Benjamin
  Kudria for the fix!

  * Fix for deployment command bug (3.7.3.204)

  Problems with file loading order could result in `newrelic deployments`
  failing with an unrecognized command error. This has been fixed.

## v3.7.2 ##

  * Mongo instrumentation improvements

  Users of the 'mongo' MongoDB client gem will get more detailed instrumentation
  including support for some operations that were not previously captured, and
  separation of aggregate metrics for web transactions from background jobs.

  An issue with ensure_index when passed a symbol or string was also fixed.
  Thanks Maxime RETY for the report!

  * More accurate error tracing in Rails 4

  Traced errors in Rails 4 applications will now be correctly associated with
  the transaction they occurred in, and custom attributes attached to the
  transaction will be correctly attached to the traced error as well.

  * More accurate partial-rendering metrics for Rails 4

  View partials are now correctly treated as sub-components of the containing
  template render in Rails 4 applications, meaning that the app server breakdown
  graphs for Rails 4 transactions should be more accurate and useful.

  * Improved Unicorn 4.8.0 compatibility

  A rare issue that could lead to spurious traced errors on app startup for
  applications using Unicorn 4.8.0 has been fixed.

  * meta_request gem compatibility

  An incompatibility with the meta_request gem has been fixed.

  * Typhoeus 0.6.4+ compatibility

  A potential crash with Typhoeus 0.6.4+ when passing a URI object instead of a
  String instance to one of Typhoeus's HTTP request methods has been fixed.

  * Sequel single threaded mode fix

  The agent will no longer attempt to run EXPLAIN queries for slow SQL
  statements issued using the Sequel gem in single-threaded mode, since
  doing so could potentially cause crashes.

  * Additional functionality for add_custom_parameters

  Calling add_custom_parameters adds parameters to the system codenamed
  Rubicon. For more information, see http://newrelic.com/software-analytics

  * Update gem signing cert (3.7.2.195)

  The certificate used to sign newrelic_rpm expired in February. This patch
  updates that for clients installing with verification.

## v3.7.1 ##

  * MongoDB support

  The Ruby agent provides support for the mongo gem, versions 1.8 and 1.9!
  Mongo calls are captured for transaction traces along with their parameters,
  and time spent in Mongo shows up on the Database tab.

  Support for more Mongo gems and more UI goodness will be coming, so watch
  http://docs.newrelic.com/docs/ruby/mongo for up-to-date status.

  * Harvest thread restarts for forked and daemonized processes

  Historically framework specific code was necessary for the Ruby agent to
  successfully report data after an app forked or daemonized. Gems or scripts
  with daemonizing modes had to wait for agent support or find workarounds.

  With 3.7.1 setting `restart_thread_in_children: true` in your newrelic.yml
  automatically restarts the agent in child processes without requiring custom
  code. For now the feature is opt-in, but future releases may default it on.

  * Fix for missing HTTP time

  The agent previously did not include connection establishment time for
  outgoing Net::HTTP requests. This has been corrected, and reported HTTP
  timings should now be more accurate.

  * Fix for Mongo ensure_index instrumentation (3.7.1.182)

  The Mongo instrumentation for ensure_index in 3.7.1.180 was not properly
  calling through to the uninstrumented version of this method. This has been
  fixed in 3.7.1.182. Thanks to Yuki Miyauchi for the fix!

  * Correct first reported metric timespan for forking dispatchers (3.7.1.188)

  The first time a newly-forked process (in some configurations) reported metric
  data, it would use the startup time of the parent process as the start time
  for that metric data instead of its own start time. This has been fixed.

## v3.7.0 ##

  * Official Rubinius support (for Rubinius >= 2.2.1)

  We're happy to say that all known issues with the Ruby agent running on
  Rubinius have been resolved as of Rubinius version 2.2.1! See
  http://docs.newrelic.com/docs/ruby/rubinius for the most up-to-date status.

  * RUM injection updates

  The Ruby agent's code for both automatic and manual injection of Real User
  Monitoring scripts has been improved. No application changes are required, but
  the new injection logic is simpler, faster, more robust, and paves the way for
  future improvements to Real User Monitoring.

  * More robust communication with New Relic

  Failures when transmitting data to New Relic could cause data to be held over
  unnecessarily to a later harvest. This has been improved both to handle
  errors more robustly and consistently, and to send data as soon as possible.

  * Fix for agent not restarting on server-side config changes

  A bug in 3.6.9 caused the agent to not reset correctly after server-side
  config changes. New settings would not be received without a full process
  restart. This has been fixed.

  * Blacklisting rake spec tasks

  A blacklist helps the agent avoid starting during rake tasks. Some default
  RSpec tasks were missing. Thanks for the contribution Kohei Hasegawa!

## v3.6.9 ##

  * Experimental Rubinius 2.x support

  The agent is now being tested against the latest version of Rubinius. While
  support is still considered experimental, you can track the progress at
  http://docs.newrelic.com/docs/ruby/rubinius for up to date status.

  * Capture arguments for Resque and Sidekiq jobs

  The agent can optionally record arguments for your Resque and Sidekiq jobs on
  transaction traces and traced errors. This is disabled by default, but may be
  enabled by setting resque.capture_params or sidekiq.capture_params.

  Thanks to Juan Ignacio Pumarino, Ken Mayer, Paul Henry, and Eric Saxby for
  their help with this feature!

  * Supported versions rake task and documentation

  We've improved our documentation for what Ruby and gem versions we support.
  Run `rake newrelic:supported_versions` or see the latest agent's versions at
  https://docs.newrelic.com/docs/ruby/supported-frameworks.

  * ActiveRecord 4.0 explain plans for JRuby and Rubinius

  The agent's ActiveRecord 4.0 instrumentation could not gather SQL explain
  plans on JRuby by default because of a dependency on ObjectSpace, which isn't
  avialable by default. This has been fixed.

  * Fix for Curb http_put_with_newrelic

  A bug in the agent caused PUT calls in the Curb gem to crash. This has been
  fixed. Thanks to Michael D'Auria and Kirk Diggler for the contributions!

  * Fix for head position on RUM injection

  Certain unusual HTML documents resulted in browser monitoring injecting
  incorrect content. Thanks Alex McHale for the contribution!

  * Specify the Content-Type header in developer mode

  Thanks Jared Ning for the contribution!

## v3.6.8 ##

  * X-Ray Sessions support

  X-Ray Sessions provide more targeted transaction trace samples and thread
  profiling for web transactions. For full details see our X-Ray sessions
  documentation at https://newrelic.com/docs/site/xray-sessions.

  * Percentiles and Histograms

  The Ruby Agent now captures data that provides percentile and histogram views
  in the New Relic UI.

  * CPU metrics re-enabled for JRuby >= 1.7.0

  To work around a JRuby bug, the Ruby agent stopped gathering CPU metrics on
  that platform.  With the bug fixed, the agent can gather those metrics again.
  Thanks Bram de Vries for the contribution!

  * Missing Resque transaction traces (3.6.8.168)

  A bug in 3.6.8.164 prevented transaction traces in Resque jobs from being
  communicated back to New Relic. 3.6.8.168 fixes this.

  * Retry on initial connect (3.6.8.168)

  Failure to contact New Relic on agent start-up would not properly retry. This
  has been fixed.

  * Fix potential memory leak on failure to send to New Relic (3.6.8.168)

  3.6.8.164 introduced a potential memory leak when transmission of some kinds
  of data to New Relic servers failed. 3.6.8.168 fixes this.

## v3.6.7 ##

  * Resque-pool support

  Resque processes started via the resque-pool gem weren't recognized by the
  Ruby agent. The agent now starts correctly in those worker processes.

  * Environment-based configuration

  All settings in newrelic.yml can now be configured via environment variables.
  See https://newrelic.com/docs/ruby/ruby-agent-configuration for full details.

  * Additional locking option for Resque (3.6.7.159)

  There have been reports of worker process deadlocks in Resque when using the
  Ruby agent. An optional lock is now available to avoid those deadlocks. See
  https://newrelic.com/docs/ruby/resque-instrumentation for more details.

  * HTTP connection setup timeout (3.6.7.159)

  HTTP initialization in the agent lacked an appropriate timeout,
  leading to dropouts in reporting under certain network error conditions.

  * Unnecessary requests from Resque jobs (3.6.7.159)

  An issue causing Resque jobs to unnecessarily make requests against New Relic
  servers was fixed.

  * Fix compatibility issues with excon and curb instrumentation

  This release of the agent fixes a warning seen under certain circumstances
  with the excon gem (most notably, when excon was used by fog), as well as
  a bug with the curb instrumentation that conflicted with the  feedzirra gem.

  * Allow license key to be set by Capistrano variables

  A license key can be passed via a Capistrano variable where previously it
  could only be in newrelic.yml. Thanks Chris Marshall for the contribution!

  * Make HTTP client instrumentation aware of "Host" request header

  If a "Host" header is set explicitly on an HTTP request, that hostname will
  be used for external metrics. Thanks Mislav Marohnić for the contribution!

  * Fix ActiveSupport::Concern warnings with MethodTracer

  Including NewRelic::Agent::MethodTracer in a class using Concerns could cause
  deprecation warnings. Thanks Mike Połtyn for the contribution!

  * Fix Authlogic constant name

  Code checking for the Authlogic module was using in the wrong case. Thanks
  Dharam Gollapudi for the contribution!

## v3.6.6 ##

  * HTTPClient and Curb support

  The Ruby agent now supports the HTTPClient and Curb HTTP libraries! Cross
  application tracing and more is fully supported for these libraries. For more
  details see https://newrelic.com/docs/ruby/ruby-http-clients.

  * Sinatra startup improvements

  In earlier agent versions, newrelic_rpm had to be required after Sinatra to
  get instrumentation. Now the agent should start when your Sinatra app starts
  up in rackup, thin, unicorn, or similar web servers.

  * Puma clustered mode support

  Clustered mode in Puma was not reporting data without manually adding a hook
  to Puma's configuration. The agent will now automatically add this hook.

  * SSL certificate verification

  Early versions of the agent's SSL support provided an option to skip
  certificate verification. This option has been removed.

## v3.6.5 ##

  * Rails 4.0 Support

  The Ruby agent is all set for the recent general release of Rails 4.0! We've
  been tracking the RC's, and that work paid off. Versions 3.6.5 and 3.6.4 of
  the Ruby agent should work fine with Rails 4.0.0.

  * Excon and Typhoeus support

  The Ruby agent now supports the Excon and Typhoeus HTTP libraries! For more
  details see https://newrelic.com/docs/ruby/ruby-http-clients.

## v3.6.4 ##

  * Exception Whitelist

  We've improved exception message handling for applications running in
  high security mode. Enabling 'high_security' now removes exception messages
  entirely rather than simply obfuscating any SQL.

  By default this feature affects all exceptions, though you can configure a
  whitelist of exceptions whose messages should be left intact.

  More details: https://newrelic.com/docs/ruby/ruby-agent-configuration

  * Fix a race condition affecting some Rails applications at startup

  Some Rails applications using newrelic_rpm were affected by a race condition
  at startup that manifested as an error when model classes with associations
  were first loaded. The cause of these errors has been addressed by moving the
  generation of the agent's EnvironmentReport on startup from a background
  thread to the main thread.

## v3.6.3 ##

  * Better Sinatra Support

  A number of improvements have been made to our Sinatra instrumentation.
  More details: https://newrelic.com/docs/ruby/sinatra-support-in-the-ruby-agent

  Sinatra instrumentation has been updated to more accurately reflect the final
  route that was actually executed, taking pass and conditions into account.

  New Relic middlewares for error collection, real user monitoring, and cross
  application tracing are automatically inserted into the middleware stack.

  Ignoring routes, similar to functionality available to Rails controllers, is
  now available in Sinatra as well.

  Routes in 1.4 are properly formatting in transaction names. Thanks Zachary
  Anker for the contribution!

  * Padrino Support

  Along with improving our support of Sinatra, we've also extended that to
  supporting Padrino, a framework that builds on Sinatra. Web transactions
  should show up in New Relic now for Padrino apps automatically. The agent has
  been tested against the latest Padrino in versions 0.11.x and 0.10.x.

  * Main overview graph only shows web transactions

  In the past database times from background jobs mixed with other web transaction
  metrics in the main overview graph. This often skewed graphs. A common workaround
  was to send background jobs to a separate application, but that should no longer
  be necessary as the overview graphs now only represent web transactions.

## v3.6.2 ##

  * Sequel support

  The Ruby agent now supports Sequel, a database toolkit for Ruby. This
  includes capturing SQL calls and model operations in transaction traces, and
  recording slow SQL calls. See https://newrelic.com/docs/ruby/sequel-instrumentation
  for full details.

  * Thread profiling fix

  The prior release of the agent (version 3.6.1) broke thread profiling. A
  profile would appear to run, but return no data. This has been fixed.

  * Fix for over-counted Net::HTTP calls

  Under some circumstances, calls into Net::HTTP were being counted twice in
  metrics and transaction traces. This has been fixed.

  * Missing traced errors for Resque applications

  Traced errors weren't displaying for some Resque workers, although the errors
  were factored into the overall count graphs. This has been fixed, and traced
  errors should be available again after upgrading the agent.

## v3.6.1 ##

  * Full URIs for HTTP requests are recorded in transaction traces

  When recording a transaction trace node for an outgoing HTTP call via
  Net::HTTP, the agent will now save the full URI (instead of just the hostname)
  for the request. Embedded credentials, the query string, and the fragment will
  be stripped from the URI before it is saved.

  * Simplify Agent Autostart Logic

  Previously the agent would only start when it detected a supported
  "Dispatcher", meaning a known web server or background task framework.  This
  was problematic for customers using webservers that the agent was not
  configured to detect (e.g. Puma).  Now the agent will attempt to report any
  time it detects it is running in a monitored environment (e.g. production).
  There are two exceptions to this.  The agent will not autostart in a rails
  console or irb session or when the process was invoked by a rake task (e.g.
  rake assets:precompile).  The NEWRELIC_ENABLE environment variable can be set
  to true or false to force the agent to start or not start.

  * Don't attempt to resolve collector hostname when proxy is in use

  When a proxy is configured, the agent will not attempt to lookup and cache the
  IP address of New Relic server to which it is sending data, since DNS may not
  be available in some environments. Thanks to Bill Kirtley for the contribution

  * Added NewRelic::Agent.set_transaction_name and NewRelic::Agent.get_transaction_name

  Ordinarily the name of your transaction is defined up-front, but if you'd like to
  change the name of a transaction while it is still running you can use
  **NewRelic::Agent.set_transaction_name()**.  Similarly, if you need to know the name
  of the currently running transaction, you can use **NewRelic::Agent.get_transaction_name()**.

## v3.6.0 ##

  * Sidekiq support

  The Ruby agent now supports the Sidekiq background job framework. Traces from
  Sidekiq jobs will automatically show up in the Background tasks on New Relic
  similar to Resque and Delayed::Job tasks.

  * Improved thread safety

  The primary metrics data structures in the Ruby agent are now thread safe.
  This should provide better reliability for the agent under JRuby and threaded
  scenarios such as Sidekiq or Puma.

  * More robust environment report

  The agent's analysis of the local environment (e.g. OS, Processors, loaded
  gems) will now work in a wider variety of app environments, including
  Sinatra.

  * Experimental Rainbows! support

  The Ruby agent now automatically detects and instruments the Rainbows! web
  server. This support is considered experimental at present, and has not been
  tested with all dispatch modes.

  Thanks to Joseph Chen for the contribution.

  * Fix a potential file descriptor leak in Resque instrumentation

  A file descriptor leak that occurred when DontPerform exceptions were used to
  abort processing of a job has been fixed. This should allow the Resque
  instrumentation work correctly with the resque-lonely_job gem.

## v3.5.8 ##

  * Key Transactions

    The Ruby agent now supports Key Transactions! Check out more details on the
    feature at https://newrelic.com/docs/site/key-transactions

  * Ruby 2.0

    The Ruby agent is compatible with Ruby 2.0.0 which was just released.

  * Improved Sinatra instrumentation

    Several cases around the use of conditions and pass in Sinatra are now
    better supported by the Ruby agent. Thanks Konstantin for the help!

  * Outbound HTTP headers

    Adds a 'X-NewRelic-ID' header to outbound Net::HTTP requests. This change
    helps improve the correlation of performance between services in a service-
    oriented architecture for a forthcoming feature. In the meantime, to disable
    the header, set this in your newrelic.yml:

      cross_application_tracer:
        enabled: false

  * Automatically detect Resque dispatcher

    The agent does better auto-detection for the Resque worker process.
    This should reduce the need to set NEW_RELIC_DISPATCHER=resque directly.

## v3.5.7 ##

  * Resolved some issues with tracking of frontend queue time, particularly
    when the agent is running on an app hosted on Heroku.  The agent will now
    more reliably parse the headers described in
    https://newrelic.com/docs/features/tracking-front-end-time and will
    automatically detect whether the times provided are in seconds,
    milliseconds or microseconds.

## v3.5.6 ##

  * Use HTTPS by default

    The agent now defaults to using SSL when it communicates with New Relic's
    servers.  By default is already configured New Relic does not transmit any
    sensitive information (e.g. SQL parameters are masked), but SSL adds an
    additional layer of security.  Upgrading customers may need to remove the
    "ssl: false" directive from their newrelic.yml to enable ssl.  Customers on
    Jruby may need to install the jruby-openssl gem to take advantage of this
    feature.

  * Fix two Resque-related issues

    Fixes a possible hang on exit of an instrumented Resque master process
    (https://github.com/defunkt/resque/issues/578), as well as a file descriptor
    leak that could occur during startup of the Resque master process.

  * Fix for error graph over 100%

    Some errors were double counted toward the overall error total. This
    resulted in graphs with error percentages over 100%. This duplication did
    not impact the specific error traces captured, only the total metric.

  * Notice gracefully handled errors in Sinatra

    When show_exceptions was set to false in Sinatra, errors weren't caught
    by New Relic's error collector. Now handled errors also have the chance
    to get reported back.

  * Ruby 2.0 compatibility fixes

    Ruby 2.0 no longer finds protected methods by default, but will with a flag.
    http://tenderlovemaking.com/2012/09/07/protected-methods-and-ruby-2-0.html

    Thanks Ravil Bayramgalin and Charlie Somerville for the fixes.

  * Auto-detect Trinidad as dispatcher

    Code already existing for detecting Trinidad as a dispatcher, but was only
    accessible via an ENV variable. This now auto-detects on startup. Thanks
    Robert Rasmussen for catching that.

  * Coercion of types in collector communication

    Certain metrics can be recorded with a Ruby Rational type, which JSON
    serializes as a string rather than a floating point value. We now treat
    coerce each outgoing value, and log issues before sending the data.

  * Developer mode fix for chart error

    Added require to fix a NameError in developer mode for summary page. Thanks
    to Ryan B. Harvey.

  * Don't touch deprecated RAILS_ROOT if on Rails 3

    Under some odd startup conditions, we would look for the RAILS_ROOT constant
    after failing to find the ::Rails.root in a Rails 3 app, causing deprecation
    warnings. Thanks for Adrian Irving-Beer for the fix.

## v3.5.5 ##

  * Add thread profiling support

    Thread profiling performs statistical sampling of backtraces of all threads
    within your Ruby processes. This feature requires MRI >= 1.9.2, and is
    controlled via the New Relic web UI. JRuby support (in 1.9.x compat mode) is
    considered experimental, due to issues with JRuby's Thread#backtrace.

  * Add audit logging capability

    The agent can now log all of the data it sends to the New Relic servers to
    a special log file for human inspection. This feature is off by default, and
    can be enabled by setting the audit_log.enabled configuration key to true.
    You may also control the location of the audit log with the audit_log.path key.

  * Use config system for dispatcher, framework, and config file detection

    Several aspects of the agent's configuration were not being handled by the
    configuration system.  Detection/configuration of the dispatcher (e.g. passenger,
    unicorn, resque), framework (e.g. rails3, sinatra), and newrelic.yml
    location are now handled via the Agent environment, manual, and default
    configuration sources.

  * Updates to logging across the agent

    We've carefully reviewed the logging messages that the agent outputs, adding
    details in some cases, and removing unnecessary clutter. We've also altered
    the startup sequence to ensure that we don't spam STDOUT with messages
    during initialization.

  * Fix passing environment to manual_start()

    Thanks to Justin Hannus.  The :env key, when passed to Agent.manual_start,
    can again be used to specify which section of newrelic.yml is loaded.

  * Rails 4 support

    This release includes preliminary support for Rails 4 as of 4.0.0.beta.
    Rails 4 is still in development, but the agent should work as expected for
    people who are experimenting with the beta.

## v3.5.4 ##

  * Add queue time support for sinatra apps

    Sinatra applications can now take advantage of front end queue time
    reporting. Thanks to Winfield Peterson for this contribution.

  * Simplify queue time configuration for nginx 1.2.6+

    Beginning in version 1.2.6, recently released as a development version, the
    $msec variable can be used to set an http header.  This change allows front
    end queue time to be tracked in New Relic simply by adding this line to the
    nginx config:

    proxy_set_header X-Queue-Start "t=${msec}000"

    It will no longer be necessary to compile a patched version of nginx or
    compile in the perl or lua module to enable this functionality.

    Thanks to Lawrence Pit for the contribution.

  * Report back build number and stage along with version info

    In the 3.5.3 series the agent would fail to report its full version number
    to NewRelic's environment report.  For example it would report its version
    as 3.5.3 instead of 3.5.3.25 or 3.5.3.25.beta.  The agent will now report
    its complete version number as defined in newrelic_rpm.gemspec.

  * The host and the port that the agent reports to can now be set from environment vars

    The host can be set with NEW_RELIC_HOST and the port with NEW_RELIC_PORT.  These setting
    will override any other settings in your newrelic.yml.

  * Fix RUM reporting to multiple applications

    When the agent is configured to report to multiple "roll up" applications
    RUM did not work correctly.

## v3.5.3 ##

  * Update the collector protocol to use JSON and Ruby primitives

    The communication between the agent and the NewRelic will not longer be
    marshaled Ruby objects, but rather JSON in the case of Ruby 1.9 and marshaled
    Ruby primitives in the case of 1.8.  This results in greater harvest efficiency
    as well as feature parity with other New Relic agents.

  * Fix incorrect application of conditions in sinatra instrumentation

    The agent's sinatra instrumentation was causing sinatra's conditions to
    be incorrectly applied in some obscure cases.  The bug was triggered
    when a condition was present on a lower priority route that would match
    the current request, except for the presence of a higher priority route.

## v3.5.2 ##

 * Simplified process of running agent test suite and documented code
   contribution process in GUIDELINES_FOR_CONTRIBUTING.

## v3.5.1 ##

 * Enabling Memory Profiling on Lion and Mountain Lion

   The agent's list of supported platforms for memory profiling wasn't correctly checking
   for more recent versions of OS X.

 * Fixed an arity issue encountered when calling newrelic_notice_error from Rails applications.

 * End user queue time was not being properly reported, works properly now.

 * Server-side configuration for ignoring errors was not being heeded by agent.

 * Better handling of a thread safety issue.

   Some issues may remain, which we are working to address, but they should be gracefully handled
   now, rather than crashing the running app.

 * Use "java_import" rather than "include_class" when require Java Jars into a JRuby app.

   Thanks to Jan Habermann for the pull request

 * Replaced alias_method mechanism with super call in DataMapper instrumentation.

   Thanks to Michael Rykov for the pull request

 * Fixed the Rubinius GC profiler.

   Thanks to Dirkjan Bussink

 * Use ActiveSupport.on_load to load controller instrumentation Rails 3.

   Thanks to Jonathan del Strother

 * Reduce the number of thread local reference in a particular high traffic method

   Thanks to Jeremy Kemper

## v3.5.0.1 ##

 * (Fix) Due to a serious resource leak we have ended support for versions of Phusion Passenger
   older than 2.1.1. Users of older versions are encouraged upgrade to a more recent version.

## v3.5.0 ##

 * (Fix) RUM Stops Working After 3.4.2.1 Agent Upgrade

   v3.4.2.1 introduced a bug that caused the browser monitor auto instrumentation
   (for RUM) default to be false. The correct value of true is now used

 * When the Ruby Agent detects Unicorn as the dispatcher it creates an INFO level log message
   with additional information

   To help customers using Unicorn, if the agent detects it (Unicorn) is being used as the
   dispatcher an INFO level log message it created that includes a link to New Relic
   online doc that has additional steps that may be required to get performance data reporting.

 * (Fix) In version 3.4.2 of the Ruby Agent the server side value for Apdex T was disregarded

   With version 3.4.2 of the agent, the value set in the newrelic.yml file took precedence over the
   value set in the New Relic UI.  As of version 3.5.0 only the value for Apdex T set in the
   New Relic UI will be used. Any setting in the yaml file will be ignored.

 * Improved Error Detection/Reporting capabilities for Rails 3 apps

   Some errors are missed by the agent's exception reporting handlers because they are
   generated in the rails stack, outside of the instrumented controller action. A Rack
   middleware is now included that can detect these errors as they bubble out of the middleware stack.
   Note that this does not include Routing Errors.

 * The Ruby Agent now logs certain information it receives from the New Relic servers

   After connecting to the New Relic servers the agent logs the New Relic URL
   of the app it is reporting to.

 * GC profiling overhead for Ruby 1.9 reduced

   For Ruby 1.9 the amount of time spent in GC profiling has been reduced.

 * Know issue with Ruby 1.8.7-p334, sqlite3-ruby 1.3.0 or older, and resque 1.23.0

   The Ruby Agent will not work in conjunction with Ruby 1.8.7-p334, sqlite3-ruby 1.3.3
   or earlier, and resque 1.23.0. Your app will likely stop functioning. This is a known problem
   with Ruby versions up to 1.8.7-p334. Upgrading to the last release of Ruby 1.8.7
   is recommended.  This issue has been present in every version of the agent we've tested
   going back for a year.


## v3.4.2.1 ##

* Fix issue when app_name is nil

  If the app_name setting ends up being nil an exception got generated and the application
  wouldn't run. This would notably occur when running a Heroku app locally without the
  NEW_RELIC_APP_NAME environment variable set. A nil app_name is now detected and an
  error logged specifying remediation.

## v3.4.2 ##

 * The RUM NRAGENT tk value gets more robustly sanitized to prevent potential XSS vulnerabilities

   The code that scrubs the token used in Real User Monitoring has been enhanced to be
   more robust.

 * Support for Apdex T in server side configuration

   For those using server side configuration the Ruby Agent now supports setting
   the Apdex T value via the New Relic UI.

 * Refactoring of agent config code

   The code that reads the configuration information and configures the agent
   got substantially reorganized, consolidated, simplified, and made more robust.

## v3.4.1 ##
#### Bug Fixes ####
 * Fix edge case in RUM auto instrumentation where X-UA-Compatible meta tag is
   present but </head> tag is missing.

   There is a somewhat obscure edge case where RUM auto instrumentation will
   crash a request. The issue seems to be triggered when the X-UA-Compatible
   meta tag is present and the </head> tag is missing.

 * Fixed reference to @service.request_timeout to @request_timeout in
   new_relic_service.rb. (Thanks to Matthew Savage)

   When a timeout occurred during connection to the collector an "undefined
   method `request_timeout' for nil:NilClass'" would get raised.

 * preserve visibility on traced methods.

   Aliased methods now have the same visibility as the original traced method.
   A couple of the esoteric methods created in the process weren't getting the
   visibility  set properly.

 * Agent service does not connect to directed shard collector after connecting
   to proxy

   After connecting to collector proxy name of real collector was updated, but
   ip address was not being updated causing connections to go to the proxy.
   Agent now looks up ip address for real collector.

 * corrupt marshal data from pipe children crashing agent

   If the agent received corrupted data from the Reqsue worker child agent
   it could crash the agent itself. fixed.

 * should reset RubyBench GC counter between polls

   On Ruby REE, the GC profiler does not reset the counter between polls. This
   is only a problem if GC could happen *between* transactions, as in, for
   example, out-of-band GC in Unicorn. fixed.

## v3.4.0.1
 * Prevent the agent from resolving the collector address when disabled.
 * Fix for error collector configuration that was introduced during beta.
 * Preserve method visibility when methods are traced with #add_method_tracer and #add_transaction_tracer

## v3.4.0
 * Major refactor of data transmission mechanism.  This enabled child processes to send data to parent processes, which then send the data to the New Relic service.  This should only affect Resque users, dramatically improving their experience.
 * Moved Resque instrumentation from rpm_contrib to main agent.  Resque users should discontinue use of rpm_contrib or upgrade to 2.1.11.
 * Resolve issue with configuring the Error Collector when using server-side configuration.

## v3.3.5
 * [FIX] Allow tracing of methods ending in ! and ?
 * [PERF] Give up after scanning first 50k of the response in RUM
   auto-instrumentation.
 * [FIX] Don't raise when extracting metrics from SQL queries with non UTF-8 bytes.
 * Replaced "Custom/DJ Locked Jobs" metric with new metrics for
   monitoring DelayedJob: queue_length, failed_jobs, and locked_jobs, all under
   Workers/DelayedJob.  queue_length is also broken out by queue name or priority
   depending on the version of DelayedJob deployed.

## v3.3.4.1
 * Bug fix when rendering empty collection in Rails 3.1+

## v3.3.4
  * Rails 3 view instrumentation

## v3.3.3
  * Improved Sinatra instrumentation
  * Limit the number of nodes collected in long running transactions to prevent leaking memory

## v3.3.2.1
  * [SECURITY] fix for cookie handling by End User Monitoring instrumentation

## v3.3.2
  * deployments recipe change: truncate git SHAs to 7 characters
  * Fixes for obfuscation of PostgreSQL and SQLite queries
  * Fix for lost database connections when using a forking framework
  * Workaround for RedHat kernel bug which prevented blocking reads of /proc fs
  * Do not trap signals when handling exceptions

## v3.3.1
  * improved Ruby 1.8.6 support
  * fix for issues with RAILS_ROOT deprecation warnings
  * fixed incorrect 1.9 GC time reporting
  * obfuscation for Slow SQL queries respects transaction trace config
  * fix for RUM instrumentation repoting bad timing info in some cases
  * refactored ActiveRecord instrumentation, no longer requires Rails

## v3.3.0
  * fix for GC instrumentation when using Ruby 1.9
  * new feature to correlate browser and server transaction traces
  * new feature to trace slow sql statements
  * fix to help cope with malformed rack responses
  * do not try to instrument versions of ActiveMerchant that are too old

## v3.2.0.1
  * Updated LICENSE
  * Updated links to support docs

## v3.2.0
  * Fix over-detection of mongrel and unicorn and only start the agent when
    actual server is running
  * Improve developer mode backtraces to support ruby 1.9.2, windows
  * Fixed some cases where Memcache instrumentation was failing to load
  * Ability to set log destination by NEW_RELIC_LOG env var
  * Fix to mutex lib load issue
  * Performance enhancements (thanks to Jeremy Kemper)
  * Fix overly verbose STDOUT message (thanks to Anselm Helbig)

## v3.1.2
  * Fixed some thread safety issues
  * Work around for Ruby 1.8.7 Marshal crash bug
  * Numerous community patches (Gabriel Horner, Bradley Harris, Diego Garcia,
    Tommy Sullivan, Greg Hazel, John Thomas Marino, Paul Elliott, Pan Thomakos)
  * Fixed RUM instrumentation bug

## v3.1.1
  * Support for Rails 3.1 (thanks to Ben Hoskings via github)
  * Support for Rubinius
  * Fixed issues affecting some Delayed Job users where log files were not appearing
  * Fixed an issue where some instrumentation might not get loaded in Rails apps
  * Fix for memcached cas method (thanks to Andrew Long and Joseph Palermo )
  * Fix for logger deprecation warning (thanks to Jonathan del Strother via github)
  * Support for logging to STDOUT
  * Support for Spymemcached client on jruby

## v3.1.0
  * Support for aggregating data from short-running
    processes to reduce reporting overhead
  * Numerous bug fixes
  * Increased unit test coverage

## v3.0.1
  * Updated Real User Monitoring to reduce javascript size and improve
    compatibility, fix a few known bugs

## v3.0.0
  * Support for Real User Monitoring
  * Back end work on internals to improve reliability
  * added a 'log_file_name' and 'log_file_path' configuration variable to allow
    setting the path and name of the agent log file
  * Improve reliability of statistics calculations
  * Remove some previously deprecated methods
  * Remove Sequel instrumentation pending more work

## v2.14.1
  * Avoid overriding methods named 'log' when including the MethodTracer module
  * Ensure that all load paths for 'new_relic/agent' go through 'new_relic/control' first
  * Remove some debugging output from tests

## v2.14.0
  * Dependency detection framework to prevent multi-loading or early-loading
    of instrumentation files

## v2.13.5
  * Moved the API helper to the github newrelic_api gem.
  * Revamped queue time to include server, queue, and middleware time
  * Increased test coverage and stability
  * Add Trinidad as a dispatcher (from Calavera, on github)
  * Sequel instrumentation from Aman Gupta
  * patches to 1.9 compatibility from dkastner on github
  * Support for 1.9.2's garbage collection instrumentation from Justin Weiss
  * On Heroku, existing queue time headers will be detected
  * Fix rack constant scoping in dev mode for 1.9 (Rack != ::Rack)
  * Fixes for instrumentation loading failing on Exception classes that
    are not subclasses of StandardError
  * Fix active record instrumentation load order for Rails 3

## v2.13.4
  * Update DNS lookup code to remove hardcoded IP addresses

## v2.13.3
  * Dalli instrumentation from Mike Perham (thanks Mike)
  * Datamapper instrumentation from Jordan Ritter (thanks Jordan)
  * Apdex now defaults to 0.5
    !!! Please be aware that if you are not setting an apdex,
    !!! this will cause a change in the apparent performance of your app.
  * Make metric hashes threadsafe (fixes problems sending metrics in Jruby
    threaded code)
  * Delete obsolete links to metric docs in developer mode
  * Detect gems when using Bundler
  * Fix newrelic_ignore in Rails 3
  * Break metric parser into a separate vendored gem
  * When using Unicorn, preload_app: true is recommended to get proper
    after_fork behavior.

## v2.13.2
  * Remove a puts. Yes, a whole release for a puts.

## v2.13.1
  * Add missing require in rails 3 framework control

## v2.13.0
  * developer mode is now a rack middleware and can be used on any framework;
    it is no longer supported automatically on versions of Rails prior to 2.3;
    see README for details
  * memcache key recording for transaction traces
  * use system_timer gem if available, fall back to timeout lib
  * address instability issues in JRuby 1.2
  * renamed executable 'newrelic_cmd' to 'newrelic'; old name still supported
    for backward compatibility
  * added 'newrelic install' command to install a newrelic.yml file in the
    current directory
  * optimization to execution time measurement
  * optimization to startup sequence
  * change startup sequence so that instrumentation is installed after all
    other gems and plugins have loaded
  * add option to override automatic flushing of data on exit--send_data_on_exit
    defaults to 'true'
  * ignored errors no longer affect apdex score
  * added record_transaction method to the api to allow recording
    details from web and background transactions occurring outside RPM
  * fixed a bug related to enabling a gold trial / upgrade not sending
    transaction traces correctly

## v2.12.3
  * fix regression in startup sequence

## v2.12.2
  * fix for regression in Rails 2.1 inline rendering
  * workaround bug found in some rubies that caused a segv and/or NoMemoryError
    when deflating content for upload
  * avoid creating connection thread in unicorn/passenger spawners

## v2.12.1
  * fix bug in profile mode
  * fix race condition in Delayed::Job instrumentation loading
  * fix glassfish detection in latest glassfish gem

## v2.12.0
  * support basic instrumentation for ActsAsSolr and Sunspot

## v2.11.3
  * fix bug in startup when running JRuby

## v2.11.2
  * fix for unicorn not reporting when the proc line had 'master' in it
  * fix regression for passenger 2.0 and earlier
  * fix after_fork in the shim

## v2.11.1
  * republished gem without generated rdocs

## v2.11.0
  * rails3 instrumentation (no developer mode support yet)
  * removed the ensure_worker_thread started and instead defined an after_fork
    handler that will set up the agent properly in forked processes.
  * change at_exit handler so the shutdown always goes after other shutdown
    handlers
  * add visibility to active record db transactions in the rpm transaction
    traces (thanks to jeremy kemper)
  * fix regression in merb support which caused merb apps not to start
  * added NewRelic::Agent.logger to the public api to write to the agent
    log file.
  * optimizations to background thread, controller instrumentation, memory
    usage
  * add logger method to public_api
  * support list notation for ignored exceptions in the newrelic.yml

## v2.10.8
  * fix bug in delayed_job instrumentation that caused the job queue sampler
    to run in the wrong place
  * change startup sequence and code that restarts the worker loop
    thread
  * detect the unicorn master and dont start the agent; hook in after_fork
  * fix problem with the Authlogic metric names which caused errors in
    developer mode.  Authlogic metrics now adhere to the convention of
    prefixing the name with  'Custom'
  * allow more correct overriding of transaction trace settings in the
    call to #manual_start
  * simplify WorkerLoop and add better protection for concurrency
  * preliminary support for rails3

## v2.10.6
  * fix missing URL and referrer on some traced errors and transactions
  * gather traced errors *after* executing the rescue chain in ActionController
  * always load controller instrumentation
  * pick up token validation from newrelic.yml

## v2.10.5
  * fix bug in delayed_job instrumentation occurring when there was no DJ log

## v2.10.4
  * fix incompatibility with Capistrano 2.5.16
  * strip down URLs reported in transactions and errors to path only

## v2.10.3
  * optimization to reduce overhead: move background samplers into foreground thread
  * change default config file to ignore RoutingErrors
  * moved the background task instrumentation into a separate tab in the RPM UI
  * allow override of the RPM application name via NEWRELIC_APP_NAME environment variable
  * revised Delayed::Job instrumentation so no manual_start is required
  * send buffered data on shutdown
  * expanded support for queue length and queue time
  * remove calls to starts_with to fix Sinatra and non-rails deployments
  * fix problem with apdex scores recording too low in some circumstances
  * switch to jeweler for gem building
  * minor fixes, test improvements, doc and rakefile improvements
  * fix incompatibility with Hoptoad where Hoptoad was not getting errors handled by New Relic
  * many other optimizations, bug fixes and documentation improvements

## v2.10.2.
  * beta release of 2.10
  * fix bugs with Sinatra app instrumentation
  * minor doc updates

## v2.10.1.
  * alpha release of 2.10
  * rack support, including metal; ignores 404s; requires a module inclusion (see docs)
  * sinatra support, displays actions named by the URI pattern matched
  * add API method to abort transaction recording for in-flight transactions
  * remove account management calls from newrelic_api.rb
  * truncating extremely large transaction traces for efficiency
  * fix error reporting in recipes; add newrelic_rails_env option to recipes to
    override the rails env used to pull the app_name out of newrelic.yml
  * added TorqueBox recognition (thanks Bob McWhirter)
  * renamed config settings: enabled => monitor_mode; developer => developer_mode;
    old names will still work in newrelic.yml
  * instrumentation for DelayedJob (thanks Travis Tilley)
  * added config switches to turn off certain instrumentation when you aren't
    interested in the metrics, to save on overhead--see newrelic.yml for details.
  * add profiling support to dev mode; very experimental!
  * add 'multi_threaded' config option to indicate when the app is running
    multi-threaded, so we can disable some instrumentation
  * fix test failures in JRuby, REE
  * improve Net::HTTP instrumentation so it's more efficient and distinguishes calls
    between web and non-web transactions.
  * database instrumentation notices all database commands in addition to the core commands
  * add support for textmate to dev mode
  * added add_transaction_tracer method to support instrumenting methods as
    if they were web transactions; this will facilitate better visibility of background
    tasks and eventually things like rack, metal and Sinatra
  * adjusted apdex scores to reflect time spent in the mongrel queue
  * fixed incompatibility with JRuby on startup
  * implemented CPU measure for JRuby which reflects the cpu burn for
    all controller actions (does not include background tasks)
  * fixed scope issue with GC instrumentation, subtracting time from caller
  * added # of GC calls to GC instrumentation
  * renamed the dispatcher metric
  * refactored stats_engine code for readability
  * optimization: reduce wakeup times for harvest thread

## v2.10.0.
  * alpha release of 2.10
  * support unicorn
  * instrumentation of GC for REE and MRE with GC patch
  * support agent restarting when changes are made to the account
  * removed #newrelic_notice_error from Object class, replaced by NewRelic::Agent#notice_error
  * collect histogram statistics
  * add custom parameters to newrelic_notice_error call to display
    extra info for errors
  * add method disable_all_tracing(&block) to execute a block without
    capturing metrics
  * newrelic_ignore now blocks all instrumentation collection for
    the specified actions
  * added doc to method_tracer API and removed second arg
    requirement for add_method_tracer call
  * instrumentation for Net::HTTP
  * remove method_tracer shim to avoid timing problems in monitoring daemons
  * for non-rails daemons, look at APP_ROOT and NRCONFIG env vars for custom locations

## v2.9.9.
  * Disable at_exit handler for Unicorn which sometimes caused the
    agent to stop reporting immediately.

## v2.9.8.
  * add instrumentation for Net::HTTP calls, to show up as "External"
  * added support for validating agents in the cloud.
  * recognize Unicorn dispatcher
  * add NewRelic module definitions to ActiveRecord instrumentation

## v2.9.5.
  * Snow Leopard memory fix

## v2.9.4.
  * clamp size of data sent to server
  * reset statistics for passenger when forking to avoid erroneous data
  * fix problem deserializing errors from the server
  * fix incompatibility with postgres introduced in 2.9.

## v2.9.3.
  * fix startup failure in Windows due to memory sampler
  * add JRuby environment information

## v2.9.2.
  * change default apdex_t to 0.5 seconds
  * fix bug in deployments introduced by multi_homed setting
  * support overriding the log in the agent api
  * fix JRuby problem using objectspace
  * display custom parameters when looking at transactions in dev mode
  * display count of sql statements on the list of transactions in dev mode
  * fixes for merb--thanks to Carl Lerche

## v2.9.1.
  * add newrelic_ignore_apdex method to controller classes to allow
    you to omit some actions from apdex statistics
  * Add hook for Passenger shutdown events to get more timely shutdown
    notices; this will help in more accurate memory readings in
    Passenger
  * add newrelic_notice_error to Object class
  * optional ability to verify SSL certificates, note that this has some
    performance and reliability implications
  * support multi-homed host with multiple apps running on duplicate
    ports

## v2.9.0.
  Noteworthy Enhancements
  * give visibility to templates and partials in Rails 2.1 and later, in
    dev mode and production
  * change active record metrics to capture statistics in adapter log()
    call, resulting in lower overhead and improved visibility into
    different DB operations; only AR operations that are not hitting the
    query cache will be measured to avoid overhead
  * added mongrel_rpm to the gem, a standalone daemon listening for custom
    metric values sent from local processes (experimental); do mongrel_rpm
    --help
  * add API for system monitoring daemons (refer to KB articles); changed
    API for manual starting of the agent; refer to
    NewRelic::Agent.manual_start for details
  * do certificate verification on ssl connections to
    collector.newrelic.com
  * support instances appearing in more than one application by allowing a
    semicolon separated list of names for the newrelic.yml app_name
    setting.
  * combined agent logfiles into a single logfile
  * use rpm server time for transaction traces rather than agent time

  Developer Mode (only) Enhancements
  * show partial rendering in traces
  * improved formatting of metric names in traces
  * added number of queries to transactions in the transaction list
  * added some sorting options for the transaction list
  * added a page showing the list of active threads

  Compatibility Enhancements
  * ruby 1.9.1 compatibility
  * support concurrency when determining busy times, for 2.2 compatibility
  * in jruby, use Java used heap for memory sampling if the system memory
    is not accessible from an unsupported platform
  * jruby will no longer start the agent now when running the console or
    rake tasks
  * API support for RPM as a footnote add-in
  * webrick support restored

  Noteworthy bugfixes
  * sample memory on linux by reading /proc/#{$$}/status file
  * fixed ambiguous 'View' metrics showing up in controller breakdown
  * removed Numeric extensions, including round_to, and to_ms
  * using a different timeout mechanism when we post data to RPM
  * remove usage of Rails::Info which had a side effect of enabling
    ActiveRecord even when it wasn't an active framework
  * moved CPU sampler off background thread and onto the harvest thread
  * tests now run cleanly in any rails app using test:newrelic or
    test:plugins

  Agent improvements to support future RPM enhancements
  * add instrumentation to capture metrics on response codes; not yet
    working in rails 2.3.*
  * added http referrer to traced errors
  * capture gem requirements from rails
  * capture cpu utilization adjusted for processor count
  * transaction sampling

## v2.8.10.
  * fix thin support with rails 2.3.2 when using script/server
  * fix incompatibility with rails 2.3.2 and script/server options
    processing
  * minor tweak to environment gathering for gem mode

## v2.8.9.
  * fix problem finding the newrelic controller in dev mode
  * fix incompatibility with older versions of optparse
  * fix potential jvm problem with jruby
  * remove test:all task definition to avoid conflicts
  * change error message about window sampler in windows not supported to a
    warning message

## v2.8.8.
  * fix error with jruby on windows
  * fix problem where webrick was being incorrectly detected causing some
    problems with mongrel application assignments--had to disable webrick
    for now

## v2.8.7.
  * fix for ssl connection hanging problems
  * fix problem recognizing mongrel in rails 2.3.2
  * fastcgi support in rails 2.3.2
  * put back webrick support

## v2.8.6.
  * fix for capture_params when using file uploads in controller actions
  * use pure ruby NS lookup for collector host to eliminate possibly
    blocking applications

## v2.8.5.
  * fix reference to CommandError which was breaking some cap scripts
  * fix incompatibility with Rails 2.0 in the server API
  * fix problem with litespeed with Lite accounts
  * fix problem when ActiveRecord is disabled
  * moved merb instrumentation to Merb::Controller instead of
    AbstractController to address incompatibility with MailController
  * fix problem in devmode displaying sql with embedded urls

## v2.8.4.
  * fix bug in capistrano recipe causing cap commands to fail with error
    about not finding Version class

## v2.8.3.
  * refactor unit tests so they will run in a generic rails environment
  * require classes in advance to avoid autoloading.  this is to address
    incompatibilities with desert as well as more flexibility in gem
    initialization
  * fixed newrelic_helper.rb 1.9 incompatibility

## v2.8.2.
  * fix Ruby 1.9 syntax compatibility errors
  * update the class loading sanity check, will notify server of errors
  * fix agent output on script and rake task execution

## v2.8.1.
  * Convert the deployment information upload script to an executable and
    put in the bin directory.  When installed as a gem this command is
    symlinked to /usr/bin.  Usage: newrelic_cmd deployments --help
  * Fix issue invoking api when host is not set in newrelic.yml
  * Fix deployments api so it will work from a gem
  * Fix thin incompatibility in developer mode

## v2.8.0.
  * add beta of api in new_relic_api.rb
  * instrumented dynamic finders in ActiveRecord
  * preliminary support for capturing deployment information via capistrano
  * change memory sampler for solaris to use /usr/bin/ps
  * allow ERB in newrelic.yml file
  * merged support for merb into this version
  * fix incompatibility in the developer mode with the safe_erb plugin
  * fix module namespace issue causing an error accessing
    NewRelic::Instrumentation modules
  * fix issue where the agent sometimes failed to start up if there was a
    transient network problem
  * fix IgnoreSilentlyException message

## v2.7.4.
  * fix error when trying to serialize some kinds of Enumerable objects
  * added extra debug logging
  * added app_name to app mapping

## v2.7.3.
  * fix compatibility issue with 1.8.5 causing error with Dir.glob

## v2.7.2.
  * fix problem with passenger edge not being a detected environment

## v2.7.1.
  * fix problem with skipped dispatcher instrumentation

## v2.7.0.
  * Repackage to support both plugin and Gem installation
  * Support passenger/litespeed/jruby application naming
  * Update method for calculating dispatcher queue time
  * Show stack traces in RPM Transaction Traces
  * Capture error source for TemplateErrors
  * Clean up error stack traces.
  * Support query plans from postgres
  * Performance tuning
  * bugfixes

## v2.5.3.
  * fix error in transaction tracing causing traces not to show up

## v2.5.2.
  * fixes for postgres explain plan support

## v2.5.1.
  * bugfixes

## v2.5.0.
  * add agent support for rpm 1.1 features
  * Fix regression error with thin support

## v2.4.3.
  * added 'newrelic_ignore' controller class method with :except and :only options for finer grained control
    over the blocking of instrumentation in controllers.
  * bugfixes

## v2.4.2.
  * error reporting in early access

## v2.4.1.
  * bugfix: initializing developer mode

## v2.4.0.
  * Beta support for LiteSpeed and Passenger

## v2.3.7.
  * bugfixes

## v2.3.6.
  * bugfixes

## v2.3.5.
  * bugfixes: pie chart data, rails 1.1 compatibility

## v2.3.4.
  * bugfix

## v2.3.3.
  * bugfix for non-mysql databases

## v2.3.2.
  * bugfixes
  * Add enhancement for Transaction Traces early access feature

## v2.3.1.
  * bugfixes

## v2.3.0.
  + Add support for Transaction Traces early access feature

## v2.2.2.
  * bugfixes

## v2.2.1.
  + Add rails 2.1 support for Developer Mode
  + Changes to memory sampler: Add support for JRuby and fix Solaris support.
  * Stop catching exceptions and start catching StandardError; other exception cleanup
  * Add protective exception catching to the stats engine
  * Improved support for thin domain sockets
  * Support JRuby environments

## v2.1.6.
  * bugfixes

## v2.1.5.
  * bugfixes

## v2.1.4.
  * bugfixes

## v2.1.3.
  * bugfixes

## v2.1.2.
  * bugfixes

## v2.1.1.
  * bugfixes

## v2.1.0.
  * release for private beta<|MERGE_RESOLUTION|>--- conflicted
+++ resolved
@@ -2,14 +2,12 @@
 
   ## v6.14.0
 
-<<<<<<< HEAD
   * **Bugfix: Ruby 2.7+ fix for keyword arguments on Rack apps is unnecessary and removed**
 
     A common fix for positional and keyword arguments for method parameters was implemented where it was not needed and 
     led to RackApps getting extra arguments converted to keyword arguments rather than Hash when it expected one.  This 
     Ruby 2.7+ change was reverted so that Rack apps behave correctly for Ruby >= 2.7.
     
-=======
   * **Bugfix: `newrelic.yml.erb` added to the configuration search path**
 
     Previously, when a user specifies a `newrelic.yml.erb` and no `newrelic.yml` file, the agent fails to find
@@ -18,7 +16,6 @@
     path and will be utilized if present.  NOTE:  `newrelic.yml` still takes precedence over `newrelic.yml.erb`  If found,
     the `.yml` file is used instead of the `.erb` file.  Search directories and order of traversal remain unchanged.
 
->>>>>>> 7e544e14
   * **Bugfix: dependency detection of Redis now works without raising an exception**
     
     Previously, when detecting if Redis was available to instrument, the dependency detection would fail with an Exception raised
