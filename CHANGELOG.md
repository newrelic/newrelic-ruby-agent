# New Relic Ruby Agent Release Notes

## Upcoming Release

<<<<<<< HEAD
This upcoming release of the agent adds instrumentation for Active Support caching operations and Action Dispatch middleware event notifications.
=======
This upcoming release of the agent adds instrumentation for Active Support caching operations, Action Mailer operations, and Action Mailbox operations.
>>>>>>> edd2cc41

- **Add Active Support Instrumentation**

  Instrumentation is now automatically provided for all [Active Support caching](https://guides.rubyonrails.org/caching_with_rails.html) operations. Whenever a caching operation is performed, a New Relic segment is created that contains timing information as well as parameters for the cache key, store, and other relevant data. [PR#1742](https://github.com/newrelic/newrelic-ruby-agent/pull/1742)

  | Configuration name | Default | Behavior |
  | ----- | ----- | ----- |
  | `disable_active_support` | `false` | If `true`, disables Active Support instrumentation. |

<<<<<<< HEAD
- **Add Action Dispatch Instrumentation**

  Instrumentation is now automatically provided for all Action Dispatch middleware events that generate Active Support notifications. Whenever a middleware operation is performed a New Relic segment is created that contains timing information. [PR#1745](https://github.com/newrelic/newrelic-ruby-agent/pull/1745)

  | Configuration name | Default | Behavior |
  | ----- | ----- | ----- |
  | `disable_action_dispatch` | `false` | If `true`, disables Action Dispatch instrumentation. |
=======
- **Add Action Mailer Instrumentation**

  Instrumentation is now automatically provided for all Action Mailer events that generate Active Support notifications. When such an event takes place, a New Relic segment is created that contains timing information as well as any non personally identifying mail related parameters. [PR#1740](https://github.com/newrelic/newrelic-ruby-agent/pull/1740)

  | Configuration name | Default | Behavior |
  | ----- | ----- | ----- |
  | `disable_action_mailer` | `false` | If `true`, disables Action Mailer instrumentation. |

- **Add Action Mailbox Instrumentation**

  Instrumentation is now automatically provided for all Action Mailbox events that generate Active Support notifications. When such an event takes place, a New Relic segment is created that contains timing information as well as any mailbox related parameters. NOTE: support for notification events requires Action Mailbox v7.1+. [PR#1740](https://github.com/newrelic/newrelic-ruby-agent/pull/1740)

  | Configuration name | Default | Behavior |
  | ----- | ----- | ----- |
  | `disable_action_mailbox` | `false` | If `true`, disables Action Mailbox instrumentation. |
>>>>>>> edd2cc41

## 8.15.0

Version 8.15.0 of the agent confirms compatibility with Ruby 3.2.0, adds instrumentation for concurrent-ruby, and confirms Sinatra 3 compatibility with Padrino 0.15.2. It also enables batching and compression for Infinite Tracing.

- **Add Support for Ruby 3.2.0**

  Following the 3.2.0 release of Ruby, the New Relic Ruby Agent has confirmed compatibility with and now supports the official release of Ruby 3.2.0. [PR#1715](https://github.com/newrelic/newrelic-ruby-agent/pull/1715)

- **Add instrumentation for concurrent-ruby**

  Instrumentation for the [concurrent-ruby](https://github.com/ruby-concurrency/concurrent-ruby) gem has been added to the agent for versions 1.1.5 and above. When a transaction is already in progress and a call to a `Concurrent::` method that routes through `Concurrent::ThreadPoolExecutor#post` is made, a segment will be added to the transaction. Any content within the block passed to the `Concurrent::` method that is instrumented by the agent, such as a call to `Net::HTTP.get`, will have a nested segment created. [PR#1682](https://github.com/newrelic/newrelic-ruby-agent/pull/1682)

  | Configuration name                | Default | Behavior                                                                                                                      |
  | --------------------------------- | ------- | ----------------------------------------------------------------------------------------------------------------------------- |
  | `instrumentation.concurrent_ruby` | auto    | Controls auto-instrumentation of the concurrent-ruby library at start up. May be one of `auto`, `prepend`, `chain`, `disabled`. |

- **Infinite Tracing: Use batching and compression**

  For [Infinite Tracing](https://docs.newrelic.com/docs/distributed-tracing/infinite-tracing/introduction-infinite-tracing/), which Ruby applications can leverage with the `newrelic-infinite_tracing` gem, payloads will now be batched and compressed to signficantly decrease the amount of outbound network traffic. [PR#1723](https://github.com/newrelic/newrelic-ruby-agent/pull/1723)

  | Configuration name                | Default | Behavior                                                                                                                      |
  | --------------------------------- | ------- | ----------------------------------------------------------------------------------------------------------------------------- |
  | `infinite_tracing.batching` | true    | If true (the default), data sent to the Trace Observer will be batched instead of each span being sent individually |
  | `infinite_tracing.compression_level` | high    | Configure the compression level for data sent to the Trace Observer. May be one of [none|low|medium|high]. 'high' is the default. Set the level to 'none' to disable compression. |

- **Add Support for Padrino 0.15.2 and Sinatra 3**

  We've added testing to confirm Padrino 0.15.2 and Sinatra 3 are compatible with the Ruby agent. Thank you [@nesquena](https://github.com/nesquena) for letting us know 0.15.2 was ready! [PR#1712](https://github.com/newrelic/newrelic-ruby-agent/pull/1712)

## v8.14.0

Version 8.14.0 of the agent restores desired Capistrano-based changelog lookup functionality when a deployment is performed, speeds up GUID generation, delivers support for instrumenting Rails custom event notifications, fixes potential compatibility issues with the RedisClient gem, and fixes bugs related to initialization in Rails.

- **Deployment Recipe: Restore desired Capistrano-based changelog lookup behavior**

  The New Relic Ruby agent offers [a Capistrano recipe for recording app deployments](https://docs.newrelic.com/docs/apm/agents/ruby-agent/features/record-deployments-ruby-agent/#capistrano3). The recipe code was significantly cleaned up with [PR#1498](https://github.com/newrelic/newrelic-ruby-agent/pull/1498) which inadvertently changed the way the recipe handles the changelog for a deployment. Community member [@arthurwozniak](https://github.com/arthurwozniak) spotted and corrected this change in order to restore the desired changelog lookup functionality while retaining all of the previous cleanup. Thank you very much for your contribution, [@arthurwozniak](https://github.com/arthurwozniak)! [PR#1653](https://github.com/newrelic/newrelic-ruby-agent/pull/1653)

- **Speed up GUID generation**

  The agent leverages random numbers in its GUID (globally unique identifier) generation and would previously always freshly calculate the result of 16^16 or 32^32 before generating a random number. Given that those 16^16 and 32^32 operations are expected, it makes sense to calculate their results up front and store them in constants to be referred to later. Doing so has resulted in a performance gain for the generation of GUIDs. Many thanks to [@tungmq](https://github.com/tungmq) for contributing this optimisation and the benchmarks to support it! [PR#1693](https://github.com/newrelic/newrelic-ruby-agent/pull/1693)

- **Support for Rails ActiveSupport::Notifications for custom events**

  When the new `active_support_custom_events_names` configuration parameter is set equal to an array of custom event names to subscribe to, the agent will now subscribe to each of the names specified and report instrumentation for the events when they take place. [Creating custom events](https://guides.rubyonrails.org/active_support_instrumentation.html#creating-custom-events) is simple and now reporting instrumentation for them to New Relic is simple as well. [PR#1659](https://github.com/newrelic/newrelic-ruby-agent/pull/1659)

- **Bugfix: Support older versions of the RedisClient gem, handle unknown Redis database index**

  With version 8.13.0 of the agent, support was added for the [redis-rb](https://github.com/redis/redis-rb) gem v5+ and the new [RedisClient](https://rubygems.org/gems/redis-client) gem. With versions of RedisClient older than v0.11, the agent could cause the monitored application to crash when attempting to determine the Redis database index. Version 8.14.0 adds two related improvements. Firstly, support for RedisClient versions older than v0.11 has been added to get at the database index value. Secondly, the agent will no longer crash or impact the monitored application in the event that the database index cannot be obtained. Thank you very much to our community members [@mbsmartee](https://github.com/mbsmartee) and [@patatepartie](https://github.com/patatepartie) for bringing this issue to our attention, for helping us determine how to best reproduce it, and for testing out the update. We appreciate your help! [Issue#1650](https://github.com/newrelic/newrelic-ruby-agent/issues/1650) [PR#1673](https://github.com/newrelic/newrelic-ruby-agent/pull/1673)

- ~~**Bugfix: Defer agent startup in Rails until after application-defined initializers have run**~~

  ~~In Rails, the agent previously loaded before any application-defined initializers. This allowed initializers to reference the `add_method_tracer` API. However, this had the side-effect of forcing some framework libraries to load before initializers ran, preventing any configuration values related to these libraries from being applied. This fix provides an option to split initialization into two parts: load `add_method_tracer` before application-defined initializers and start the agent after application-defined initializers. This may cause other initializers to behave differently.~~

  ~~If you'd like to use this feature, set `defer_rails_initialization` to `true`. It is `false` by default, but may become `true` by default in a future release.~~

  ~~Furthermore, our Action View instrumentation was missing an `ActiveSupport.on_load` block around the code that loads our instrumentation.~~

  ~~Thank you [@jdelStrother](https://github.com/jdelStrother) for bringing this to our attention and collaborating with us on a fix. [PR#1658](https://github.com/newrelic/newrelic-ruby-agent/pull/1658)~~

  Unfortunately, this bugfix is unreachable as written because the configuration value used to access the bugfix won't be applied until after initialization. Follow along for updates at [Issue#662](https://github.com/newrelic/newrelic-ruby-agent/issues/662).

## v8.13.1

Version 8.13.1 of the agent provides a bugfix for Redis v5.0 instrumentation.

- **Fix NoMethodError when using Sidekiq v7.0 with RedisClient v0.11**

  In some cases, the `RedisClient` object cannot directly access methods like db, port, or path. These methods are always available on the `client.config` object. This raised a `NoMethodError` in environments that used Sidekiq v7.0 and [RedisClient](https://rubygems.org/gems/redis-client) v0.11. Thank you to [@fcheung](https://github.com/fcheung) and [@stevenou](https://github.com/stevenou) for bringing this to our attention! [Issue#1639](https://github.com/newrelic/newrelic-ruby-agent/issues/1639)

## v8.13.0

Version 8.13.0 of the agent updates our Rack, Redis, and Sidekiq instrumentation. It also delivers some bugfixes.

- **Support for Redis v5.0**

  Redis v5.0 restructures where some of our instrumented methods are located and how they are named. It also introduces a new [instrumentation middleware API](https://github.com/redis-rb/redis-client#instrumentation-and-middlewares). This API is used for pipelined and multi calls to maintain reporting parity with previous Redis versions. However, it is introduced later in the chain, so you may see errors that used to appear at the segment level on the transaction instead. The agent's behavior when used with older supported Redis versions will remain unaffected. [PR#1611](https://github.com/newrelic/newrelic-ruby-agent/pull/1611)

- **Support for Sidekiq v7.0**

  Sidekiq v7.0 removed Delayed Extensions and began offering client and server [middleware](https://github.com/mperham/sidekiq/blob/main/docs/middleware.md) classes to inherit from. The agent's Sidekiq instrumentation has been updated accordingly. The agent's behavior when used with older Sidekiq versions will remain unaffected. [PR#1615](https://github.com/newrelic/newrelic-ruby-agent/pull/1615) **NOTE:** an issue was discovered with Sidekiq v7.0+ and addressed by Ruby agent v8.13.1. If you are using Sidekiq, please skip Ruby agent v8.13.0 and use v8.13.1 or above.

- **Support for Rack v3.0: Rack::Builder#new accepting a block**

  Via [rack/rack#1942](https://github.com/rack/rack/pull/1942) (released with Rack v3.0), `Rack::Builder#run` now optionally accepts a block instead of an app argument. The agent's instrumentation has been updated to support the use of a block with `Rack::Builder#run`. [PR#1600](https://github.com/newrelic/newrelic-ruby-agent/pull/1600)

- **Bugfix: Correctly identify Unicorn, Rainbows and FastCGI with Rack v3.0**

  Unicorn, Rainbows, or FastCGI web applications using Rack v3.0 may previously have had the "dispatcher" value incorrectly reported as "Webrick" instead of "Unicorn", "Rainbows", or "FastCGI". This issue has now been addressed. [PR#1585](https://github.com/newrelic/newrelic-ruby-agent/pull/1585)

- **Bugfix: add_method_tracer fails to record code level metric attributes on private methods**

  When using `add_method_tracer` on a private method, the agent was unable to record code level metrics for the method. This resulted in the following being logged to the newrelic_agent.log file.

  ```
  WARN : Unable to determine source code info for 'Example', method 'private_method' - NameError: undefined method 'private_method' for class '#<Class:Example>'
  ```

  Thank you [@jdelStrother](https://github.com/jdelStrother) for bringing this issue to our attention and suggesting a fix! [PR#1593](https://github.com/newrelic/newrelic-ruby-agent/pull/1593)

- **Bugfix: Category is a required keyword arg for NewRelic::Agent::Tracer.in_transaction**

  When support for Ruby 2.0 was dropped in version 8.0.0 of the agent, the agent API methods were updated to use the required keyword argument feature built into Ruby, rather than manually raising ArgumentErrors. The API method `NewRelic::Agent::Tracer.in_transaction` removed the ArgumentError raised by the agent, but did not update the method arguments to identify `:category` as a required keyword argument. This is now resolved. Thank you [@tatzsuzuki](https://github.com/tatzsuzuki) for bringing this to our attention. [PR#1587](https://github.com/newrelic/newrelic-ruby-agent/pull/1587)

## v8.12.0

Version 8.12.0 of the agent delivers new Elasticsearch instrumentation, increases the default number of recorded Custom Events, announces the deprecation of Ruby 2.3, and brings some valuable code cleanup.

- **Support for Elasticsearch instrumentation**

  This release adds support to automatically instrument the [elasticsearch](https://rubygems.org/gems/elasticsearch) gem. Versions 7.x and 8.x are supported. [PR#1525](https://github.com/newrelic/newrelic-ruby-agent/pull/1525)

  | Configuration name                | Default | Behavior                                                                                                                      |
  | --------------------------------- | ------- | ----------------------------------------------------------------------------------------------------------------------------- |
  | `instrumentation.elasticsearch`   | auto    | Controls auto-instrumentation of the elasticsearch library at start up. May be one of `auto`, `prepend`, `chain`, `disabled`. |
  | `elasticsearch.capture_queries`   | true    | If `true`, the agent captures Elasticsearch queries in transaction traces.                                                    |
  | `elasticsearch.obfuscate_queries` | true    | If `true`, the agent obfuscates Elasticsearch queries in transaction traces.                                                  |

- **Custom Event Limit Increase**

  This version increases the default limit of custom events from 1000 events per minute to 3000 events per minute. In the scenario that custom events were being limited, this change will allow more custom events to be sent to New Relic. There is also a new configurable maximum limit of 100,000 events per minute. To change the limits, see the documentation for [max_samples_stored](https://docs.newrelic.com/docs/apm/agents/ruby-agent/configuration/ruby-agent-configuration/#custom_insights_events-max_samples_stored). To learn more about the change and how to determine if custom events are being dropped, see our Explorers Hub [post](https://discuss.newrelic.com/t/send-more-custom-events-with-the-latest-apm-agents/190497). [PR#1541](https://github.com/newrelic/newrelic-ruby-agent/pull/1541)

- **Deprecate support for Ruby 2.3**

  Ruby 2.3 reached end of life on March 31, 2019. The Ruby agent has deprecated support for Ruby 2.3 and will make breaking changes for this version in its next major release, v9.0.0 (release date not yet planned). All 8.x.x versions of the agent will remain compatible with Ruby 2.3.

- **Cleanup: Remove orphaned code**

  In both the agent and unit tests, changes have taken place over the years that have left certain bits of code unreachable. This orphaned code can complicate code maintenance and refactoring, so getting it squared away can be very helpful. Commmuniy member [@ohbarye](https://github.com/ohbarye) contributed two separate cleanup PRs for this release; one for the agent and one for the tests. [PR#1537](https://github.com/newrelic/newrelic-ruby-agent/pull/1537) [PR#1548](https://github.com/newrelic/newrelic-ruby-agent/pull/1548)

  Thank you to [@ohbarye](https://github.com/ohbarye) for contributing this helpful cleanup!

## v8.11.0

Version 8.11.0 of the agent updates the `newrelic deployments` command to work with API keys issued to newer accounts, fixes a memory leak in the instrumentation of Curb error handling, further preps for Ruby 3.2.0 support, and includes several community member driven cleanup and improvement efforts. Thank you to everyone involved!

- **Added support for New Relic REST API v2 when using `newrelic deployments` command**

  Previously, the `newrelic deployments` command only supported the older version of the deployments api, which does not currently support newer license keys. Now you can use the New Relic REST API v2 to record deployments by providing your user API key to the agent configuration using `api_key`. When this configuration option is present, the `newrelic deployments` command will automatically use the New Relic REST API v2 deployment endpoint. [PR#1461](https://github.com/newrelic/newrelic-ruby-agent/pull/1461)

  Thank you to [@Arkham](https://github.com/Arkham) for bringing this to our attention!

- **Cleanup: Performance tests, constants, rubocop-minitest assertions and refutations**

  Community member [@esquith](https://github.com/esquith) contributed a whole slew of cleanup successes for our performance test configuration, orphaned constants in our code base, and RuboCop related improvements. [PR#1406](https://github.com/newrelic/newrelic-ruby-agent/pull/1406) [PR#1408](https://github.com/newrelic/newrelic-ruby-agent/pull/1408) [PR#1409](https://github.com/newrelic/newrelic-ruby-agent/pull/1409) [PR#1411](https://github.com/newrelic/newrelic-ruby-agent/pull/1411)

  Thank you [@esquith](https://github.com/esquith) for these great contributions!

- **CI: Notify on a change from failure to success**

  A super handy, much beloved feature of certain CI and build systems is to not only notify when builds start to fail, but also to notify again when the builds once again start to go green. Community member [@luigieai](https://github.com/luigieai) was able to figure out how to configure our existing complex, multiple-3rd-party-action based GitHub Actions pipeline to notify on a switch back to success from failure. [PR#1519](https://github.com/newrelic/newrelic-ruby-agent/pull/1519)

  This is much appreciated! Thank you, [@luigieai](https://github.com/luigieai).

- **Spelling corrections**

  Community member [@jsoref](https://github.com/jsoref), author of the [Check Spelling](https://github.com/marketplace/actions/check-spelling) GitHub Action, contributed a significant number of spelling corrections throughout the code base. The intelligent issues that were flagged made for a more comprehensive review than a simple dictionary based check would have been able to provide, and the changes are much appreciated. [PR#1508](https://github.com/newrelic/newrelic-ruby-agent/pull/1508)

  Thank you very much, [@jsoref](https://github.com/jsoref)!

- **Ruby 3.2.0-preview2 compatibility**

  Ruby 3.2.0-preview1 introduced a change to the way that Ruby reports VM stats and the approach was changed yet again to a 3rd approach with the preview2 release. New Relic reports on Ruby VM stats and is keeping track of the Ruby 3.2 development process to help ensure our customers with a smooth and worthwhile upgrade process once Ruby 3.2.0 (non-preview) is released. [PR#1436](https://github.com/newrelic/newrelic-ruby-agent/pull/1436)

- **Bugfix: Fix memory leak in the Curb instrumentation**

  Community member [@charkost](https://github.com/charkost) was able to rework the `on_failure` callback logic prepped via the agent's Curb instrumentation in order to avoid some nesting that was causing memory leaks. [PR#1518](https://github.com/newrelic/newrelic-ruby-agent/pull/1518)

  Many thanks for both the heads up on the issue and the fix, [@charkost](https://github.com/charkost)!

## v8.10.1

- **Bugfix: Missing unscoped metrics when instrumentation.thread.tracing is enabled**

  Previously, when `instrumentation.thread.tracing` was set to true, some puma applications encountered a bug where a varying number of unscoped metrics would be missing. The agent now will correctly store and send all unscoped metrics.

  Thank you to @texpert for providing details of their situation to help resolve the issue.

- **Bugfix: gRPC instrumentation causes ArgumentError when other Google gems are present**

  Previously, when the agent had gRPC instrumentation enabled in an application using other gems (such as google-ads-googleads), the instrumentation could cause the error `ArgumentError: wrong number of arguments (given 3, expected 2)`. The gRPC instrumentation has been updated to prevent this issue from occurring in the future.

  Thank you to @FeminismIsAwesome for bringing this issue to our attention.

## v8.10.0

- **New gRPC instrumentation**

  The agent will now instrument [gRPC](https://grpc.io/) activity performed by clients and servers that use the [grpc](https://rubygems.org/gems/grpc) RubyGem. Instrumentation is automatic and enabled by default, so gRPC users should not need to modify any existing application code or agent configuration to benefit from the instrumentation. The instrumentation makes use of distributed tracing for a comprehensive overview of all gRPC traffic taking place across multiple monitored applications. This allows you to observe your client and server activity using any service that adheres to the W3C standard.

  The following new configuration parameters have been added for gRPC. All are optional.

  | Configuration name                   | Default | Behavior                                                                                |
  | ------------------------------------ | ------- | --------------------------------------------------------------------------------------- |
  | `instrumentation.grpc_client`        | auto    | Set to 'disabled' to disable, set to 'chain' if there are module prepending conflicts   |
  | `instrumentation.grpc_server`        | auto    | Set to 'disabled' to disable, set to 'chain' if there are module prepending conflicts   |
  | `instrumentation.grpc.host_denylist` | ""      | Provide a comma delimited list of host regex patterns (ex: "private.com$,exception.\*") |

- **Code-level metrics functionality is enabled by default**

  The code-level metrics functionality for the Ruby agent's [CodeStream integration](https://docs.newrelic.com/docs/apm/agents/ruby-agent/features/ruby-codestream-integration) is now enabled by default after we have received positive feedback and no open bugs for the past two releases.

- **Performance: Rework timing range overlap calculations for multiple transaction segments**

  Many thanks to GitHub community members @bmulholland and @hkdnet. @bmulholland alerted us to [rmosolgo/graphql-ruby#3945](https://github.com/rmosolgo/graphql-ruby/issues/3945). That Issue essentially notes that the New Relic Ruby agent incurs a significant performance hit when the `graphql` RubyGem (which ships with New Relic Ruby agent support) is used with DataLoader to generate a high number of transactions. Then @hkdnet diagnosed the root cause in the Ruby agent and put together both a proof of concept fix and a full blown PR to resolve the problem. The agent keeps track multiple segments that are concurrently in play for a given transaction in order to merge the ones whose start and stop times intersect. The logic for doing this find-and-merge operation has been reworked to a) be deferred entirely until the transaction is ready to be recorded, and b) made more performant when it is needed. GraphQL DataLoader users and other users who generate lots of activity for monitoring within a short amount of time will hopefully see some good performance gains from these changes.

- **Performance: Make frozen string literals the default for the agent**

  The Ruby `frozen_string_literal: true` magic source code comment has now been applied consistently across all Ruby files belonging to the agent. This can provide a performance boost, given that Ruby can rely on the strings remaining immutable. Previously only about a third of the agent's code was freezing string literals by default. Now that 100% of the code freezes string literals by default, we have internally observed some related performance gains through testing. We are hopeful that these will translate into some real world gains in production capacities.

- **Bugfix: Error when setting the yaml configuration with `transaction_tracer.transaction_threshold: apdex_f`**

  Originally, the agent was only checking the `transaction_tracer.transaction_threshold` from the newrelic.yml correctly if it was on two lines.

  Example:

  ```
  # newrelic.yml
  transaction_tracer:
    transaction_threshold: apdex_f
  ```

  When this was instead changed to be on one line, the agent was not able to correctly identify the value of apdex_f.

  Example:

  ```
  # newrelic.yml
  transaction_tracer.transaction_threshold: apdex_f
  ```

  This would cause prevent transactions from finishing due to the error `ArgumentError: comparison of Float with String failed`. This has now been corrected and the agent is able to process newrelic.yml with a one line `transaction_tracer.transaction_threshold: apdex_f` correctly now.

  Thank you to @oboxodo for bringing this to our attention.

- **Bugfix: Don't modify frozen Logger**

  Previously the agent would modify each instance of the Logger class by adding a unique instance variable as part of the instrumentation. This could cause the error `FrozenError: can't modify frozen Logger` to be thrown if the Logger instance had been frozen. The agent will now check if the object is frozen before attempting to modify the object. Thanks to @mkcosta for bringing this issue to our attention.

## v8.9.0

- **Add support for Dalli 3.1.0 to Dalli 3.2.2**

  Dalli versions 3.1.0 and above include breaking changes where the agent previously hooked into the gem. We have updated our instrumentation to correctly hook into Dalli 3.1.0 and above. At this time, 3.2.2 is the latest Dalli version and is confirmed to be supported.

- **Bugfix: Infinite Tracing hung on connection restart**

  Previously, when using infinite tracing, the agent would intermittently encounter a deadlock when attempting to restart the infinite tracing connection. This bug would prevent the agent from sending all data types, including non-infinite-tracing-related data. This change reworks how we restart infinite tracing to prevent potential deadlocks.

- **Bugfix: Use read_nonblock instead of read on pipe**

  Previously, our PipeChannelManager was using read which could cause Resque jobs to get stuck in some versions. This change updates the PipeChannelManager to use read_nonblock instead. This method can leverage error handling to allow the instrumentation to gracefully log a message and exit the stuck Resque job.

## v8.8.0

- **Support Makara database adapters with ActiveRecord**

  Thanks to a community submission from @lucasklaassen with [PR #1177](https://github.com/newrelic/newrelic-ruby-agent/pull/1177), the Ruby agent will now correctly work well with the [Makara gem](https://github.com/instacart/makara). Functionality such as SQL obfuscation should now work when Makara database adapters are used with Active Record.

- **Lowered the minimum payload size to compress**

  Previously the Ruby agent used a particularly large payload size threshold of 64KiB that would need to be met before the agent would compress data en route to New Relic's collector. The original value stems from segfault issues that very old Rubies (< 2.2) used to encounter when compressing smaller payloads. This value has been lowered to 2KiB (2048 bytes), which should provide a more optimal balance between the CPU cycles spent on compression and the bandwidth savings gained from it.

- **Provide Code Level Metrics for New Relic CodeStream**

  For Ruby on Rails applications and/or those with manually traced methods, the agent is now capable of reporting metrics with Ruby method-level granularity. When the new `code_level_metrics.enabled` configuration parameter is set to a `true` value, the agent will associate source-code-related metadata with the metrics for things such as Rails controller methods. Then, when the corresponding Ruby class file that defines the methods is loaded up in a [New Relic CodeStream](https://www.codestream.com/)-powered IDE, [the four golden signals](https://sre.google/sre-book/monitoring-distributed-systems/) for each method will be presented to the developer directly.

- **Supportability Metrics will always report uncompressed payload size**

  New Relic's agent specifications call for Supportability Metrics to always reference the uncompressed payload byte size. Previously, the Ruby agent was calculating the byte size after compression. Furthermore, compression is only performed on payloads of a certain size. This means that sometimes the value could have represented a compressed size and sometimes an uncompressed one. Now the uncompressed value is always used, bringing consistency for comparing two instances of the same metric and alignment with the New Relic agent specifications.

## v8.7.0

- **APM logs-in-context log forwarding on by default**

  Automatic application log forwarding is now enabled by default. This version of the agent will automatically send enriched application logs to New Relic. To learn more about this feature see [here](https://docs.newrelic.com/docs/apm/new-relic-apm/getting-started/get-started-logs-context/), and additional configuration options are available [here](https://docs.newrelic.com/docs/logs/logs-context/configure-logs-context-ruby). To learn about how to toggle log ingestion on or off by account see [here](https://docs.newrelic.com/docs/logs/logs-context/disable-automatic-logging).

- **Improved async support and Thread instrumentation**

  Previously, the agent was not able to record events and metrics inside Threads created inside of an already running transaction. This release includes 2 new configuration options to support multithreaded applications to automatically instrument threads. A new configuration option,`instrumentation.thread.tracing` (disabled by default), has been introduced that, when enabled, will allow the agent to insert New Relic tracing inside of all Threads created by an application. To support applications that only want some threads instrumented by New Relic, a new class is available, `NewRelic::TracedThread`, that will create a thread that includes New Relic instrumentation, see our [API documentation](https://www.rubydoc.info/gems/newrelic_rpm/NewRelic) for more details.

  New configuration options included in this release:
  | Configuration name | Default | Behavior |
  | ----------- | ----------- |----------- |
  | `instrumentation.thread` | `auto` (enabled) | Allows the agent to correctly nest spans inside of an asynchronous transaction |
  | `instrumentation.thread.tracing` | `false` (disabled) | Automatically add tracing to all Threads created in the application. This may be enabled by default in a future release. |

  We'd like to thank @mikeantonelli for sharing a gist with us that provided our team with an entry point for this feature.

- **Deprecate support for Ruby 2.2**

  Ruby 2.2 reached end of life on March 31, 2018. The agent has deprecated support for Ruby 2.2 and will make breaking changes for this version in its next major release.

- **Deprecate instrumentation versions with low adoption and/or versions over five years old**


    This release deprecates the following instrumentation:
    | Deprecated | Replacement |
    | ----------- | ----------- |
    | ActiveMerchant < 1.65.0 | ActiveMerchant >= 1.65.0 |
    | Acts As Solr (all versions) | none |
    | Authlogic (all versions) | none |
    | Bunny < 2.7.0 | bunny >= 2.7.0 |
    | Dalli < 3.2.1 | Dalli >= 3.2.1 |
    | DataMapper (all versions) | none |
    | Delayed Job < 4.1.0 | Delayed Job >= 4.1.0 |
    | Excon < 0.56.0 | Excon >= 0.56.0 |
    | Grape < 0.19.2 | Grape >= 0.19.2 |
    | HTTPClient < 2.8.3 | HTTPClient 2.8.3 |
    | HTTP.rb < 2.2.2 | HTTP.rb >= 2.2.2 |
    | Mongo < 2.4.1 | Mongo >= 2.4.1 |
    | Padrino < 0.15.0 | Padrino >= 0.15.0 |
    | Passenger < 5.1.3 | Passenger >= 5.1.3 |
    | Puma < 3.9.0 | Puma >= 3.9.0 |
    | Rack < 1.6.8 | Rack >= 1.6.8 |
    | Rails 3.2.x | Rails >= 4.x |
    | Rainbows (all versions) | none |
    | Sequel < 4.45.0 | Sequel >= 4.45.0 |
    | Sidekiq < 5.0.0 | Sidekiq >= 5.0.0 |
    | Sinatra < 2.0.0 | Sinatra >= 2.0.0 |
    | Sunspot (all versions) | none |
    | Typhoeus < 1.3.0 | Typhoeus >= 1.3.0 |
    | Unicorn < 5.3.0 | Unicorn >= 5.3.0 |

    For the gems with deprecated versions, we will no longer test those versions in our multiverse suite. They may, however, still be compatible with the agent. We will no longer fix bug reports for issues related to these gem versions.

- **Clarify documentation for `rake.tasks` configuration**

  The `rake.tasks` description in the default `newrelic.yml` file and the [New Relic Ruby Agent Configuration docs](https://docs.newrelic.com/docs/apm/agents/ruby-agent/configuration/ruby-agent-configuration#rake-tasks) have been updated to clarify its behavior and usage. The documentation now reads:

  > Specify an array of Rake tasks to automatically instrument. This configuration option converts the Array to a RegEx list. If you'd like to allow all tasks by default, use `rake.tasks: [.+]`. Rake tasks will not be instrumented unless they're added to this list. For more information, visit the (New Relic Rake Instrumentation docs)[/docs/apm/agents/ruby-agent/background-jobs/rake-instrumentation].

  We thank @robotfelix for suggesting these changes.

- **Internally leverage `Object.const_get` and `Object.const_defined?`**

  When dynamically checking for or obtaining a handle to a class constant from a string, leverage the `Object` class's built in methods wherever possible to enjoy simpler, more performant operations. All JRubies and CRubies v2.5 and below need a bit of assistance beyond what `Object` can provide given that those Rubies may yield an unwanted constant from a different namespace than the one that was specified. But for all other Rubies and even for those Rubies in contexts where we can 100% trust the string value coming in, leverage the `Object` class's methods and reap the benefits.

- **Enable Environment Variables setting Array configurations to be converted to Arrays**

  Prior to this change, when comma-separated lists were passed as environment variables, an error would be emitted to the `newrelic_agent.log` and a String would be set as the value. Now, Arrays will be accurately coerced.

- **Bugfix: Allow TransactionEvents to be sampled at the expected rate**

  The `transaction_events.max_samples_stored` capacity value within the TransactionEventAggregator did not match up with its expected harvest cycle interval, causing TransactionEvents to be over-sampled. This bugfix builds upon the updates made in [#952](https://github.com/newrelic/newrelic-ruby-agent/pull/952) so that the interval and capacity behave as expected for the renamed `transaction_events*` configuration options.

- **Bugfix: Error events missing attributes when created outside of a transaction**

  Previously the agent was not assigning a priority to error events that were created by calling notice_error outside the scope of a transaction. This caused issues with sampling when the error event buffer was full, resulting in a `NoMethodError: undefined method '<' for nil:NilClass` in the newrelic_agent.log. This bugfix ensures that a priority is always assigned on error events so that the agent will be able to sample these error events correctly. Thank you to @olleolleolle for bringing this issue to our attention.

## v8.6.0

- **Telemetry-in-Context: Automatic Application Logs, a quick way to view logs no matter where you are in the platform**

  - Adds support for forwarding application logs to New Relic. This automatically sends application logs that have been enriched to power Telemetry-in-Context. This is disabled by default in this release. This may be on by default in a future release.
  - Adds support for enriching application logs written to disk or standard out. This can be used with another log forwarder to power Telemetry-in-Context if in-agent log forwarding is not desired. We recommend enabling either log forwarding or local log decorating, but not both features. This is disabled by default in this release.
  - Improves speed and Resque support for logging metrics which shows the rate of log message by severity in the Logs chart in the APM Summary view. This is enabled by default in this release.

  To learn more about Telemetry-in-Context and the configuration options please see the documentation [here](https://docs.newrelic.com/docs/apm/agents/ruby-agent/configuration/ruby-agent-configuration/).

- **Improve the usage of the 'hostname' executable and other executables**

  In all places where a call to an executable binary is made (currently this is done only for the 'hostname' and 'uname' binaries), leverage a new helper method when making the call. This new helper will a) not attempt to execute the binary if it cannot be found, and b) prevent STDERR/STDOUT content from appearing anywhere except New Relic's own logs if the New Relic logger is set to the 'debug' level. When calling 'hostname', fall back to `Socket.gethostname` if the 'hostname' binary cannot be found. When calling 'uname', fall back on using a value of 'unknown' if the 'uname' command fails. Many thanks to @metaskills and @brcarp for letting us know that Ruby AWS Lambda functions can't invoke 'hostname' and for providing ideas and feedback with [Issue #697](https://github.com/newrelic/newrelic-ruby-agent/issues/697).

- **Documentation: remove confusing duplicate RUM entry from newrelic.yml**

  The `browser_monitoring.auto_instrument` configuration option to enable web page load timing (RUM) was confusingly listed twice in the newrelic.yml config file. This option is enabled by default. The newrelic.yml file has been updated to list the option only once. Many thanks to @robotfelix for bringing this to our attention with [Issue #955](https://github.com/newrelic/newrelic-ruby-agent/issues/955).

- **Bugfix: fix unit test failures when New Relic environment variables are present**

  Previously, unit tests would fail with unexpected invocation errors when `NEW_RELIC_LICENSE_KEY` and `NEW_RELIC_HOST` environment variables were present. Now, tests will discard these environment variables before running.

- **Bugfix: Curb - satisfy method_with_tracing's verb argument requirement**

  When Curb instrumentation is used (either via prepend or chain), be sure to always pass the verb argument over to `method_with_tracing` which requires it. Thank you to @knarewski for bringing this issue to our attention, for providing a means of reproducing an error, and for providing a fix. That fix has been replicated by the agent team with permission. See [Issue 1033](https://github.com/newrelic/newrelic-ruby-agent/issues/1033) for more details.

## v8.5.0

- **AWS: Support IMDSv2 by using a token with metadata API calls**

  When querying AWS for instance metadata, include a token in the request headers. If an AWS user configures instances to require a token, the agent will now work. For instances that do not require the inclusion of a token, the agent will continue to work in that context as well.

- **Muffle anticipated stderr warnings for "hostname" calls**

  When using the `hostname` binary to obtain hostname information, redirect STDERR to /dev/null. Thanks very much to @frenkel for raising this issue on behalf of OpenBSD users everywhere and for providing a solution with [PR #965](https://github.com/newrelic/newrelic-ruby-agent/pull/965).

- **Added updated configuration options for transaction events and deprecated previous configs**
  This release deprecates and replaces the following configuration options:
  | Deprecated | Replacement |
  | ----------- | ----------- |
  | event_report_period.analytic_event_data | event_report_period.transaction_event_data |
  | analytics_events.enabled | transaction_events.enabled |
  | analytics_events.max_samples_stored | transaction_events.max_samples_stored |

- **Eliminated warnings for redefined constants in ParameterFiltering**

  Fixed the ParameterFiltering constant definitions so that they are not redefined on multiple reloads of the module. Thank you to @TonyArra for bringing this issue to our attention.

- **Docker for development**

  Docker and Docker Compose may now be used for local development and testing with the provided `Dockerfile` and `docker-compose.yml` files in the project root. See [DOCKER.md](DOCKER.md) for usage instructions.

- **Bugfix: Rails 5 + Puma errors in rack "can't add a new key into hash during iteration"**

  When using rails 5 with puma, the agent would intermittently cause rack to raise a `RuntimeError: can't add a new key into hash during iteration`. We have identified the source of the error in our instrumentation and corrected the behavior so it no longer interferes with rack. Thanks to @sasharevzin for bringing attention to this error and providing a reproduction of the issue for us to investigate.

- **CI: target JRuby 9.3.3.0**

  Many thanks to @ahorek for [PR #919](https://github.com/newrelic/newrelic-ruby-agent/pull/919), [PR #921](https://github.com/newrelic/newrelic-ruby-agent/pull/921), and [PR #922](https://github.com/newrelic/newrelic-ruby-agent/pull/922) to keep us up to date on the JRuby side of things. The agent is now actively being tested against JRuby 9.3.3.0. NOTE that this release does not contain any non-CI related changes for JRuby. Old agent versions are still expected to work with newer JRubies and the newest agent version is still expected to work with older JRubies.

- **CI: Update unit tests for Rails 7.0.2**

  Ensure that the 7.0.2 release of Rails is fully compatible with all relevant tests.

- **CI: Ubuntu 20.04 LTS**

  To stay current and secure, our CI automation is now backed by version 20.04 of Ubuntu's long term support offering (previously 18.04).

## v8.4.0

- **Provide basic support for Rails 7.0**

This release includes Rails 7.0 as a tested Rails version. Updates build upon the agent's current Rails instrumentation and do not include additional instrumentation for new features.

- **Improve the performance of NewRelic::Agent::GuidGenerator#generate_guid**

This method is called by many basic operations within the agent including transactions, datastore segments, and external request segments. Thank you, @jdelstrother for contributing this performance improvement!

- **Documentation: Development environment prep instructions**

The multiverse collection of test suites requires a variety of data handling software (MySQL, Redis, memcached, etc.) to be available on the machine running the tests. The [project documentation](test/multiverse/README.md) has been updated to outline the relevant software packages, and a `Brewfile` file has been added to automate software installation with Homebrew.

- **Bugfix: Add ControllerInstrumentation::Shims to Sinatra framework**

  When the agent is disabled by setting the configuration settings `enabled`, `agent_enabled`, and/or `monitor_mode` to false, the agent loads shims for public controller instrumentation methods. These shims were missing for the Sinatra framework, causing applications to crash if the agent was disabled. Thank you, @NC-piercej for bringing this to our attention!

## v8.3.0

- **Updated the agent to support Ruby 3.1.0**

  Most of the changes involved updating the multiverse suite to exclude runs for older versions of instrumented gems that are not compatible with Ruby 3.1.0. In addition, Infinite Tracing testing was updated to accommodate `YAML::unsafe_load` for Psych 4 support.

- **Bugfix: Update AdaptiveSampler#sampled? algorithm**

  One of the clauses in `AdaptiveSampler#sampled?` would always return false due to Integer division returning a result of zero. This method has been updated to use Float division instead, to exponentially back off the number of samples required. This may increase the number of traces collected for transactions. A huge thank you to @romul for bringing this to our attention and breaking down the problem!

- **Bugfix: Correctly encode ASCII-8BIT log messages**

  The encoding update for the DecoratingLogger in v8.2.0 did not account for ASCII-8BIT encoded characters qualifying as `valid_encoding?`. Now, ASCII-8BIT characters will be encoded as UTF-8 and include replacement characters as needed. We're very grateful for @nikajukic's collaboration and submission of a test case to resolve this issue.

## v8.2.0

- **New Instrumentation for Tilt gem**

  Template rendering using [Tilt](https://github.com/rtomayko/tilt) is now instrumented. See [PR #847](https://github.com/newrelic/newrelic-ruby-agent/pull/847) for details.

- **Configuration `error_collector.ignore_errors` is marked as deprecated**

  This setting has been marked as deprecated in the documentation since version 7.2.0 and is now flagged as deprecated within the code.

- **Remove Rails 2 instrumentation**

  Though any version of Rails 2 has not been supported by the Ruby Agent since v3.18.1.330, instrumentation for ActionController and ActionWebService specific to that version were still part of the agent. This instrumentation has been removed.

- **Remove duplicated settings from newrelic.yml**

  Thank you @jakeonfire for bringing this to our attention and @kuroponzu for making the changes!

- **Bugfix: Span Events recorded when using newrelic_ignore**

  Previously, the agent was incorrectly recording span events only on transactions that should be ignored. This fix will prevent any span events from being created for transactions using newrelic_ignore, or ignored through the `rules.ignore_url_regexes` configuration option.

- **Bugfix: Print deprecation warning for Cross-Application Tracing if enabled**

  Prior to this change, the deprecation warning would log whenever the agent started up, regardless of configuration. Thank you @alpha-san for bringing this to our attention!

- **Bugfix: Scrub non-unicode characters from DecoratingLogger**

  To prevent `JSON::GeneratorErrors`, the DecoratingLogger replaces non-unicode characters with the replacement character: �. Thank you @jdelStrother for bringing this to our attention!

- **Bugfix: Distributed tracing headers emitted errors when agent was not connected**

  Previously, when the agent had not yet connected it would fail to create a trace context payload and emit an error, "TypeError: no implicit conversion of nil into String," to the agent logs. The correct behavior in this situation is to not create these headers due to the lack of required information. Now, the agent will not attempt to create trace context payloads until it has connected. Thank you @Izzette for bringing this to our attention!

## v8.1.0

- **Instrumentation for Ruby standard library Logger**

  The agent will now automatically instrument Logger, recording number of lines and size of logging output, with breakdown by severity.

- **Bugfix for Padrino instrumentation**

  A bug was introduced to the way the agent installs padrino instrumentation in 7.0.0. This release fixes the issues with the padrino instrumentation. Thanks to @sriedel for bringing this issue to our attention.

- **Bugfix: Stop deadlocks between New Relic thread and Delayed Job sampling thread**

  Running the agent's polling queries for the DelayedJobSampler within the same ActiveRecord connection decreases the frequency of deadlocks in development environments. Thanks @jdelStrother for bringing this to our attention and providing excellent sample code to speed up development!

- **Bugfix: Allow Net::HTTP request to IPv6 addresses**

  The agent will no longer raise an `URI::InvalidURIError` error if an IPv6 address is passed to Net::HTTP. Thank you @tristinbarnett and @tabathadelane for crafting a solution!

- **Bugfix: Allow integers to be passed to error_collector.ignore_status_codes configuration**

  Integers not wrapped in quotation marks can be passed to `error_collector.ignore_status_codes` in the `newrelic.yml` file. Our thanks goes to @elaguerta and @brammerl for resolving this issue!

- **Bugfix: Allow add_method_tracer to be used on BasicObjects**

  Previously, our `add_method_tracer` changes referenced `self.class` which is not available on `BasicObjects`. This has been fixed. Thanks to @toncid for bringing this issue to our attention.

## v8.0.0

- **`add_method_tracer` refactored to use prepend over alias_method chaining**

  This release overhauls the implementation of `add_method_tracer`, as detailed in [issue #502](https://github.com/newrelic/newrelic-ruby-agent/issues/502). The main breaking updates are as follows:

  - A metric name passed to `add_method_tracer` will no longer be interpolated in an instance context as before. To maintain this behavior, pass a Proc object with the same arity as the method being traced. For example:

    ```ruby
      # OLD
      add_method_tracer :foo, '#{args[0]}.#{args[1]}'

      # NEW
      add_method_tracer :foo, -> (*args) { "#{args[0]}.#{args[1]}" }
    ```

  - Similarly, the `:code_header` and `:code_footer` options to `add_method_tracer` will _only_ accept a Proc object, which will be bound to the calling instance when the traced method is invoked.

  - Calling `add_method_tracer` for a method will overwrite any previously defined tracers for that method. To specify multiple metric names for a single method tracer, pass them to `add_method_tracer` as an array.

  See updated documentation on the following pages for full details:

  - [Ruby Custom Instrumentation: Method Tracers](https://docs.newrelic.com/docs/agents/ruby-agent/api-guides/ruby-custom-instrumentation/#method_tracers)
  - [MethodTracer::ClassMethods#add_method_tracer](https://rubydoc.info/github/newrelic/newrelic-ruby-agent/NewRelic/Agent/MethodTracer/ClassMethods#add_method_tracer-instance_method)

- **Distributed tracing is enabled by default**

  [Distributed tracing](https://docs.newrelic.com/docs/distributed-tracing/enable-configure/language-agents-enable-distributed-tracing/) tracks and observes service requests as they flow through distributed systems. Distributed tracing is now enabled by default and replaces [cross application tracing](https://docs.newrelic.com/docs/agents/ruby-agent/features/cross-application-tracing-ruby/).

- **Bugfix: Incorrectly loading configuration options from newrelic.yml**

  The agent will now import the configuration options [`error_collector.ignore_messages`](https://docs.newrelic.com/docs/agents/ruby-agent/configuration/ruby-agent-configuration/#error_collector-ignore_messages) and [`error_collector.expected_messages`](https://docs.newrelic.com/docs/agents/ruby-agent/configuration/ruby-agent-configuration/#error_collector-expected_messages) from the `newrelic.yml` file correctly.

- **Cross Application is now deprecated, and disabled by default**

  [Distributed tracing](https://docs.newrelic.com/docs/distributed-tracing/enable-configure/language-agents-enable-distributed-tracing/) is replacing [cross application tracing](https://docs.newrelic.com/docs/agents/ruby-agent/features/cross-application-tracing-ruby/) as the default means of tracing between services. To continue using it, enable it with `cross_application_tracer.enabled: true` and `distributed_tracing.enabled: false`

- **Update configuration option default value for `span_events.max_samples_stored` from 1000 to 2000**

  For more information about this configuration option, visit [the Ruby agent documentation](https://docs.newrelic.com/docs/agents/ruby-agent/configuration/ruby-agent-configuration/#span_events-max_samples_stored).

- **Agent now enforces server supplied maximum value for configuration option `span_events.max_samples_stored`**

  Upon connection to the New Relic servers, the agent will now enforce a maximum value allowed for the configuration option [`span_events.max_samples_stored`](https://docs.newrelic.com/docs/agents/ruby-agent/configuration/ruby-agent-configuration/#span_events-max_samples_stored) sent from the New Relic servers.

- **Remove Ruby 2.0 required kwarg compatibility checks**

  Our agent has code that provides compatibility for required keyword arguments in Ruby versions below 2.1. Since the agent now only supports Ruby 2.2+, this code is no longer required.

- **Replace Time.now with Process.clock_gettime**

  Calls to `Time.now` have been replaced with calls to `Process.clock_gettime` to leverage the system's built-in clocks for elapsed time (`Process::CLOCK_MONOTONIC`) and wall-clock time (`Process::CLOCK_REALTIME`). This results in fewer object allocations, more accurate elapsed time records, and enhanced performance. Thanks to @sdemjanenko and @viraptor for advocating for this change!

- **Updated generated default newrelic.yml**

  Thank you @wyhaines and @creaturenex for your contribution. The default newrelic.yml that the agent can generate is now updated with commented out examples of all configuration options.

- **Bugfix: Psych 4.0 causes errors when loading newrelic.yml**

  Psych 4.0 now uses safe load behavior when using `YAML.load` which by default doesn't allow aliases, causing errors when the agent loads the config file. We have updated how we load the config file to avoid these errors.

- **Remove support for Excon versions below 0.19.0**

  Excon versions below 0.19.0 will no longer be instrumented through the Ruby agent.

- **Remove support for Mongo versions below 2.1**

  Mongo versions below 2.1 will no longer be instrumented through the Ruby agent.

- **Remove tests for Rails 3.0 and Rails 3.1**

  As of the 7.0 release, the Ruby agent stopped supporting Rails 3.0 and Rails 3.1. Despite this, we still had tests for these versions running on the agent's CI. Those tests are now removed.

- **Update test Gemfiles for patched versions**

  The gem has individual Gemfiles it uses to test against different common user setups. Rails 5.2, 6.0, and 6.1 have been updated to the latest patch versions in the test Gemfiles. Rack was updated in the Rails61 test suite to 2.1.4 to resolve a security vulnerability.

- **Remove Merb Support**

  This release removes the remaining support for the [Merb](https://weblog.rubyonrails.org/2008/12/23/merb-gets-merged-into-rails-3/) framework. It merged with Rails during the 3.0 release. Now that the Ruby agent supports Rails 3.2 and above, we thought it was time to say goodbye.

- **Remove deprecated method External.start_segment**

  The method `NewRelic::Agent::External.start_segment` has been deprecated as of Ruby Agent 6.0.0. This method is now removed.

- **Added testing and support for the following gem versions**

  - activemerchant 1.121.0
  - bunny 2.19.0
  - excon 0.85.0
  - mongo 2.14.0, 2.15.1
  - padrino 0.15.1
  - resque 2.1.0
  - sequel 5.48.0
  - yajl-ruby 1.4.1

- **This version adds support for ARM64/Graviton2 platform using Ruby 3.0.2+**

## v7.2.0

- **Expected Errors and Ignore Errors**
  This release adds support for configuration for expected/ignored errors by class name, status code, and message. The following configuration options are now available:

  - `error_collector.ignore_classes`
  - `error_collector.ignore_messages`
  - `error_collector.ignore_status_codes`
  - `error_collector.expected_classes`
  - `error_collector.expected_messages`
  - `error_collector.expected_status_codes`
    For more details about expected and ignored errors, please see our [configuration documentation](https://docs.newrelic.com/docs/agents/ruby-agent/configuration/)

- **Bugfix: resolves "can't add a new key into hash during iteration" Errors**

  Thanks to @wyhaines for this fix that prevents "can't add a new key into hash during iteration" errors from occurring when iterating over environment data.

- **Bugfix: kwarg support fixed for Rack middleware instrumentation**

  Thanks to @walro for submitting this fix. This fixes the rack instrumentation when using kwargs.

- **Update known conflicts with use of Module#Prepend**

  With our release of v7.0.0, we updated our instrumentation to use Module#Prepend by default, instead of method chaining. We have received reports of conflicts and added a check for these known conflicts. If a known conflict with prepend is detected while using the default value of 'auto' for gem instrumentation, the agent will instead install method chaining instrumentation in order to avoid this conflict. This check can be bypassed by setting the instrumentation method for the gem to 'prepend'.

## v7.1.0

- **Add support for CSP nonces when using our API to insert the browser agent**

  We now support passing in a nonce to our API method `browser_timing_header` to allow the browser agent to run on applications using CSP nonces. This allows users to inject the browser agent themselves and use the nonce required for the script to run. In order to utilize this new feature, you must disable auto instrumentation for the browser agent, and use the API method browser_timing_header to pass the nonce in and inject the script manually.

- **Removed MD5 use in the SQL sampler**

  In order to allow the agent to run in FIPS compliant environments, the usage of MD5 for aggregating slow sql traces has been replaced with SHA1.

- **Enable server-side configuration of distributed tracing**

  `distributed_tracing.enabled` may now be set in server-side application configuration.

- **Bugfix: Fix for missing part of a previous bugfix**

  Our previous fix of "nil Middlewares injection now prevented and gracefully handled in Sinatra" released in 7.0.0 was partially overwritten by some of the other changes in that release. This release adds back those missing sections of the bugfix, and should resolve the issue for sinatra users.

- **Update known conflicts with use of Module#Prepend**

  With our release of v7.0.0, we updated our instrumentation to use Module#Prepend by default, instead of method chaining. We have received reports of conflicts and added a check for these known conflicts. If a known conflict with prepend is detected while using the default value of 'auto' for gem instrumentation, the agent will instead install method chaining instrumentation in order to avoid this conflict. This check can be bypassed by setting the instrumentation method for the gem to 'prepend'.

- **Bugfix: Updated support for ActiveRecord 6.1+ instrumentation**

  Previously, the agent depended on `connection_id` to be present in the Active Support instrumentation for `sql.active_record`
  to get the current ActiveRecord connection. As of Rails 6.1, `connection_id` has been dropped in favor of providing the connection
  object through the `connection` value exclusively. This resulted in datastore spans displaying fallback behavior, including showing
  "ActiveRecord" as the database vendor.

- **Bugfix: Updated support for Resque's FORK_PER_JOB option**

  Support for Resque's FORK_PER_JOB flag within the Ruby agent was incomplete and nonfunctional. The agent should now behave
  correctly when running in a non-forking Resque worker process.

- **Bugfix: Added check for ruby2_keywords in add_transaction_tracer**

  Thanks @beauraF for the contribution! Previously, the add_transaction_tracer was not updated when we added support for ruby 3. In order to correctly support `**kwargs`, ruby2_keywords was added to correctly update the method signature to use \*\*kwargs in ruby versions that support that.

- **Confirmed support for yajl 1.4.0**

  Thanks to @creaturenex for the contribution! `yajl-ruby` 1.4.0 was added to our test suite and confirmed all tests pass, showing the agent supports this version as well.

## v7.0.0

- **Ruby Agent 6.x to 7.x Migration Guide Available**

  Please see our [Ruby Agent 6.x to 7.x migration guide](https://docs.newrelic.com/docs/agents/ruby-agent/getting-started/migration-7x-guide/) for helpful strategies and tips for migrating from earlier versions of the Ruby agent to 7.0.0. We cover new configuration settings, diagnosing and installing SSL CA certificates and deprecated items and their replacements in this guide.

- **Ruby 2.0 and 2.1 Dropped**

  Support for Ruby 2.0 and 2.1 dropped with this release. No code changes that would prevent the agent from continuing to
  work with these releases are known. However, Rubies 2.0 and 2.1 are no longer included in our test matrices and are not supported
  for 7.0.0 and onward.

- **Implemented prepend auto-instrumentation strategies for most Ruby gems/libraries**

  This release brings the auto-instrumentation strategies for most gems into the modern era for Ruby by providing both
  prepend and method-chaining (a.k.a. method-aliasing) strategies for auto instrumenting. Prepend, which has been available since
  Ruby 2.0 is now the default strategy employed in auto-instrumenting. It is known that some external gems lead to Stack Level
  too Deep exceptions when prepend and method-chaining are mixed. In such known cases, auto-instrumenting strategy will fall back
  to method-chaining automatically.

  This release also deprecates many overlapping and inconsistently named configuration settings in favor of being able to control
  behavior of instrumentation per library with one setting that can be one of auto (the default), disabled, prepend, or chain.

  Please see the above-referenced migration guide for further details.

- **Removed SSL cert bundle**

  The agent will no longer ship this bundle and will rely on system certs.

- **Removed deprecated config options**

  The following config options were previously deprecated and are no longer available

  - `disable_active_record_4`
  - `disable_active_record_5`
  - `autostart.blacklisted_constants`
  - `autostart.blacklisted_executables`
  - `autostart.blacklisted_rake_tasks`
  - `strip_exception_messages.whitelist`

- **Removed deprecated attribute**

  The attribute `httpResponseCode` was previously deprecated and replaced with `http.statusCode`. This deprecated attribute has now been removed.

- **Removed deprecated option in notice_error**

  Previously, the `:trace_only` option to NewRelic::Agent.notice_error was deprecated and replaced with `:expected`. This deprecated option has been removed.

- **Removed deprecated api methods**

  Previously the api methods `create_distributed_trace_payload` and `accept_distributed_trace_payload` were deprecated. These have now been removed. Instead, please see `insert_distributed_trace_headers` and `accept_distributed_trace_headers`, respectively.

- **Bugfix: Prevent browser monitoring middleware from installing to middleware multiple times**

  In rare cases on jRuby, the BrowserMonitoring middleware could attempt to install itself
  multiple times at start up. This bug fix addresses that by using a mutex to introduce
  thread safety to the operation. Sintra in particular can have this race condition because
  its middleware stack is not installed until the first request is received.

- **Skip constructing Time for transactions**

  Thanks to @viraptor, we are no longer constructing an unused Time object with every call to starting a new Transaction.

- **Bugfix: nil Middlewares injection now prevented and gracefully handled in Sinatra**

  Previously, the agent could potentially inject multiples of an instrumented middleware if Sinatra received many
  requests at once during start up and initialization due to Sinatra's ability to delay full start up as long as possible.
  This has now been fixed and the Ruby agent correctly instruments only once as well as gracefully handles nil middleware
  classes in general.

- **Bugfix: Ensure transaction nesting max depth is always consistent with length of segments**

  Thanks to @warp for noticing and fixing the scenario where Transaction nesting_max_depth can get out of sync
  with segments length resulting in an exception when attempting to nest the initial segment which does not exist.

## v6.15.0

- **Official Ruby 3.0 support**

  The ruby agent has been verified to run on ruby 3.0.0

- **Added support for Rails 6.1**

  The ruby agent has been verified to run with Rails 6.1
  Special thanks to @hasghari for setting this up!

- **Added support for Sidekiq 6.0, 6.1**

  The ruby agent has been verified to run with both 6.0 and 6.1 versions of sidekiq

- **Bugfix: No longer overwrites sidekiq trace data**

  Distributed tracing data is now added to the job trace info rather than overwriting the existing data.

- **Bugfix: Fixes cases where errors are reported for spans with no other attributes**

  Previously, in cases where a span does not have any agent/custom attributes on it, but an error
  is noticed and recorded against the span, a `FrozenError: can't modify frozen Hash` is thrown.
  This is now fixed and errors are now correctly recorded against such span events.

- **Bugfix: `DistributedTracing.insert_distributed_trace_headers` Supportability metric now recorded**

  Previously, API calls to `DistributedTracing.insert_distributed_trace_headers` would lead to an exception
  about the missing supportability metric rather than flowing through the API implementation as intended.
  This would potentially lead to broken distributed traces as the trace headers were not inserted on the API call.
  `DistributedTracing.insert_distributed_trace_headers` now correctly records the supportability metric and
  inserts the distributed trace headers as intended.

- **Bugfix: child completions after parent completes sometimes throws exception attempting to access nil parent**

  In scenarios where the child segment/span is completing after the parent in jRuby, the parent may have already
  been freed and no longer accessible. This would lead to an attempt to call `descendant_complete` on a Nil
  object. This is fixed to protect against calling the `descendant_complete` in such cases.

- **Feature: implements `force_install_exit_handler` config flag**

  The `force_install_exit_handler` configuration flag allows an application to instruct the agent to install its
  graceful shutdown exit handler, which will send any locally cached data to the New Relic collector prior to the
  application shutting down. This is useful for when the primary framework has an embedded Sinatra application that
  is otherwise detected and skips installing the exit hook for graceful shutdowns.

- **Default prepend_net_instrumentation to false**

  Previously, `prepend_net_instrumentation` defaulted to true. However, many gems are still using monkey patching on Net::HTTP, which causes compatibility issues with using prepend. Defaulting this to false minimizes instances of
  unexpected compatibility issues.

## v6.14.0

- **Bugfix: Method tracers no longer cloning arguments**

  Previously, when calling add_method_tracer with certain combination of arguments, it would lead to the wrapped method's arguments being cloned rather than passed to the original method for manipulation as intended. This has been fixed.

- **Bugfix: Delayed Job instrumentation fixed for Ruby 2.7+**

  Previously, the agent was erroneously separating positional and keyword arguments on the instrumented method calls into
  Delayed Job's library. The led to Delayed job not auto-instrumenting correctly and has been fixed.

- **Bugfix: Ruby 2.7+ methods sometimes erroneously attributed compiler warnings to the Agent's `add_method_tracer`**

  The specific edge cases presented are now fixed by this release of the agent. There are still some known corner-cases
  that will be resolved with upcoming changes in next major release of the Agent. If you encounter a problem with adding
  method tracers and compiler warnings raised, please continue to submit small reproducible examples.

- **Bugfix: Ruby 2.7+ fix for keyword arguments on Rack apps is unnecessary and removed**

  A common fix for positional and keyword arguments for method parameters was implemented where it was not needed and
  led to RackApps getting extra arguments converted to keyword arguments rather than Hash when it expected one. This
  Ruby 2.7+ change was reverted so that Rack apps behave correctly for Ruby >= 2.7.

- **Feature: captures incoming and outgoing request headers for distributed tracing**

  HTTP request headers will be logged when log level is at least debug level. Similarly, request headers
  for exchanges with New Relic servers are now audit logged when audit logging is enabled.

- **Bugfix: `newrelic.yml.erb` added to the configuration search path**

  Previously, when a user specifies a `newrelic.yml.erb` and no `newrelic.yml` file, the agent fails to find
  the `.erb` file because it was not in the list of files searched at startup. The Ruby agent has long supported this as a
  means of configuring the agent programmatically. The `newrelic.yml.erb` filename is restored to the search
  path and will be utilized if present. NOTE: `newrelic.yml` still takes precedence over `newrelic.yml.erb` If found,
  the `.yml` file is used instead of the `.erb` file. Search directories and order of traversal remain unchanged.

- **Bugfix: dependency detection of Redis now works without raising an exception**

  Previously, when detecting if Redis was available to instrument, the dependency detection would fail with an Exception raised
  (with side effect of not attempting to instrument Redis). This is now fixed with a better dependency check that resolves falsely without raising an `Exception`.

- **Bugfix: Gracefully handles NilClass as a Middleware Class when instrumenting**

  Previously, if a NilClass is passed as the Middleware Class to instrument when processing the middleware stack,
  the agent would fail to fully load and instrument the middleware stack. This fix gracefully skips over nil classes.

- **Memory Sampler updated to recognize macOS Big Sur**

  Previously, the agent was unable to recognize the platform macOS Big Sur in the memory sampler, resulting in an error being logged. The memory sampler is now able to recognize Big Sur.

- **Prepend implementation of Net::HTTP instrumentation available**

  There is now a config option (`prepend_net_instrumentation`) that will enable the agent to use prepend while instrumenting Net::HTTP. This option is set to true by default.

## v6.13.1

- **Bugfix: obfuscating URLs to external services no longer modifying original URI**

  A recent change to the Ruby agent to obfuscate URIs sent to external services had the unintended side-effect of removing query parameters
  from the original URI. This is fixed to obfuscate while also preserving the original URI.

  Thanks to @VictorJimenezKwast for pinpointing and helpful unit test to demonstrate.

## v6.13.0

- **Bugfix: never use redirect host when accessing preconnect endpoint**

  When connecting to New Relic, the Ruby Agent uses the value in `Agent.config[:host]` to post a request to the New Relic preconnect endpoint. This endpoint returns a "redirect host" which is the URL to which agents send data from that point on.

  Previously, if the agent needed to reconnect to the collector, it would incorrectly use this redirect host to call the preconnect
  endpoint, when it should have used the original configured value in `Agent.config[:host]`. The agent now uses the correct host
  for all calls to preconnect.

- **Bugfix: calling `add_custom_attributes` no longer modifies the params of the caller**

  The previous agent's improvements to recording attributes at the span level had an unexpected
  side-effect of modifying the params passed to the API call as duplicated attributes were deleted
  in the process. This is now fixed and params passed in are no longer modified.

  Thanks to Pete Johns (@johnsyweb) for the PR that resolves this bug.

- **Bugfix: `http.url` query parameters spans are now obfuscated**

  Previously, the agent was recording the full URL of the external requests, including
  the query and fragment parts of the URL as part of the attributes on the external request
  span. This has been fixed so that the URL is obfuscated to filter out potentially sensitive data.

- **Use system SSL certificates by default**

  The Ruby agent previously used a root SSL/TLS certificate bundle by default. Now the agent will attempt to use
  the default system certificates, but will fall back to the bundled certs if there is an issue (and log that this occurred).

- **Bugfix: reduce allocations for segment attributes**

  Previously, every segment received an `Attributes` object on initialization. The agent now lazily creates attributes
  on segments, resulting in a significant reduction in object allocations for a typical transaction.

- **Bugfix: eliminate errors around Rake::VERSION with Rails**

  When running a Rails application with rake tasks, customers could see the following error:

- **Prevent connecting agent thread from hanging on shutdown**

  A bug in `Net::HTTP`'s Gzip decoder can cause the (un-catchable)
  thread-kill exception to be replaced with a (catchable) `Zlib` exception,
  which prevents a connecting agent thread from exiting during shutdown,
  causing the Ruby process to hang indefinitely.
  This workaround checks for an `aborting` thread in the `#connect` exception handler
  and re-raises the exception, allowing a killed thread to continue exiting.

  Thanks to Will Jordan (@wjordan) for chasing this one down and patching with tests.

- **Fix error messages about Rake instrumentation**

  When running a Rails application with rake tasks, customers could see the following error in logs resulting from
  a small part of rake functionality being loaded with the Rails test runner:

  ```
  ERROR : Error while detecting rake_instrumentation:
  ERROR : NameError: uninitialized constant Rake::VERSION
  ```

  Such error messages should no longer appear in this context.

  Thanks to @CamilleDrapier for pointing out this issue.

- **Remove NewRelic::Metrics**

  The `NewRelic::Metrics` module has been removed from the agent since it is no longer used.

  Thanks to @csaura for the contribution!

## v6.12.0

- The New Relic Ruby Agent is now open source under the [Apache 2 license](LICENSE)
  and you can now observe the [issues we're working on](https://github.com/orgs/newrelic/projects/17). See our [Contributing guide](https://github.com/newrelic/newrelic-ruby-agent/blob/main/CONTRIBUTING.md)
  and [Code of Conduct](https://github.com/newrelic/.github/blob/master/CODE_OF_CONDUCT.md) for details on contributing!

- **Security: Updated all uses of Rake to >= 12.3.3**

  All versions of Rake testing prior to 12.3.3 were removed to address
  [CVE-2020-8130](https://nvd.nist.gov/vuln/detail/CVE-2020-8130).
  No functionality in the agent was removed nor deprecated with this change, and older versions
  of rake are expected to continue to work as they have in the past. However, versions of
  rake < 12.3.3 are no longer tested nor supported.

- **Bugfix: fixes an error capturing content length in middleware on multi-part responses**

  In the middleware tracing, the `Content-Length` header is sometimes returned as an array of
  values when content is a multi-part response. Previously, the agent would fail with
  "NoMethodError: undefined method `to_i` for Array" Error. This bug is now fixed and
  multi-part content lengths are summed for a total when an `Array` is present.

- **Added support for auto-instrumenting Mongo gem versions 2.6 to 2.12**

- **Bugfix: MongoDB instrumentation did not handle CommandFailed events when noticing errors**

  The mongo gem sometimes returns a CommandFailed object instead of a CommandSucceeded object with
  error attributes populated. The instrumentation did not handle noticing errors on CommandFailed
  objects and resulted in logging an error and backtrace to the log file.

  Additionally, a bug in recording the metric for "findAndModify" as all lowercased "findandmodify"
  for versions 2.1 through 2.5 was fixed.

- **Bugfix: Priority Sampler causes crash in high throughput environments in rare cases**

  Previously, the priority sampling buffer would, in rare cases, generate an error in high-throughput
  environments once capacity is reached and the sampling algorithm engages. This issue is fixed.

- **Additional Transaction Information applied to Span Events**

  When Distributed Tracing and/or Infinite Tracing are enabled, the Agent will now incorporate additional information from the Transaction Event on to the root Span Event of the transaction.

  The following items are affected:

  - Custom attribute values applied to the Transaction via our [add_custom_attributes](http://www.rubydoc.info/github/newrelic/newrelic-ruby-agent/NewRelic/Agent#add_custom_attributes-instance_method) API method.
  - Request parameters: `request.parameters.*`
  - Request headers: `request.headers.*`
  - Response headers: `response.headers.*`
  - Resque job arguments: `job.resque.args.*`
  - Sidekiq job arguments: `job.sidekiq.args.*`
  - Messaging arguments: `message.*`
  - `httpResponseCode` (deprecated in this version; see note below)/`http.statusCode`
  - `response.status`
  - `request.uri`
  - `request.method`
  - `host.displayName`

- **Security Recommendation**

  Review your Transaction attributes [include](https://docs.newrelic.com/docs/agents/ruby-agent/attributes/enable-disable-attributes-ruby#transaction_events-attributes-include) and [exclude](https://docs.newrelic.com/docs/agents/ruby-agent/attributes/enable-disable-attributes-ruby#transaction_events-attributes-exclude) configurations. Any attribute include or exclude settings specific to Transaction Events should be applied
  to your Span attributes [include](https://docs.newrelic.com/docs/agents/ruby-agent/attributes/enable-disable-attributes-ruby#span-events-attributes-include) and [exclude](https://docs.newrelic.com/docs/agents/ruby-agent/attributes/enable-disable-attributes-ruby#span-events-attributes-exclude) configuration or your global attributes [include](https://docs.newrelic.com/docs/agents/ruby-agent/attributes/enable-disable-attributes-ruby#attributes-include) and [exclude](https://docs.newrelic.com/docs/agents/ruby-agent/attributes/enable-disable-attributes-ruby#attributes-exclude) configuration.

- **Agent attribute deprecation: httpResponseCode**

  Starting in this agent version, the [agent attribute](https://docs.newrelic.com/docs/agents/ruby-agent/attributes/ruby-agent-attributes#attributes) `httpResponseCode` (string value) has been deprecated. Customers can begin using `http.statusCode`
  (integer value) immediately, and `httpResponseCode` will be removed in the agent's next major version update.

- **Bugfix: Eliminate warnings for distributed tracing when using sidekiq**

  Previously, using sidekiq with distributed tracing disabled resulted in warning messages\
  `WARN : Not configured to accept distributed trace headers`\
  ` WARN : Not configured to insert distributed trace headers`\
  These messages no longer appear.

## v6.11.0

- **Infinite Tracing**

  This release adds support for [Infinite Tracing](https://docs.newrelic.com/docs/understand-dependencies/distributed-tracing/enable-configure/enable-distributed-tracing). Infinite Tracing observes 100% of your distributed traces and provides visualizations for the most actionable data. With Infinite Tracing, you get examples of errors and long-running traces so you can better diagnose and troubleshoot your systems.

  Configure your agent to send traces to a trace observer in New Relic Edge. View distributed traces through New Relic’s UI. There is no need to install a collector on your network.

  Infinite Tracing is currently available on a sign-up basis. If you would like to participate, please contact your sales representative.

- **Bugfix: Cross Application Tracing (CAT) adds a missing field to response**

  Previously, the Ruby agent's Cross Application Tracing header was missing a reserved field that would lead to an error
  in the Go agent's processing of incoming headers from the Ruby agent. This fix adds that missing field to the headers, eliminating
  the issue with traces involving the Ruby agent and the Go agent.

- **Bugfix: Environment Report now supports Rails >= 6.1**

  Previously, users of Rails 6.1 would see the following deprecation warning appear when the Ruby agent attempted to
  collect enviroment data: `DEPRECATION WARNING: [] is deprecated and will be removed from Rails 6.2`. These deprecation methods
  no longer appear.

  Thanks to Sébastien Dubois (sedubois) for reporting this issue and for the contribution!

- **Added distributed tracing to Sidekiq jobs**

  Previously, Sidekiq jobs were not included in portions of <a href="https://docs.newrelic.com/docs/understand-dependencies/distributed-tracing/get-started/introduction-distributed-tracing">distributed traces</a> captured by the Ruby agent. Now you can view distributed
  traces that include Sidekiq jobs instrumented by the Ruby agent.

  Thanks to andreaseger for the contribution!

- **Bugfix: Eliminate warnings appearing when using `add_method_tracer` with Ruby 2.7**

  Previously, using `add_method_tracer` with Ruby 2.7 to trace a method that included keyword arguments resulted in warning messages:
  `warning: Using the last argument as keyword parameters is deprecated; maybe ** should be added to the call`. These messages no
  longer appear.

  Thanks to Harm de Wit and Atsuo Fukaya for reporting the issue!

## v6.10.0

- **Error attributes now added to each span that exits with an error or exception**

  Error attributes `error.class` and `error.message` are now included on the span event in which an error
  or exception was noticed, and, in the case of unhandled exceptions, on any ancestor spans that also exit with an error.
  The public API method `notice_error` now attaches these error attributes to the currently executing span.

  <a href="https://docs.newrelic.com/docs/apm/distributed-tracing/ui-data/understand-use-distributed-tracing-data#rules-limits">Spans with error details are now highlighted red in the Distributed Tracing UI</a>, and error details will expose the associated
  `error.class` and `error.message`. It is also now possible to see when an exception leaves the boundary of the span,
  and if it is caught in an ancestor span without reaching the entry span. NOTE: This “bubbling up” of exceptions will impact
  the error count when compared to prior behavior for the same trace. It is possible to have a trace that now has span errors
  without the trace level showing an error.

  If multiple errors occur on the same span, only the most recent error information is added to the attributes. Prior errors on the same span are overwritten.

  These span event attributes conform to <a href="https://docs.newrelic.com/docs/agents/manage-apm-agents/agent-data/manage-errors-apm-collect-ignore-or-mark-expected#ignore">ignored errors</a> and <a href="https://docs.newrelic.com/docs/agents/manage-apm-agents/agent-data/manage-errors-apm-collect-ignore-or-mark-expected#expected">expected errors</a>.

- **Added tests for latest Grape / Rack combination**

  For a short period of time, the latest versions of Grape and Rack had compatibility issues.
  Generally, Rack 2.1.0 should be avoided in all cases due to breaking changes in many gems
  reliant on Rack. We recommend using either Rack <= 2.0.9, or using latest Rack when using Grape
  (2.2.2 at the time of this writing).

- **Bugfix: Calculate Content-Length in bytes**

  Previously, the Content-Length HTTP header would be incorrect after injecting the Browser Monitoring
  JS when the response contained Unicode characters because the value was not calculated in bytes.
  The Content-Length is now correctly updated.

  Thanks to thaim for the contribution!

- **Bugfix: Fix Content-Length calculation when response is nil**

  Previously, calculating the Content-Length HTTP header would result in a `NoMethodError` in the case of
  a nil response. These errors will no longer occur in such a case.

  Thanks to Johan Van Ryseghem for the contribution!

- **Bugfix: DecoratingFormatter now logs timestamps as millisecond Integers**

  Previously the agent sent timestamps as a Float with milliseconds as part of the
  fractional value. Logs in Context was changed to only accept Integer values and this
  release changes DecoratingFormatter to match.

- **Added --force option to `newrelic install` cli command to allow overwriting newrelic.yml**

- **Bugfix: The fully qualified hostname now works correctly for BSD and Solaris**

  Previously, when running on systems such as BSD and Solaris, the agent was unable to determine the fully
  qualified domain name, which is used to help link Ruby agent data with data from New Relic Infrastructure.
  This information is now successfully collected on various BSD distros and Solaris.

## v6.9.0

- **Added support for W3C Trace Context, with easy upgrade from New Relic trace context**

  - [Distributed Tracing now supports W3C Trace Context headers](https://docs.newrelic.com/docs/understand-dependencies/distributed-tracing/get-started/introduction-distributed-tracing#w3c-support) for HTTP protocols when distributed tracing is enabled. Our implementation can accept and emit both
    the W3C trace header format and the New Relic trace header format. This simplifies
    agent upgrades, allowing trace context to be propagated between services with older
    and newer releases of New Relic agents. W3C trace header format will always be
    accepted and emitted. New Relic trace header format will be accepted, and you can
    optionally disable emission of the New Relic trace header format.

  - When distributed tracing is enabled by setting `distributed_tracing.enabled` to `true`,
    the Ruby agent will now accept W3C's `traceparent` and `tracestate` headers when
    calling `DistributedTracing.accept_distributed_trace_headers` or automatically via
    `http` instrumentation. When calling `DistributedTracing.insert_distributed_trace_headers`,
    or automatically via `http` instrumentation, the Ruby agent will include the W3C
    headers along with the New Relic distributed tracing header, unless the New Relic
    trace header format is disabled by setting `exclude_newrelic_header` setting to `true`.

  - Added `DistributedTracing.accept_distributed_trace_headers` API for accepting both
    New Relic and W3C TraceContext distributed traces.

  - Deprecated `DistributedTracing.accept_distributed_trace_payload` which will be removed
    in a future major release.

  - Added `DistributedTracing.insert_distributed_trace_headers` API for adding outbound
    distributed trace headers. Both W3C TraceContext and New Relic formats will be
    included unless `distributed_tracing.exclude_newrelic_header: true`.

  - Deprecated `DistributedTracing.create_distributed_trace_payload` which will be removed
    in a future major release.

  Known Issues and Workarounds

  - If a .NET agent is initiating traces as the root service, do not upgrade your
    downstream Ruby New Relic agents to this agent release.

- **Official Ruby 2.7 support**

  The Ruby agent has been verified to run with Ruby 2.7.0.

- **Reduced allocations when tracing transactions using API calls**

  Default empty hashes for `options` parameter were not frozen, leading to
  excessive and unnecessary allocations when calling APIs for tracing transactions.

  Thanks to Joel Turkel (jturkel) for the contribution!

- **Bugfix for Resque worker thread race conditions**

  Recent changes in Rack surfaced issues marshalling data for resque, surfaced a potential race-condition with closing out the worker-threads before flushing the data pipe. This
  is now fixed.

  Thanks to Bertrand Paquet (bpaquet) for the contribution!

- **Bugfix for Content-Length when injecting Browser Monitoring JS**

  The Content-Length HTTP header would be incorrect after injecting the Browser Monitoring
  JS into the HEAD tag of the HTML source with Content-Length and lead to the HTML BODY content
  being truncated in some cases. The Content-Length is now correctly updated after injecting the
  Browser Monitoring JS script.

  Thanks to Slava Kardakov (ojab) for the contribution!

## v6.8.0

- **Initial Ruby 2.7 support**

  The Ruby agent has been verified to run with Ruby 2.7.0-preview1.

- **New API method to add custom attributes to Spans**

  New API method for adding custom attributes to spans. Previously, custom
  attributes were only available at the Transaction level. Now, with Span
  level custom attributes, more granular tagging of events is possible for
  easier isolation and review of trace events. For more information:

  - [`Agent#add_custom_span_attributes`](https://www.rubydoc.info/github/newrelic/newrelic-ruby-agent/NewRelic/Agent#add_custom_span_attributes)

- **Enables ability to migrate to Configurable Security Policies (CSP) on a per agent
  basis for accounts already using High Security Mode (HSM).**

  When both [HSM](https://docs.newrelic.com/docs/agents/manage-apm-agents/configuration/high-security-mode) and [CSP](https://docs.newrelic.com/docs/agents/manage-apm-agents/configuration/enable-configurable-security-policies) are enabled for an account, an agent (this version or later)
  can successfully connect with either `high_security: true` or the appropriate
  `security_policies_token` configured. `high_security` has been added as part of
  the preconnect payload.

- **Bugfix for Logs in Context combined with act-fluent-logger-rails**

  Previously, when using the Ruby agent's Logs in Context logger
  to link logging data with trace and entity metadata for an
  improved experience in the UI, customers who were also using
  the `act-fluent-logger-rails` gem would see a `NoMethodError`
  for `clear_tags!` that would interfere with the use of this
  feature. This error no longer appears, allowing customers to
  combine the use of Logs in Context with the use of this gem.

  Please note that the Logs in Context logger does not support
  tagged logging; if you are initializing your logger with a
  `log_tags` argument, your custom tags may not appear on the
  final version of your logs.

- **Bugfix for parsing invalid newrelic.yml**

  Previously, if the newrelic.yml configuration file was invalid, and the agent
  could not start as a result, the agent would not log any indication of
  the problem.

  This version of the agent will emit a FATAL message to STDOUT when this scenario
  occurs so that customers can address issues with newrelic.yml that prevent startup.

- **Configuration options containing the terms "whitelist" and "blacklist" deprecated**

  The following local configuration settings have been deprecated:

  - `autostart.blacklisted_constants`: use `autostart.denylisted_constants` instead.
  - `autostart.blacklisted_executables`: use `autostart.denylisted_executables` instead.
  - `autostart.blacklisted_rake_tasks`: use `autostart.denylisted_rake_tasks` instead.
  - `strip_exception_messages.whitelist`: use `strip_exception_messages.allowed_classes` instead.

- **Bugfix for module loading and constant resolution in Rails**

  Starting in version 6.3, the Ruby agent has caused module loading and constant
  resolution to sometimes fail, which caused errors in some Rails applications.
  These errors were generally `NoMethodError` exceptions or I18n errors
  `translation missing` or `invalid locale`. These errors would not appear if the agent
  was removed from the application's Gemfile.
  This version of the agent fixes these issues with module loading and constant
  resolution, so these errors no longer occur.

- **Bugfix: failed to get urandom**

  Previous versions of the agent would fail unexpectedly when the Ruby process used
  every available file descriptor. The failures would include this message:

  ```
  ERROR : RuntimeError: failed to get urandom
  ```

  This version of the agent uses a different strategy for generating random IDs, and
  will not fail in the same way when no file descriptors are available.

## v6.7.0

- **Trace and Entity Metadata API**

  Several new API methods have been added to the agent:

  - [`Agent#linking_metadata`](https://www.rubydoc.info/github/newrelic/newrelic-ruby-agent/NewRelic/Agent#linking_metadata-instance_method)
  - [`Tracer#trace_id`](https://www.rubydoc.info/github/newrelic/newrelic-ruby-agent/NewRelic/Agent/Tracer#trace_id-class_method)
  - [`Tracer#span_id`](https://www.rubydoc.info/github/newrelic/newrelic-ruby-agent/NewRelic/Agent/Tracer#span_id-class_method)
  - [`Tracer#sampled?`](https://www.rubydoc.info/github/newrelic/newrelic-ruby-agent/NewRelic/Agent/Tracer#sampled?-class_method)

  These API methods allow you to access information that can be used to link data of your choosing to a trace or entity.

- **Logs in Context**

  This version of the agent includes a logger, which can be used in place of `::Logger`
  from the standard library, or `ActiveSupport::Logger` from Rails. This logger
  leverages the new trace and entity metadata API to decorate log statements with entity
  and trace metadata, so they can be correlated together in the New Relic UI.

  For more information on how to use logs in context, see https://docs.newrelic.com/docs/enable-logs-context-ruby

- **Project metadata in Gemspec**

  Project metadata has been added to the gemspec file. This means our Rubygems page will allow users to more easily
  access the agent's source code, raise issues, and read the changelog.

  Thanks to Orien Madgwick for the contribution!

## v6.6.0

- **Bugfix for ActionCable Instrumentation**

  Previous versions of the agent sometimes caused application crashes with some versions
  of ActionCable. The application would exit quickly after startup with the error:
  `uninitialized constant ActionCable::Engine`.

  Version 6.6.0 of the agent no longer crashes in this way.

- **Handling of disabling Error Collection**

  When the agent first starts, it begins collecting Error Events and Traces before
  fetching configuration from New Relic. In previous versions of the agent, those
  events or traces would be sent to New Relic, even if _Error Collection_ is disabled in
  the application's server-side configuration.

  Version 6.6.0 of the agent drops all collected Error Events and Traces if the
  configuration from the server disables _Error Collection_.

## v6.5.0

- **Change to default setting for ActiveRecord connection resolution**

  Due to incompatibilities between the faster ActiveRecord connection resolution
  released in v6.3.0 of the agent and other gems which patch ActiveRecord,
  `backport_fast_active_record_connection_lookup` will now be set to `false` by default.
  Because it results in a significant performance improvement, we recommend customers
  whose environments include ActiveRecord change this setting to `true`
  _unless_ they are using other gems which measure ActiveRecord performance, which may
  lose functionality when combined with this setting. If unsure whether to enable
  `backport_fast_active_record_connection_lookup`, we recommend enabling it in a
  development environment to make sure other gems which patch ActiveRecord are still
  working as expected.

- **Bugfix for ActiveStorage instrumentation error**

  Version 6.4.0 of the agent introduced a bug that interfered with ActiveStorage
  callbacks, resulting in the agent being unable to instrument ActiveStorage operations.
  ActiveStorage segments are now correctly recorded.

- **Bugfix for ActiveRecord 4.1 and 4.2 exception logging**

  Version 6.3.0 of the agent introduced a bug that prevented ActiveRecord versions 4.1
  and 4.2 from logging exceptions that occurred within a database transaction. This
  version of the agent restores the exception logging functionality from previous agent
  versions.
  Thanks to Oleksiy Kovyrin for the contribution!

## v6.4.0

- **Custom Metadata Collection**

  The agent now collects environment variables prefixed by `NEW_RELIC_METADATA_`. These
  may be added to transaction events to provide context between your Kubernetes cluster
  and your services. For details on the behavior, see
  [this blog post](https://blog.newrelic.com/engineering/monitoring-application-performance-in-kubernetes/).

- **Bugfix for faster ActiveRecord connection resolution**

  Version 6.3.0 of the agent backported the faster ActiveRecord connection resolution
  from Rails 6.0 to previous versions, but the implementation caused certain other gems
  which measured ActiveRecord performance to stop working. This version of the agent
  changes the implementation of this performance improvement so no such conflicts occur.

- **Bugfix for Grape instrumentation error**

  Previous versions of the agent would fail to install Grape instrumentation in Grape
  versions 1.2.0 and up if the API being instrumented subclassed `Grape::API::Instance`
  rather than `Grape::API`. A warning would also print to the newrelic_agent log:

  ```
  WARN : Error in Grape instrumentation
  WARN : NoMethodError: undefined method `name' for nil:NilClass
  ```

  This version of the agent successfully installs instrumentation for subclasses
  of `Grape::API::Instance`, and these log messages should no longer appear.

- **Bugfix for streaming responses**

  Previous versions of the agent would attempt to insert JavaScript instrumentation into
  any streaming response that did not make use of `ActionController::Live`. This resulted
  in an empty, non-streamed response being sent to the client.

  This version of the agent will not attempt to insert JavaScript instrumentation into
  a response which includes the header `Transfer-Encoding=chunked`, which indicates a
  streaming response.

  This should exclude JavaScript instrumentation for all streamed responses. To include
  this instrumentation manually, see
  [Manually instrument via agent API](https://docs.newrelic.com/docs/agents/ruby-agent/features/new-relic-browser-ruby-agent#manual_instrumentation)
  in our documentation.

## v6.3.0

- **Official Rails 6.0 support**

  This version of the agent has been verified against the Rails 6.0.0 release.

  As ActiveRecord 4, 5, and 6 use the same New Relic instrumentation, the
  `disable_active_record_4` and `disable_active_record_5` settings in NewRelic.yml are being
  deprecated in favor of the new `disable_active_record_notifications`. This new
  setting will affect the instrumentation of ActiveRecord 4, 5, and 6. The deprecated settings
  will be removed in a future release.

- **Bugfix for `newrelic deployments` script**

  For applications housed in the EU, the `newrelic deployments` script included with previous
  versions of the agent would fail with the following message: `Deployment not recorded:
Application does not exist.` This is because the script would attempt to send the deployment
  notification to the US region. The deployment script now sends deployments to the correct region.

- **Faster ActiveRecord connection resolution**

  This version of the agent uses the faster ActiveRecord connection resolution that Rails 6.0 uses, even on previous versions of Rails.
  Thanks to Callum Jones for the contribution!

- **Support non-ascii characters in hostnames**

  Previous versions of the agent would frequently log warnings like: `log writing failed.  "\xE2" from ASCII-8BIT to UTF-8` if the hostname contained a non-ascii character. This version of the agent will no longer log these warnings.
  Thanks to Rafael Petry for the contribution!

## v6.2.0

- Bugfix for superfluous `Empty JSON response` error messages

  Version 6.1.0 of the agent frequently logged error messages about an empty
  JSON response, when no error had occurred. These logs no longer appear.

- Bugfix for `Unable to calculate elapsed transaction time` warning messages

  Ruby Agent versions 5.4 through 6.1, when running in jruby without
  ObjectSpace enabled, would occasionally log a warning indicating that the
  agent was unable to calculate the elapsed transaction time. When this log
  statement appeared, the affected transactions would not be included in the
  data displayed on the capacity analysis page. These transactions are now
  correctly recorded.

## v6.1.0

- Performance monitoring on Kubernetes

  This release adds Transaction event attributes that provide
  context between your Kubernetes cluster and services. For details
  on the benefits, see this [blog
  post](https://blog.newrelic.com/engineering/monitoring-application-performance-in-kubernetes/).

- Bugfix for Bunny instrumentation when popping empty queues

  When a customer calls `Bunny::Queue#pop` on an empty queue, Bunny
  returns a `nil` value. Previous Ruby Agent versions raised a
  `NoMethodError` when trying to process this result. Now, the
  agent correctly skips processing for `nil` values. Thanks to
  Matt Campbell for the contribution.

## v6.0.0

- Tracer API for flexible custom instrumentation

  With agent version 6.0, we are introducing the `Tracer` class, an
  officially supported public API for more flexible custom
  instrumentation. By calling its `in_transaction` method, you can
  instrument an arbitrary section of Ruby code without needing to
  juggle any explicit state. Behind the scenes, the agent will
  make sure that the measured code results in an APM segment inside
  a transaction.

  The same API contains additional methods for creating
  transactions and segments, and for interacting with the current
  transaction. For more details, see the [custom instrumentation
  documentation](https://docs.newrelic.com/docs/agents/ruby-agent/api-guides/ruby-custom-instrumentation).

  If you were previously using any of the agent's private,
  undocumented APIs, such as `Transaction.wrap` or
  `Transaction.start/stop`, you will need to update your code to
  use the Tracer API.

  The full list of APIs that were removed or deprecated are:

  - `External.start_segment`
  - `Transaction.create_segment`
  - `Transaction.start`
  - `Transaction.stop`
  - `Transaction.start_datastore_segment`
  - `Transaction.start_segment`
  - `Transaction.wrap`
  - `TransactionState.current_transaction`

  If are you using any of these APIs, please see the [upgrade guide](https://docs.newrelic.com/docs/agents/ruby-agent/troubleshooting/update-private-api-calls-public-tracer-api) for a list of replacements.

- Agent detects Rails 6.0

  The agent properly detects Rails 6.0 and no longer logs an error when
  started in a Rails 6.0 environment. This does not include full Rails 6.0
  support, which will be coming in a future release. Thanks to Jacob Bednarz
  for the contribution.

## v5.7.0

- Ruby 2.6 support

  We have tested the agent with the official release of Ruby 2.6.0
  made on December 25, 2018, and it looks great! Feel free to use
  agent v5.7 to measure the performance of your Ruby 2.6
  applications.

- Support for loading Sequel core standalone

  Earlier versions of the agent required users of the Sequel data
  mapping library to load the _entire_ library. The agent will now
  enable Sequel instrumentation when an application loads Sequel's
  core standalone; i.e., without the `Sequel::Model` class. Thanks
  to Vasily Kolesnikov for the contribution!

- Grape 1.2 support

  With agent versions 5.6 and earlier, Grape 1.2 apps reported
  their transactions under the name `Proc#call` instead of the name
  of the API endpoint. Starting with agent version 5.7, all
  existing versions of Grape will report the correct transaction
  name. Thanks to Masato Ohba for the contribution!

## v5.6.0

- Bugfix for transactions with `ActionController::Live`

  Previously, transactions containing `ActionController::Live` resulted in
  incorrect calculations of capacity analysis as well as error backtraces
  appearing in agent logs in agent versions 5.4 and later. The agent now
  correctly calculates capacity for transactions with `ActionController::Live`.

- Add ability to exclude attributes from span events and transaction
  segments

  Agent versions 5.5 and lower could selectively exclude attributes
  from page views, error traces, transaction traces, and
  transaction events. With agent version 5.6 and higher, you can
  also exclude attributes from span events (via the
  `span_events.include/exclude` options) and from transaction
  segments (via the `transaction_segments.include/exclude` options).

  As with other attribute destinations, these new options will
  inherit values from the top-level `attributes.include/exclude`
  settings. See the
  [documentation](https://docs.newrelic.com/docs/agents/ruby-agent/attributes/enabling-disabling-attributes-ruby)
  for more information.

- Increasing backoff sequence on failing to connect to New Relic

  If the agent cannot reach New Relic, it will now wait for an
  increasing amount of time after each failed attempt. We are also
  starting with a shorter delay initially, which will help customer
  apps bounce back more quickly from transient network errors.

- Truncation of long stack traces

  Previous versions of the agent would truncate long stack traces to
  50 frames. To give customers more flexibility, we have added the
  `error_collector.max_backtrace_frames` configuration option.
  Thanks to Patrick Tulskie for the contribution!

- Update link in documentation

  The community forum link in `README.md` now goes to the updated
  location. Thanks to Sam Killgallon for the contribution!

- Active Storage instrumentation

  The agent now provides instrumentation for Active Storage, introduced in
  Rails 5.2. Customers will see Active Storage operations represented as
  segments within transaction traces.

## v5.5.0

- Bugfix for `perform` instrumentation with curb gem

  Use of curb's `perform` method now no longer results in nil headers
  getting returned.

- Bugfix for parsing Docker container IDs

  The agent now parses Docker container IDs correctly regardless of the
  cgroup parent.

- Use lazy load hooks for ActiveJob instrumentation

  In some instances the ActiveJob instrumentation could trigger ActiveJob
  to load before it was initialized by Rails. This could result in
  configuration changes not being properly applied. The agent now uses lazy
  load hooks which fixes this issue.

- Documentation improvement

  The `config.dot` diagram of the agent's configuration settings no
  longer includes the deleted `developer_mode` option. Thanks to
  Yuichiro Kaneko for the contribution!

## v5.4.0

- Capacity analysis for multi-threaded dispatchers

  Metrics around capacity analysis did not previously account for multi-threaded
  dispatchers, and consequently could result in capacities of over 100% being
  recorded. This version now properly accounts for multi-threaded dispatchers.

- `NewRelic::Agent.disable_transaction_tracing` deprecated

  `NewRelic::Agent.disable_transaction_tracing` has been deprecated. Users
  are encouraged to use `NewRelic::Agent.disable_all_tracing` or
  `NewRelic::Agent.ignore_transaction` instead.

- Bugfix for SQL over-obfuscation

  A bug, introduced in v5.3.0, where SQL could be over-obfuscated for some
  database adapters has been fixed.

- Bugfix for span event data in Resque processes

  A bug where span events would not be sent from Resque processes due to a
  missing endpoint has been fixed.

## v5.3.0

- Distributed Tracing

  Distributed tracing lets you see the path that a request takes as
  it travels through your distributed system. By showing the
  distributed activity through a unified view, you can troubleshoot
  and understand a complex system better than ever before.

  Distributed tracing is available with an APM Pro or equivalent
  subscription. To see a complete distributed trace, you need to
  enable the feature on a set of neighboring services. Enabling
  distributed tracing changes the behavior of some New Relic
  features, so carefully consult the
  [transition guide](https://docs.newrelic.com/docs/transition-guide-distributed-tracing)
  before you enable this feature.

  To enable distributed tracing, set the
  `distributed_tracing.enabled` configuration option to `true`.

## v5.2.0

- Use priority sampling for errors and custom events

  Priority sampling replaces the older reservoir event sampling method.
  With this change, the agent will maintain randomness across a given
  time period while improving coordination among transactions, errors,
  and custom events.

- Bugfix for wrapping datastore operations

  The agent will now complete the process of wrapping datastore
  operations even if an error occurs during execution of a callback.

- Span Events

  Finished segments whose `sampled` property is `true` will now post
  Span events to Insights.

## v5.1.0

- Rails 5.2 support

  The Ruby agent has been validated against the latest release of
  Ruby on Rails!

- Support for newer libraries and frameworks

  We have updated the multiverse suite to test the agent against
  current versions of several frameworks.

- Add `custom_attributes.enabled` configuration option

  This option is enabled by default. When it's disabled, custom
  attributes will not be transmitted on transaction events or error
  events.

- Fix Grape load order dependency

  The agent will now choose the correct name for Grape transactions
  even if the customer's app loads the agent before Grape. Thanks
  to Daniel Doubrovkine for the contribution!

- Add `webpacker:compile` to blacklisted tasks

  `webpacker:compile` is commonly used for compiling assets. It has
  been added to `AUTOSTART_BLACKLISTED_RAKE_TASKS` in the default
  configuration. Thanks to Claudio B. for the contribution!

- Make browser instrumentation W3C-compliant

  `type="text/javascript"` is optional for the `<script>` tag under
  W3C. The `type` attribute has now been removed from browser
  instrumentation. Thanks to Spharian for the contribution!

- Deferred `add_method_tracer` calls

  If a third-party library calls `add_method_tracer` before the
  agent has finished starting, we now queue these calls and run them
  when it's safe to do so (rather than skipping them and logging a
  warning).

- Bugfix for Resque `around` / `before` hooks

  In rare cases, the agent was not instrumenting Resque `around` and
  `before` hooks. This version fixes the error.

- Truncation of long stack traces

  Occasionally, long stack traces would cause complications sending
  data to New Relic. This version truncates long traces to 50 frames
  (split evenly between the top and bottom of the trace).

## v5.0.0

- SSL connections to New Relic are now mandatory

  Prior to this version, using an SSL connection to New Relic was
  the default behavior, but could be overridden. SSL connections are
  now enforced (not overridable).

- Additional security checking before trying to explain
  multi-statement SQL queries

  Customer applications might submit SQL queries containing multiple
  statements (e.g., SELECT _ FROM table; SELECT _ FROM table). For
  security reasons, we should not generate explain plans in this
  situation.

  Although the agent correctly skipped explain plans for these
  queries during testing, we have added extra checks for this
  scenario.

- Bugfix for RabbitMQ exchange names that are symbols

  The agent no longer raises a TypeError when a RabbitMQ exchange
  name is a Ruby symbol instead of a string.

- Bugfix for audit logging to stdout

  Previous agents configured to log to stdout would correctly send
  regular agent logs to stdout, but would incorrectly send audit
  logs to a text file named "stdout". This release corrects the
  error.

- Bugfix for Capistrano deployment notifications on v3.7 and beyond

  Starting with version 3.7, Capistrano uses a different technique
  to determine a project's version control system. The agent now
  works correctly with this new behavior. Thanks to Jimmy Zhang for
  the contribution.

## v4.8.0

- Initialize New Relic Agent before config initializers

When running in a Rails environment, the agent registers an initializer that
starts the agent. This initializer is now defined to run before config/initializers.
Previously, the ordering was not specified for the initializer. This change
guarantees the agent will started by the time your initializers run, so you can
safely reference the Agent in your custom initializers. Thanks to Tony Ta for
the contribution.

- Ruby 2.5 Support

The Ruby Agent has been verified to run under Ruby 2.5.

- `request.uri` Collected as an Agent Attribute

Users can now control the collection of `request.uri` on errors and transaction
traces. Previously it was always collected without the ability to turn it off.
It is now an agent attribute that can be controlled via the attributes config.
For more information on agent attributes [see here](https://docs.newrelic.com/docs/agents/manage-apm-agents/agent-data/agent-attributes).

## 4.7.1

- Bugfix for Manual Browser Instrumentation

There was a previous bug that required setting both `rum.enabled: false` and
`browser.auto_instrument: false` to completely disable browser monitoring. An
attempt to fix this in 4.7.0 resulted in breaking manual browser
instrumentation. Those changes have been reverted. We will revisit this issue
in an upcoming release.

## v4.7.0

- Expected Error API

The agent now sends up `error.expected` as an intrinsic attribute on error
events and error traces. When you pass `expected: true` to the `notice_error`
method, both Insights and APM will indicate that the error is expected.

- Typhoeus Hydra Instrumentation

The agent now has request level visibility for HTTP requests made using
Typhoeus Hydra.

- Total Time Metrics are Recorded

The agent now records Total Time metrics. In an application where segments
execute concurrently, the total time can exceed the wall-clock time for a
transaction. Users of the new Typhoeus Hydra instrumentation will notice
this as changes on the overview page. Immediately after upgrading there
will be an alert in the APM dashboard that states: "There are both old and
new time metrics for this time window". This indicates that during that time
window, some transactions report the total time metrics, while others do not.
The message will go away after waiting for enough time to elapse and / or
updating the time window.

- Add `:message` category to `set_transaction_name` public API method

The agent now permits the `:message` category to be passed into the public
API method `set_transaction_name`, which will enable the transaction to be
displayed as a messaging transaction.

- Create `prepend_active_record_instrumentation` config option

Users may now set the `prepend_active_record_instrumentation` option in
their agent config to install Active Record 3 or 4 instrumentation using
`Module.prepend` rather than `alias_method`.

- Use Lazy load hooks for `ActionController::Base` and `ActionController::API`

The agent now uses lazy load hooks to hook on `ActionController::Base` and
`ActionController::API`. Thanks Edouard Chin for the contribution!

- Use Lazy load hooks for `ActiveRecord::Base` and `ActiveRecord::Relation`

The agent uses lazy load hooks when recording supportability metrics
for `ActiveRecord::Base` and `ActiveRecord::Relation`. Thanks Joseph Haig
for the contribution!

- Check that `Rails::VERSION` is defined instead of just `Rails`

The agent now checks that `Rails::VERSION` is defined since there are cases
where `Rails` is defined but `Rails::VERSION` is not. Thanks to Alex Riedler
and nilsding for the contribution!

- Support fast RPC/direct reply-to in RabbitMQ

The agent can now handle the pseudo-queue 'amq.rabbitmq.reply-to' in its
Bunny instrumentation. Previously, using fast RPC led to a `NoMethodError`
because the reply-to queue was expected to be a `Queue` object instead of
a string.

## v4.6.0

- Public API for External Requests

The agent now has public API for instrumenting external requests and linking
up transactions via cross application tracing. See the [API Guide](https://docs.newrelic.com/docs/agents/ruby-agent/customization/ruby-agent-api-guide#externals)
for more details this new functionality.

## v4.5.0

- Send synthetics headers even when CAT disabled

The agent now sends synthetics headers whenever they are received from an
external request, even if cross-application tracing is disabled.

- Bugfix for DelayedJob Daemonization

Customers using the delayed_job script that ships with the gem may encounter
an IOError with a message indicating the stream was closed. This was due to
the agent attempting to write a byte into a Pipe that was closed during the
deamonization of the delayed_job script. This issue has been fixed.

- Collect supportability metrics for public API

The agent now collects Supportability/API/{method} metrics to track usage of
all methods in the agent's public API.

- Collect supportability metrics on `Module#prepend`

The agent now collects Supportability/PrependedModules/{Module} metrics
for ActiveRecord 4 and 5, ActionController 4 and 5, ActionView 4 and 5,
ActiveJob 5, and ActionCable 5. These help track the adoption of the
`Module#prepend` method so we can maintain compatibility with newer versions
of Ruby and Rails.

- Collect explain plans when using PostGIS ActiveRecord adapter

The agent will now collect slow SQL explain plans, if configured to, on
connections using the PostGIS adapter. Thanks Ari Pollak for the contribution!

- Lazily initialize New Relic Config

The agent will lazily initialize the New Relic config. This allows the agent
to pickup configuration from environment variables set by dotenv and similar
tools.

## v4.4.0

- Include test helper for 3rd party use

In 4.2.0, all test files were excluded from being packaged in the gem. An
agent class method `NewRelic::Agent.require_test_helper` was used by 3rd
party gem authors to test extensions to the agent. The required file is now
included in the gem.

- Collect cloud metadata from Azure, GCP, PCF, and AWS cloud platform

The agent now collects additional metadata when running in AWS, GCP, Azure, and
PCF. This information is used to provide an enhanced experience when the agent
is deployed on those platforms.

- Install `at_exit` hook when running JRuby

The agent now installs an `at_exit` hook when running JRuby, which wasn't
done before because of constraints related to older JRuby versions that
are no longer supported.

- User/Utilization and System/Utilization metrics not recorded after Resque forks

The agent no longer records invalid User/Utilization and System/Utilization
metrics, which can lead to negative values, in forks of Resque processes.

- Add `identifier` field to agent connect settings

The agent now includes a unique identifier in its connect settings, ensuring
that when multiple agents connect to multiple different apps, data are reported
for each of the apps.

- Clear transaction state after forking now opt-in

The agent waits to connect until the first web request when it detects it's
running in a forking dispatcher. When clearing the transaction state in this
situation we lose the first frame of the transaction and the subsequent
trace becomes corrupted. We've made this feature opt-in and is turned off by
default. This behavior only affects the first transaction after a dispatcher
forks.

## v4.3.0

- Instrumentation for the Bunny AMQP Client

The Bunny AMQP Client is now automatically instrumented. The agent will
report data for messages sent and received by an application. Data on messages
is available in both APM and Insights. Applications connected through a
RabbitMQ exchange will now also be visible on Service Maps as part of Cross
Application Tracing. See the [message queues documentation page](https://docs.newrelic.com/docs/agents/ruby-agent/features/message-queues)
for more details.

- Safely normalize external hostnames

The agent has been updated to check for nil host values before downcasing the
hostname. Thanks Rafael Valério for the contribution!

- PageView events will not be generated for ignored transactions

The agent now checks if transaction is ignored before injecting the New Relic
Browser Agent. This will prevent PageView events from being generated for
ignored transactions.

- Datastores required explicitly in agent

The agent has been modified to explicity `require` the Datastores module
whereas previously there were situations where the module could be
implicitly defined. Thanks Kevin Griffin for the contribution!

- Clear transaction state after forking

Previously, if a transaction was started and the process forks, the transaction
state survived the fork and `#after_fork` call in thread local storage. Now,
this state is cleared by `#after_fork`.

- Postgis adapter reports as Postgres for datastores

The agent now maps the Postgis adapter to Postgres for datastore metrics.
Thanks Vojtěch Vondra for the contribution!

- Deprecate `:trace_only` option

The `NewRelic::Agent.notice_error` API has been updated to deprecate the
`:trace_only` option in favor of `:expected`.

## v4.2.0

- Sinatra 2.0 and Padrino 0.14.x Support

The agent has been verified against the latest versions of Sinatra and Padrino.

- Rails 5.1 Support

The Ruby agent has been validated against the latest release of Ruby on Rails!

- APP_ENV considered when determining environment

The agent will now consider the APP_ENV environment when starting up.

- Test files excluded from gem

The gemspec has been updated to exclude test files from being packaged into the
gem. Thanks dimko for the contribution!

## v4.1.0

- Developer Mode removed

The Ruby Agent's Developer Mode, which provided a very limited view of your
application performance data, has been removed. For more information, check
out our [community forum](https://discuss.newrelic.com/t/feedback-on-the-ruby-agent-s-developer-mode/46957).

- Support NEW_RELIC_ENV for Rails apps

Previously, users could set the agent environment with NEW_RELIC_ENV only
for non-Rails apps. For Rails app, the agent environment would use whatever
the Rails environment was set to. Now, NEW_RELIC_ENV can also be used for
Rails apps, so that it is possible to have an agent environment that is
different from the Rails environment. Thanks Andrea Campolonghi for the
contribution, as well as Steve Schwartz for also looking into this issue!

- Normalization of external hostnames

Hostnames from URIs used in external HTTP requests are now always downcased
to prevent duplicate metrics when only case is different.

## v4.0.0

- Require Ruby 2.0.0+

The agent no longer supports Ruby versions prior to 2.0, JRuby 1.7 and
earlier, and all versions of Rubinius. Customers using affected Rubies
can continue to run 3.x agent versions, but new features or bugfixes
will not be published for 3.x agents. For more information, check out our
[community forum](https://discuss.newrelic.com/t/support-for-ruby-jruby-1-x-is-being-deprecated-in-ruby-agent-4-0-0/44787).

- OkJson vendored library removed

Ruby 1.8 did not include the JSON gem by default, so the agent included a
vendored version of [OkJson](https://github.com/kr/okjson) that it would fall
back on using in cases where the JSON gem was not available. This has been
removed.

- YAJL workaround removed

[yajl-ruby](https://github.com/brianmario/yajl-ruby) versions prior to 1.2 had
the potential to cause a segmentation fault when working large, deeply-nested
objects like thread profiles. If you are using yajl-ruby with the `JSON`
monkey patches enabled by requiring `yajl/json_gem`, you should upgrade to
at least version 1.2.

- Deprecated APIs removed

  - `Agent.abort_transaction!`
  - `Agent.add_custom_parameters`
  - `Agent.add_request_parameters`
  - `Agent.browser_timing_footer`
  - `Agent.get_stats`
  - `Agent.get_stats_no_scope`
  - `Agent.record_transaction`
  - `Agent.reset_stats`
  - `Agent.set_user_attributes`
  - `Agent::Instrumentation::Rack`
  - `ActionController#newrelic_notice_error`
  - `ActiveRecordHelper.rollup_metrics_for` (may be incompatible with newrelic_moped)
  - `Instrumentation::MetricFrame.recording_web_transaction?`
  - `Instrumentation::MetricFrame.abort_transaction!`
  - `MethodTracer.get_stats_scoped`
  - `MethodTracer.get_stats_unscoped`
  - `MethodTracer.trace_method_execution`
  - `MethodTracer.trace_method_execution_no_scope`
  - `MethodTracer.trace_method_execution_with_scope`
  - `MetricSpec#sub`
  - `MetricStats#get_stats`
  - `MetricStats#get_stats_no_scope`
  - `NoticedError#exception_class`
  - `Rack::ErrorCollector`
  - `StatsEngine::Samplers.add_sampler`
  - `StatsEngine::Samplers.add_harvest_sampler`

The above methods have had deprecation notices on them for some time and
have now been removed. Assistance migrating usage of these APIs is
available at https://docs.newrelic.com/node/2601.

The agent no longer deletes deprecated keys passed to `add_method_tracer`. Passing
in deprecated keys can cause an exception. Ensure that you are not passing any of
the following keys: `:force, :scoped_metric_only, :deduct_call_time_from_parent`
to `add_method_tracer`.

The agent no longer deletes deprecated keys passed in as options to
`NewRelic::Agent.notice_error`. If you are passing any of these deprecated
keys: `:request_params, :request, :referer` to the `notice_error` API, please
delete them otherwise they will be collected as custom attributes.

- Error handling changes

The agent now only checks for `original_exception` in environments with Rails
versions prior to 5. Checking for `Exception#cause` has been removed. In addition,
the agent now will match class name with message and backtrace when noticing
errors that have an `original_exception`.

## v3.18.1

- Ensure Mongo aggregate queries are properly obfuscated

Instrumentation for the Mongo 2.x driver had a bug where the `pipeline`
attribute of Mongo aggregate queries was not properly obfuscated. Users
who have sensitive data in their `aggregate` queries are strongly encouraged
to upgrade to this version of the agent. Users who are unable to upgrade are
encouraged to turn off query collection using by setting
`mongo.capture_queries` to false in their newrelic.yml files.

This release fixes [New Relic Security Bulletin NR17-03](https://docs.newrelic.com/docs/accounts-partnerships/accounts/security-bulletins/security-bulletin-nr17-03).

- Early access Redis 4.0 instrumentation

Our Redis instrumentation has been tested against Redis 4.0.0.rc1.

## v3.18.0

- Ruby 2.4.0 support

The agent is now tested against the official release of ruby 2.4.0,
excluding incompatible packages.

- Agent-based metrics will not be recorded outside of active transactions

The agent has historically recorded metrics outside of a transaction. In
practice, this usually occurs in applications that run background job
processors. The agent would record metrics for queries the
background job processor is making between transactions. This can lead
to display issues on the background overview page and the presence of
metrics generated by the background job processor can mask the application
generated metrics on the database page. The agent will no longer generate
metrics outside of a transaction. Custom metrics recorded using
`NewRelic::Agent.record_metric` will continue to be recorded regardless
of whether there is an active transaction.

- Include ControllerInstrumentation module with ActiveSupport.on_load

The agent will now use the `on_load :action_controller` hook to include
the ControllerInstrumentation module into both the `Base` and `API`
classes of ActionController for Rails 5. This ensures that the proper
load order is retained, minimizing side-effects of having the agent in
an application.

- Ensure values for revisions on Capistrano deploy notices

Previously, running the task to look up the changelog could
generate an error, if there weren't previous and current revisions
defined. This has now been fixed. Thanks Winfield Peterson for the
contribution!

- External Segment Rewrites

The agent has made internal changes to how it represents segments for
external web requests.

## v3.17.2

- compatibility with ruby 2.4.0-preview3

the ruby agent has been updated to work on ruby 2.4.0-preview3.

- Early Access Sinatra 2.0 instrumentation

Our Sinatra instrumentation has been updated to work with Sinatra
2.0.0.beta2.

- Include controller instrumentation module in Rails 5 API

The agent now includes the ControllerInstrumentation module into
ActionController::API. This gives Rails API controllers access to
helper methods like `newrelic_ignore` in support of the existing
event-subscription-based action instrumentation. Thanks Andreas
Thurn for the contribution!

- Use Module#prepend for ActiveRecord 5 Instrumentation

Rails 5 deprecated the use of `alias_method_chain` in favor of using
`Module#prepend`. Mixing `Module#prepend` and `alias_method_chain`
can lead to a SystemStackError when an `alias_method_chain` is
applied after a module has been prepended. This should ensure
better compatibility between our ActiveRecord Instrumentation and
other third party gems that modify ActiveRecord using `Module#prepend`.

- Use license key passed into NewRelic::Agent.manual_start

Previously, the license key passed in when manually starting the agent
with NewRelic::Agent.manual_start was not referenced when setting up
the connection to report data to New Relic. This is now fixed.

- Account for DataMapper database connection errors

Our DataMapper instrumentation traces instances of DataObjects::SQLError
being raised and removes the password from the URI attribute. However,
when DataObjects cannot connect to the database (ex: could not resolve
host), it will raise a DataObjects::ConnectionError. This inherits from
DataObjects::SQLError but has `nil` for its URI attribute, since no
connection has been made yet. To avoid the password check here on `nil`,
the agent catches and re-raises any instances of DataObjects::ConnectionError
explicitly. Thanks Postmodern for this contribution!

- Account for request methods that require arguments

When tracing a transaction, the agent tries to get the request object
from a controller if it wasn't explicitly passed in. However, this posed
problems in non-controller transactions with their own `request` methods
defined that required arguments, such as in Resque jobs. This is now fixed.

## v3.17.1

- Datastore instance reporting for Redis, MongoDB, and memcached

The agent now collects datastore instance information for Redis, MongoDB,
and memcached. This information is displayed in transaction traces and slow
query traces. For memcached only, multi requests will expand to individual
server nodes, and the operation and key(s) will show in the trace details
"Database query" section. Metrics for `get_multi` nodes will change slightly.
Parent nodes for a `get_multi` will be recorded as generic segments. Their
children will be recorded as datastore segments under the name
`get_multi_request` and represent a batch request to a single Memcached
instance.

- Rescue errors from attempts to fetch slow query explain plans

For slow queries through ActiveRecord 4+, the agent will attempt to fetch
an explain plan on SELECT statements. In the event that this causes an
error, such as being run on an adapter that doesn't implement `exec_query`,
the agent will now rescue and log those errors.

## v3.17.0

- Datastore instance reporting for ActiveRecord

The agent now collects database instance information for ActiveRecord operations,
when using the MySQL and Postgres adapters. This information (database server
and database name) is displayed in transaction traces and slow query traces.

## v3.16.3

- Add `:trace_only` option to `notice_error` API

Previously, calling `notice_error` would record the trace, increment the
error count, and consider the transaction failing for Apdex purposes. This
method now accepts a `:trace_only` boolean option which, if true, will only
record the trace and not affect the error count or transaction.

- HTTP.rb support

The agent has been updated to add instrumentation support for the HTTP gem,
including Cross Application Tracing. Thanks Tiago Sousa for the contribution!

- Prevent redundant Delayed::Job instrumentation installation

This change was to handle situations where multiple Delayed::Worker instances
are being created but Delayed::Job has already been instrumented. Thanks Tony
Brown for the contribution!

## v3.16.2

- Fix for "Unexpected frame in traced method stack" errors

Our ActiveRecord 4.x instrumentation could have generated "Unexpected frame in
traced method stack" errors when used outside of an active transaction (for
example, in custom background job handlers). This has been fixed.

## v3.16.1

- Internal datastore instrumentation rewrites

The agent's internal tracing of datastore segments has been rewritten, and
instrumentation updated to utilize the new classes.

- Fix Grape endpoint versions in transaction names

Grape 0.16 changed Route#version (formerly #route_version) to possibly return
an Array of versions for the current endpoint. The agent has been updated to
use rack.env['api.version'] set by Grape, and fall back to joining the version
Array with '|' before inclusion in the transaction name when api.version is
not available. Thanks Geoff Massanek for the contribution!

- Fix deprecation warnings from various Rails error subclasses

Rails 5 deprecates #original_exception on a few internal subclasses of
StandardError in favor of Exception#cause from Ruby stdlib. The agent has
been updated to try Exception#cause first, thus avoiding deprecation
warnings. Thanks Alexander Stuart-Kregor for the contribution!

- Fix instrumentation for Sequel 4.35.0

The latest version of Sequel changes the name and signature of the method
that the Ruby Agent wraps for instrumentation. The agent has been updated
to handle these changes. Users using Sequel 4.35.0 or newer should upgrade
their agent.

- Fix DataMapper instrumentation for additional versions

Different versions of DataMapper have different methods for retrieving the
adapter name, and Postmodern expanded our coverage. Thanks for the
contribution!

## v3.16.0

- Official Rails 5.0 support

This version of the agent has been verified against the Rails 5.0.0 release.

- Early access Action Cable instrumentation

The Ruby agent instruments Action Cable channel actions and calls to
ActionCable::Channel#Transmit in Rails 5. Feedback is welcome!

- Obfuscate queries from `oracle_enhanced` adapter correctly

This change allows the `oracle_enhanced` adapter to use the same
obfuscation as `oracle` adapters. Thanks Dan Drinkard for the contribution!

- Make it possible to define a newrelic_role for deployment with Capistrano 3

Thanks NielsKSchjoedt for the contribution!

- Retry initial connection to New Relic in Resque master if needed

Previously, if the initial connection to New Relic in a monitored Resque
master process failed, the agent would not retry, and monitoring for the
process would be lost. This has been fixed, and the agent will continue
retrying in its background harvest thread until it successfully connects.

## v3.15.2

- Run explain plans on parameterized slow queries in AR4

In our ActiveRecord 4 instrumentation, we moved to tracing slow queries
using the payloads from ActiveSupport::Notifications `sql.active_record`
events. As a result, we were unable to run explain plans on parameterized
queries. This has now been updated to pass along and use the parameter values,
when available, to get the explain plans.

- Fix getMore metric grouping issue in Mongo 2.2.x instrumentation

A metric grouping issue had cropped up when using the most recent Mongo gem
(2.2.0) with the most recent release of the server (3.2.4). We now have a more
future-proof setup for preventing these.

- Restore older DataMapper support after password obfuscation fix

Back in 3.14.3, we released a fix to avoid inadvertently sending sensitive
information from DataMapper SQLErrors. Our implementation did not account for
DataMapper versions below v0.10.0 not implementing the #options accessor.
Thanks Bram de Vries for the fix to our fix!

- Padrino 0.13.1 Support

Users with Padrino 0.13.x apps were previously seeing the default transaction
name "(unknown)" for all of their routes. We now provide the full Padrino
route template in transaction names, including any parameter placeholders.
Thanks Robert Schulze for the contribution!

- Update transaction naming for Grape 0.16.x

In Grape 0.16.x, `route_` methods are no longer prefixed. Thanks to Daniel
Doubrovkine for the contribution!

- Fix name collision on method created for default metric name fix

We had a name collision with the yard gem, which sets a `class_name` method
on Module. We've renamed our internal method to `derived_class_name` instead.

## v3.15.1

- Rack 2 alpha support

This release includes experimental support for Rack 2 as of 2.0.0.alpha.
Rack 2 is still in development, but the agent should work as expected for
those who are experimenting with Rack 2.

- Rails 5 beta 3 support

We've tweaked our Action View instrumentation to accommodate changes introduced
in Rails v5.0.0.beta3.

- Defer referencing ::ActiveRecord::Base to avoid triggering its autoloading
  too soon

In 3.12.1 and later versions of the agent, the agent references (and
therefore loads) ActiveRecord::Base earlier on in the Rails loading process.
This could jump ahead of initializers that should be run first. We now wait
until ActiveRecord::Base is loaded elsewhere.

- Fix explain plans for non-parameterized queries with single quote literals

The agent does not run explain plans for queries still containing parameters
(such as `SELECT * FROM UNICORNS WHERE ID = $1 LIMIT 1`). This check was
unfortunately mutating the query to be obfuscated, causing an inability to
collect an explain plan. This has now been fixed.

- Fix default metric name for tracing class methods

When using `add_method_tracer` on a class method but without passing in a
`metric_name_code`, the default metric name will now look like
`Custom/ClassName/Class/method_name`. We also addressed default
metric names for anonymous classes and modules.

- Fix issue when rendering SQL strings in developer mode

When we obfuscate SQL statements, we rewrite the Statement objects as
SQL strings inline in our sample buffers at harvest time. However, in
developer mode, we also read out of these buffers when rendering pages.
Depending on whether a harvest has run yet, the buffer will contain either
Statement objects, SQL strings, or a mix. Now, developer mode can handle
them all!

- Fix DelayedJob Sampler reporting incorrect counts in Active Record 3 and below

When fixing various deprecation warnings on ActiveRecord 4, we introduced
a regression in our DelayedJob sampler which caused us to incorrectly report
failed and locked job counts in ActiveRecord 3 and below. This is now fixed.
Thanks Rangel Dokov for the contribution!

## v3.15.0

- Rails 5 support

This release includes experimental support for Rails 5 as of 5.0.0.beta2.
Please note that this release does not include any support for ActionCable,
the WebSockets framework new to Rails 5.

- Don't include extension from single format Grape API transaction names

Starting with Grape 0.12.0, an API with a single format no longer declares
methods with `.:format`, but with an extension such as `.json`. Thanks Daniel
Doubrovkine for the contribution!

- Fix warnings about shadowing outer local variable when running tests

Thanks Rafael Almeida de Carvalho for the contribution!

- Check config first for Rails middleware instrumentation installation

Checking the config first avoids issues with mock classes that don't implement
`VERSION`. Thanks Jesse Sanford for the contribution!

- Remove a trailing whitespace in the template for generated newrelic.yml

Thanks Paul Menzel for the contribution!

- Reference external resources in comments and readme with HTTPS

Thanks Benjamin Quorning for the contribution!

## v3.14.3

- Don't inadvertently send sensitive information from DataMapper SQLErrors

DataObjects::SQLError captures the SQL query, and when using versions of
data_objects prior to 0.10.8, built a URI attribute that contained the
database connection password. The :query attribute now respects the obfuscation
level set for slow SQL traces and splices out any password parameters to the
URI when sending up traced errors to New Relic.

- Improved SQL obfuscation algorithm

To help standardize SQL obfuscation across New Relic language agents, we've
improved the algorithm used and added more test cases.

- Configurable longer sql_id attribute on slow SQL traces

The sql_id attribute on slow SQL traces is used to aggregate normalized
queries together. Previously, these IDs would generally be 9-10 digits long,
due to a backend restriction. If `slow_sql.use_longer_sql_id` is set to `true`,
these IDs will now be 18-19 digits long.

## v3.14.2

- Improved transaction names for Sinatra

The agent will now use sinatra.route for transaction names on Sinatra 1.4.3+,
which sets it in the request environment. This gives names that closer resemble the
routes defined in the Sinatra DSL. Thanks to Brian Phillips for the suggestion!

- Bugfix for error flag on transaction events

There was an issue causing the error flag to always be set to false for Insights
transaction events that has been fixed.

- Official support for Sidekiq 4

The Ruby agent now officially supports Sidekiq 4.

- Additional attributes collected

The agent now collects the following information in web transactions:
Content-Length HTTP response and Content-Type HTTP request headers.

## v3.14.1

- Add support for setting a display name on hosts

You can now configure a display name for your hosts using process_host.display_name,
to more easily distinguish dynamically assigned hosts. For more info, see
https://docs.newrelic.com/docs/apm/new-relic-apm/maintenance/add-rename-remove-hosts#display_name

- Fixes automatic middleware instrumentation for Puma 2.12.x

Starting with version 2.12.x the Puma project inlines versions of Rack::Builder
and Rack::URLMap under the Puma namespace. This had the unfortunate side effect of
breaking automatic Rack middleware instrumentation. We now instrument Puma::Rack::Builder
and Puma::Rack::URLMap and once again have automatic Rack middleware instrumentation for
applications running on Puma.

- Do not use a DelayedJob's display_name for naming the transaction

A DelayedJob's name may be superceded by a display_name, which can
lead to a metric grouping issue if the display_name contains unique
identifiers. We no longer use job name methods that may lead to an
arbitrary display_name. Instead, we use the appropriate class and/or
method names, depending what makes sense for the job and how it's called.

- Improvements to Mongo 2.1.x instrumentation

Fixes issue where getMore operations in batched queries could create metric grouping issues.
Previously when multiple Mongo queries executed in the same scope only a single query was recorded
as part of a transaction trace. Now transaction trace nodes will be created for every query
executed during a transaction.

- Bugfix for NewRelic::Agent.notice_error

Fixes issue introduced in v3.14.0 where calling NewRelic::Agent.notice_error outside of an active
transaction results in a NoMethodError.

- Bugfix for Resque TransactionError events

Fixes error preventing Transaction Error events generated in Resque tasks from being sent to New Relic.

## v3.14.0

- pruby marshaller removed

The deprecated pruby marshaller has now been removed; the `marshaller` config
option now only accepts `json`. Customers still running Ruby 1.8.7/REE must
add the `json` gem to their Gemfile, or (preferably) upgrade to Ruby 1.9.3 or
newer.

- Log dates in ISO 8601 format

The agent will now log dates in ISO 8601 (YYYY-mm-dd) format, instead of
mm/dd/yy.

- Additional attributes collected

The agent now collects the following information in web transactions:
Accept, Host, User-Agent, Content-Length HTTP request headers, HTTP request
method, and Content-Type HTTP response header.

- TransactionErrors reported for Advanced Analytics for APM Errors

With this release, the agent reports TransactionError events. These new events
power the beta feature Advanced Analytics for APM Errors. The error events are
also available today through New Relic Insights.

Advanced Analytics for APM Errors lets you see all of your errors, with
granular detail. Filter and group by any attribute to analyze them. Take
action to resolve issues through collaboration.

For more information, see https://docs.newrelic.com/docs/apm/applications-menu/events/view-apm-errors-error-traces

## v3.13.2

- Don't fail to send data when using 'mathn' library

Version 3.12.1 introduced a bug with applications using the 'mathn' library
that would prevent the agent from sending data to New Relic. This has been
fixed.

## v3.13.1

- Don't use a pager when running `git log` command

This would cause Capistrano deploys to hang when a large number of commits were being deployed.
Thanks to John Naegle for reporting and fixing this issue!

- Official support for JRuby 9.0.0.0

The Ruby agent is now officially fully tested and supported on JRuby 9.0.0.0.

- Instrumentation for MongoDB 2.1.x

Visibility in your MongoDB queries returns when using version 2.1.0 of
the Mongo driver or newer. Thanks to Durran Jordan of MongoDB for contributing
the Mongo Monitoring instrumentation!

- Fix for ArgumentError "invalid byte sequence in UTF-8"

This would come up when trying to parse out the operation from a database query
containing characters that would trigger a invalid byte sequence in UTF-8 error.
Thanks to Mario Izquierdo for reporting this issue!

- Improved database metric names for ActiveRecord::Calculations queries

Aggregate metrics recorded for queries made via the ActiveRecord::Calculations
module (#count, #sum, #max, etc.) will now be associated with the correct
model name, rather than being counted as generic 'select' operations.

- Allow at_exit handlers to be installed for Rubinius

Rubinius can support the at_exit block used by install_exit_handler.
Thanks to Aidan Coyle for reporting and fixing this issue!

## v3.13.0

- Bugfix for uninitialized constant NewRelic::Agent::ParameterFiltering

Users in some environments encountered a NameError: uninitialized constant
NewRelic::Agent::ParameterFiltering from the Rails instrumentation while
running v3.12.x of the Ruby agent. This issue has been fixed.

- Rake task instrumentation

The Ruby agent now provides opt-in tracing for Rake tasks. If you run
long jobs via Rake, you can get all the visibility and goodness of New Relic
that your other background jobs have. To enable this, see
https://docs.newrelic.com/docs/agents/ruby-agent/frameworks/rake

- Redis instrumentation

Redis operations will now show up on the Databases tab and in transaction
traces. By default, only command names will be captured; to capture command
arguments, set `transaction_tracer.record_redis_arguments` to `true` in
your configuration.

- Fix for over-obfuscated SQL Traces and PostgreSQL

An issue with the agent obfuscating column and table names from Slow SQL
Traces when using PostgreSQL has been resolved.

- Rubinius 2.5.8 VM metric renaming support

Rubinius 2.5.8 changed some VM metric names and eliminated support for
total allocated object counters. The agent has been updated accordingly.

- Fix agent attributes with a value of false not being stored

An issue introduced in v3.12.1 prevented attributes (like those added with
`add_custom_attributes`) from being stored if their value was false. This has
been fixed.

## v3.12.1

- More granular Database metrics for ActiveRecord 3 and 4

Database metrics recorded for non-SELECT operations (UPDATE, INSERT, DELETE,
etc.) on ActiveRecord 3 and 4 now include the model name that the query was
being executed against, allowing you to view these queries broken down by
model on the Datastores page. Thanks to Bill Kayser for reporting this issue!

- Support for Multiverse testing third party gems

The Ruby agent has rich support for testing multiple gem versions, but
previously that wasn't accessible to third party gems. Now you can now
simply `require 'task/multiverse'` in your Rakefile to access the same
test:multiverse task that New Relic uses itself. For more details, see:

https://docs.newrelic.com/docs/agents/ruby-agent/frameworks/third-party-instrumentation#testing-your-extension

- Use Sidekiq 3.x's error handler

Sidekiq 3.x+ provides an error handler for internal and middleware related
failures. Failures at these points were previously unseen by the Ruby agent,
but now they are properly traced.

- Better error messages for common configuration problems with Capistrano

Templating errors in newrelic.yml would result in obscure error messages
during Capistrano deployments. These messages now more properly reflect the
root cause of the errors.

- newrelic_ignore methods allow strings

The newrelic_ignore methods previously only supported passing symbols, and
would quietly ignore any strings passed. Now strings can be passed as well
to get the intuitive ignoring behavior you'd expect.

- Replace DNS resolver for Resque jobs with Resolv

In some circumstances customers with a very high number of short-lived Resque
jobs were experiencing deadlocks during DNS resolution. Resolv is an all Ruby
DNS resolver that replaces the libc implementation to prevent these deadlocks.

## v3.12.0

- Flexible capturing of attributes

The Ruby agent now allows you more control over exactly which request
parameters and job arguments are attached to transaction traces, traced
errors, and Insights events. For details, see:

https://docs.newrelic.com/docs/agents/ruby-agent/ruby-agent-attributes

- Fixed missing URIs in traces for retried Excon requests

If Excon's idempotent option retried a request, the transaction trace node
for the call would miss having the URI assigned. This has been fixed.

- Capturing request parameters from rescued exceptions in Grape

If an exception was handled via a rescue_from in Grape, request parameters
were not properly set on the error trace. This has been fixed. Thanks to
Ankit Shah for helping us spot the bug.

## v3.11.2

- Better naming for Rack::URLMap

If a Rack app made direct use of Rack::URLMap, instrumentation would miss
out on using the clearest naming based on the app class. This has been
fixed.

- Avoid performance regression in makara database adapter

Delegation in the makara database adapter caused performance issues when the
agent looked up a connection in the pool. The agent now uses a faster
lookup to work around this problem in makara, and allocates less as well.
Thanks Mike Nelson for the help in resolving this!

- Allow audit logging to STDOUT

Previously audit logs of the agent's communication with New Relic could only
write to a file. This prevented using the feature on cloud providers like
Heroku. Now STDOUT is an allowed destination for `audit_log.path`. Logging
can also be restricted to certain endpoints via `audit_log.endpoints`.

For more information see https://docs.newrelic.com/docs/agents/ruby-agent/installation-configuration/ruby-agent-configuration#audit_log

- Fix for crash during startup when Rails required but not used

If an application requires Rails but wasn't actually running it, the Ruby
agent would fail during startup. This has been fixed.

- Use IO.select explicitly in the event loop

If an application adds their own select method to Object/Kernel or mixes in a
module that overrides the select method (as with ActionView::Helpers) we would
previously have used their implementation instead of the intended IO.select,
leading to all sorts of unusual errors. We now explicitly reference IO.select
in the event loop to avoid these issues.

- Fix for background thread hangs on old Linux kernels

When running under Ruby 1.8.7 on Linux kernel versions 2.6.11 and earlier,
the background thread used by the agent to report data would hang, leading
to no data being reported. This has been be fixed.

## v3.11.1

If an application adds their own select method to Object/Kernel or mixes in a
module that overrides the select method (as with ActionView::Helpers) we would
previously have used their implementation instead of the intended IO.select,
leading to all sorts of unusual errors. We now explicitly reference IO.select
in the event loop to avoid these issues.

- Fix for background thread hangs on old Linux kernels

When running under Ruby 1.8.7 on Linux kernel versions 2.6.11 and earlier,
the background thread used by the agent to report data would hang, leading
to no data being reported. This has been be fixed.

## v3.11.1

The Ruby agent incorrectly rescued exceptions at a point which caused
sequel_pg 1.6.11 to segfault. This has been fixed. Thanks to Oldrich
Vetesnik for the report!

## v3.11.0

- Unified view for SQL database and NoSQL datastore products.

The response time charts in the application overview page will now include
NoSQL datastores, such as MongoDB, and also the product name of existing SQL
databases such as MySQL, Postgres, etc.

The Databases page will now enable the filtering of metrics and operations
by product, and includes a table listing all operations.

For existing SQL databases, in addition to the existing breakdown of SQL
statements and operations, the queries are now also associated with the
database product being used.

For NoSQL datastores, such as MongoDB, we have now added information about
operations performed against those products, similar to what is being done
for SQL databases.

Because this introduces a notable change to how SQL database metrics are
collected, it is important that you upgrade the agent version on all hosts.
If you are unable to transition to the latest agent version on all hosts at
the same time, you can still access old and new metric data for SQL
databases, but the information will be split across two separate views.

For more information see https://docs.newrelic.com/docs/apm/applications-menu/monitoring/databases-slow-queries-dashboard

- Track background transactions as Key Transactions

In prior versions of the Ruby agent, only web transactions could be tracked
as Key Transactions. This functionality is now available to all
transactions, including custom Apdex values and X-Ray sessions.

For more information see https://docs.newrelic.com/docs/apm/selected-transactions/key-transactions/key-transactions-tracking-important-transactions-or-events

- More support and documentation for third-party extensions

It's always been possible to write extension gems for the Ruby agent, but
now there's one location with best practices and recommendations to guide
you in writing extensions. Check out
https://docs.newrelic.com/docs/agents/ruby-agent/frameworks/third-party-instrumentation

We've also added simpler APIs for tracing datastores and testing your
extensions. It's our way of giving back to everyone who's helped build on
the agent over the years. <3

- Fix for anonymous class middleware naming

Metric names based off anonymous middlewares lacked a class name in the UI.
The Ruby agent will now look for a superclass, or default to AnonymousClass
in those cases.

- Improved exit behavior in the presence of Sinatra

The agent uses an `at_exit` hook to ensure data from the last < 60s before a
process exits is sent to New Relic. Previously, this hook was skipped if
Sinatra::Application was defined. This unfortunately missed data for
short-lived background processes that required, but didn't run, Sinatra. Now
the agent only skips its `at_exit` hook if Sinatra actually runs from
`at_exit`.

## v3.10.0

- Support for the Grape framework

We now instrument the Grape REST API framework! To avoid conflicts with the
third-party newrelic-grape gem, our instrumentation will not be installed if
newrelic-grape is present in the Gemfile.

For more details, see https://docs.newrelic.com/docs/agents/ruby-agent/frameworks/grape-instrumentation

- Automatic Cross Application Tracing support for all Rack applications

Previously Rack apps not using Rails or Sinatra needed to include the
AgentHooks middleware to get Cross Application Tracing support. With
these changes, this is no longer necessary. Any explicit references to
AgentHooks can be removed unless the `disable_middleware_instrumentation`
setting is set to `true`.

- Metrics no longer reported from Puma master processes

When using Puma's cluster mode with the preload_app! configuration directive,
the agent will no longer start its reporting thread in the Puma master
process. This should result in more accurate instance counts, and more
accurate stats on the Ruby VMs page (since the master process will be
excluded).

- Better support for Sinatra apps used with Rack::Cascade

Previously, using a Sinatra application as part of a Rack::Cascade chain would
cause all transactions to be named after the Sinatra application, rather than
allowing downstream applications to set the transaction name when the Sinatra
application returned a 404 response. This has been fixed.

- Updated support for Rubinius 2.3+ metrics

Rubinius 2.3 introduced a new system for gathering metrics from the
underlying VM. Data capture for the Ruby VM's page has been updated to take
advantage of these. Thanks Yorick Peterse for the contribution!

- Fix for missing ActiveJob traced errors

ActiveJobs processed by backends where the Ruby agent lacked existing
instrumentation missed reporting traced errors. This did not impact
ActiveJobs used with Sidekiq or Resque, and has been fixed.

- Fix possible crash in middleware tracing

In rare circumstances, a failure in the agent early during tracing of a web
request could lead to a cascading error when trying to capture the HTTP status
code of the request. This has been fixed. Thanks to Michal Cichra for the fix!

## v3.9.9

- Support for Ruby 2.2

A new version of Ruby is available, and the Ruby agent is ready to run on
it. We've been testing things out since the early previews so you can
upgrade to the latest and greatest and use New Relic right away to see how
the new Ruby's performing for you.

- Support for Rails 4.2 and ActiveJob

Not only is a new Ruby available, but a new Rails is out too! The Ruby agent
provides all the usual support for Rails that you'd expect, and we
instrument the newly released ActiveJob framework that's part of 4.2.

- Security fix for handling of error responses from New Relic servers

This release fixes a potential security issue wherein an attacker who was able
to impersonate New Relic's servers could have triggered arbitrary code
execution in agent's host processes by sending a specially-crafted error
response to a data submission request.

This issue is mitigated by the fact that the agent uses SSL certificate
checking in order to verify the identity of the New Relic servers to which it
connects. SSL is enabled by default by the agent, and can be enforced
account-wide by enabling High Security Mode for your account:

https://docs.newrelic.com/docs/accounts-partnerships/accounts/security/high-security

- Fix for transactions with invalid URIs

If an application used the agent's `ignore_url_regexes` config setting to
ignore certain transactions, but received an invalid URI, the agent would
fail to record the transaction. This has been fixed.

- Fixed incompatibility with newrelic-grape

The 3.9.8 release of the Ruby agent included disabled prototyped
instrumentation for the Grape API framework. This introduced an
incompatibility with the existing third party extension newrelic-grape. This
has been fixed. Newrelic-grape continues to be the right solution until
full agent support for Grape is available.

## v3.9.8

- Custom Insights events API

In addition to attaching custom parameters to the events that the Ruby agent
generates automatically for each transaction, you can now record custom event
types into Insights with the new NewRelic::Agent.record_custom_event API.

For details, see https://docs.newrelic.com/docs/insights/new-relic-insights/adding-querying-data/inserting-custom-events-new-relic-agents

- Reduced memory usage for idling applications

Idling applications using the agent could previously appear to leak memory
because of native allocations during creation of new SSL connections to our
servers. These native allocations didn't factor into triggering Ruby's
garbage collector.

The agent will now re-use a single TCP connection to our servers for as long
as possible, resulting in improved memory usage for applications that are
idling and not having GC triggered for other reasons.

- Don't write to stderr during CPU sampling

The Ruby agent's code for gathering CPU information would write error
messages to stderr on some FreeBSD systems. This has been fixed.

- LocalJumpError on Rails 2.x

Under certain conditions, Rails 2.x controller instrumentation could fail
with a LocalJumpError when an action was not being traced. This has been
fixed.

- Fixed config lookup in warbler packaged apps

When running a Ruby application from a standalone warbler .jar file on
JRuby, the packaged config/newrelic.yml was not properly found. This has
been fixed, and thanks to Bob Beaty for the help getting it fixed!

- Hash iteration failure in middleware

If a background thread iterated over the keys in the Rack env hash, it could
cause failures in New Relic's AgentHooks middleware. This has been fixed.

## v3.9.7

- Support for New Relic Synthetics

The Ruby agent now gives you additional information for requests from New
Relic Synthetics. More transaction traces and events give you a clearer look
into how your application is performing around the world.

For more details, see https://docs.newrelic.com/docs/synthetics/new-relic-synthetics/getting-started/new-relic-synthetics

- Support for multiple job per fork gems with Resque

The resque-jobs-per-fork and resque-multi-job-forks gems alter Resque to
fork every N jobs instead of every job. This previously caused issues for
the Ruby agent, but those have been resolved. These gems are fully supported.

Running Resque with the FORK_PER_JOB=false environment variable setting is
also supported now.

For more details on our Resque support, see https://docs.newrelic.com/docs/agents/ruby-agent/background-jobs/resque-instrumentation

- Support agent when starting Resque Pool from Rake task

When running resque-pool with its provided rake tasks, the agent would not
start up properly. Thanks Tiago Sousa for the fix!

- Fix for DelayedJob + Rails 4.x queue depth metrics

The Ruby agent periodically records DelayedJob queuedepth as a metric, but
this didn't work properly in Rails 4.x applications. This has been fixed.
Thanks Jonathan del Strother for his help with the issue!

- Fix for failure in background transactions with rules.ignore_url_regexes

The recently added feature for ignoring transactions via URL regexes caused
errors for non-web transactions. This has been fixed.

- Rename the TransactionNamer.name method to TransactionNamer.name_for

The internal TransactionNamer class had a class method called 'name', with a
different signature than the existing Class#name method and could cause
problems when trying to introspect instances of the class.

Thanks to Dennis Taylor for contributing this fix!

## v3.9.6

- Rails 4.2 ActiveJob support

A new version of Rails is coming! One of the highlight features is
ActiveJob, a framework for interacting with background job processors. This
release of the Ruby agent adds instrumentation to give you insight into
ActiveJob, whether you're just testing it out or running it for real.

Metrics are recorded around enqueuing ActiveJobs, and background transactions
are started for any ActiveJob performed where the agent didn't already
provide specific instrumentation (such as DelayedJob, Resque and Sidekiq).

Since Rails 4.2 is still in beta we'd love to hear any feedback on this
instrumentation so it'll be rock solid for the general release!

- Ruby 2.2.0-preview1 updates

Ruby 2.2.0 is on its way later in the year, and the Ruby agent is ready for
it. Updates to the GC stats and various other small changes have already been
applied, and our automated tests are running against 2.2.0 so the agent will
be ready on release day.

- Ignoring transactions by URL

While you could always ignore transactions by controller and action, the
Ruby agent previously lacked a way to ignore by specific URLs or patterns
without code changes. This release adds the config setting,
`rules.ignore_url_regexes` to ignore specific transactions based on the
request URL as well. For more information, see the documentation at:
https://docs.newrelic.com/docs/agents/ruby-agent/installation-configuration/ignoring-specific-transactions#config-ignoring

- Better dependency detection in non-Rack applications

The Ruby agent runs dependency detection at key points in the Rack and Rails
lifecycle, but non-Rails apps could occasionally miss out instrumenting late
loaded libraries. The agent now runs an additional dependency detection
during manual_start to more seamlessly install instrumentation in any app.

- Excluding /newrelic routes from developer mode

Recent changes to track time in middleware resulted in New Relic's developer
mode capturing its own page views in the list. This has been fixed. Thanks
to Ignatius Reza Lesmana for the report!

- Spikes in external time

Timeouts during certain external HTTP requests could result in incorrect
large spikes in the time recorded by the agent. This has been fixed.

- Recognize browser_monitoring.auto_instrument setting in non-Rails apps

The `browser_monitoring.auto_instrument` config setting disables
auto-injection of JavaScript into your pages, but was not properly obeyed in
Sinatra and other non-Rails contexts. This has been fixed.

- Failures to gather CPU thread time on JRuby

JRuby running on certain JVM's and operating systems (FreeBSD in particular)
did not always support the method being used to gather CPU burn metrics.
This would result in a failure during those transactions. This has been
fixed.

- Fix for rare race condition in Resque instrumentation

A race condition in the agent's Resque instrumentation that could cause rare
Resque job failures in high-throughput Resque setups has been fixed. This bug
would manifest as an exception with the following error message:
"RuntimeError: can't add a new key into hash during iteration" and a backtrace
leading through the PipeChannelManager class in the agent.

## v3.9.5

- Per-dyno data on Heroku

When running on Heroku, data from the agent can now be broken out by dyno
name, allowing you to more easily see what's happening on a per-dyno level.
Dynos on Heroku are now treated in the same way that distinct hosts on other
platforms work.

By default, 'scheduler' and 'run' dyno names will be aggregated into
'scheduler._' and 'run._' to avoid unbounded growth in the number of reported
hostnames.

Read more about this feature on our Heroku docs page:
https://docs.newrelic.com/docs/agents/ruby-agent/miscellaneous/ruby-agent-heroku

- HTTP response codes in Insights events

The Ruby agent will now capture HTTP response codes from Rack applications
(including Rails and Sinatra apps) and include them under the httpResponseCode
attribute on events sent to Insights.

- Stricter limits on memory usage of SQL traces

The agent now imposes stricter limits on the number of distinct SQL traces
that it will buffer in memory at any point in time, leading to more
predictable memory consumption even in exceptional circumstances.

- Improved reliability of thread profiling

Several issues that would previously have prevented the successful completion
and transmission of thread profiles to New Relic's servers have been fixed.

These issues were related to the use of recursion in processing thread
profiles, and have been addressed by both limiting the maximum depth of the
backtraces recorded in thread profiles, and eliminating the agent's use of
recursion in processing profile data.

- Allow tracing Rails view helpers with add_method_tracer

Previously, attempting to trace a Rails view helper method using
add_method_tracer on the view helper module would lead to a NoMethodError
when the traced method was called (undefined method `trace_execution_scoped').
This has been fixed.

This issue was an instance of the Ruby 'dynamic module inclusion' or 'double
inclusion' problem. Usage of add_method_tracer now no longer relies upon the
target class having actually picked up the trace_execution_scoped method from
the NewRelic::Agent::MethodTracer module.

- Improved performance of queue time parsing

The number of objects allocated while parsing the front-end timestamps on
incoming HTTP requests has been significantly reduced.

Thanks to Aleksei Magusev for the contribution!

## v3.9.4

- Allow agent to use alternate certificate stores

When connecting via SSL to New Relic services, the Ruby agent verifies its
connection via a certificate bundle shipped with the agent. This had problems
with certain proxy configurations, so the `ca_bundle_path` setting in
newrelic.yml can now override where the agent locates the cert bundle to use.

For more information see the documentation at:
https://docs.newrelic.com/docs/agents/ruby-agent/installation-configuration/ssl-settings-ruby-agent

- Rails 4.2 beta in tests

Although still in beta, a new version of Rails is on its way! We're
already running our automated test suites against the beta to ensure New
Relic is ready the day the next Rails is released.

- ActiveRecord 4 cached queries fix

Queries that were hitting in the ActiveRecord 4.x query cache were
incorrectly being counted as database time by the agent.

- Fix for error in newrelic.yml loading

If your application ran with a RAILS_ENV that was not listed in newrelic.yml
recent agent versions would give a NameError rather than a helpful message.
This has been fixed. Thanks Oleksiy Kovyrin for the patch!

## v3.9.3

- Fix to prevent proxy credentials transmission

This update prevents proxy credentials set in the agent config file from
being transmitted to New Relic.

## v3.9.2

- Added API for ignoring transactions

This release adds three new API calls for ignoring transactions:

    - `NewRelic::Agent.ignore_transaction`
    - `NewRelic::Agent.ignore_apdex`
    - `NewRelic::Agent.ignore_enduser`

The first of these ignores a transaction completely: nothing about it will be
reported to New Relic. The second ignores only the Apdex metric for a single
transaction. The third disables javascript injection for browser monitoring
for the current transaction.

These methods differ from the existing newrelic*ignore** method in that they
may be called *during\* a transaction based on some dynamic runtime criteria,
as opposed to at the class level on startup.

See the docs for more details on how to use these methods:
https://docs.newrelic.com/docs/agents/ruby-agent/installation-and-configuration/ignoring-specific-transactions

- Improved SQL obfuscation

SQL queries containing string literals ending in backslash ('\') characters
would previously not have been obfuscated correctly by the Ruby agent prior to
transmission to New Relic. In addition, SQL comments were left un-obfuscated.
This has been fixed, and the test coverage for SQL obfuscation has been
improved.

- newrelic_ignore\* methods now work when called in a superclass

The newrelic_ignore\* family of methods previously did not apply to subclasses
of the class from which it was called, meaning that Rails controllers
inheriting from a single base class where newrelic_ignore had been called
would not be ignored. This has been fixed.

- Fix for rare crashes in Rack::Request#params on Sinatra apps

Certain kinds of malformed HTTP requests could previously have caused
unhandled exceptions in the Ruby agent's Sinatra instrumentation, in the
Rack::Request#params method. This has been fixed.

- Improved handling for rare errors caused by timeouts in Excon requests

In some rare cases, the agent would emit a warning message in its log file and
abort instrumentation of a transaction if a timeout occurred during an
Excon request initiated from within that transaction. This has been fixed.

- Improved behavior when the agent is misconfigured

When the agent is misconfigured by attempting to shut it down without
it ever having been started, or by attempting to disable instrumentation after
instrumentation has already been installed, the agent will no longer raise an
exception, but will instead log an error to its log file.

- Fix for ignore_error_filter not working in some configurations

The ignore_error_filter method allows you to specify a block to be evaluated
in order to determine whether a given error should be ignored by the agent.
If the agent was initially disabled, and then later enabled with a call to
manual_start, the ignore_error_filter would not work. This has been fixed.

- Fix for Capistrano 3 ignoring newrelic_revision

New Relic's Capistrano recipes support passing parameters to control the
values recorded with deployments, but user provided :newrelic_revision was
incorrectly overwritten. This has been fixed.

- Agent errors logged with ruby-prof in production

If the ruby-prof gem was available in an environment without New Relic's
developer mode enabled, the agent would generate errors to its log. This has
been fixed.

- Tighter requirements on naming for configuration environment variables

The agent would previously assume any environment variable containing
'NEWRELIC' was a configuration setting. It now looks for this string as a
prefix only.

Thanks to Chad Woolley for the contribution!

## v3.9.1

- Ruby 1.8.7 users: upgrade or add JSON gem now

Ruby 1.8.7 is end-of-lifed, and not receiving security updates, so we strongly
encourage all users with apps on 1.8.7 to upgrade.

If you're not able to upgrade yet, be aware that a coming release of the Ruby
agent will require users of Ruby 1.8.7 to have the 'json' gem available within
their applications in order to continue sending data to New Relic.

For more details, see:
https://docs.newrelic.com/docs/ruby/ruby-1.8.7-support

- Support for new Cross Application Trace view

This release enhances cross application tracing with a visualization of
the cross application calls that a specific Transaction Trace is involved
in. The new visualization helps you spot bottlenecks in external services
within Transaction Traces and gives you an end-to-end understanding
of how the transaction trace is used by other applications and services.
This leads to faster problem diagnosis and better collaboration across
teams. All agents involved in the cross application communication must
be upgraded to see the complete graph. You can view cross application
traces from in the Transaction Trace drill-down.

- High security mode V2

The Ruby agent now supports V2 of New Relic's high security mode. To enable
it, you must add 'high_security: true' to your newrelic.yml file, _and_ enable
high security mode through the New Relic web interface. The local agent
setting must be in agreement with the server-side setting, or the agent will
shut down and no data will be collected.

Customers who already had the server-side high security mode setting enabled
must add 'high_security: true' to their agent configuration files when
upgrading to this release.

For details on high security mode, see:
http://docs.newrelic.com/docs/accounts-partnerships/accounts/security/high-security

- Improved memcached instrumentation

More accurate instrumentation for the 'cas' command when using version 1.8.0
or later of the memcached gem. Previous versions of the agent would count all
time spent in the block given to 'cas' as memcache time, but 1.8.0 and later
allows us to more accurately measure just the time spent talking to memcache.

Many thanks to Francis Bogsanyi for contributing this change!

- Improved support for Rails apps launched from outside the app root directory

The Ruby agent attempts to resolve the location of its configuration file at
runtime relative to the directory that the host process is started from.

In cases where the host process was started from outside of the application's
root directory (for example, if the process is started from '/'), it will
now also attempt to locate its configuration file based on the value of
Rails.root for Rails applications.

- Better compatibility with ActionController::Live

Browser Application Monitoring auto-injection can cause request failures under
certain circumstances when used with ActionController::Live, so the agent will
now automatically detect usage of ActionController::Live, and not attempt
auto-injection for those requests (even if auto-instrumentation is otherwise
enabled).

Many thanks to Rodrigo Rosenfeld Rosas for help diagnosing this issue!

- Fix for occasional spikes in external services time

Certain kinds of failures during HTTP requests made by an application could
have previously resulted in the Ruby agent reporting erroneously large amounts
of time spent in outgoing HTTP requests. This issue manifested most obviously
in spikes on the 'Web external' band on the main overview graph. This issue
has now been fixed.

- Fix 'rake newrelic:install' for Rails 4 applications

The newrelic:install rake task was previously not working for Rails 4
applications and has been fixed.

Thanks to Murahashi Sanemat Kenichi for contributing this fix!

## v3.9.0

- Rack middleware instrumentation

The Ruby agent now automatically instruments Rack middlewares!

This means that the agent can now give you a more complete picture of your
application's response time, including time spent in middleware. It also means
that requests which previously weren't captured by the agent because they
never made it to the bottom of your middleware stack (usually a Rails or
Sinatra application) will now be captured.

After installing this version of the Ruby agent, you'll see a new 'Middleware'
band on your application's overview graph, and individual middlewares will
appear in transaction breakdown charts and transaction traces.

The agent can instrument middlewares that are added from a config.ru file via
Rack::Builder, or via Rails' middleware stack in Rails 3.0+.

This instrumentation may be disabled with the
disable_middleware_instrumentation configuration setting.

For more details, see the documentation for this feature:

    - http://docs.newrelic.com/docs/ruby/rack-middlewares
    - http://docs.newrelic.com/docs/ruby/middleware-upgrade-changes

- Capistrano 3.x support

Recording application deployments using Capistrano 3.x is now supported.

Many thanks to Jennifer Page for the contribution!

- Better support for Sidekiq's Delayed extensions

Sidekiq jobs executed via the Delayed extensions (e.g. the #delay method) will
now be named after the actual class that #delay was invoked against, and will
have their job arguments correctly captured if the sidekiq.capture_params
configuration setting is enabled.

Many thanks to printercu for the contribution!

- Improved Apdex calculation with ignored error classes

Previously, a transaction resulting in an exception that bubbled up to the top
level would always be counted as failing for the purposes of Apdex
calculations (unless the transaction name was ignored entirely). Now,
exceptions whose classes have been ignored by the
error_collector.ignore_errors configuration setting will not cause a
transaction to be automatically counted as failing.

- Allow URIs that are not parseable by stdlib's URI if addressable is present

There are some URIs that are valid by RFC 3986, but not parseable by Ruby's
stdlib URI class. The Ruby agent will now attempt to use the addressable gem
to parse URIs if it is present, allowing requests against these problematic
URIs to be instrumented.

Many thanks to Craig R Webster and Amir Yalon for their help with this issue!

- More robust error collection from Resque processes

Previously, traced errors where the exception class was defined in the Resque
worker but not in the Resque master process would not be correctly handled by
the agent. This has been fixed.

- Allow Sinatra apps to set the New Relic environment without setting RACK_ENV

The NEW_RELIC_ENV environment variable may now be used to specify the
environment the agent should use from its configuration file, independently of
RACK_ENV.

Many thanks to Mario Izquierdo for the contribution!

- Better error handling in Browser Application Monitoring injection

The agent middleware that injects the JavaScript code necessary for Browser
Application Monitoring now does a better job of catching errors that might
occur during the injection process.

- Allow disabling of Net::HTTP instrumentation

Most instrumentation in the Ruby agent can be disabled easily via a
configuration setting. Our Net::HTTP instrumentation was previously an
exception, but now it can also be disabled with the disable_net_http
configuration setting.

- Make Rails constant presence check more defensive

The Ruby agent now guards against the (rare) case where an application has a
Rails constant defined, but no Rails::VERSION constant (because Rails is not
actually present).

Many thanks to Vladimir Kiselev for the contribution!

## v3.8.1

- Better handling for Rack applications implemented as middlewares

When using a Sinatra application as a middleware around another app (for
example, a Rails app), or manually instrumenting a Rack middleware wrapped
around another application, the agent would previously generate two separate
transaction names in the New Relic UI (one for the middleware, and one for
the inner application).

As of this release, the agent will instead unify these two parts into a single
transaction in the UI. The unified name will be the name assigned to the
inner-most traced transaction by default. Calls to
NewRelic::Agent.set_transaction_name will continue to override the default
names assigned by the agent's instrumentation code.

This change also makes it possible to run X-Ray sessions against transactions
of the 'inner' application in cases where one instrumented app is wrapped in
another that's implemented as a middleware.

- Support for mongo-1.10.0

The Ruby agent now instruments version 1.10.0 of the mongo gem (versions 1.8.x
and 1.9.x were already supported, and continue to be).

- Allow setting configuration file path via an option to manual_start

Previously, passing the :config_path option to NewRelic::Agent.manual_start
would not actually affect the location that the agent would use to look for
its configuration file. This has been fixed, and the log messages emitted when
a configuration file is not found should now be more helpful.

## v3.8.0

- Better support for forking and daemonizing dispatchers (e.g. Puma, Unicorn)

The agent should now work out-of-the box with no special configuration on
servers that fork or daemonize themselves (such as Unicorn or Puma in some
configurations). The agent's background thread will be automatically restarted
after the first transaction processed within each child process.

This change means it's no longer necessary to set the
'restart_thread_in_children setting' in your agent configuration file if you
were doing so previously.

- Rails 4.1 support

Rails 4.1 has shipped, and the Ruby agent is ready for it! We've been running
our test suites against the release candidates with no significant issues, so
we're happy to announce full compatibility with this new release of Rails.

- Ruby VM measurements

The Ruby agent now records more detailed information about the performance and
behavior of the Ruby VM, mainly focused around Ruby's garbage collector. This
information is exposed on the new 'Ruby VM' tab in the UI. For details about
what is recorded, see:

http://docs.newrelic.com/docs/ruby/ruby-vm-stats

- Separate in-transaction GC timings for web and background processes

Previously, an application with GC instrumentation enabled, and both web and
background processes reporting into it would show an overly inflated GC band
on the application overview graph, because data from both web and non-web
transactions would be included. This has been fixed, and GC time during web
and non-web transactions is now tracked separately.

- More accurate GC measurements on multi-threaded web servers

The agent could previously have reported inaccurate GC times on multi-threaded
web servers such as Puma. It will now correctly report GC timings in
multi-threaded contexts.

- Improved ActiveMerchant instrumentation

The agent will now trace the store, unstore, and update methods on
ActiveMerchant gateways. In addition, a bug preventing ActiveMerchant
instrumentation from working on Ruby 1.9+ has been fixed.

Thanks to Troex Nevelin for the contribution!

- More robust Real User Monitoring script injection with charset meta tags

Previous versions of the agent with Real User Monitoring enabled could have
injected JavaScript code into the page above a charset meta tag. By the HTML5
spec, the charset tag must appear in the first 1024 bytes of the page, so the
Ruby agent will now attempt to inject RUM script after a charset tag, if one
is present.

- More robust connection sequence with New Relic servers

A rare bug that could cause the agent's initial connection handshake with
New Relic servers to silently fail has been fixed, and better logging has been
added to the related code path to ease diagnosis of any future issues.

- Prevent over-counting of queue time with nested transactions

When using add_transaction_tracer on methods called from within a Rails or
Sinatra action, it was previously possible to get inflated queue time
measurements, because queue time would be recorded for both the outer
transaction (the Rails or Sinatra action) and the inner transaction (the
method given to add_transaction_tracer). This has been fixed, so only the
outermost transaction will now record queue time.

## v3.7.3

- Obfuscation for PostgreSQL explain plans

Fixes an agent bug with PostgreSQL where parameters from the original query
could appear in explain plans sent to New Relic servers, even when SQL
obfuscation was enabled. Parameters from the query are now masked in explain
plans prior to transmission when transaction_tracer.record_sql is set to
'obfuscated' (the default setting).

For more information, see:
https://docs.newrelic.com/docs/traces/security-for-postgresql-explain-plans

- More accurate categorization of SQL statements

Some SQL SELECT statements that were previously being mis-categorized as
'SQL - OTHER' will now correctly be tagged as 'SQL - SELECT'. This
particularly affected ActiveRecord users using PostgreSQL.

- More reliable Typhoeus instrumentation

Fixed an issue where an exception raised from a user-specified on_complete
block would cause our Typhoeus instrumentation to fail to record the request.

- Fix for Puma 2.8.0 cluster mode (3.7.3.204)

Puma's 2.8.0 release renamed a hook New Relic used to support Puma's cluster
mode. This resulted in missing data for users running Puma. Thanks Benjamin
Kudria for the fix!

- Fix for deployment command bug (3.7.3.204)

Problems with file loading order could result in `newrelic deployments`
failing with an unrecognized command error. This has been fixed.

## v3.7.2

- Mongo instrumentation improvements

Users of the 'mongo' MongoDB client gem will get more detailed instrumentation
including support for some operations that were not previously captured, and
separation of aggregate metrics for web transactions from background jobs.

An issue with ensure_index when passed a symbol or string was also fixed.
Thanks Maxime RETY for the report!

- More accurate error tracing in Rails 4

Traced errors in Rails 4 applications will now be correctly associated with
the transaction they occurred in, and custom attributes attached to the
transaction will be correctly attached to the traced error as well.

- More accurate partial-rendering metrics for Rails 4

View partials are now correctly treated as sub-components of the containing
template render in Rails 4 applications, meaning that the app server breakdown
graphs for Rails 4 transactions should be more accurate and useful.

- Improved Unicorn 4.8.0 compatibility

A rare issue that could lead to spurious traced errors on app startup for
applications using Unicorn 4.8.0 has been fixed.

- meta_request gem compatibility

An incompatibility with the meta_request gem has been fixed.

- Typhoeus 0.6.4+ compatibility

A potential crash with Typhoeus 0.6.4+ when passing a URI object instead of a
String instance to one of Typhoeus's HTTP request methods has been fixed.

- Sequel single threaded mode fix

The agent will no longer attempt to run EXPLAIN queries for slow SQL
statements issued using the Sequel gem in single-threaded mode, since
doing so could potentially cause crashes.

- Additional functionality for add_custom_parameters

Calling add_custom_parameters adds parameters to the system codenamed
Rubicon. For more information, see http://newrelic.com/software-analytics

- Update gem signing cert (3.7.2.195)

The certificate used to sign newrelic_rpm expired in February. This patch
updates that for clients installing with verification.

## v3.7.1

- MongoDB support

The Ruby agent provides support for the mongo gem, versions 1.8 and 1.9!
Mongo calls are captured for transaction traces along with their parameters,
and time spent in Mongo shows up on the Database tab.

Support for more Mongo gems and more UI goodness will be coming, so watch
http://docs.newrelic.com/docs/ruby/mongo for up-to-date status.

- Harvest thread restarts for forked and daemonized processes

Historically framework specific code was necessary for the Ruby agent to
successfully report data after an app forked or daemonized. Gems or scripts
with daemonizing modes had to wait for agent support or find workarounds.

With 3.7.1 setting `restart_thread_in_children: true` in your newrelic.yml
automatically restarts the agent in child processes without requiring custom
code. For now the feature is opt-in, but future releases may default it on.

- Fix for missing HTTP time

The agent previously did not include connection establishment time for
outgoing Net::HTTP requests. This has been corrected, and reported HTTP
timings should now be more accurate.

- Fix for Mongo ensure_index instrumentation (3.7.1.182)

The Mongo instrumentation for ensure_index in 3.7.1.180 was not properly
calling through to the uninstrumented version of this method. This has been
fixed in 3.7.1.182. Thanks to Yuki Miyauchi for the fix!

- Correct first reported metric timespan for forking dispatchers (3.7.1.188)

The first time a newly-forked process (in some configurations) reported metric
data, it would use the startup time of the parent process as the start time
for that metric data instead of its own start time. This has been fixed.

## v3.7.0

- Official Rubinius support (for Rubinius >= 2.2.1)

We're happy to say that all known issues with the Ruby agent running on
Rubinius have been resolved as of Rubinius version 2.2.1! See
http://docs.newrelic.com/docs/ruby/rubinius for the most up-to-date status.

- RUM injection updates

The Ruby agent's code for both automatic and manual injection of Real User
Monitoring scripts has been improved. No application changes are required, but
the new injection logic is simpler, faster, more robust, and paves the way for
future improvements to Real User Monitoring.

- More robust communication with New Relic

Failures when transmitting data to New Relic could cause data to be held over
unnecessarily to a later harvest. This has been improved both to handle
errors more robustly and consistently, and to send data as soon as possible.

- Fix for agent not restarting on server-side config changes

A bug in 3.6.9 caused the agent to not reset correctly after server-side
config changes. New settings would not be received without a full process
restart. This has been fixed.

- Blacklisting rake spec tasks

A blacklist helps the agent avoid starting during rake tasks. Some default
RSpec tasks were missing. Thanks for the contribution Kohei Hasegawa!

## v3.6.9

- Experimental Rubinius 2.x support

The agent is now being tested against the latest version of Rubinius. While
support is still considered experimental, you can track the progress at
http://docs.newrelic.com/docs/ruby/rubinius for up to date status.

- Capture arguments for Resque and Sidekiq jobs

The agent can optionally record arguments for your Resque and Sidekiq jobs on
transaction traces and traced errors. This is disabled by default, but may be
enabled by setting resque.capture_params or sidekiq.capture_params.

Thanks to Juan Ignacio Pumarino, Ken Mayer, Paul Henry, and Eric Saxby for
their help with this feature!

- Supported versions rake task and documentation

We've improved our documentation for what Ruby and gem versions we support.
Run `rake newrelic:supported_versions` or see the latest agent's versions at
https://docs.newrelic.com/docs/ruby/supported-frameworks.

- ActiveRecord 4.0 explain plans for JRuby and Rubinius

The agent's ActiveRecord 4.0 instrumentation could not gather SQL explain
plans on JRuby by default because of a dependency on ObjectSpace, which isn't
available by default. This has been fixed.

- Fix for Curb http_put_with_newrelic

A bug in the agent caused PUT calls in the Curb gem to crash. This has been
fixed. Thanks to Michael D'Auria and Kirk Diggler for the contributions!

- Fix for head position on RUM injection

Certain unusual HTML documents resulted in browser monitoring injecting
incorrect content. Thanks Alex McHale for the contribution!

- Specify the Content-Type header in developer mode

Thanks Jared Ning for the contribution!

## v3.6.8

- X-Ray Sessions support

X-Ray Sessions provide more targeted transaction trace samples and thread
profiling for web transactions. For full details see our X-Ray sessions
documentation at https://newrelic.com/docs/site/xray-sessions.

- Percentiles and Histograms

The Ruby Agent now captures data that provides percentile and histogram views
in the New Relic UI.

- CPU metrics re-enabled for JRuby >= 1.7.0

To work around a JRuby bug, the Ruby agent stopped gathering CPU metrics on
that platform. With the bug fixed, the agent can gather those metrics again.
Thanks Bram de Vries for the contribution!

- Missing Resque transaction traces (3.6.8.168)

A bug in 3.6.8.164 prevented transaction traces in Resque jobs from being
communicated back to New Relic. 3.6.8.168 fixes this.

- Retry on initial connect (3.6.8.168)

Failure to contact New Relic on agent start-up would not properly retry. This
has been fixed.

- Fix potential memory leak on failure to send to New Relic (3.6.8.168)

  3.6.8.164 introduced a potential memory leak when transmission of some kinds
  of data to New Relic servers failed. 3.6.8.168 fixes this.

## v3.6.7

- Resque-pool support

Resque processes started via the resque-pool gem weren't recognized by the
Ruby agent. The agent now starts correctly in those worker processes.

- Environment-based configuration

All settings in newrelic.yml can now be configured via environment variables.
See https://newrelic.com/docs/ruby/ruby-agent-configuration for full details.

- Additional locking option for Resque (3.6.7.159)

There have been reports of worker process deadlocks in Resque when using the
Ruby agent. An optional lock is now available to avoid those deadlocks. See
https://newrelic.com/docs/ruby/resque-instrumentation for more details.

- HTTP connection setup timeout (3.6.7.159)

HTTP initialization in the agent lacked an appropriate timeout,
leading to dropouts in reporting under certain network error conditions.

- Unnecessary requests from Resque jobs (3.6.7.159)

An issue causing Resque jobs to unnecessarily make requests against New Relic
servers was fixed.

- Fix compatibility issues with excon and curb instrumentation

This release of the agent fixes a warning seen under certain circumstances
with the excon gem (most notably, when excon was used by fog), as well as
a bug with the curb instrumentation that conflicted with the feedzirra gem.

- Allow license key to be set by Capistrano variables

A license key can be passed via a Capistrano variable where previously it
could only be in newrelic.yml. Thanks Chris Marshall for the contribution!

- Make HTTP client instrumentation aware of "Host" request header

If a "Host" header is set explicitly on an HTTP request, that hostname will
be used for external metrics. Thanks Mislav Marohnić for the contribution!

- Fix ActiveSupport::Concern warnings with MethodTracer

Including NewRelic::Agent::MethodTracer in a class using Concerns could cause
deprecation warnings. Thanks Mike Połtyn for the contribution!

- Fix Authlogic constant name

Code checking for the Authlogic module was using in the wrong case. Thanks
Dharam Gollapudi for the contribution!

## v3.6.6

- HTTPClient and Curb support

The Ruby agent now supports the HTTPClient and Curb HTTP libraries! Cross
application tracing and more is fully supported for these libraries. For more
details see https://newrelic.com/docs/ruby/ruby-http-clients.

- Sinatra startup improvements

In earlier agent versions, newrelic_rpm had to be required after Sinatra to
get instrumentation. Now the agent should start when your Sinatra app starts
up in rackup, thin, unicorn, or similar web servers.

- Puma clustered mode support

Clustered mode in Puma was not reporting data without manually adding a hook
to Puma's configuration. The agent will now automatically add this hook.

- SSL certificate verification

Early versions of the agent's SSL support provided an option to skip
certificate verification. This option has been removed.

## v3.6.5

- Rails 4.0 Support

The Ruby agent is all set for the recent general release of Rails 4.0! We've
been tracking the RC's, and that work paid off. Versions 3.6.5 and 3.6.4 of
the Ruby agent should work fine with Rails 4.0.0.

- Excon and Typhoeus support

The Ruby agent now supports the Excon and Typhoeus HTTP libraries! For more
details see https://newrelic.com/docs/ruby/ruby-http-clients.

## v3.6.4

- Exception Whitelist

We've improved exception message handling for applications running in
high security mode. Enabling 'high_security' now removes exception messages
entirely rather than simply obfuscating any SQL.

By default this feature affects all exceptions, though you can configure a
whitelist of exceptions whose messages should be left intact.

More details: https://newrelic.com/docs/ruby/ruby-agent-configuration

- Fix a race condition affecting some Rails applications at startup

Some Rails applications using newrelic_rpm were affected by a race condition
at startup that manifested as an error when model classes with associations
were first loaded. The cause of these errors has been addressed by moving the
generation of the agent's EnvironmentReport on startup from a background
thread to the main thread.

## v3.6.3

- Better Sinatra Support

A number of improvements have been made to our Sinatra instrumentation.
More details: https://newrelic.com/docs/ruby/sinatra-support-in-the-ruby-agent

Sinatra instrumentation has been updated to more accurately reflect the final
route that was actually executed, taking pass and conditions into account.

New Relic middlewares for error collection, real user monitoring, and cross
application tracing are automatically inserted into the middleware stack.

Ignoring routes, similar to functionality available to Rails controllers, is
now available in Sinatra as well.

Routes in 1.4 are properly formatting in transaction names. Thanks Zachary
Anker for the contribution!

- Padrino Support

Along with improving our support of Sinatra, we've also extended that to
supporting Padrino, a framework that builds on Sinatra. Web transactions
should show up in New Relic now for Padrino apps automatically. The agent has
been tested against the latest Padrino in versions 0.11.x and 0.10.x.

- Main overview graph only shows web transactions

In the past database times from background jobs mixed with other web transaction
metrics in the main overview graph. This often skewed graphs. A common workaround
was to send background jobs to a separate application, but that should no longer
be necessary as the overview graphs now only represent web transactions.

## v3.6.2

- Sequel support

The Ruby agent now supports Sequel, a database toolkit for Ruby. This
includes capturing SQL calls and model operations in transaction traces, and
recording slow SQL calls. See https://newrelic.com/docs/ruby/sequel-instrumentation
for full details.

- Thread profiling fix

The prior release of the agent (version 3.6.1) broke thread profiling. A
profile would appear to run, but return no data. This has been fixed.

- Fix for over-counted Net::HTTP calls

Under some circumstances, calls into Net::HTTP were being counted twice in
metrics and transaction traces. This has been fixed.

- Missing traced errors for Resque applications

Traced errors weren't displaying for some Resque workers, although the errors
were factored into the overall count graphs. This has been fixed, and traced
errors should be available again after upgrading the agent.

## v3.6.1

- Full URIs for HTTP requests are recorded in transaction traces

When recording a transaction trace node for an outgoing HTTP call via
Net::HTTP, the agent will now save the full URI (instead of just the hostname)
for the request. Embedded credentials, the query string, and the fragment will
be stripped from the URI before it is saved.

- Simplify Agent Autostart Logic

Previously the agent would only start when it detected a supported
"Dispatcher", meaning a known web server or background task framework. This
was problematic for customers using webservers that the agent was not
configured to detect (e.g. Puma). Now the agent will attempt to report any
time it detects it is running in a monitored environment (e.g. production).
There are two exceptions to this. The agent will not autostart in a rails
console or irb session or when the process was invoked by a rake task (e.g.
rake assets:precompile). The NEWRELIC_ENABLE environment variable can be set
to true or false to force the agent to start or not start.

- Don't attempt to resolve collector hostname when proxy is in use

When a proxy is configured, the agent will not attempt to lookup and cache the
IP address of New Relic server to which it is sending data, since DNS may not
be available in some environments. Thanks to Bill Kirtley for the contribution

- Added NewRelic::Agent.set_transaction_name and NewRelic::Agent.get_transaction_name

Ordinarily the name of your transaction is defined up-front, but if you'd like to
change the name of a transaction while it is still running you can use
**NewRelic::Agent.set_transaction_name()**. Similarly, if you need to know the name
of the currently running transaction, you can use **NewRelic::Agent.get_transaction_name()**.

## v3.6.0

- Sidekiq support

The Ruby agent now supports the Sidekiq background job framework. Traces from
Sidekiq jobs will automatically show up in the Background tasks on New Relic
similar to Resque and Delayed::Job tasks.

- Improved thread safety

The primary metrics data structures in the Ruby agent are now thread safe.
This should provide better reliability for the agent under JRuby and threaded
scenarios such as Sidekiq or Puma.

- More robust environment report

The agent's analysis of the local environment (e.g. OS, Processors, loaded
gems) will now work in a wider variety of app environments, including
Sinatra.

- Experimental Rainbows! support

The Ruby agent now automatically detects and instruments the Rainbows! web
server. This support is considered experimental at present, and has not been
tested with all dispatch modes.

Thanks to Joseph Chen for the contribution.

- Fix a potential file descriptor leak in Resque instrumentation

A file descriptor leak that occurred when DontPerform exceptions were used to
abort processing of a job has been fixed. This should allow the Resque
instrumentation work correctly with the resque-lonely_job gem.

## v3.5.8

- Key Transactions

  The Ruby agent now supports Key Transactions! Check out more details on the
  feature at https://newrelic.com/docs/site/key-transactions

- Ruby 2.0

  The Ruby agent is compatible with Ruby 2.0.0 which was just released.

- Improved Sinatra instrumentation

  Several cases around the use of conditions and pass in Sinatra are now
  better supported by the Ruby agent. Thanks Konstantin for the help!

- Outbound HTTP headers

  Adds a 'X-NewRelic-ID' header to outbound Net::HTTP requests. This change
  helps improve the correlation of performance between services in a service-
  oriented architecture for a forthcoming feature. In the meantime, to disable
  the header, set this in your newrelic.yml:

  cross_application_tracer:
  enabled: false

- Automatically detect Resque dispatcher

  The agent does better auto-detection for the Resque worker process.
  This should reduce the need to set NEW_RELIC_DISPATCHER=resque directly.

## v3.5.7

- Resolved some issues with tracking of frontend queue time, particularly
  when the agent is running on an app hosted on Heroku. The agent will now
  more reliably parse the headers described in
  https://newrelic.com/docs/features/tracking-front-end-time and will
  automatically detect whether the times provided are in seconds,
  milliseconds or microseconds.

## v3.5.6

- Use HTTPS by default

  The agent now defaults to using SSL when it communicates with New Relic's
  servers. By default is already configured New Relic does not transmit any
  sensitive information (e.g. SQL parameters are masked), but SSL adds an
  additional layer of security. Upgrading customers may need to remove the
  "ssl: false" directive from their newrelic.yml to enable ssl. Customers on
  Jruby may need to install the jruby-openssl gem to take advantage of this
  feature.

- Fix two Resque-related issues

  Fixes a possible hang on exit of an instrumented Resque master process
  (https://github.com/defunkt/resque/issues/578), as well as a file descriptor
  leak that could occur during startup of the Resque master process.

- Fix for error graph over 100%

  Some errors were double counted toward the overall error total. This
  resulted in graphs with error percentages over 100%. This duplication did
  not impact the specific error traces captured, only the total metric.

- Notice gracefully handled errors in Sinatra

  When show_exceptions was set to false in Sinatra, errors weren't caught
  by New Relic's error collector. Now handled errors also have the chance
  to get reported back.

- Ruby 2.0 compatibility fixes

  Ruby 2.0 no longer finds protected methods by default, but will with a flag.
  http://tenderlovemaking.com/2012/09/07/protected-methods-and-ruby-2-0.html

  Thanks Ravil Bayramgalin and Charlie Somerville for the fixes.

- Auto-detect Trinidad as dispatcher

  Code already existing for detecting Trinidad as a dispatcher, but was only
  accessible via an ENV variable. This now auto-detects on startup. Thanks
  Robert Rasmussen for catching that.

- Coercion of types in collector communication

  Certain metrics can be recorded with a Ruby Rational type, which JSON
  serializes as a string rather than a floating point value. We now treat
  coerce each outgoing value, and log issues before sending the data.

- Developer mode fix for chart error

  Added require to fix a NameError in developer mode for summary page. Thanks
  to Ryan B. Harvey.

- Don't touch deprecated RAILS_ROOT if on Rails 3

  Under some odd startup conditions, we would look for the RAILS_ROOT constant
  after failing to find the ::Rails.root in a Rails 3 app, causing deprecation
  warnings. Thanks for Adrian Irving-Beer for the fix.

## v3.5.5

- Add thread profiling support

  Thread profiling performs statistical sampling of backtraces of all threads
  within your Ruby processes. This feature requires MRI >= 1.9.2, and is
  controlled via the New Relic web UI. JRuby support (in 1.9.x compat mode) is
  considered experimental, due to issues with JRuby's Thread#backtrace.

- Add audit logging capability

  The agent can now log all of the data it sends to the New Relic servers to
  a special log file for human inspection. This feature is off by default, and
  can be enabled by setting the audit_log.enabled configuration key to true.
  You may also control the location of the audit log with the audit_log.path key.

- Use config system for dispatcher, framework, and config file detection

  Several aspects of the agent's configuration were not being handled by the
  configuration system. Detection/configuration of the dispatcher (e.g. passenger,
  unicorn, resque), framework (e.g. rails3, sinatra), and newrelic.yml
  location are now handled via the Agent environment, manual, and default
  configuration sources.

- Updates to logging across the agent

  We've carefully reviewed the logging messages that the agent outputs, adding
  details in some cases, and removing unnecessary clutter. We've also altered
  the startup sequence to ensure that we don't spam STDOUT with messages
  during initialization.

- Fix passing environment to manual_start()

  Thanks to Justin Hannus. The :env key, when passed to Agent.manual_start,
  can again be used to specify which section of newrelic.yml is loaded.

- Rails 4 support

  This release includes preliminary support for Rails 4 as of 4.0.0.beta.
  Rails 4 is still in development, but the agent should work as expected for
  people who are experimenting with the beta.

## v3.5.4

- Add queue time support for sinatra apps

  Sinatra applications can now take advantage of front end queue time
  reporting. Thanks to Winfield Peterson for this contribution.

- Simplify queue time configuration for nginx 1.2.6+

  Beginning in version 1.2.6, recently released as a development version, the
  $msec variable can be used to set an http header. This change allows front
  end queue time to be tracked in New Relic simply by adding this line to the
  nginx config:

  proxy_set_header X-Queue-Start "t=${msec}000"

  It will no longer be necessary to compile a patched version of nginx or
  compile in the perl or lua module to enable this functionality.

  Thanks to Lawrence Pit for the contribution.

- Report back build number and stage along with version info

  In the 3.5.3 series the agent would fail to report its full version number
  to NewRelic's environment report. For example it would report its version
  as 3.5.3 instead of 3.5.3.25 or 3.5.3.25.beta. The agent will now report
  its complete version number as defined in newrelic_rpm.gemspec.

- The host and the port that the agent reports to can now be set from environment vars

  The host can be set with NEW_RELIC_HOST and the port with NEW_RELIC_PORT. These setting
  will override any other settings in your newrelic.yml.

- Fix RUM reporting to multiple applications

  When the agent is configured to report to multiple "roll up" applications
  RUM did not work correctly.

## v3.5.3

- Update the collector protocol to use JSON and Ruby primitives

  The communication between the agent and the NewRelic will not longer be
  marshaled Ruby objects, but rather JSON in the case of Ruby 1.9 and marshaled
  Ruby primitives in the case of 1.8. This results in greater harvest efficiency
  as well as feature parity with other New Relic agents.

- Fix incorrect application of conditions in sinatra instrumentation

  The agent's sinatra instrumentation was causing sinatra's conditions to
  be incorrectly applied in some obscure cases. The bug was triggered
  when a condition was present on a lower priority route that would match
  the current request, except for the presence of a higher priority route.

## v3.5.2

- Simplified process of running agent test suite and documented code
  contribution process in GUIDELINES_FOR_CONTRIBUTING.

## v3.5.1

- Enabling Memory Profiling on Lion and Mountain Lion

  The agent's list of supported platforms for memory profiling wasn't correctly checking
  for more recent versions of OS X.

- Fixed an arity issue encountered when calling newrelic_notice_error from Rails applications.

- End user queue time was not being properly reported, works properly now.

- Server-side configuration for ignoring errors was not being heeded by agent.

- Better handling of a thread safety issue.

  Some issues may remain, which we are working to address, but they should be gracefully handled
  now, rather than crashing the running app.

- Use "java_import" rather than "include_class" when require Java Jars into a JRuby app.

  Thanks to Jan Habermann for the pull request

- Replaced alias_method mechanism with super call in DataMapper instrumentation.

  Thanks to Michael Rykov for the pull request

- Fixed the Rubinius GC profiler.

  Thanks to Dirkjan Bussink

- Use ActiveSupport.on_load to load controller instrumentation Rails 3.

  Thanks to Jonathan del Strother

- Reduce the number of thread local reference in a particular high traffic method

  Thanks to Jeremy Kemper

## v3.5.0.1

- (Fix) Due to a serious resource leak we have ended support for versions of Phusion Passenger
  older than 2.1.1. Users of older versions are encouraged upgrade to a more recent version.

## v3.5.0

- (Fix) RUM Stops Working After 3.4.2.1 Agent Upgrade

  v3.4.2.1 introduced a bug that caused the browser monitor auto instrumentation
  (for RUM) default to be false. The correct value of true is now used

- When the Ruby Agent detects Unicorn as the dispatcher it creates an INFO level log message
  with additional information

  To help customers using Unicorn, if the agent detects it (Unicorn) is being used as the
  dispatcher an INFO level log message it created that includes a link to New Relic
  online doc that has additional steps that may be required to get performance data reporting.

- (Fix) In version 3.4.2 of the Ruby Agent the server side value for Apdex T was disregarded

  With version 3.4.2 of the agent, the value set in the newrelic.yml file took precedence over the
  value set in the New Relic UI. As of version 3.5.0 only the value for Apdex T set in the
  New Relic UI will be used. Any setting in the yaml file will be ignored.

- Improved Error Detection/Reporting capabilities for Rails 3 apps

  Some errors are missed by the agent's exception reporting handlers because they are
  generated in the rails stack, outside of the instrumented controller action. A Rack
  middleware is now included that can detect these errors as they bubble out of the middleware stack.
  Note that this does not include Routing Errors.

- The Ruby Agent now logs certain information it receives from the New Relic servers

  After connecting to the New Relic servers the agent logs the New Relic URL
  of the app it is reporting to.

- GC profiling overhead for Ruby 1.9 reduced

  For Ruby 1.9 the amount of time spent in GC profiling has been reduced.

- Know issue with Ruby 1.8.7-p334, sqlite3-ruby 1.3.0 or older, and resque 1.23.0

  The Ruby Agent will not work in conjunction with Ruby 1.8.7-p334, sqlite3-ruby 1.3.3
  or earlier, and resque 1.23.0. Your app will likely stop functioning. This is a known problem
  with Ruby versions up to 1.8.7-p334. Upgrading to the last release of Ruby 1.8.7
  is recommended. This issue has been present in every version of the agent we've tested
  going back for a year.

## v3.4.2.1

- Fix issue when app_name is nil

  If the app_name setting ends up being nil an exception got generated and the application
  wouldn't run. This would notably occur when running a Heroku app locally without the
  NEW_RELIC_APP_NAME environment variable set. A nil app_name is now detected and an
  error logged specifying remediation.

## v3.4.2

- The RUM NRAGENT tk value gets more robustly sanitized to prevent potential XSS vulnerabilities

  The code that scrubs the token used in Real User Monitoring has been enhanced to be
  more robust.

- Support for Apdex T in server side configuration

  For those using server side configuration the Ruby Agent now supports setting
  the Apdex T value via the New Relic UI.

- Refactoring of agent config code

  The code that reads the configuration information and configures the agent
  got substantially reorganized, consolidated, simplified, and made more robust.

## v3.4.1

#### Bug Fixes

- Fix edge case in RUM auto instrumentation where X-UA-Compatible meta tag is
  present but </head> tag is missing.

  There is a somewhat obscure edge case where RUM auto instrumentation will
  crash a request. The issue seems to be triggered when the X-UA-Compatible
  meta tag is present and the </head> tag is missing.

- Fixed reference to @service.request_timeout to @request_timeout in
  new_relic_service.rb. (Thanks to Matthew Savage)

  When a timeout occurred during connection to the collector an "undefined
  method `request_timeout' for nil:NilClass'" would get raised.

- preserve visibility on traced methods.

  Aliased methods now have the same visibility as the original traced method.
  A couple of the esoteric methods created in the process weren't getting the
  visibility set properly.

- Agent service does not connect to directed shard collector after connecting
  to proxy

  After connecting to collector proxy name of real collector was updated, but
  ip address was not being updated causing connections to go to the proxy.
  Agent now looks up ip address for real collector.

- corrupt marshal data from pipe children crashing agent

  If the agent received corrupted data from the Resque worker child agent
  it could crash the agent itself. fixed.

- should reset RubyBench GC counter between polls

  On Ruby REE, the GC profiler does not reset the counter between polls. This
  is only a problem if GC could happen _between_ transactions, as in, for
  example, out-of-band GC in Unicorn. fixed.

## v3.4.0.1

- Prevent the agent from resolving the collector address when disabled.
- Fix for error collector configuration that was introduced during beta.
- Preserve method visibility when methods are traced with #add_method_tracer and #add_transaction_tracer

## v3.4.0

- Major refactor of data transmission mechanism. This enabled child processes to send data to parent processes, which then send the data to the New Relic service. This should only affect Resque users, dramatically improving their experience.
- Moved Resque instrumentation from rpm_contrib to main agent. Resque users should discontinue use of rpm_contrib or upgrade to 2.1.11.
- Resolve issue with configuring the Error Collector when using server-side configuration.

## v3.3.5

- [FIX] Allow tracing of methods ending in ! and ?
- [PERF] Give up after scanning first 50k of the response in RUM
  auto-instrumentation.
- [FIX] Don't raise when extracting metrics from SQL queries with non UTF-8 bytes.
- Replaced "Custom/DJ Locked Jobs" metric with new metrics for
  monitoring DelayedJob: queue_length, failed_jobs, and locked_jobs, all under
  Workers/DelayedJob. queue_length is also broken out by queue name or priority
  depending on the version of DelayedJob deployed.

## v3.3.4.1

- Bug fix when rendering empty collection in Rails 3.1+

## v3.3.4

- Rails 3 view instrumentation

## v3.3.3

- Improved Sinatra instrumentation
- Limit the number of nodes collected in long running transactions to prevent leaking memory

## v3.3.2.1

- [SECURITY] fix for cookie handling by End User Monitoring instrumentation

## v3.3.2

- deployments recipe change: truncate git SHAs to 7 characters
- Fixes for obfuscation of PostgreSQL and SQLite queries
- Fix for lost database connections when using a forking framework
- Workaround for RedHat kernel bug which prevented blocking reads of /proc fs
- Do not trap signals when handling exceptions

## v3.3.1

- improved Ruby 1.8.6 support
- fix for issues with RAILS_ROOT deprecation warnings
- fixed incorrect 1.9 GC time reporting
- obfuscation for Slow SQL queries respects transaction trace config
- fix for RUM instrumentation reporting bad timing info in some cases
- refactored ActiveRecord instrumentation, no longer requires Rails

## v3.3.0

- fix for GC instrumentation when using Ruby 1.9
- new feature to correlate browser and server transaction traces
- new feature to trace slow sql statements
- fix to help cope with malformed rack responses
- do not try to instrument versions of ActiveMerchant that are too old

## v3.2.0.1

- Updated LICENSE
- Updated links to support docs

## v3.2.0

- Fix over-detection of mongrel and unicorn and only start the agent when
  actual server is running
- Improve developer mode backtraces to support ruby 1.9.2, windows
- Fixed some cases where Memcache instrumentation was failing to load
- Ability to set log destination by NEW_RELIC_LOG env var
- Fix to mutex lib load issue
- Performance enhancements (thanks to Jeremy Kemper)
- Fix overly verbose STDOUT message (thanks to Anselm Helbig)

## v3.1.2

- Fixed some thread safety issues
- Work around for Ruby 1.8.7 Marshal crash bug
- Numerous community patches (Gabriel Horner, Bradley Harris, Diego Garcia,
  Tommy Sullivan, Greg Hazel, John Thomas Marino, Paul Elliott, Pan Thomakos)
- Fixed RUM instrumentation bug

## v3.1.1

- Support for Rails 3.1 (thanks to Ben Hoskings via github)
- Support for Rubinius
- Fixed issues affecting some Delayed Job users where log files were not appearing
- Fixed an issue where some instrumentation might not get loaded in Rails apps
- Fix for memcached cas method (thanks to Andrew Long and Joseph Palermo )
- Fix for logger deprecation warning (thanks to Jonathan del Strother via github)
- Support for logging to STDOUT
- Support for Spymemcached client on jruby

## v3.1.0

- Support for aggregating data from short-running
  processes to reduce reporting overhead
- Numerous bug fixes
- Increased unit test coverage

## v3.0.1

- Updated Real User Monitoring to reduce javascript size and improve
  compatibility, fix a few known bugs

## v3.0.0

- Support for Real User Monitoring
- Back end work on internals to improve reliability
- added a 'log_file_name' and 'log_file_path' configuration variable to allow
  setting the path and name of the agent log file
- Improve reliability of statistics calculations
- Remove some previously deprecated methods
- Remove Sequel instrumentation pending more work

## v2.14.1

- Avoid overriding methods named 'log' when including the MethodTracer module
- Ensure that all load paths for 'new_relic/agent' go through 'new_relic/control' first
- Remove some debugging output from tests

## v2.14.0

- Dependency detection framework to prevent multi-loading or early-loading
  of instrumentation files

## v2.13.5

- Moved the API helper to the github newrelic_api gem.
- Revamped queue time to include server, queue, and middleware time
- Increased test coverage and stability
- Add Trinidad as a dispatcher (from Calavera, on github)
- Sequel instrumentation from Aman Gupta
- patches to 1.9 compatibility from dkastner on github
- Support for 1.9.2's garbage collection instrumentation from Justin Weiss
- On Heroku, existing queue time headers will be detected
- Fix rack constant scoping in dev mode for 1.9 (Rack != ::Rack)
- Fixes for instrumentation loading failing on Exception classes that
  are not subclasses of StandardError
- Fix active record instrumentation load order for Rails 3

## v2.13.4

- Update DNS lookup code to remove hardcoded IP addresses

## v2.13.3

- Dalli instrumentation from Mike Perham (thanks Mike)
- Datamapper instrumentation from Jordan Ritter (thanks Jordan)
- Apdex now defaults to 0.5
  !!! Please be aware that if you are not setting an apdex,
  !!! this will cause a change in the apparent performance of your app.
- Make metric hashes threadsafe (fixes problems sending metrics in Jruby
  threaded code)
- Delete obsolete links to metric docs in developer mode
- Detect gems when using Bundler
- Fix newrelic_ignore in Rails 3
- Break metric parser into a separate vendored gem
- When using Unicorn, preload_app: true is recommended to get proper
  after_fork behavior.

## v2.13.2

- Remove a puts. Yes, a whole release for a puts.

## v2.13.1

- Add missing require in rails 3 framework control

## v2.13.0

- developer mode is now a rack middleware and can be used on any framework;
  it is no longer supported automatically on versions of Rails prior to 2.3;
  see README for details
- memcache key recording for transaction traces
- use system_timer gem if available, fall back to timeout lib
- address instability issues in JRuby 1.2
- renamed executable 'newrelic_cmd' to 'newrelic'; old name still supported
  for backward compatibility
- added 'newrelic install' command to install a newrelic.yml file in the
  current directory
- optimization to execution time measurement
- optimization to startup sequence
- change startup sequence so that instrumentation is installed after all
  other gems and plugins have loaded
- add option to override automatic flushing of data on exit--send_data_on_exit
  defaults to 'true'
- ignored errors no longer affect apdex score
- added record_transaction method to the api to allow recording
  details from web and background transactions occurring outside RPM
- fixed a bug related to enabling a gold trial / upgrade not sending
  transaction traces correctly

## v2.12.3

- fix regression in startup sequence

## v2.12.2

- fix for regression in Rails 2.1 inline rendering
- workaround bug found in some rubies that caused a segv and/or NoMemoryError
  when deflating content for upload
- avoid creating connection thread in unicorn/passenger spawners

## v2.12.1

- fix bug in profile mode
- fix race condition in Delayed::Job instrumentation loading
- fix glassfish detection in latest glassfish gem

## v2.12.0

- support basic instrumentation for ActsAsSolr and Sunspot

## v2.11.3

- fix bug in startup when running JRuby

## v2.11.2

- fix for unicorn not reporting when the proc line had 'master' in it
- fix regression for passenger 2.0 and earlier
- fix after_fork in the shim

## v2.11.1

- republished gem without generated rdocs

## v2.11.0

- rails3 instrumentation (no developer mode support yet)
- removed the ensure_worker_thread started and instead defined an after_fork
  handler that will set up the agent properly in forked processes.
- change at_exit handler so the shutdown always goes after other shutdown
  handlers
- add visibility to active record db transactions in the rpm transaction
  traces (thanks to jeremy kemper)
- fix regression in merb support which caused merb apps not to start
- added NewRelic::Agent.logger to the public api to write to the agent
  log file.
- optimizations to background thread, controller instrumentation, memory
  usage
- add logger method to public_api
- support list notation for ignored exceptions in the newrelic.yml

## v2.10.8

- fix bug in delayed_job instrumentation that caused the job queue sampler
  to run in the wrong place
- change startup sequence and code that restarts the worker loop
  thread
- detect the unicorn master and dont start the agent; hook in after_fork
- fix problem with the Authlogic metric names which caused errors in
  developer mode. Authlogic metrics now adhere to the convention of
  prefixing the name with 'Custom'
- allow more correct overriding of transaction trace settings in the
  call to #manual_start
- simplify WorkerLoop and add better protection for concurrency
- preliminary support for rails3

## v2.10.6

- fix missing URL and referrer on some traced errors and transactions
- gather traced errors _after_ executing the rescue chain in ActionController
- always load controller instrumentation
- pick up token validation from newrelic.yml

## v2.10.5

- fix bug in delayed_job instrumentation occurring when there was no DJ log

## v2.10.4

- fix incompatibility with Capistrano 2.5.16
- strip down URLs reported in transactions and errors to path only

## v2.10.3

- optimization to reduce overhead: move background samplers into foreground thread
- change default config file to ignore RoutingErrors
- moved the background task instrumentation into a separate tab in the RPM UI
- allow override of the RPM application name via NEWRELIC_APP_NAME environment variable
- revised Delayed::Job instrumentation so no manual_start is required
- send buffered data on shutdown
- expanded support for queue length and queue time
- remove calls to starts_with to fix Sinatra and non-rails deployments
- fix problem with apdex scores recording too low in some circumstances
- switch to jeweler for gem building
- minor fixes, test improvements, doc and rakefile improvements
- fix incompatibility with Hoptoad where Hoptoad was not getting errors handled by New Relic
- many other optimizations, bug fixes and documentation improvements

## v2.10.2.

- beta release of 2.10
- fix bugs with Sinatra app instrumentation
- minor doc updates

## v2.10.1.

- alpha release of 2.10
- rack support, including metal; ignores 404s; requires a module inclusion (see docs)
- sinatra support, displays actions named by the URI pattern matched
- add API method to abort transaction recording for in-flight transactions
- remove account management calls from newrelic_api.rb
- truncating extremely large transaction traces for efficiency
- fix error reporting in recipes; add newrelic_rails_env option to recipes to
  override the rails env used to pull the app_name out of newrelic.yml
- added TorqueBox recognition (thanks Bob McWhirter)
- renamed config settings: enabled => monitor_mode; developer => developer_mode;
  old names will still work in newrelic.yml
- instrumentation for DelayedJob (thanks Travis Tilley)
- added config switches to turn off certain instrumentation when you aren't
  interested in the metrics, to save on overhead--see newrelic.yml for details.
- add profiling support to dev mode; very experimental!
- add 'multi_threaded' config option to indicate when the app is running
  multi-threaded, so we can disable some instrumentation
- fix test failures in JRuby, REE
- improve Net::HTTP instrumentation so it's more efficient and distinguishes calls
  between web and non-web transactions.
- database instrumentation notices all database commands in addition to the core commands
- add support for textmate to dev mode
- added add_transaction_tracer method to support instrumenting methods as
  if they were web transactions; this will facilitate better visibility of background
  tasks and eventually things like rack, metal and Sinatra
- adjusted apdex scores to reflect time spent in the mongrel queue
- fixed incompatibility with JRuby on startup
- implemented CPU measure for JRuby which reflects the cpu burn for
  all controller actions (does not include background tasks)
- fixed scope issue with GC instrumentation, subtracting time from caller
- added # of GC calls to GC instrumentation
- renamed the dispatcher metric
- refactored stats_engine code for readability
- optimization: reduce wakeup times for harvest thread

## v2.10.0.

- alpha release of 2.10
- support unicorn
- instrumentation of GC for REE and MRE with GC patch
- support agent restarting when changes are made to the account
- removed #newrelic_notice_error from Object class, replaced by NewRelic::Agent#notice_error
- collect histogram statistics
- add custom parameters to newrelic_notice_error call to display
  extra info for errors
- add method disable_all_tracing(&block) to execute a block without
  capturing metrics
- newrelic_ignore now blocks all instrumentation collection for
  the specified actions
- added doc to method_tracer API and removed second arg
  requirement for add_method_tracer call
- instrumentation for Net::HTTP
- remove method_tracer shim to avoid timing problems in monitoring daemons
- for non-rails daemons, look at APP_ROOT and NRCONFIG env vars for custom locations

## v2.9.9.

- Disable at_exit handler for Unicorn which sometimes caused the
  agent to stop reporting immediately.

## v2.9.8.

- add instrumentation for Net::HTTP calls, to show up as "External"
- added support for validating agents in the cloud.
- recognize Unicorn dispatcher
- add NewRelic module definitions to ActiveRecord instrumentation

## v2.9.5.

- Snow Leopard memory fix

## v2.9.4.

- clamp size of data sent to server
- reset statistics for passenger when forking to avoid erroneous data
- fix problem deserializing errors from the server
- fix incompatibility with postgres introduced in 2.9.

## v2.9.3.

- fix startup failure in Windows due to memory sampler
- add JRuby environment information

## v2.9.2.

- change default apdex_t to 0.5 seconds
- fix bug in deployments introduced by multi_homed setting
- support overriding the log in the agent api
- fix JRuby problem using objectspace
- display custom parameters when looking at transactions in dev mode
- display count of sql statements on the list of transactions in dev mode
- fixes for merb--thanks to Carl Lerche

## v2.9.1.

- add newrelic_ignore_apdex method to controller classes to allow
  you to omit some actions from apdex statistics
- Add hook for Passenger shutdown events to get more timely shutdown
  notices; this will help in more accurate memory readings in
  Passenger
- add newrelic_notice_error to Object class
- optional ability to verify SSL certificates, note that this has some
  performance and reliability implications
- support multi-homed host with multiple apps running on duplicate
  ports

## v2.9.0.

Noteworthy Enhancements

- give visibility to templates and partials in Rails 2.1 and later, in
  dev mode and production
- change active record metrics to capture statistics in adapter log()
  call, resulting in lower overhead and improved visibility into
  different DB operations; only AR operations that are not hitting the
  query cache will be measured to avoid overhead
- added mongrel_rpm to the gem, a standalone daemon listening for custom
  metric values sent from local processes (experimental); do mongrel_rpm
  --help
- add API for system monitoring daemons (refer to KB articles); changed
  API for manual starting of the agent; refer to
  NewRelic::Agent.manual_start for details
- do certificate verification on ssl connections to
  collector.newrelic.com
- support instances appearing in more than one application by allowing a
  semicolon separated list of names for the newrelic.yml app_name
  setting.
- combined agent logfiles into a single logfile
- use rpm server time for transaction traces rather than agent time

Developer Mode (only) Enhancements

- show partial rendering in traces
- improved formatting of metric names in traces
- added number of queries to transactions in the transaction list
- added some sorting options for the transaction list
- added a page showing the list of active threads

Compatibility Enhancements

- ruby 1.9.1 compatibility
- support concurrency when determining busy times, for 2.2 compatibility
- in jruby, use Java used heap for memory sampling if the system memory
  is not accessible from an unsupported platform
- jruby will no longer start the agent now when running the console or
  rake tasks
- API support for RPM as a footnote add-in
- webrick support restored

Noteworthy bugfixes

- sample memory on linux by reading /proc/#{$$}/status file
- fixed ambiguous 'View' metrics showing up in controller breakdown
- removed Numeric extensions, including round_to, and to_ms
- using a different timeout mechanism when we post data to RPM
- remove usage of Rails::Info which had a side effect of enabling
  ActiveRecord even when it wasn't an active framework
- moved CPU sampler off background thread and onto the harvest thread
- tests now run cleanly in any rails app using test:newrelic or
  test:plugins

Agent improvements to support future RPM enhancements

- add instrumentation to capture metrics on response codes; not yet
  working in rails 2.3.\*
- added http referrer to traced errors
- capture gem requirements from rails
- capture cpu utilization adjusted for processor count
- transaction sampling

## v2.8.10.

- fix thin support with rails 2.3.2 when using script/server
- fix incompatibility with rails 2.3.2 and script/server options
  processing
- minor tweak to environment gathering for gem mode

## v2.8.9.

- fix problem finding the newrelic controller in dev mode
- fix incompatibility with older versions of optparse
- fix potential jvm problem with jruby
- remove test:all task definition to avoid conflicts
- change error message about window sampler in windows not supported to a
  warning message

## v2.8.8.

- fix error with jruby on windows
- fix problem where webrick was being incorrectly detected causing some
  problems with mongrel application assignments--had to disable webrick
  for now

## v2.8.7.

- fix for ssl connection hanging problems
- fix problem recognizing mongrel in rails 2.3.2
- fastcgi support in rails 2.3.2
- put back webrick support

## v2.8.6.

- fix for capture_params when using file uploads in controller actions
- use pure ruby NS lookup for collector host to eliminate possibly
  blocking applications

## v2.8.5.

- fix reference to CommandError which was breaking some cap scripts
- fix incompatibility with Rails 2.0 in the server API
- fix problem with litespeed with Lite accounts
- fix problem when ActiveRecord is disabled
- moved merb instrumentation to Merb::Controller instead of
  AbstractController to address incompatibility with MailController
- fix problem in devmode displaying sql with embedded urls

## v2.8.4.

- fix bug in capistrano recipe causing cap commands to fail with error
  about not finding Version class

## v2.8.3.

- refactor unit tests so they will run in a generic rails environment
- require classes in advance to avoid autoloading. this is to address
  incompatibilities with desert as well as more flexibility in gem
  initialization
- fixed newrelic_helper.rb 1.9 incompatibility

## v2.8.2.

- fix Ruby 1.9 syntax compatibility errors
- update the class loading sanity check, will notify server of errors
- fix agent output on script and rake task execution

## v2.8.1.

- Convert the deployment information upload script to an executable and
  put in the bin directory. When installed as a gem this command is
  symlinked to /usr/bin. Usage: newrelic_cmd deployments --help
- Fix issue invoking api when host is not set in newrelic.yml
- Fix deployments api so it will work from a gem
- Fix thin incompatibility in developer mode

## v2.8.0.

- add beta of api in new_relic_api.rb
- instrumented dynamic finders in ActiveRecord
- preliminary support for capturing deployment information via capistrano
- change memory sampler for solaris to use /usr/bin/ps
- allow ERB in newrelic.yml file
- merged support for merb into this version
- fix incompatibility in the developer mode with the safe_erb plugin
- fix module namespace issue causing an error accessing
  NewRelic::Instrumentation modules
- fix issue where the agent sometimes failed to start up if there was a
  transient network problem
- fix IgnoreSilentlyException message

## v2.7.4.

- fix error when trying to serialize some kinds of Enumerable objects
- added extra debug logging
- added app_name to app mapping

## v2.7.3.

- fix compatibility issue with 1.8.5 causing error with Dir.glob

## v2.7.2.

- fix problem with passenger edge not being a detected environment

## v2.7.1.

- fix problem with skipped dispatcher instrumentation

## v2.7.0.

- Repackage to support both plugin and Gem installation
- Support passenger/litespeed/jruby application naming
- Update method for calculating dispatcher queue time
- Show stack traces in RPM Transaction Traces
- Capture error source for TemplateErrors
- Clean up error stack traces.
- Support query plans from postgres
- Performance tuning
- bugfixes

## v2.5.3.

- fix error in transaction tracing causing traces not to show up

## v2.5.2.

- fixes for postgres explain plan support

## v2.5.1.

- bugfixes

## v2.5.0.

- add agent support for rpm 1.1 features
- Fix regression error with thin support

## v2.4.3.

- added 'newrelic_ignore' controller class method with :except and :only options for finer grained control
  over the blocking of instrumentation in controllers.
- bugfixes

## v2.4.2.

- error reporting in early access

## v2.4.1.

- bugfix: initializing developer mode

## v2.4.0.

- Beta support for LiteSpeed and Passenger

## v2.3.7.

- bugfixes

## v2.3.6.

- bugfixes

## v2.3.5.

- bugfixes: pie chart data, rails 1.1 compatibility

## v2.3.4.

- bugfix

## v2.3.3.

- bugfix for non-mysql databases

## v2.3.2.

- bugfixes
- Add enhancement for Transaction Traces early access feature

## v2.3.1.

- bugfixes

## v2.3.0.

- Add support for Transaction Traces early access feature

## v2.2.2.

- bugfixes

## v2.2.1.

- Add rails 2.1 support for Developer Mode
- Changes to memory sampler: Add support for JRuby and fix Solaris support.

* Stop catching exceptions and start catching StandardError; other exception cleanup
* Add protective exception catching to the stats engine
* Improved support for thin domain sockets
* Support JRuby environments

## v2.1.6.

- bugfixes

## v2.1.5.

- bugfixes

## v2.1.4.

- bugfixes

## v2.1.3.

- bugfixes

## v2.1.2.

- bugfixes

## v2.1.1.

- bugfixes

## v2.1.0.

- release for private beta<|MERGE_RESOLUTION|>--- conflicted
+++ resolved
@@ -2,45 +2,27 @@
 
 ## Upcoming Release
 
-<<<<<<< HEAD
-This upcoming release of the agent adds instrumentation for Active Support caching operations and Action Dispatch middleware event notifications.
-=======
-This upcoming release of the agent adds instrumentation for Active Support caching operations, Action Mailer operations, and Action Mailbox operations.
->>>>>>> edd2cc41
-
-- **Add Active Support Instrumentation**
-
-  Instrumentation is now automatically provided for all [Active Support caching](https://guides.rubyonrails.org/caching_with_rails.html) operations. Whenever a caching operation is performed, a New Relic segment is created that contains timing information as well as parameters for the cache key, store, and other relevant data. [PR#1742](https://github.com/newrelic/newrelic-ruby-agent/pull/1742)
-
-  | Configuration name | Default | Behavior |
-  | ----- | ----- | ----- |
-  | `disable_active_support` | `false` | If `true`, disables Active Support instrumentation. |
-
-<<<<<<< HEAD
-- **Add Action Dispatch Instrumentation**
-
-  Instrumentation is now automatically provided for all Action Dispatch middleware events that generate Active Support notifications. Whenever a middleware operation is performed a New Relic segment is created that contains timing information. [PR#1745](https://github.com/newrelic/newrelic-ruby-agent/pull/1745)
+The upcoming release of the agent introduces additional Ruby on Rails instrumentation (especially for Rails 6 and 7) for various Action*/Active* libraries whose actions produce Active Support notifications events.
+
+- **Add Various Additional Ruby on Rails Library Instrumentations**
+
+  New instrumentation is now automatically provided by several Action*/Active* libaries that generate Active Support notifications. With each new Ruby on Rails release, new events are added to the Rails libraries and sometimes existing events have their payload parameters updated as well. The New Relic Ruby agent will now automatically process more of these events and parameters with New Relic segments that are created for each event. At a minimum, each segment will provide timing information for the event. In several cases, all non-sensitive event payload parameters are also passed along in the segment.
+
+  The agent now newly supports or has updated support for the following libraries:
+
+  - Action Dispatch (for middleware)[PR#1745] (https://github.com/newrelic/newrelic-ruby-agent/pull/1745)
+  - Action Mailbox (for sending mail) [PR#1740](https://github.com/newrelic/newrelic-ruby-agent/pull/1740)
+  - Action Mailer (for routing mail) [PR#1740](https://github.com/newrelic/newrelic-ruby-agent/pull/1740)
+  - Active Support (for caching operations) [PR#1742](https://github.com/newrelic/newrelic-ruby-agent/pull/1742)
+
+  The instrumentations for each of these libaries are all enabled by default, but can be independently disabled via configuration by using the following parameters:
 
   | Configuration name | Default | Behavior |
   | ----- | ----- | ----- |
   | `disable_action_dispatch` | `false` | If `true`, disables Action Dispatch instrumentation. |
-=======
-- **Add Action Mailer Instrumentation**
-
-  Instrumentation is now automatically provided for all Action Mailer events that generate Active Support notifications. When such an event takes place, a New Relic segment is created that contains timing information as well as any non personally identifying mail related parameters. [PR#1740](https://github.com/newrelic/newrelic-ruby-agent/pull/1740)
-
-  | Configuration name | Default | Behavior |
-  | ----- | ----- | ----- |
+  | `disable_action_mailbox` | `false` | If `true`, disables Action Mailbox instrumentation. |
   | `disable_action_mailer` | `false` | If `true`, disables Action Mailer instrumentation. |
-
-- **Add Action Mailbox Instrumentation**
-
-  Instrumentation is now automatically provided for all Action Mailbox events that generate Active Support notifications. When such an event takes place, a New Relic segment is created that contains timing information as well as any mailbox related parameters. NOTE: support for notification events requires Action Mailbox v7.1+. [PR#1740](https://github.com/newrelic/newrelic-ruby-agent/pull/1740)
-
-  | Configuration name | Default | Behavior |
-  | ----- | ----- | ----- |
-  | `disable_action_mailbox` | `false` | If `true`, disables Action Mailbox instrumentation. |
->>>>>>> edd2cc41
+  | `disable_active_support` | `false` | If `true`, disables Active Support instrumentation. |
 
 ## 8.15.0
 
