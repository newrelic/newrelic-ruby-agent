--- conflicted
+++ resolved
@@ -2,7 +2,6 @@
 
   ## v6.12.0
 
-<<<<<<< HEAD
   * **Added support for auto-instrumenting Mongo gem versions 2.6 to 2.12**
   
   * **Bugfix: MongoDB instrumentation did not handle CommandFailed events when noticing errors**
@@ -14,13 +13,11 @@
     Additionally, a bug in recording the metric for "findAndModify" as all lowercased "findandmodify" 
     for versions 2.1 through 2.5 was fixed.
 
-=======
   * **Bugfix: Priority Sampler causes crash in high throughput environents in rare cases**
 
     Previously, the priority sampling buffer would, in rare cases, generate an error in high-throughput
     environments once capacity is reached and the sampling algorthym engages.  This issue is fixed.
     
->>>>>>> 570e94fa
   * **Additional Transaction Information applied to Span Events**
 
     When Distributed Tracing and/or Infinite Tracing are enabled, the Agent will now incorporate additional information from the Transaction Event on to the root Span Event of the transaction.
