# New Relic Ruby Agent Release Notes #

  ## v8.3.0

  * **Updated the agent to support Ruby 3.1.0-preview1**

    Most of the changes involved updating the multiverse suite to exclude runs for older versions of instrumented gems that are not compatible with Ruby 3.1. In addition, Infinite Tracing was updated to accommodate `YAML::unsafe_load` for Psych 4 support.

<<<<<<< HEAD

  * **Bugfix: Update AdaptiveSampler#sampled? algorithm**

    One of the clauses in `AdaptiveSampler#sampled?` would always return false due to Integer division returning a result of zero. This method has been updated to use Float division instead, to exponentially back off the number of samples required. This may increase the number of traces collected for transactions. A huge thank you to @romul for bringing this to our attention and breaking down the problem!
=======
  * **Bugfix: Correctly encode ASCII-8BIT log messages**

    The encoding update for the DecoratingLogger in v8.2.0 did not account for ASCII-8BIT encoded characters qualifying as `valid_encoding?`. Now, ASCII-8BIT characters will be encoded as UTF-8 and include replacement characters as needed. We're very grateful for @nikajukic's collaboration and submission of a test case to resolve this issue.
>>>>>>> b497f0de


  ## v8.2.0

  * **New Instrumentation for Tilt gem**

    Template rendering using [Tilt](https://github.com/rtomayko/tilt) is now instrumented. See [PR #847](https://github.com/newrelic/newrelic-ruby-agent/pull/847) for details.

  * **Configuration `error_collector.ignore_errors` is marked as deprecated**

    This setting has been marked as deprecated in the documentation since version 7.2.0 and is now flagged as deprecated within the code.

  * **Remove Rails 2 instrumentation**

    Though any version of Rails 2 has not been supported by the Ruby Agent since v3.18.1.330, instrumentation for ActionController and ActionWebService specific to that version were still part of the agent. This instrumentation has been removed.

  * **Remove duplicated settings from newrelic.yml**

    Thank you @jakeonfire for bringing this to our attention and @kuroponzu for making the changes!

  * **Bugfix: Span Events recorded when using newrelic_ignore**

    Previously, the agent was incorrectly recording span events only on transactions that should be ignored. This fix will prevent any span events from being created for transactions using newrelic_ignore, or ignored through the `rules.ignore_url_regexes` configuration option.

  * **Bugfix: Print deprecation warning for Cross-Application Tracing if enabled**

    Prior to this change, the deprecation warning would log whenever the agent started up, regardless of configuration. Thank you @alpha-san for bringing this to our attention!

  * **Bugfix: Scrub non-unicode characters from DecoratingLogger**

    To prevent `JSON::GeneratorErrors`, the DecoratingLogger replaces non-unicode characters with the replacement character: �. Thank you @jdelStrother for bringing this to our attention!

  * **Bugfix: Distributed tracing headers emitted errors when agent was not connected**

    Previously, when the agent had not yet connected it would fail to create a trace context payload and emit an error, "TypeError: no implicit conversion of nil into String," to the agent logs. The correct behavior in this situation is to not create these headers due to the lack of required information. Now, the agent will not attempt to create trace context payloads until it has connected. Thank you @Izzette for bringing this to our attention!


  ## v8.1.0

  * **Instrumentation for Ruby standard library Logger**

    The agent will now automatically instrument Logger, recording number of lines and size of logging output, with breakdown by severity.

  * **Bugfix for Padrino instrumentation**

    A bug was introduced to the way the agent installs padrino instrumentation in 7.0.0. This release fixes the issues with the padrino instrumentation. Thanks to @sriedel for bringing this issue to our attention.

  * **Bugfix: Stop deadlocks between New Relic thread and Delayed Job sampling thread**

    Running the agent's polling queries for the DelayedJobSampler within the same ActiveRecord connection decreases the frequency of deadlocks in development environments. Thanks @jdelStrother for bringing this to our attention and providing excellent sample code to speed up development!

  * **Bugfix: Allow Net::HTTP request to IPv6 addresses**

    The agent will no longer raise an `URI::InvalidURIError` error if an IPv6 address is passed to Net::HTTP. Thank you @tristinbarnett and @tabathadelane for crafting a solution!

  * **Bugfix: Allow integers to be passed to error_collector.ignore_status_codes configuration**

    Integers not wrapped in quotation marks can be passed to `error_collector.ignore_status_codes` in the `newrelic.yml` file. Our thanks goes to @elaguerta and @brammerl for resolving this issue!

  * **Bugfix: Allow add_method_tracer to be used on BasicObjects**

    Previously, our `add_method_tracer` changes referenced `self.class` which is not available on `BasicObjects`. This has been fixed. Thanks to @toncid for bringing this issue to our attention.


  ## v8.0.0

  * **`add_method_tracer` refactored to use prepend over alias_method chaining**

    This release overhauls the implementation of `add_method_tracer`, as detailed in [issue #502](https://github.com/newrelic/newrelic-ruby-agent/issues/502). The main breaking updates are as follows:
    - A metric name passed to `add_method_tracer` will no longer be interpolated in an instance context as before. To maintain this behavior, pass a Proc object with the same arity as the method being traced. For example:
      ```ruby
        # OLD
        add_method_tracer :foo, '#{args[0]}.#{args[1]}'

        # NEW
        add_method_tracer :foo, -> (*args) { "#{args[0]}.#{args[1]}" }
      ```

    - Similarly, the `:code_header` and `:code_footer` options to `add_method_tracer` will *only* accept a Proc object, which will be bound to the calling instance when the traced method is invoked.

    - Calling `add_method_tracer` for a method will overwrite any previously defined tracers for that method. To specify multiple metric names for a single method tracer, pass them to `add_method_tracer` as an array.

    See updated documentation on the following pages for full details:
    - [Ruby Custom Instrumentation: Method Tracers](https://docs.newrelic.com/docs/agents/ruby-agent/api-guides/ruby-custom-instrumentation/#method_tracers)
    - [MethodTracer::ClassMethods#add_method_tracer](https://rubydoc.info/github/newrelic/newrelic-ruby-agent/NewRelic/Agent/MethodTracer/ClassMethods#add_method_tracer-instance_method)


  * **Distributed tracing is enabled by default**

    [Distributed tracing](https://docs.newrelic.com/docs/distributed-tracing/enable-configure/language-agents-enable-distributed-tracing/) tracks and observes service requests as they flow through distributed systems. Distributed tracing is now enabled by default and replaces [cross application tracing](https://docs.newrelic.com/docs/agents/ruby-agent/features/cross-application-tracing-ruby/).

  * **Bugfix: Incorrectly loading configuration options from newrelic.yml**

    The agent will now  import the configuration options [`error_collector.ignore_messages`](https://docs.newrelic.com/docs/agents/ruby-agent/configuration/ruby-agent-configuration/#error_collector-ignore_messages) and [`error_collector.expected_messages`](https://docs.newrelic.com/docs/agents/ruby-agent/configuration/ruby-agent-configuration/#error_collector-expected_messages) from the `newrelic.yml` file correctly.

  * **Cross Application is now deprecated, and disabled by default**

    [Distributed tracing](https://docs.newrelic.com/docs/distributed-tracing/enable-configure/language-agents-enable-distributed-tracing/) is replacing [cross application tracing](https://docs.newrelic.com/docs/agents/ruby-agent/features/cross-application-tracing-ruby/) as the default means of tracing between services. To continue using it, enable it with `cross_application_tracer.enabled: true` and `distributed_tracing.enabled: false`

  * **Update configuration option default value for `span_events.max_samples_stored` from 1000 to 2000**

    For more information about this congfiguration option, visit [the Ruby agent documentation](https://docs.newrelic.com/docs/agents/ruby-agent/configuration/ruby-agent-configuration/#span_events-max_samples_stored).

  * **Agent now enforces server supplied maximum value for configuration option `span_events.max_samples_stored`**

    Upon connection to the New Relic servers, the agent will now enforce a maximum value allowed for the configuration option [`span_events.max_samples_stored`](https://docs.newrelic.com/docs/agents/ruby-agent/configuration/ruby-agent-configuration/#span_events-max_samples_stored) sent from the New Relic servers.

  * **Remove Ruby 2.0 required kwarg compatibility checks**

    Our agent has code that provides compatibility for required keyword arguments in Ruby versions below 2.1. Since the agent now only supports Ruby 2.2+, this code is no longer required.

  * **Replace Time.now with Process.clock_gettime**

    Calls to `Time.now` have been replaced with calls to `Process.clock_gettime` to leverage the system's built-in clocks for elapsed time (`Process::CLOCK_MONOTONIC`) and wall-clock time (`Process::CLOCK_REALTIME`). This results in fewer object allocations, more accurate elapsed time records, and enhanced performance. Thanks to @sdemjanenko and @viraptor for advocating for this change!

  * **Updated generated default newrelic.yml**

    Thank you @wyhaines and @creaturenex for your contribution. The default newrelic.yml that the agent can generate is now updated with commented out examples of all configuration options.

  * **Bugfix: Psych 4.0 causes errors when loading newrelic.yml**

    Psych 4.0 now uses safe load behavior when using `YAML.load` which by default doesn't allow aliases, causing errors when the agent loads the config file. We have updated how we load the config file to avoid these errors.

  * **Remove support for Excon versions below 0.19.0**

    Excon versions below 0.19.0 will no longer be instrumented through the Ruby agent.

  * **Remove support for Mongo versions below 2.1**

    Mongo versions below 2.1 will no longer be instrumented through the Ruby agent.

  * **Remove tests for Rails 3.0 and Rails 3.1**

    As of the 7.0 release, the Ruby agent stopped supporting Rails 3.0 and Rails 3.1. Despite this, we still had tests for these versions running on the agent's CI. Those tests are now removed.

  * **Update test Gemfiles for patched versions**

    The gem has individual Gemfiles it uses to test against different common user setups. Rails 5.2, 6.0, and 6.1 have been updated to the latest patch versions in the test Gemfiles. Rack was updated in the Rails61 test suite to 2.1.4 to resolve a security vulnerability.

  * **Remove Merb Support**

    This release removes the remaining support for the [Merb](https://weblog.rubyonrails.org/2008/12/23/merb-gets-merged-into-rails-3/) framework. It merged with Rails during the 3.0 release. Now that the Ruby agent supports Rails 3.2 and above, we thought it was time to say goodbye.

  * **Remove deprecated method External.start_segment**

    The method `NewRelic::Agent::External.start_segment` has been deprecated as of Ruby Agent 6.0.0. This method is now removed.

  * **Added testing and support for the following gem versions**

    - activemerchant 1.121.0
    - bunny 2.19.0
    - excon 0.85.0
    - mongo 2.14.0, 2.15.1
    - padrino 0.15.1
    - resque 2.1.0
    - sequel 5.48.0
    - yajl-ruby 1.4.1

  * **This version adds support for ARM64/Graviton2 platform using Ruby 3.0.2+**


  ## v7.2.0

  * **Expected Errors and Ignore Errors**
    This release adds support for configuration for expected/ignored errors by class name, status code, and message. The following configuration options are now available:
    - `error_collector.ignore_classes`
    - `error_collector.ignore_messages`
    - `error_collector.ignore_status_codes`
    - `error_collector.expected_classes`
    - `error_collector.expected_messages`
    - `error_collector.expected_status_codes`
    For more details about expected and ignored errors, please see our [configuration documentation](https://docs.newrelic.com/docs/agents/ruby-agent/configuration/)

  * **Bugfix: resolves "can't add a new key into hash during iteration" Errors**

    Thanks to @wyhaines for this fix that prevents "can't add a new key into hash during iteration" errors from occuring when iterating over environment data.

  * **Bugfix: kwarg support fixed for Rack middleware instrumentation**

    Thanks to @walro for submitting this fix. This fixes the rack instrumentation when using kwargs.

  * **Update known conflicts with use of Module#Prepend**

    With our release of v7.0.0, we updated our instrumentation to use Module#Prepend by default, instead of method chaining. We have received reports of conflicts and added a check for these known conflicts. If a known conflict with prepend is detected while using the default value of 'auto' for gem instrumentation, the agent will instead install method chaining instrumentation in order to avoid this conflict. This check can be bypassed by setting the instrumentation method for the gem to 'prepend'.

  ## v7.1.0

  * **Add support for CSP nonces when using our API to insert the browser agent**

    We now support passing in a nonce to our API method `browser_timing_header` to allow the browser agent to run on applications using CSP nonces. This allows users to inject the browser agent themselves and use the nonce required for the script to run. In order to utilize this new feature, you must disable auto instrumentation for the browser agent, and use the API method browser_timing_header to pass the nonce in and inject the script manually.

  * **Removed MD5 use in the SQL sampler**

    In order to allow the agent to run in FIPS compliant environments, the usage of MD5 for aggregating slow sql traces has been replaced with SHA1.

  * **Enable server-side configuration of distributed tracing**

    `distributed_tracing.enabled` may now be set in server-side application configuration.

  * **Bugfix: Fix for missing part of a previous bugfix**

    Our previous fix of "nil Middlewares injection now prevented and gracefully handled in Sinatra" released in 7.0.0 was partially overwritten by some of the other changes in that release. This release adds back those missing sections of the bugfix, and should resolve the issue for sinatra users.

  * **Update known conflicts with use of Module#Prepend**

    With our release of v7.0.0, we updated our instrumentation to use Module#Prepend by default, instead of method chaining. We have received reports of conflicts and added a check for these known conflicts. If a known conflict with prepend is detected while using the default value of 'auto' for gem instrumentation, the agent will instead install method chaining instrumentation in order to avoid this conflict. This check can be bypassed by setting the instrumentation method for the gem to 'prepend'.

  * **Bugfix: Updated support for ActiveRecord 6.1+ instrumentation**

    Previously, the agent depended on `connection_id` to be present in the Active Support instrumentation for `sql.active_record`
    to get the current ActiveRecord connection. As of Rails 6.1, `connection_id` has been dropped in favor of providing the connection
    object through the `connection` value exclusively. This resulted in datastore spans displaying fallback behavior, including showing
    "ActiveRecord" as the database vendor.

  * **Bugfix: Updated support for Resque's FORK_PER_JOB option**

    Support for Resque's FORK_PER_JOB flag within the Ruby agent was incomplete and nonfunctional. The agent should now behave
    correctly when running in a non-forking Resque worker process.

  * **Bugfix: Added check for ruby2_keywords in add_transaction_tracer**

    Thanks @beauraF for the contribution! Previously, the add_transaction_tracer was not updated when we added support for ruby 3. In order to correctly support `**kwargs`,  ruby2_keywords was added to correctly update the method signature to use **kwargs in ruby versions that support that.

  * **Confirmed support for yajl 1.4.0**

    Thanks to @creaturenex for the contribution! `yajl-ruby` 1.4.0 was added to our test suite and confirmed all tests pass, showing the agent supports this version as well.


  ## v7.0.0

  * **Ruby Agent 6.x to 7.x Migration Guide Available**

    Please see our [Ruby Agent 6.x to 7.x migration guide](https://docs.newrelic.com/docs/agents/ruby-agent/getting-started/migration-7x-guide/) for helpful strategies and tips for migrating from earlier versions of the Ruby agent to 7.0.0.  We cover new configuration settings, diagnosiing and installing SSL CA certificates and deprecated items and their replacements in this guide.

  * **Ruby 2.0 and 2.1 Dropped**

    Support for Ruby 2.0 and 2.1 dropped with this release.  No code changes that would prevent the agent from continuing to
    work with these releases are known.  However, Rubies 2.0 and 2.1 are no longer included in our test matrices and are not supported
    for 7.0.0 and onward.

  * **Implemented prepend auto-instrumentation strategies for most Ruby gems/libraries**

    This release brings the auto-instrumentation strategies for most gems into the modern era for Ruby by providing both
    prepend and method-chaining (a.k.a. method-aliasing) strategies for auto instrumenting.  Prepend, which has been available since
    Ruby 2.0 is now the default strategy employed in auto-instrumenting.  It is known that some external gems lead to Stack Level
    too Deep exceptions when prepend and method-chaining are mixed.  In such known cases, auto-instrumenting strategy will fall back
    to method-chaining automatically.

    This release also deprecates many overlapping and inconsistently named configuration settings in favor of being able to control
    behavior of instrumentation per library with one setting that can be one of auto (the default), disabled, prepend, or chain.

    Please see the above-referenced migration guide for further details.

  * **Removed SSL cert bundle**

    The agent will no longer ship this bundle and will rely on system certs.

  * **Removed deprecated config options**

    The following config options were previously deprecated and are no longer available
    - `disable_active_record_4`
    - `disable_active_record_5`
    - `autostart.blacklisted_constants`
    - `autostart.blacklisted_executables`
    - `autostart.blacklisted_rake_tasks`
    - `strip_exception_messages.whitelist`

  * **Removed deprecated attribute**

    The attribute `httpResponseCode` was previously deprecated and replaced with `http.statusCode`. This deprecated attribute has now been removed.

  * **Removed deprecated option in notice_error**

    Previously, the `:trace_only` option to NewRelic::Agent.notice_error was deprecated and replaced with `:expected`. This deprecated option has been removed.

  * **Removed deprecated api methods**

    Previously the api methods `create_distributed_trace_payload` and `accept_distributed_trace_payload` were deprecated. These have now been removed. Instead, please see `insert_distributed_trace_headers` and `accept_distributed_trace_headers`, respectively.

  * **Bugfix: Prevent browser monitoring middleware from installing to middleware multiple times**

    In rare cases on jRuby, the BrowserMonitoring middleware could attempt to install itself
    multiple times at start up.  This bug fix addresses that by using a mutex to introduce
    thread safety to the operation.  Sintra in particular can have this race condition because
    its middleware stack is not installed until the first request is received.

  * **Skip constructing Time for transactions**

    Thanks to @viraptor, we are no longer constructing an unused Time object with every call to starting a new Transaction.

  * **Bugfix: nil Middlewares injection now prevented and gracefully handled in Sinatra**

    Previously, the agent could potentially inject multiples of an instrumented middleware if Sinatra received many
    requests at once during start up and initialization due to Sinatra's ability to delay full start up as long as possible.
    This has now been fixed and the Ruby agent correctly instruments only once as well as gracefully handles nil middleware
    classes in general.

  * **Bugfix: Ensure transaction nesting max depth is always consistent with length of segments**

    Thanks to @warp for noticing and fixing the scenario where Transaction nesting_max_depth can get out of sync
    with segments length resulting in an exception when attempting to nest the initial segment which does not exist.

  ## v6.15.0

  * **Official Ruby 3.0 support**

    The ruby agent has been verified to run on ruby 3.0.0

  * **Added support for Rails 6.1**

    The ruby agent has been verified to run with Rails 6.1
    Special thanks to @hasghari for setting this up!

  * **Added support for Sidekiq 6.0, 6.1**

    The ruby agent has been verified to run with both 6.0 and 6.1 versions of sidekiq

  * **Bugfix: No longer overwrites sidekiq trace data**

    Distributed tracing data is now added to the job trace info rather than overwriting the existing data.

  * **Bugfix: Fixes cases where errors are reported for spans with no other attributes**

    Previously, in cases where a span does not have any agent/custom attributes on it, but an error
    is noticed and recorded against the span, a `FrozenError: can't modify frozen Hash` is thrown.
    This is now fixed and errors are now correctly recorded against such span events.

  * **Bugfix: `DistributedTracing.insert_distributed_trace_headers` Supportability metric now recorded**

    Previously, API calls to `DistributedTracing.insert_distributed_trace_headers` would lead to an exception
    about the missing supportability metric rather than flowing through the API implementation as intended.
    This would potentially lead to broken distributed traces as the trace headers were not inserted on the API call.
    `DistributedTracing.insert_distributed_trace_headers` now correctly records the supportability metric and
    inserts the distributed trace headers as intended.

  * **Bugfix: child completions after parent completes sometimes throws exception attempting to access nil parent**

    In scenarios where the child segment/span is completing after the parent in jRuby, the parent may have already
    been freed and no longer accessible.  This would lead to an attempt to call `descendant_complete` on a Nil
    object.  This is fixed to protect against calling the `descendant_complete` in such cases.

  * **Feature: implements `force_install_exit_handler` config flag**

    The `force_install_exit_handler` configuration flag allows an application to instruct the agent to install its
    graceful shutdown exit handler, which will send any locally cached data to the New Relic collector prior to the
    application shutting down.  This is useful for when the primary framework has an embedded Sinatra application that
    is otherwise detected and skips installing the exit hook for graceful shutdowns.

  * **Default prepend_net_instrumentation to false**

    Previously, `prepend_net_instrumentation` defaulted to true. However, many gems are still using monkey patching on Net::HTTP, which causes compatibility issues with using prepend. Defaulting this to false minimizes instances of
    unexpected compatibilty issues.

  ## v6.14.0

  * **Bugfix: Method tracers no longer cloning arguments**

    Previously, when calling add_method_tracer with certain combination of arguments, it would lead to the wrapped method's arguments being cloned rather than passed to the original method for manipulation as intended.  This has been fixed.

  * **Bugfix: Delayed Job instrumentation fixed for Ruby 2.7+**

    Previously, the agent was erroneousy separating positional and keyword arguments on the instrumented method calls into
    Delayed Job's library.  The led to Delayed job not auto-instrumenting correctly and has been fixed.

  * **Bugfix: Ruby 2.7+ methods sometimes erroneously attributed compiler warnings to the Agent's `add_method_tracer`**

    The specific edge cases presented are now fixed by this release of the agent.  There are still some known corner-cases
    that will be resolved with upcoming changes in next major release of the Agent.  If you encounter a problem with adding
    method tracers and compiler warnings raised, please continue to submit small repoducible examples.

  * **Bugfix: Ruby 2.7+ fix for keyword arguments on Rack apps is unnecessary and removed**

    A common fix for positional and keyword arguments for method parameters was implemented where it was not needed and
    led to RackApps getting extra arguments converted to keyword arguments rather than Hash when it expected one.  This
    Ruby 2.7+ change was reverted so that Rack apps behave correctly for Ruby >= 2.7.

  * **Feature: captures incoming and outgoing request headers for distributed tracing**

    HTTP request headers will be logged when log level is at least debug level.  Similarly, request headers
    for exchanges with New Relic servers are now audit logged when audit logging is enabled.

  * **Bugfix: `newrelic.yml.erb` added to the configuration search path**

    Previously, when a user specifies a `newrelic.yml.erb` and no `newrelic.yml` file, the agent fails to find
    the `.erb` file because it was not in the list of files searched at startup.  The Ruby agent has long supported this as a
    means of configuring the agent programatically.  The `newrelic.yml.erb` filename is restored to the search
    path and will be utilized if present.  NOTE:  `newrelic.yml` still takes precedence over `newrelic.yml.erb`  If found,
    the `.yml` file is used instead of the `.erb` file.  Search directories and order of traversal remain unchanged.

  * **Bugfix: dependency detection of Redis now works without raising an exception**

    Previously, when detecting if Redis was available to instrument, the dependency detection would fail with an Exception raised
    (with side effect of not attempting to instrument Redis).  This is now fixed with a better dependency check that resolves falsly without raising an `Exception`.

  * **Bugfix: Gracefully handles NilClass as a Middleware Class when instrumenting**

    Previously, if a NilClass is passed as the Middleware Class to instrument when processing the middleware stack,
    the agent would fail to fully load and instrument the middleware stack.  This fix gracefully skips over nil classes.

  * **Memory Sampler updated to recognize macOS Big Sur**

    Previously, the agent was unable to recognize the platform macOS Big Sur in the memory sampler, resulting in an error being logged. The memory sampler is now able to recognize Big Sur.

  * **Prepend implementation of Net::HTTP instrumentation available**

    There is now a config option (`prepend_net_instrumentation`) that will enable the agent to use prepend while instrumenting Net::HTTP. This option is set to true by default.

  ## v6.13.1

  * **Bugfix: obfuscating URLs to external services no longer modifying original URI**

    A recent change to the Ruby agent to obfuscate URIs sent to external services had the unintended side-effect of removing query parameters
    from the original URI.  This is fixed to obfuscate while also preserving the original URI.

    Thanks to @VictorJimenezKwast for pinpointing and helpful unit test to demonstrate.

  ## v6.13.0

  * **Bugfix: never use redirect host when accessing preconnect endpoint**

    When connecting to New Relic, the Ruby Agent uses the value in `Agent.config[:host]` to post a request to the New Relic preconnect endpoint. This endpoint returns a "redirect host" which is the URL to which agents send data from that point on.

    Previously, if the agent needed to reconnect to the collector, it would incorrectly use this redirect host to call the preconnect
    endpoint, when it should have used the original configured value in `Agent.config[:host]`. The agent now uses the correct host
    for all calls to preconnect.

  * **Bugfix: calling `add_custom_attributes` no longer modifies the params of the caller**

    The previous agent's improvements to recording attributes at the span level had an unexpected
    side-effect of modifying the params passed to the API call as duplicated attributes were deleted
    in the process. This is now fixed and params passed in are no longer modified.

    Thanks to Pete Johns (@johnsyweb) for the PR that resolves this bug.

  * **Bugfix: `http.url` query parameters spans are now obfuscated**

    Previously, the agent was recording the full URL of the external requests, including
    the query and fragment parts of the URL as part of the attributes on the external request
    span.  This has been fixed so that the URL is obfuscated to filter out potentially sensitive data.

  * **Use system SSL certificates by default**

    The Ruby agent previously used a root SSL/TLS certificate bundle by default. Now the agent will attempt to use
    the default system certificates, but will fall back to the bundled certs if there is an issue (and log that this occurred).

  * **Bugfix: reduce allocations for segment attributes**

    Previously, every segment received an `Attributes` object on initialization. The agent now lazily creates attributes
    on segments, resulting in a significant reduction in object allocations for a typical transaction.

  * **Bugfix: eliminate errors around Rake::VERSION with Rails**

    When running a Rails application with rake tasks, customers could see the following error:

  * **Prevent connecting agent thread from hanging on shutdown**

    A bug in `Net::HTTP`'s Gzip decoder can cause the (un-catchable)
    thread-kill exception to be replaced with a (catchable) `Zlib` exception,
    which prevents a connecting agent thread from exiting during shutdown,
    causing the Ruby process to hang indefinitely.
    This workaround checks for an `aborting` thread in the `#connect` exception handler
    and re-raises the exception, allowing a killed thread to continue exiting.

    Thanks to Will Jordan (@wjordan) for chasing this one down and patching with tests.

  * **Fix error messages about Rake instrumentation**

    When running a Rails application with rake tasks, customers could see the following error in logs resulting from
    a small part of rake functionality being loaded with the Rails test runner:

    ```
    ERROR : Error while detecting rake_instrumentation:
    ERROR : NameError: uninitialized constant Rake::VERSION
    ```

    Such error messages should no longer appear in this context.

    Thanks to @CamilleDrapier for pointing out this issue.

  * **Remove NewRelic::Metrics**

    The `NewRelic::Metrics` module has been removed from the agent since it is no longer used.

    Thanks to @csaura for the contribution!

  ## v6.12.0

  * The New Relic Ruby Agent is now open source under the [Apache 2 license](LICENSE)
    and you can now observe the project roadmap. See our [Contributing guide](https://github.com/newrelic/newrelic-ruby-agent/blob/main/CONTRIBUTING.md)
    and [Code of Conduct](https://github.com/newrelic/.github/blob/master/CODE_OF_CONDUCT.md) for details on contributing!

  * **Security: Updated all uses of Rake to >= 12.3.3**

    All versions of Rake testing prior to 12.3.3 were removed to address
    [CVE-2020-8130](https://nvd.nist.gov/vuln/detail/CVE-2020-8130).
    No functionality in the agent was removed nor deprecated with this change, and older versions
    of rake are expected to continue to work as they have in the past.  However, versions of
    rake < 12.3.3 are no longer tested nor supported.

  * **Bugfix: fixes an error capturing content length in middleware on multi-part responses**

    In the middleware tracing, the `Content-Length` header is sometimes returned as an array of
    values when content is a multi-part response.  Previously, the agent would fail with
    "NoMethodError: undefined method `to_i` for Array" Error.  This bug is now fixed and
    multi-part content lengths are summed for a total when an `Array` is present.

  * **Added support for auto-instrumenting Mongo gem versions 2.6 to 2.12**

  * **Bugfix: MongoDB instrumentation did not handle CommandFailed events when noticing errors**

    The mongo gem sometimes returns a CommandFailed object instead of a CommandSucceeded object with
    error attributes populated.  The instrumentation did not handle noticing errors on CommandFailed
    objects and resulted in logging an error and backtrace to the log file.

    Additionally, a bug in recording the metric for "findAndModify" as all lowercased "findandmodify"
    for versions 2.1 through 2.5 was fixed.

  * **Bugfix: Priority Sampler causes crash in high throughput environents in rare cases**

    Previously, the priority sampling buffer would, in rare cases, generate an error in high-throughput
    environments once capacity is reached and the sampling algorthym engages.  This issue is fixed.

  * **Additional Transaction Information applied to Span Events**

    When Distributed Tracing and/or Infinite Tracing are enabled, the Agent will now incorporate additional information from the Transaction Event on to the root Span Event of the transaction.

    The following items are affected:
      * Custom attribute values applied to the Transaction via our [add_custom_attributes](http://www.rubydoc.info/github/newrelic/newrelic-ruby-agent/NewRelic/Agent#add_custom_attributes-instance_method) API method.
      * Request parameters: `request.parameters.*`
      * Request headers: `request.headers.*`
      * Response headers: `response.headers.*`
      * Resque job arguments: `job.resque.args.*`
      * Sidekiq job arguments: `job.sidekiq.args.*`
      * Messaging arguments: `message.*`
      * `httpResponseCode` (deprecated in this version; see note below)/`http.statusCode`
      * `response.status`
      * `request.uri`
      * `request.method`
      * `host.displayName`

  * **Security Recommendation**

    Review your Transaction attributes [include](https://docs.newrelic.com/docs/agents/ruby-agent/attributes/enable-disable-attributes-ruby#transaction_events-attributes-include) and [exclude](https://docs.newrelic.com/docs/agents/ruby-agent/attributes/enable-disable-attributes-ruby#transaction_events-attributes-exclude) configurations.  Any attribute include or exclude settings specific to Transaction Events should be applied
    to your Span attributes [include](https://docs.newrelic.com/docs/agents/ruby-agent/attributes/enable-disable-attributes-ruby#span-events-attributes-include) and [exclude](https://docs.newrelic.com/docs/agents/ruby-agent/attributes/enable-disable-attributes-ruby#span-events-attributes-exclude) configuration or your global attributes [include](https://docs.newrelic.com/docs/agents/ruby-agent/attributes/enable-disable-attributes-ruby#attributes-include) and [exclude](https://docs.newrelic.com/docs/agents/ruby-agent/attributes/enable-disable-attributes-ruby#attributes-exclude) configuration.

  * **Agent attribute deprecation: httpResponseCode**

    Starting in this agent version, the [agent attribute](https://docs.newrelic.com/docs/agents/ruby-agent/attributes/ruby-agent-attributes#attributes) `httpResponseCode` (string value) has been deprecated. Customers can begin using `http.statusCode`
    (integer value) immediately, and `httpResponseCode` will be removed in the agent's next major version update.

  * **Bugfix: Eliminate warnings for distributed tracing when using sidekiq**

    Previously, using sidekiq with distributed tracing disabled resulted in warning messages\
    `WARN : Not configured to accept distributed trace headers`\
    ` WARN : Not configured to insert distributed trace headers`\
    These messages no longer appear.

  ## v6.11.0

  * **Infinite Tracing**

    This release adds support for [Infinite Tracing](https://docs.newrelic.com/docs/understand-dependencies/distributed-tracing/enable-configure/enable-distributed-tracing). Infinite Tracing observes 100% of your distributed traces and provides visualizations for the most actionable data. With Infinite Tracing, you get examples of errors and long-running traces so you can better diagnose and troubleshoot your systems.

    Configure your agent to send traces to a trace observer in New Relic Edge. View distributed traces through New Relic’s UI. There is no need to install a collector on your network.

    Infinite Tracing is currently available on a sign-up basis. If you would like to participate, please contact your sales representative.

  * **Bugfix: Cross Application Tracing (CAT) adds a missing field to response**

    Previously, the Ruby agent's Cross Application Tracing header was missing a reserved field that would lead to an error
    in the Go agent's processing of incoming headers from the Ruby agent. This fix adds that missing field to the headers, eliminating
    the issue with traces involving the Ruby agent and the Go agent.

  * **Bugfix: Environment Report now supports Rails >= 6.1**

    Previously, users of Rails 6.1 would see the following deprecation warning appear when the Ruby agent attempted to
    collect enviroment data: `DEPRECATION WARNING: [] is deprecated and will be removed from Rails 6.2`. These deprecation methods
    no longer appear.

    Thanks to Sébastien Dubois (sedubois) for reporting this issue and for the contribution!

  * **Added distributed tracing to Sidekiq jobs**

    Previously, Sidekiq jobs were not included in portions of <a href="https://docs.newrelic.com/docs/understand-dependencies/distributed-tracing/get-started/introduction-distributed-tracing">distributed traces</a> captured by the Ruby agent. Now you can view distributed
    traces that include Sidekiq jobs instrumented by the Ruby agent.

    Thanks to andreaseger for the contribution!

  * **Bugfix: Eliminate warnings appearing when using `add_method_tracer` with Ruby 2.7**

    Previously, using `add_method_tracer` with Ruby 2.7 to trace a method that included keyword arguments resulted in warning messages:
    `warning: Using the last argument as keyword parameters is deprecated; maybe ** should be added to the call`. These messages no
    longer appear.

    Thanks to Harm de Wit and Atsuo Fukaya for reporting the issue!

  ## v6.10.0

  * **Error attributes now added to each span that exits with an error or exception**

    Error attributes `error.class` and `error.message` are now included on the span event in which an error
    or exception was noticed, and, in the case of unhandled exceptions, on any ancestor spans that also exit with an error.
    The public API method `notice_error` now attaches these error attributes to the currently executing span.

    <a href="https://docs.newrelic.com/docs/apm/distributed-tracing/ui-data/understand-use-distributed-tracing-data#rules-limits">Spans with error details are now highlighted red in the Distributed Tracing UI</a>, and error details will expose the associated
    `error.class` and `error.message`.  It is also now possible to see when an exception leaves the boundary of the span,
    and if it is caught in an ancestor span without reaching the entry span. NOTE: This “bubbling up” of exceptions will impact
    the error count when compared to prior behavior for the same trace. It is possible to have a trace that now has span errors
    without the trace level showing an error.

    If multiple errors occur on the same span, only the most recent error information is added to the attributes. Prior errors on the same span are overwritten.

    These span event attributes conform to <a href="https://docs.newrelic.com/docs/agents/manage-apm-agents/agent-data/manage-errors-apm-collect-ignore-or-mark-expected#ignore">ignored errors</a> and <a href="https://docs.newrelic.com/docs/agents/manage-apm-agents/agent-data/manage-errors-apm-collect-ignore-or-mark-expected#expected">expected errors</a>.

  * **Added tests for latest Grape / Rack combination**

    For a short period of time, the latest versions of Grape and Rack had compatibility issues.
    Generally, Rack 2.1.0 should be avoided in all cases due to breaking changes in many gems
    reliant on Rack. We recommend using either Rack <= 2.0.9, or using latest Rack when using Grape
    (2.2.2 at the time of this writing).

  * **Bugfix: Calculate Content-Length in bytes**

    Previously, the Content-Length HTTP header would be incorrect after injecting the Browser Monitoring
    JS when the response contained Unicode characters because the value was not calculated in bytes.
    The Content-Length is now correctly updated.

    Thanks to thaim for the contribution!

  * **Bugfix: Fix Content-Length calculation when response is nil**

    Previously, calculating the Content-Length HTTP header would result in a `NoMethodError` in the case of
    a nil response. These errors will no longer occur in such a case.

    Thanks to Johan Van Ryseghem for the contribution!

  * **Bugfix: DecoratingFormatter now logs timestamps as millisecond Integers**

    Previously the agent sent timestamps as a Float with milliseconds as part of the
    fractional value.  Logs in Context was changed to only accept Integer values and this
    release changes DecoratingFormatter to match.

  * **Added --force option to `newrelic install` cli command to allow overwriting newrelic.yml**

  * **Bugfix: The fully qualified hostname now works correctly for BSD and Solaris**

    Previously, when running on systems such as BSD and Solaris, the agent was unable to determine the fully
    qualified domain name, which is used to help link Ruby agent data with data from New Relic Infrastructure.
    This information is now successfully collected on various BSD distros and Solaris.


  ## v6.9.0

  * **Added support for W3C Trace Context, with easy upgrade from New Relic trace context**

    * [Distributed Tracing now supports W3C Trace Context headers](https://docs.newrelic.com/docs/understand-dependencies/distributed-tracing/get-started/introduction-distributed-tracing#w3c-support)  for HTTP protocols when distributed tracing is enabled. Our implementation can accept and emit both
      the W3C trace header format and the New Relic trace header format. This simplifies
      agent upgrades, allowing trace context to be propagated between services with older
      and newer releases of New Relic agents. W3C trace header format will always be
      accepted and emitted. New Relic trace header format will be accepted, and you can
      optionally disable emission of the New Relic trace header format.

    * When distributed tracing is enabled by setting `distributed_tracing.enabled` to `true`,
      the Ruby agent will now accept W3C's `traceparent` and `tracestate` headers when
      calling `DistributedTracing.accept_distributed_trace_headers` or automatically via
      `http` instrumentation. When calling `DistributedTracing.insert_distributed_trace_headers`,
      or automatically via `http` instrumentation, the Ruby agent will include the W3C
      headers along with the New Relic distributed tracing header, unless the New Relic
      trace header format is disabled by setting `exclude_newrelic_header` setting to `true`.

    * Added `DistributedTracing.accept_distributed_trace_headers` API for accepting both
      New Relic and W3C TraceContext distributed traces.

    * Deprecated `DistributedTracing.accept_distributed_trace_payload` which will be removed
      in a future major release.

    * Added `DistributedTracing.insert_distributed_trace_headers` API for adding outbound
      distributed trace headers. Both W3C TraceContext and New Relic formats will be
      included unless `distributed_tracing.exclude_newrelic_header: true`.

    * Deprecated `DistributedTracing.create_distributed_trace_payload` which will be removed
      in a future major release.

    Known Issues and Workarounds

    * If a .NET agent is initiating traces as the root service, do not upgrade your
      downstream Ruby New Relic agents to this agent release.

  * **Official Ruby 2.7 support**

    The Ruby agent has been verified to run with Ruby 2.7.0.

  * **Reduced allocations when tracing transactions using API calls**

    Default empty hashes for `options` parameter were not frozen, leading to
    excessive and unnecessary allocations when calling APIs for tracing transactions.

    Thanks to Joel Turkel (jturkel) for the contribution!

  * **Bugfix for Resque worker thread race conditions**

    Recent changes in Rack surfaced issues marshalling data for resque, surfaced a potential race-condition with closing out the worker-threads before flushing the data pipe.  This
    is now fixed.

    Thanks to Bertrand Paquet (bpaquet) for the contribution!

  * **Bugfix for Content-Length when injecting Browser Monitoring JS**

    The Content-Length HTTP header would be incorrect after injecting the Browser Monitoring
    JS into the HEAD tag of the HTML source with Content-Length and lead to the HTML BODY content
    being truncated in some cases.  The Content-Length is now correctly updated after injecting the
    Browser Monitoring JS script.

    Thanks to Slava Kardakov (ojab) for the contribution!

  ## v6.8.0

  * **Initial Ruby 2.7 support**

    The Ruby agent has been verified to run with Ruby 2.7.0-preview1.

  * **New API method to add custom attributes to Spans**

    New API method for adding custom attributes to spans.  Previously, custom
    attributes were only available at the Transaction level.  Now, with Span
    level custom attributes, more granular tagging of events is possible for
    easier isolation and review of trace events.  For more information:

    * [`Agent#add_custom_span_attributes`](https://www.rubydoc.info/github/newrelic/newrelic-ruby-agent/NewRelic/Agent#add_custom_span_attributes)

  * **Enables ability to migrate to Configurable Security Policies (CSP) on a per agent
  basis for accounts already using High Security Mode (HSM).**

    When both [HSM](https://docs.newrelic.com/docs/agents/manage-apm-agents/configuration/high-security-mode) and [CSP](https://docs.newrelic.com/docs/agents/manage-apm-agents/configuration/enable-configurable-security-policies) are enabled for an account, an agent (this version or later)
    can successfully connect with either `high_security: true` or the appropriate
    `security_policies_token` configured. `high_security` has been added as part of
    the preconnect payload.

  * **Bugfix for Logs in Context combined with act-fluent-logger-rails**

    Previously, when using the Ruby agent's Logs in Context logger
    to link logging data with trace and entity metadata for an
    improved experience in the UI, customers who were also using
    the `act-fluent-logger-rails` gem would see a `NoMethodError`
    for `clear_tags!` that would interfere with the use of this
    feature. This error no longer appears, allowing customers to
    combine the use of Logs in Context with the use of this gem.

    Please note that the Logs in Context logger does not support
    tagged logging; if you are initializing your logger with a
    `log_tags` argument, your custom tags may not appear on the
    final version of your logs.

  * **Bugfix for parsing invalid newrelic.yml**

    Previously, if the newrelic.yml configuration file was invalid, and the agent
    could not start as a result, the agent would not log any indication of
    the problem.

    This version of the agent will emit a FATAL message to STDOUT when this scenario
    occurs so that customers can address issues with newrelic.yml that prevent startup.

  * **Configuration options containing the terms "whitelist" and "blacklist" deprecated**

    The following local configuration settings have been deprecated:

    * `autostart.blacklisted_constants`: use `autostart.denylisted_constants` instead.
    * `autostart.blacklisted_executables`: use `autostart.denylisted_executables` instead.
    * `autostart.blacklisted_rake_tasks`: use `autostart.denylisted_rake_tasks` instead.
    * `strip_exception_messages.whitelist`: use `strip_exception_messages.allowed_classes` instead.

  * **Bugfix for module loading and constant resolution in Rails**

    Starting in version 6.3, the Ruby agent has caused module loading and constant
    resolution to sometimes fail, which caused errors in some Rails applications.
    These errors were generally `NoMethodError` exceptions or I18n errors
    `translation missing` or `invalid locale`.  These errors would not appear if the agent
    was removed from the application's Gemfile.
    This version of the agent fixes these issues with module loading and constant
    resolution, so these errors no longer occur.

  * **Bugfix: failed to get urandom**

    Previous versions of the agent would fail unexpectedly when the Ruby process used
    every available file descriptor.  The failures would include this message:
    ```
    ERROR : RuntimeError: failed to get urandom
    ```
    This version of the agent uses a different strategy for generating random IDs, and
    will not fail in the same way when no file descriptors are available.

  ## v6.7.0

  * **Trace and Entity Metadata API**

    Several new API methods have been added to the agent:
    * [`Agent#linking_metadata`](https://www.rubydoc.info/github/newrelic/newrelic-ruby-agent/NewRelic/Agent#linking_metadata-instance_method)
    * [`Tracer#trace_id`](https://www.rubydoc.info/github/newrelic/newrelic-ruby-agent/NewRelic/Agent/Tracer#trace_id-class_method)
    * [`Tracer#span_id`](https://www.rubydoc.info/github/newrelic/newrelic-ruby-agent/NewRelic/Agent/Tracer#span_id-class_method)
    * [`Tracer#sampled?`](https://www.rubydoc.info/github/newrelic/newrelic-ruby-agent/NewRelic/Agent/Tracer#sampled?-class_method)

    These API methods allow you to access information that can be used to link data of your choosing to a trace or entity.

  * **Logs in Context**

    This version of the agent includes a logger, which can be used in place of `::Logger`
    from the standard library, or `ActiveSupport::Logger` from Rails.  This logger
    leverages the new trace and entity metadata API to decorate log statements with entity
    and trace metadata, so they can be correlated together in the New Relic UI.

    For more information on how to use logs in context, see https://docs.newrelic.com/docs/enable-logs-context-ruby

  * **Project metadata in Gemspec**

     Project metadata has been added to the gemspec file. This means our Rubygems page will allow users to more easily
     access the agent's source code, raise issues, and read the changelog.

     Thanks to Orien Madgwick for the contribution!

## v6.6.0

  * **Bugfix for ActionCable Instrumentation**

    Previous versions of the agent sometimes caused application crashes with some versions
    of ActionCable.  The application would exit quickly after startup with the error:
    `uninitialized constant ActionCable::Engine`.

    Version 6.6.0 of the agent no longer crashes in this way.


  * **Handling of disabling Error Collection**

    When the agent first starts, it begins collecting Error Events and Traces before
    fetching configuration from New Relic.  In previous versions of the agent, those
    events or traces would be sent to New Relic, even if _Error Collection_ is disabled in
    the application's server-side configuration.

    Version 6.6.0 of the agent drops all collected Error Events and Traces if the
    configuration from the server disables _Error Collection_.

## v6.5.0

* **Change to default setting for ActiveRecord connection resolution**

  Due to incompatibilities between the faster ActiveRecord connection resolution
  released in v6.3.0 of the agent and other gems which patch ActiveRecord,
  `backport_fast_active_record_connection_lookup` will now be set to `false` by default.
  Because it results in a significant performance improvement, we recommend customers
  whose environments include ActiveRecord change this setting to `true`
  _unless_ they are using other gems which measure ActiveRecord performance, which may
  lose functionality when combined with this setting. If unsure whether to enable
  `backport_fast_active_record_connection_lookup`, we recommend enabling it in a
  development environment to make sure other gems which patch ActiveRecord are still
  working as expected.

* **Bugfix for ActiveStorage instrumentation error**

  Version 6.4.0 of the agent introduced a bug that interfered with ActiveStorage
  callbacks, resulting in the agent being unable to instrument ActiveStorage operations.
  ActiveStorage segments are now correctly recorded.

* **Bugfix for ActiveRecord 4.1 and 4.2 exception logging**

  Version 6.3.0 of the agent introduced a bug that prevented ActiveRecord versions 4.1
  and 4.2 from logging exceptions that occurred within a database transaction.  This
  version of the agent restores the exception logging functionality from previous agent
  versions.
  Thanks to Oleksiy Kovyrin for the contribution!

## v6.4.0

* **Custom Metadata Collection**

  The agent now collects environment variables prefixed by `NEW_RELIC_METADATA_`.  These
  may be added to transaction events to provide context between your Kubernetes cluster
  and your services.  For details on the behavior, see
  [this blog post](https://blog.newrelic.com/engineering/monitoring-application-performance-in-kubernetes/).

* **Bugfix for faster ActiveRecord connection resolution**

  Version 6.3.0 of the agent backported the faster ActiveRecord connection resolution
  from Rails 6.0 to previous versions, but the implementation caused certain other gems
  which measured ActiveRecord performance to stop working. This version of the agent
  changes the implementation of this performance improvement so no such conflicts occur.

* **Bugfix for Grape instrumentation error**

  Previous versions of the agent would fail to install Grape instrumentation in Grape
  versions 1.2.0 and up if the API being instrumented subclassed `Grape::API::Instance`
  rather than `Grape::API`.  A warning would also print to the newrelic_agent log:
  ```
  WARN : Error in Grape instrumentation
  WARN : NoMethodError: undefined method `name' for nil:NilClass
  ```

  This version of the agent successfully installs instrumentation for subclasses
  of `Grape::API::Instance`, and these log messages should no longer appear.

* **Bugfix for streaming responses**

  Previous versions of the agent would attempt to insert JavaScript instrumentation into
  any streaming response that did not make use of `ActionController::Live`.  This resulted
  in an empty, non-streamed response being sent to the client.

  This version of the agent will not attempt to insert JavaScript instrumentation into
  a response which includes the header `Transfer-Encoding=chunked`, which indicates a
  streaming response.

  This should exclude JavaScript instrumentation for all streamed responses.  To include
  this instrumentation manually, see
  [Manually instrument via agent API](https://docs.newrelic.com/docs/agents/ruby-agent/features/new-relic-browser-ruby-agent#manual_instrumentation)
  in our documentation.

## v6.3.0

  * **Official Rails 6.0 support**

    This version of the agent has been verified against the Rails 6.0.0 release.

    As ActiveRecord 4, 5, and 6 use the same New Relic instrumentation, the
    `disable_active_record_4` and `disable_active_record_5` settings in NewRelic.yml are being
    deprecated in favor of the new `disable_active_record_notifications`.  This new
    setting will affect the instrumentation of ActiveRecord 4, 5, and 6. The deprecated settings
    will be removed in a future release.

  * **Bugfix for `newrelic deployments` script**

    For applications housed in the EU, the `newrelic deployments` script included with previous
    versions of the agent would fail with the following message: `Deployment not recorded:
    Application does not exist.` This is because the script would attempt to send the deployment
    notification to the US region. The deployment script now sends deployments to the correct region.

  * **Faster ActiveRecord connection resolution**

    This version of the agent uses the faster ActiveRecord connection resolution that Rails 6.0 uses, even on previous versions of Rails.
    Thanks to Callum Jones for the contribution!

  * **Support non-ascii characters in hostnames**

    Previous versions of the agent would frequently log warnings like: `log writing failed.  "\xE2" from ASCII-8BIT to UTF-8` if the hostname contained a non-ascii character.  This version of the agent will no longer log these warnings.
    Thanks to Rafael Petry for the contribution!

## v6.2.0

  * Bugfix for superfluous `Empty JSON response` error messages

    Version 6.1.0 of the agent frequently logged error messages about an empty
    JSON response, when no error had occurred.  These logs no longer appear.

  * Bugfix for `Unable to calculate elapsed transaction time` warning messages

    Ruby Agent versions 5.4 through 6.1, when running in jruby without
    ObjectSpace enabled, would occasionally log a warning indicating that the
    agent was unable to calculate the elapsed transaction time.  When this log
    statement appeared, the affected transactions would not be included in the
    data displayed on the capacity analysis page.  These transactions are now
    correctly recorded.

## v6.1.0

   * Performance monitoring on Kubernetes

     This release adds Transaction event attributes that provide
     context between your Kubernetes cluster and services. For details
     on the benefits, see this [blog
     post](https://blog.newrelic.com/engineering/monitoring-application-performance-in-kubernetes/).

   * Bugfix for Bunny instrumentation when popping empty queues

     When a customer calls `Bunny::Queue#pop` on an empty queue, Bunny
     returns a `nil` value.  Previous Ruby Agent versions raised a
     `NoMethodError` when trying to process this result.  Now, the
     agent correctly skips processing for `nil` values.  Thanks to
     Matt Campbell for the contribution.

## v6.0.0

   * Tracer API for flexible custom instrumentation

     With agent version 6.0, we are introducing the `Tracer` class, an
     officially supported public API for more flexible custom
     instrumentation.  By calling its `in_transaction` method, you can
     instrument an arbitrary section of Ruby code without needing to
     juggle any explicit state.  Behind the scenes, the agent will
     make sure that the measured code results in an APM segment inside
     a transaction.

     The same API contains additional methods for creating
     transactions and segments, and for interacting with the current
     transaction.  For more details, see the [custom instrumentation
     documentation](https://docs.newrelic.com/docs/agents/ruby-agent/api-guides/ruby-custom-instrumentation).

     If you were previously using any of the agent's private,
     undocumented APIs, such as `Transaction.wrap` or
     `Transaction.start/stop`, you will need to update your code to
     use the Tracer API.

     The full list of APIs that were removed or deprecated are:
       * `External.start_segment`
       * `Transaction.create_segment`
       * `Transaction.start`
       * `Transaction.stop`
       * `Transaction.start_datastore_segment`
       * `Transaction.start_segment`
       * `Transaction.wrap`
       * `TransactionState.current_transaction`

     If are you using any of these APIs, please see the [upgrade guide](https://docs.newrelic.com/docs/agents/ruby-agent/troubleshooting/update-private-api-calls-public-tracer-api) for a list of replacements.

   * Agent detects Rails 6.0

     The agent properly detects Rails 6.0 and no longer logs an error when
     started in a Rails 6.0 environment. This does not include full Rails 6.0
     support, which will be coming in a future release. Thanks to Jacob Bednarz
     for the contribution.

## v5.7.0

   * Ruby 2.6 support

     We have tested the agent with the official release of Ruby 2.6.0
     made on December 25, 2018, and it looks great! Feel free to use
     agent v5.7 to measure the performance of your Ruby 2.6
     applications.

   * Support for loading Sequel core standalone

     Earlier versions of the agent required users of the Sequel data
     mapping library to load the _entire_ library.  The agent will now
     enable Sequel instrumentation when an application loads Sequel's
     core standalone; i.e., without the `Sequel::Model` class.  Thanks
     to Vasily Kolesnikov for the contribution!

   * Grape 1.2 support

     With agent versions 5.6 and earlier, Grape 1.2 apps reported
     their transactions under the name `Proc#call` instead of the name
     of the API endpoint.  Starting with agent version 5.7, all
     existing versions of Grape will report the correct transaction
     name.  Thanks to Masato Ohba for the contribution!

## v5.6.0

  * Bugfix for transactions with `ActionController::Live`

    Previously, transactions containing `ActionController::Live` resulted in
    incorrect calculations of capacity analysis as well as error backtraces
    appearing in agent logs in agent versions 5.4 and later. The agent now
    correctly calculates capacity for transactions with `ActionController::Live`.

  * Add ability to exclude attributes from span events and transaction
    segments

    Agent versions 5.5 and lower could selectively exclude attributes
    from page views, error traces, transaction traces, and
    transaction events.  With agent version 5.6 and higher, you can
    also exclude attributes from span events (via the
    `span_events.include/exclude` options) and from transaction
    segments (via the `transaction_segments.include/exclude` options).

    As with other attribute destinations, these new options will
    inherit values from the top-level `attributes.include/exclude`
    settings. See the
    [documentation](https://docs.newrelic.com/docs/agents/ruby-agent/attributes/enabling-disabling-attributes-ruby)
    for more information.

  * Increasing backoff sequence on failing to connect to New Relic

    If the agent cannot reach New Relic, it will now wait for an
    increasing amount of time after each failed attempt.  We are also
    starting with a shorter delay initially, which will help customer
    apps bounce back more quickly from transient network errors.

  * Truncation of long stack traces

    Previous versions of the agent would truncate long stack traces to
    50 frames.  To give customers more flexibility, we have added the
    `error_collector.max_backtrace_frames` configuration option.
    Thanks to Patrick Tulskie for the contribution!

  * Update link in documentation

    The community forum link in `README.md` now goes to the updated
    location.  Thanks to Sam Killgallon for the contribution!

  * Active Storage instrumentation

    The agent now provides instrumentation for Active Storage, introduced in
    Rails 5.2. Customers will see Active Storage operations represented as
    segments within transaction traces.

## v5.5.0

  * Bugfix for `perform` instrumentation with curb gem

    Use of curb's `perform` method now no longer results in nil headers
    getting returned.

  * Bugfix for parsing Docker container IDs

    The agent now parses Docker container IDs correctly regardless of the
    cgroup parent.

  * Use lazy load hooks for ActiveJob instrumentation

    In some instances the ActiveJob instrumentation could trigger ActiveJob
    to load before it was initialized by Rails. This could result in
    configuration changes not being properly applied. The agent now uses lazy
    load hooks which fixes this issue.

  * Documentation improvement

    The `config.dot` diagram of the agent's configuration settings no
    longer includes the deleted `developer_mode` option.  Thanks to
    Yuichiro Kaneko for the contribution!

## v5.4.0

  * Capacity analysis for multi-threaded dispatchers

    Metrics around capacity analysis did not previously account for multi-threaded
    dispatchers, and consequently could result in capacities of over 100% being
    recorded. This version now properly accounts for multi-threaded dispatchers.

  * `NewRelic::Agent.disable_transaction_tracing` deprecated

    `NewRelic::Agent.disable_transaction_tracing` has been deprecated. Users
    are encouraged to use `NewRelic::Agent.disable_all_tracing` or
    `NewRelic::Agent.ignore_transaction` instead.

  * Bugfix for SQL over-obfuscation

    A bug, introduced in v5.3.0, where SQL could be over-obfuscated for some
    database adapters has been fixed.

  * Bugfix for span event data in Resque processes

    A bug where span events would not be sent from Resque processes due to a
    missing endpoint has been fixed.

## v5.3.0 ##

  * Distributed Tracing

    Distributed tracing lets you see the path that a request takes as
    it travels through your distributed system. By showing the
    distributed activity through a unified view, you can troubleshoot
    and understand a complex system better than ever before.

    Distributed tracing is available with an APM Pro or equivalent
    subscription. To see a complete distributed trace, you need to
    enable the feature on a set of neighboring services. Enabling
    distributed tracing changes the behavior of some New Relic
    features, so carefully consult the
    [transition guide](https://docs.newrelic.com/docs/transition-guide-distributed-tracing)
    before you enable this feature.

    To enable distributed tracing, set the
    `distributed_tracing.enabled` configuration option to `true`.

## v5.2.0 ##

  * Use priority sampling for errors and custom events

    Priority sampling replaces the older reservoir event sampling method.
    With this change, the agent will maintain randomness across a given
    time period while improving coordination among transactions, errors,
    and custom events.

  * Bugfix for wrapping datastore operations

    The agent will now complete the process of wrapping datastore
    operations even if an error occurs during execution of a callback.

  * Span Events

    Finished segments whose `sampled` property is `true` will now post
    Span events to Insights.

## v5.1.0 ##

  * Rails 5.2 support

    The Ruby agent has been validated against the latest release of
    Ruby on Rails!

  * Support for newer libraries and frameworks

    We have updated the multiverse suite to test the agent against
    current versions of several frameworks.

  * Add `custom_attributes.enabled` configuration option

    This option is enabled by default. When it's disabled, custom
    attributes will not be transmitted on transaction events or error
    events.

  * Fix Grape load order dependency

    The agent will now choose the correct name for Grape transactions
    even if the customer's app loads the agent before Grape. Thanks
    to Daniel Doubrovkine for the contribution!

  * Add `webpacker:compile` to blacklisted tasks

    `webpacker:compile` is commonly used for compiling assets. It has
    been added to `AUTOSTART_BLACKLISTED_RAKE_TASKS` in the default
    configuration. Thanks to Claudio B. for the contribution!

  * Make browser instrumentation W3C-compliant

    `type="text/javascript"` is optional for the `<script>` tag under
    W3C. The `type` attribute has now been removed from browser
    instrumentation. Thanks to Spharian for the contribution!

  * Deferred `add_method_tracer` calls

    If a third-party library calls `add_method_tracer` before the
    agent has finished starting, we now queue these calls and run them
    when it's safe to do so (rather than skipping them and logging a
    warning).

  * Bugfix for Resque `around` / `before` hooks

    In rare cases, the agent was not instrumenting Resque `around` and
    `before` hooks. This version fixes the error.

  * Truncation of long stack traces

    Occasionally, long stack traces would cause complications sending
    data to New Relic. This version truncates long traces to 50 frames
    (split evenly between the top and bottom of the trace).

## v5.0.0 ##

  * SSL connections to New Relic are now mandatory

    Prior to this version, using an SSL connection to New Relic was
    the default behavior, but could be overridden. SSL connections are
    now enforced (not overrideable).

  * Additional security checking before trying to explain
    multi-statement SQL queries

    Customer applications might submit SQL queries containing multiple
    statements (e.g., SELECT * FROM table; SELECT * FROM table).  For
    security reasons, we should not generate explain plans in this
    situation.

    Although the agent correctly skipped explain plans for these
    queries during testing, we have added extra checks for this
    scenario.

  * Bugfix for RabbitMQ exchange names that are symbols

    The agent no longer raises a TypeError when a RabbitMQ exchange
    name is a Ruby symbol instead of a string.

  * Bugfix for audit logging to stdout

    Previous agents configured to log to stdout would correctly send
    regular agent logs to stdout, but would incorrectly send audit
    logs to a text file named "stdout".  This release corrects the
    error.

  * Bugfix for Capistrano deployment notifications on v3.7 and beyond

    Starting with version 3.7, Capistrano uses a different technique
    to determine a project's version control system.  The agent now
    works correctly with this new behavior. Thanks to Jimmy Zhang for
    the contribution.

## v4.8.0 ##

  * Initialize New Relic Agent before config initializers

  When running in a Rails environment, the agent registers an initializer that
  starts the agent. This initializer is now defined to run before config/initializers.
  Previously, the ordering was not specified for the initializer. This change
  guarantees the agent will started by the time your initializers run, so you can
  safely reference the Agent in your custom initializers. Thanks to Tony Ta for
  the contribution.

  * Ruby 2.5 Support

  The Ruby Agent has been verified to run under Ruby 2.5.

  * `request.uri` Collected as an Agent Attribute

  Users can now control the collection of `request.uri` on errors and transaction
  traces. Previously it was always collected without the ability to turn it off.
  It is now an agent attribute that can be controlled via the attributes config.
  For more information on agent attributes [see here](https://docs.newrelic.com/docs/agents/manage-apm-agents/agent-data/agent-attributes).

## 4.7.1 ##

  * Bugfix for Manual Browser Instrumentation

  There was a previous bug that required setting both `rum.enabled: false` and
  `browser.auto_instrument: false` to completely disable browser monitoring. An
  attempt to fix this in 4.7.0 resulted in breaking manual browser
  instrumentation. Those changes have been reverted. We will revisit this issue
  in an upcoming release.

## v4.7.0 ##

  * Expected Error API

  The agent now sends up `error.expected` as an intrinsic attribute on error
  events and error traces. When you pass `expected: true` to the `notice_error`
  method, both Insights and APM will indicate that the error is expected.

  * Typhoeus Hydra Instrumentation

  The agent now has request level visibility for HTTP requests made using
  Typhoeus Hydra.

  * Total Time Metrics are Recorded

  The agent now records Total Time metrics. In an application where segments
  execute concurrently, the total time can exceed the wall-clock time for a
  transaction. Users of the new Typhoeus Hydra instrumentation will notice
  this as changes on the overview page. Immediately after upgrading there
  will be an alert in the APM dashboard that states: "There are both old and
  new time metrics for this time window". This indicates that during that time
  window, some transactions report the total time metrics, while others do not.
  The message will go away after waiting for enough time to elapse and / or
  updating the time window.

  * Add `:message` category to `set_transaction_name` public API method

  The agent now permits the `:message` category to be passed into the public
  API method `set_transaction_name`, which will enable the transaction to be
  displayed as a messaging transaction.

  * Create `prepend_active_record_instrumentation` config option

  Users may now set the `prepend_active_record_instrumentation` option in
  their agent config to install Active Record 3 or 4 instrumentation using
  `Module.prepend` rather than `alias_method`.

  * Use Lazy load hooks for `ActionController::Base` and `ActionController::API`

  The agent now uses lazy load hooks to hook on `ActionController::Base` and
  `ActionController::API`. Thanks Edouard Chin for the contribution!

  * Use Lazy load hooks for `ActiveRecord::Base` and `ActiveRecord::Relation`

  The agent uses lazy load hooks when recording supportability metrics
  for `ActiveRecord::Base` and `ActiveRecord::Relation`. Thanks Joseph Haig
  for the contribution!

  * Check that `Rails::VERSION` is defined instead of just `Rails`

  The agent now checks that `Rails::VERSION` is defined since there are cases
  where `Rails` is defined but `Rails::VERSION` is not. Thanks to Alex Riedler
  and nilsding for the contribution!

  * Support fast RPC/direct reply-to in RabbitMQ

  The agent can now handle the pseudo-queue 'amq.rabbitmq.reply-to' in its
  Bunny instrumentation. Previously, using fast RPC led to a `NoMethodError`
  because the reply-to queue was expected to be a `Queue` object instead of
  a string.

## v4.6.0 ##

  * Public API for External Requests

  The agent now has public API for instrumenting external requests and linking
  up transactions via cross application tracing. See the [API Guide](https://docs.newrelic.com/docs/agents/ruby-agent/customization/ruby-agent-api-guide#externals)
  for more details this new functionality.

## v4.5.0 ##

  * Send synthetics headers even when CAT disabled

  The agent now sends synthetics headers whenever they are received from an
  external request, even if cross-application tracing is disabled.

  * Bugfix for DelayedJob Daemonization

  Customers using the delayed_job script that ships with the gem may encounter
  an IOError with a message indicating the stream was closed. This was due to
  the agent attempting to write a byte into a Pipe that was closed during the
  deamonization of the delayed_job script. This issue has been fixed.

  * Collect supportability metrics for public API

  The agent now collects Supportability/API/{method} metrics to track usage of
  all methods in the agent's public API.

  * Collect supportability metrics on `Module#prepend`

  The agent now collects Supportability/PrependedModules/{Module} metrics
  for ActiveRecord 4 and 5, ActionController 4 and 5, ActionView 4 and 5,
  ActiveJob 5, and ActionCable 5. These help track the adoption of the
  `Module#prepend` method so we can maintain compatibility with newer versions
  of Ruby and Rails.

  * Collect explain plans when using PostGIS ActiveRecord adapter

  The agent will now collect slow SQL explain plans, if configured to, on
  connections using the PostGIS adapter. Thanks Ari Pollak for the contribution!

  * Lazily intialize New Relic Config

  The agent will lazily initialize the New Relic config. This allows the agent
  to pickup configuration from environment variables set by dotenv and similar
  tools.

## v4.4.0 ##

  * Include test helper for 3rd party use

  In 4.2.0, all test files were excluded from being packaged in the gem. An
  agent class method `NewRelic::Agent.require_test_helper` was used by 3rd
  party gem authors to test extensions to the agent. The required file is now
  included in the gem.

  * Collect cloud metadata from Azure, GCP, PCF, and AWS cloud platform

  The agent now collects additional metadata when running in AWS, GCP, Azure, and
  PCF. This information is used to provide an enhanced experience when the agent
  is deployed on those platforms.

  * Install `at_exit` hook when running JRuby

  The agent now installs an `at_exit` hook when running JRuby, which wasn't
  done before because of constraints related to older JRuby versions that
  are no longer supported.

  * User/Utilization and System/Utilization metrics not recorded after Resque forks

  The agent no longer records invalid User/Utilization and System/Utilization
  metrics, which can lead to negative values, in forks of Resque processes.

  * Add `identifier` field to agent connect settings

  The agent now includes a unique identifier in its connect settings, ensuring
  that when multiple agents connect to multiple different apps, data are reported
  for each of the apps.

  * Clear transaction state after forking now opt-in

  The agent waits to connect until the first web request when it detects it's
  running in a forking dispatcher. When clearing the transaction state in this
  situation we lose the first frame of the transaction and the subsequent
  trace becomes corrupted. We've made this feature opt-in and is turned off by
  default. This behavior only affects the first transaction after a dispatcher
  forks.

## v4.3.0 ##

  * Instrumentation for the Bunny AMQP Client

  The Bunny AMQP Client is now automatically instrumented. The agent will
  report data for messages sent and received by an application. Data on messages
  is available in both APM and Insights. Applications connected through a
  RabbitMQ exchange will now also be visible on Service Maps as part of Cross
  Application Tracing. See the [message queues documentation page](https://docs.newrelic.com/docs/agents/ruby-agent/features/message-queues)
  for more details.

  * Safely normalize external hostnames

  The agent has been updated to check for nil host values before downcasing the
  hostname. Thanks Rafael Valério for the contribution!

  * PageView events will not be generated for ignored transactions

  The agent now checks if transaction is ignored before injecting the New Relic
  Browser Agent. This will prevent PageView events from being generated for
  ignored transactions.

  * Datastores required explicitly in agent

  The agent has been modified to explicity `require` the Datastores module
  whereas previously there were situations where the module could be
  implicitly defined. Thanks Kevin Griffin for the contribution!

  * Clear transaction state after forking

  Previously, if a transaction was started and the process forks, the transaction
  state survived the fork and `#after_fork` call in thread local storage. Now,
  this state is cleared by `#after_fork`.

  * Postgis adapter reports as Postgres for datastores

  The agent now maps the Postgis adapter to Postgres for datastore metrics.
  Thanks Vojtěch Vondra for the contribution!

  * Deprecate `:trace_only` option

  The `NewRelic::Agent.notice_error` API has been updated to deprecate the
  `:trace_only` option in favor of `:expected`.

## v4.2.0 ##

  * Sinatra 2.0 and Padrino 0.14.x Support

  The agent has been verified against the latest versions of Sinatra and Padrino.

  * Rails 5.1 Support

  The Ruby agent has been validated against the latest release of Ruby on Rails!

  * APP_ENV considered when determining environment

  The agent will now consider the APP_ENV environment when starting up.

  * Test files excluded from gem

  The gemspec has been updated to exclude test files from being packaged into the
  gem. Thanks dimko for the contribution!

## v4.1.0 ##

  * Developer Mode removed

  The Ruby Agent's Developer Mode, which provided a very limited view of your
  application performance data, has been removed. For more information, check
  out our [community forum](https://discuss.newrelic.com/t/feedback-on-the-ruby-agent-s-developer-mode/46957).

  * Support NEW_RELIC_ENV for Rails apps

  Previously, users could set the agent environment with NEW_RELIC_ENV only
  for non-Rails apps. For Rails app, the agent environment would use whatever
  the Rails environment was set to. Now, NEW_RELIC_ENV can also be used for
  Rails apps, so that it is possible to have an agent environment that is
  different from the Rails environment. Thanks Andrea Campolonghi for the
  contribution, as well as Steve Schwartz for also looking into this issue!

  * Normalization of external hostnames

  Hostnames from URIs used in external HTTP requests are now always downcased
  to prevent duplicate metrics when only case is different.

## v4.0.0 ##

  * Require Ruby 2.0.0+

  The agent no longer supports Ruby versions prior to 2.0, JRuby 1.7 and
  earlier, and all versions of Rubinius. Customers using affected Rubies
  can continue to run 3.x agent versions, but new features or bugfixes
  will not be published for 3.x agents. For more information, check out our
  [community forum](https://discuss.newrelic.com/t/support-for-ruby-jruby-1-x-is-being-deprecated-in-ruby-agent-4-0-0/44787).

  * OkJson vendored library removed

  Ruby 1.8 did not include the JSON gem by default, so the agent included a
  vendored version of [OkJson](https://github.com/kr/okjson) that it would fall
  back on using in cases where the JSON gem was not available. This has been
  removed.

  * YAJL workaround removed

  [yajl-ruby](https://github.com/brianmario/yajl-ruby) versions prior to 1.2 had
  the potential to cause a segmentation fault when working large, deeply-nested
  objects like thread profiles. If you are using yajl-ruby with the `JSON`
  monkey patches enabled by requiring `yajl/json_gem`, you should upgrade to
  at least version 1.2.

  * Deprecated APIs removed

    * `Agent.abort_transaction!`
    * `Agent.add_custom_parameters`
    * `Agent.add_request_parameters`
    * `Agent.browser_timing_footer`
    * `Agent.get_stats`
    * `Agent.get_stats_no_scope`
    * `Agent.record_transaction`
    * `Agent.reset_stats`
    * `Agent.set_user_attributes`
    * `Agent::Instrumentation::Rack`
    * `ActionController#newrelic_notice_error`
    * `ActiveRecordHelper.rollup_metrics_for` (may be incompatible with newrelic_moped)
    * `Instrumentation::MetricFrame.recording_web_transaction?`
    * `Instrumentation::MetricFrame.abort_transaction!`
    * `MethodTracer.get_stats_scoped`
    * `MethodTracer.get_stats_unscoped`
    * `MethodTracer.trace_method_execution`
    * `MethodTracer.trace_method_execution_no_scope`
    * `MethodTracer.trace_method_execution_with_scope`
    * `MetricSpec#sub`
    * `MetricStats#get_stats`
    * `MetricStats#get_stats_no_scope`
    * `NoticedError#exception_class`
    * `Rack::ErrorCollector`
    * `StatsEngine::Samplers.add_sampler`
    * `StatsEngine::Samplers.add_harvest_sampler`

  The above methods have had deprecation notices on them for some time and
  have now been removed. Assistance migrating usage of these APIs is
  available at https://docs.newrelic.com/node/2601.

  The agent no longer deletes deprecated keys passed to `add_method_tracer`. Passing
  in deprecated keys can cause an exception. Ensure that you are not passing any of
  the following keys: `:force, :scoped_metric_only, :deduct_call_time_from_parent`
  to `add_method_tracer`.

  The agent no longer deletes deprecated keys passed in as options to
  `NewRelic::Agent.notice_error`. If you are passing any of these deprecated
  keys: `:request_params, :request, :referer` to the `notice_error` API, please
  delete them otherwise they will be collected as custom attributes.

  * Error handling changes

  The agent now only checks for `original_exception` in environments with Rails
  versions prior to 5. Checking for `Exception#cause` has been removed. In addition,
  the agent now will match class name with message and backtrace when noticing
  errors that have an `original_exception`.

## v3.18.1 ##

  * Ensure Mongo aggregate queries are properly obfuscated

  Instrumentation for the Mongo 2.x driver had a bug where the `pipeline`
  attribute of Mongo aggregate queries was not properly obfuscated. Users
  who have sensitive data in their `aggregate` queries are strongly encouraged
  to upgrade to this version of the agent. Users who are unable to upgrade are
  encouraged to turn off query collection using by setting
  `mongo.capture_queries` to false in their newrelic.yml files.

  This release fixes [New Relic Security Bulletin NR17-03](https://docs.newrelic.com/docs/accounts-partnerships/accounts/security-bulletins/security-bulletin-nr17-03).

  * Early access Redis 4.0 instrumentation

  Our Redis instrumentation has been tested against Redis 4.0.0.rc1.

## v3.18.0 ##

  * Ruby 2.4.0 support

  The agent is now tested against the official release of ruby 2.4.0,
  excluding incompatible packages.

  * Agent-based metrics will not be recorded outside of active transactions

  The agent has historically recorded metrics outside of a transaction. In
  practice, this usually occurs in applications that run background job
  processors. The agent would record metrics for queries the
  background job processor is making between transactions. This can lead
  to display issues on the background overview page and the presence of
  metrics generated by the background job processor can mask the application
  generated metrics on the database page. The agent will no longer generate
  metrics outside of a transaction. Custom metrics recorded using
  `NewRelic::Agent.record_metric` will continue to be recorded regardless
  of whether there is an active transaction.

  * Include ControllerInstrumentation module with ActiveSupport.on_load

  The agent will now use the `on_load :action_controller` hook to include
  the ControllerInstrumentation module in to both the `Base` and `API`
  classes of ActionController for Rails 5. This ensures that the proper
  load order is retained, minimizing side-effects of having the agent in
  an application.

  * Ensure values for revisions on Capistrano deploy notices

  Previously, running the task to look up the changelog could
  generate an error, if there weren't previous and current revisions
  defined. This has now been fixed. Thanks Winfield Peterson for the
  contribution!

  * External Segment Rewrites

  The agent has made internal changes to how it represents segments for
  external web requests.

## v3.17.2 ##

  * compatibility with ruby 2.4.0-preview3

  the ruby agent has been updated to work on ruby 2.4.0-preview3.

  * Early Access Sinatra 2.0 instrumentation

  Our Sinatra instrumentation has been updated to work with Sinatra
  2.0.0.beta2.

  * Include controller instrumentation module in Rails 5 API

  The agent now includes the ControllerInstrumentation module into
  ActionController::API. This gives Rails API controllers access to
  helper methods like `newrelic_ignore` in support of the existing
  event-subscription-based action instrumentation. Thanks Andreas
  Thurn for the contribution!

  * Use Module#prepend for ActiveRecord 5 Instrumentation

  Rails 5 deprecated the use of `alias_method_chain` in favor of using
  `Module#prepend`. Mixing `Module#prepend` and `alias_method_chain`
  can lead to a SystemStackError when an `alias_method_chain` is
  applied after a module has been prepended. This should ensure
  better compatibility between our ActiveRecord Instrumentation and
  other third party gems that modify ActiveRecord using `Module#prepend`.

  * Use license key passed in to NewRelic::Agent.manual_start

  Previously, the license key passed in when manually starting the agent
  with NewRelic::Agent.manual_start was not referenced when setting up
  the connection to report data to New Relic. This is now fixed.

  * Account for DataMapper database connection errors

  Our DataMapper instrumentation traces instances of DataObjects::SQLError
  being raised and removes the password from the URI attribute. However,
  when DataObjects cannot connect to the database (ex: could not resolve
  host), it will raise a DataObjects::ConnectionError. This inherits from
  DataObjects::SQLError but has `nil` for its URI attribute, since no
  connection has been made yet. To avoid the password check here on `nil`,
  the agent catches and re-raises any instances of DataObjects::ConnectionError
  explicitly. Thanks Postmodern for this contribution!

  * Account for request methods that require arguments

  When tracing a transaction, the agent tries to get the request object
  from a controller if it wasn't explicitly passed in. However, this posed
  problems in non-controller transactions with their own `request` methods
  defined that required arguments, such as in Resque jobs. This is now fixed.

## v3.17.1 ##

  * Datastore instance reporting for Redis, MongoDB, and memcached

  The agent now collects datastore instance information for Redis, MongoDB,
  and memcached. This information is displayed in transaction traces and slow
  query traces. For memcached only, multi requests will expand to individual
  server nodes, and the operation and key(s) will show in the trace details
  "Database query" section. Metrics for `get_multi` nodes will change slightly.
  Parent nodes for a `get_multi` will be recorded as generic segments. Their
  children will be recorded as datastore segments under the name
  `get_multi_request` and represent a batch request to a single Memcached
  instance.

  * Rescue errors from attempts to fetch slow query explain plans

  For slow queries through ActiveRecord 4+, the agent will attempt to fetch
  an explain plan on SELECT statements. In the event that this causes an
  error, such as being run on an adapter that doesn't implement `exec_query`,
  the agent will now rescue and log those errors.

## v3.17.0 ##

  * Datastore instance reporting for ActiveRecord

  The agent now collects database instance information for ActiveRecord operations,
  when using the MySQL and Postgres adapters.  This information (database server
  and database name) is displayed in transaction traces and slow query traces.

## v3.16.3 ##

  * Add `:trace_only` option to `notice_error` API

  Previously, calling `notice_error` would record the trace, increment the
  error count, and consider the transaction failing for Apdex purposes. This
  method now accepts a `:trace_only` boolean option which, if true, will only
  record the trace and not affect the error count or transaction.

  * HTTP.rb support

  The agent has been updated to add instrumentation support for the HTTP gem,
  including Cross Application Tracing. Thanks Tiago Sousa for the contribution!

  * Prevent redundant Delayed::Job instrumentation installation

  This change was to handle situations where multiple Delayed::Worker instances
  are being created but Delayed::Job has already been instrumented. Thanks Tony
  Brown for the contribution!

## v3.16.2 ##

  * Fix for "Unexpected frame in traced method stack" errors

  Our ActiveRecord 4.x instrumentation could have generated "Unexpected frame in
  traced method stack" errors when used outside of an active transaction (for
  example, in custom background job handlers). This has been fixed.

## v3.16.1 ##

  * Internal datastore instrumentation rewrites

  The agent's internal tracing of datastore segments has been rewritten, and
  instrumentation updated to utilize the new classes.

  * Fix Grape endpoint versions in transaction names

  Grape 0.16 changed Route#version (formerly #route_version) to possibly return
  an Array of versions for the current endpoint. The agent has been updated to
  use rack.env['api.version'] set by Grape, and fall back to joining the version
  Array with '|' before inclusion in the transaction name when api.version is
  not available. Thanks Geoff Massanek for the contribution!

  * Fix deprecation warnings from various Rails error subclasses

  Rails 5 deprecates #original_exception on a few internal subclasses of
  StandardError in favor of Exception#cause from Ruby stdlib. The agent has
  been updated to try Exception#cause first, thus avoiding deprecation
  warnings. Thanks Alexander Stuart-Kregor for the contribution!

  * Fix instrumentation for Sequel 4.35.0

  The latest version of Sequel changes the name and signature of the method
  that the Ruby Agent wraps for instrumentation. The agent has been updated
  to handle these changes. Users using Sequel 4.35.0 or newer should upgrade
  their agent.

  * Fix DataMapper instrumentation for additional versions

  Different versions of DataMapper have different methods for retrieving the
  adapter name, and Postmodern expanded our coverage. Thanks for the
  contribution!

## v3.16.0 ##

  * Official Rails 5.0 support

  This version of the agent has been verified against the Rails 5.0.0 release.

  * Early access Action Cable instrumentation

  The Ruby agent instruments Action Cable channel actions and calls to
  ActionCable::Channel#Transmit in Rails 5. Feedback is welcome!

  * Obfuscate queries from `oracle_enhanced` adapter correctly

  This change allows the `oracle_enhanced` adapter to use the same
  obfuscation as `oracle` adapters. Thanks Dan Drinkard for the contribution!

  * Make it possible to define a newrelic_role for deployment with Capistrano 3

  Thanks NielsKSchjoedt for the contribution!

  * Retry initial connection to New Relic in Resque master if needed

  Previously, if the initial connection to New Relic in a monitored Resque
  master process failed, the agent would not retry, and monitoring for the
  process would be lost. This has been fixed, and the agent will continue
  retrying in its background harvest thread until it successfully connects.

## v3.15.2 ##

  * Run explain plans on parameterized slow queries in AR4

  In our ActiveRecord 4 instrumentation, we moved to tracing slow queries
  using the payloads from ActiveSupport::Notifications `sql.active_record`
  events. As a result, we were unable to run explain plans on parameterized
  queries. This has now been updated to pass along and use the parameter values,
  when available, to get the explain plans.

  * Fix getMore metric grouping issue in Mongo 2.2.x instrumentation

  A metric grouping issue had cropped up when using the most recent Mongo gem
  (2.2.0) with the most recent release of the server (3.2.4). We now have a more
  future-proof setup for preventing these.

  * Restore older DataMapper support after password obfuscation fix

  Back in 3.14.3, we released a fix to avoid inadvertently sending sensitive
  information from DataMapper SQLErrors. Our implementation did not account for
  DataMapper versions below v0.10.0 not implementing the #options accessor.
  Thanks Bram de Vries for the fix to our fix!

  * Padrino 0.13.1 Support

  Users with Padrino 0.13.x apps were previously seeing the default transaction
  name "(unknown)" for all of their routes. We now provide the full Padrino
  route template in transaction names, including any parameter placeholders.
  Thanks Robert Schulze for the contribution!

  * Update transaction naming for Grape 0.16.x

  In Grape 0.16.x, `route_` methods are no longer prefixed. Thanks to Daniel
  Doubrovkine for the contribution!

  * Fix name collision on method created for default metric name fix

  We had a name collision with the yard gem, which sets a `class_name` method
  on Module. We've renamed our internal method to `derived_class_name` instead.

## v3.15.1 ##

  * Rack 2 alpha support

  This release includes experimental support for Rack 2 as of 2.0.0.alpha.
  Rack 2 is still in development, but the agent should work as expected for
  those who are experimenting with Rack 2.

  * Rails 5 beta 3 support

  We've tweaked our Action View instrumentation to accommodate changes introduced
  in Rails v5.0.0.beta3.

  * Defer referencing ::ActiveRecord::Base to avoid triggering its autoloading
  too soon

  In 3.12.1 and later versions of the agent, the agent references (and
  therefore loads) ActiveRecord::Base earlier on in the Rails loading process.
  This could jump ahead of initializers that should be run first. We now wait
  until ActiveRecord::Base is loaded elsewhere.

  * Fix explain plans for non-parameterized queries with single quote literals

  The agent does not run explain plans for queries still containing parameters
  (such as `SELECT * FROM UNICORNS WHERE ID = $1 LIMIT 1`). This check was
  unfortunately mutating the query to be obfuscated, causing an inability to
  collect an explain plan. This has now been fixed.

  * Fix default metric name for tracing class methods

  When using `add_method_tracer` on a class method but without passing in a
  `metric_name_code`, the default metric name will now look like
  `Custom/ClassName/Class/method_name`. We also addressed default
  metric names for anonymous classes and modules.

  * Fix issue when rendering SQL strings in developer mode

  When we obfuscate SQL statements, we rewrite the Statement objects as
  SQL strings inline in our sample buffers at harvest time. However, in
  developer mode, we also read out of these buffers when rendering pages.
  Depending on whether a harvest has run yet, the buffer will contain either
  Statement objects, SQL strings, or a mix. Now, developer mode can handle
  them all!

  * Fix DelayedJob Sampler reporting incorrect counts in Active Record 3 and below

  When fixing various deprecation warnings on ActiveRecord 4, we introduced
  a regression in our DelayedJob sampler which caused us to incorrectly report
  failed and locked job counts in ActiveRecord 3 and below. This is now fixed.
  Thanks Rangel Dokov for the contribution!

## v3.15.0 ##

  * Rails 5 support

  This release includes experimental support for Rails 5 as of 5.0.0.beta2.
  Please note that this release does not include any support for ActionCable,
  the WebSockets framework new to Rails 5.

  * Don't include extension from single format Grape API transaction names

  Starting with Grape 0.12.0, an API with a single format no longer declares
  methods with `.:format`, but with an extension such as `.json`. Thanks Daniel
  Doubrovkine for the contribution!

  * Fix warnings about shadowing outer local variable when running tests

  Thanks Rafael Almeida de Carvalho for the contribution!

  * Check config first for Rails middleware instrumentation installation

  Checking the config first avoids issues with mock classes that don't implement
  `VERSION`. Thanks Jesse Sanford for the contribution!

  * Remove a trailing whitespace in the template for generated newrelic.yml

  Thanks Paul Menzel for the contribution!

  * Reference external resources in comments and readme with HTTPS

  Thanks Benjamin Quorning for the contribution!

## v3.14.3 ##

  * Don't inadvertently send sensitive information from DataMapper SQLErrors

  DataObjects::SQLError captures the SQL query, and when using versions of
  data_objects prior to 0.10.8, built a URI attribute that contained the
  database connection password. The :query attribute now respects the obfuscation
  level set for slow SQL traces and splices out any password parameters to the
  URI when sending up traced errors to New Relic.

  * Improved SQL obfuscation algorithm

  To help standardize SQL obfuscation across New Relic language agents, we've
  improved the algorithm used and added more test cases.

  * Configurable longer sql_id attribute on slow SQL traces

  The sql_id attribute on slow SQL traces is used to aggregate normalized
  queries together. Previously, these IDs would generally be 9-10 digits long,
  due to a backend restriction. If `slow_sql.use_longer_sql_id` is set to `true`,
  these IDs will now be 18-19 digits long.

## v3.14.2 ##

  * Improved transaction names for Sinatra

  The agent will now use sinatra.route for transaction names on Sinatra 1.4.3+,
  which sets it in the request environment. This gives names that closer resemble the
  routes defined in the Sinatra DSL.  Thanks to Brian Phillips for the suggestion!

  * Bugfix for error flag on transaction events

  There was an issue causing the error flag to always be set to false for Insights
  transaction events that has been fixed.

  * Official support for Sidekiq 4

  The Ruby agent now officially supports Sidekiq 4.

  * Additional attributes collected

  The agent now collects the following information in web transactions:
  Content-Length HTTP response and Content-Type HTTP request headers.

## v3.14.1 ##

  * Add support for setting a display name on hosts

  You can now configure a display name for your hosts using process_host.display_name,
  to more easily distinguish dynamically assigned hosts. For more info, see
  https://docs.newrelic.com/docs/apm/new-relic-apm/maintenance/add-rename-remove-hosts#display_name

  * Fixes automatic middleware instrumentation for Puma 2.12.x

  Starting with version 2.12.x the Puma project inlines versions of Rack::Builder
  and Rack::URLMap under the Puma namespace. This had the unfortunate side effect of
  breaking automatic Rack middleware instrumentation. We now instrument Puma::Rack::Builder
  and Puma::Rack::URLMap and once again have automatic Rack middleware instrumentation for
  applications running on Puma.

  * Do not use a DelayedJob's display_name for naming the transaction

  A DelayedJob's name may be superceded by a display_name, which can
  lead to a metric grouping issue if the display_name contains unique
  identifiers. We no longer use job name methods that may lead to an
  arbitrary display_name. Instead, we use the appropriate class and/or
  method names, depending what makes sense for the job and how it's called.

  * Improvements to Mongo 2.1.x instrumentation

  Fixes issue where getMore operations in batched queries could create metric grouping issues.
  Previously when multiple Mongo queries executed in the same scope only a single query was recorded
  as part of a transaction trace. Now transaction trace nodes will be created for every query
  executed during a transaction.

  * Bugfix for NewRelic::Agent.notice_error

  Fixes issue introduced in v3.14.0 where calling NewRelic::Agent.notice_error outside of an active
  transaction results in a NoMethodError.

  * Bugfix for Resque TransactionError events

  Fixes error preventing Transaction Error events generated in Resque tasks from being sent to New Relic.

## v3.14.0 ##

  * pruby marshaller removed

  The deprecated pruby marshaller has now been removed; the `marshaller` config
  option now only accepts `json`. Customers still running Ruby 1.8.7/REE must
  add the `json` gem to their Gemfile, or (preferably) upgrade to Ruby 1.9.3 or
  newer.

  * Log dates in ISO 8601 format

  The agent will now log dates in ISO 8601 (YYYY-mm-dd) format, instead of
  mm/dd/yy.

  * Additional attributes collected

  The agent now collects the following information in web transactions:
  Accept, Host, User-Agent, Content-Length HTTP request headers, HTTP request
  method, and Content-Type HTTP response header.

  * TransactionErrors reported for Advanced Analytics for APM Errors

  With this release, the agent reports TransactionError events. These new events
  power the beta feature Advanced Analytics for APM Errors. The error events are
  also available today through New Relic Insights.

  Advanced Analytics for APM Errors lets you see all of your errors, with
  granular detail. Filter and group by any attribute to analyze them. Take
  action to resolve issues through collaboration.

  For more information, see https://docs.newrelic.com/docs/apm/applications-menu/events/view-apm-errors-error-traces

## v3.13.2 ##

  * Don't fail to send data when using 'mathn' library

  Version 3.12.1 introduced a bug with applications using the 'mathn' library
  that would prevent the agent from sending data to New Relic. This has been
  fixed.

## v3.13.1 ##

  * Don't use a pager when running `git log` command

  This would cause Capistrano deploys to hang when a large number of commits were being deployed.
  Thanks to John Naegle for reporting and fixing this issue!

  * Official support for JRuby 9.0.0.0

  The Ruby agent is now officially fully tested and supported on JRuby 9.0.0.0.

  * Instrumentation for MongoDB 2.1.x

  Visibility in your MongoDB queries returns when using version 2.1.0 of
  the Mongo driver or newer.  Thanks to Durran Jordan of MongoDB for contributing
  the Mongo Monitoring instrumentation!

  * Fix for ArgumentError "invalid byte sequence in UTF-8"

  This would come up when trying to parse out the operation from a database query
  containing characters that would trigger a invalid byte sequence in UTF-8 error.
  Thanks to Mario Izquierdo for reporting this issue!

  * Improved database metric names for ActiveRecord::Calculations queries

  Aggregate metrics recorded for queries made via the ActiveRecord::Calculations
  module (#count, #sum, #max, etc.) will now be associated with the correct
  model name, rather than being counted as generic 'select' operations.

  * Allow at_exit handlers to be installed for Rubinius

  Rubinius can support the at_exit block used by install_exit_handler.
  Thanks to Aidan Coyle for reporting and fixing this issue!

## v3.13.0 ##

  * Bugfix for uninitialized constant NewRelic::Agent::ParameterFiltering

  Users in some environments encountered a NameError: uninitialized constant
  NewRelic::Agent::ParameterFiltering from the Rails instrumentation while
  running v3.12.x of the Ruby agent. This issue has been fixed.

  * Rake task instrumentation

  The Ruby agent now provides opt-in tracing for Rake tasks. If you run
  long jobs via Rake, you can get all the visibility and goodness of New Relic
  that your other background jobs have. To enable this, see
  https://docs.newrelic.com/docs/agents/ruby-agent/frameworks/rake

  * Redis instrumentation

  Redis operations will now show up on the Databases tab and in transaction
  traces. By default, only command names will be captured; to capture command
  arguments, set `transaction_tracer.record_redis_arguments` to `true` in
  your configuration.

  * Fix for over-obfuscated SQL Traces and PostgreSQL

  An issue with the agent obfuscating column and table names from Slow SQL
  Traces when using PostgreSQL has been resolved.

  * Rubinius 2.5.8 VM metric renaming support

  Rubinius 2.5.8 changed some VM metric names and eliminated support for
  total allocated object counters. The agent has been updated accordingly.

  * Fix agent attributes with a value of false not being stored

  An issue introduced in v3.12.1 prevented attributes (like those added with
  `add_custom_attributes`) from being stored if their value was false. This has
  been fixed.

## v3.12.1 ##

  * More granular Database metrics for ActiveRecord 3 and 4

  Database metrics recorded for non-SELECT operations (UPDATE, INSERT, DELETE,
  etc.) on ActiveRecord 3 and 4 now include the model name that the query was
  being executed against, allowing you to view these queries broken down by
  model on the Datastores page. Thanks to Bill Kayser for reporting this issue!

  * Support for Multiverse testing third party gems

  The Ruby agent has rich support for testing multiple gem versions, but
  previously that wasn't accessible to third party gems.  Now you can now
  simply `require 'task/multiverse'` in your Rakefile to access the same
  test:multiverse task that New Relic uses itself. For more details, see:

  https://docs.newrelic.com/docs/agents/ruby-agent/frameworks/third-party-instrumentation#testing-your-extension

  * Use Sidekiq 3.x's error handler

  Sidekiq 3.x+ provides an error handler for internal and middleware related
  failures. Failures at these points were previously unseen by the Ruby agent,
  but now they are properly traced.

  * Better error messages for common configuration problems with Capistrano

  Templating errors in newrelic.yml would result in obscure error messages
  during Capistrano deployments. These messages now more properly reflect the
  root cause of the errors.

  * newrelic_ignore methods allow strings

  The newrelic_ignore methods previously only supported passing symbols, and
  would quietly ignore any strings passed. Now strings can be passed as well
  to get the intuitive ignoring behavior you'd expect.

  * Replace DNS resolver for Resque jobs with Resolv

  In some circumstances customers with a very high number of short-lived Resque
  jobs were experiencing deadlocks during DNS resolution. Resolv is an all Ruby
  DNS resolver that replaces the libc implementation to prevent these deadlocks.

## v3.12.0 ##

  * Flexible capturing of attributes

  The Ruby agent now allows you more control over exactly which request
  parameters and job arguments are attached to transaction traces, traced
  errors, and Insights events. For details, see:

  https://docs.newrelic.com/docs/agents/ruby-agent/ruby-agent-attributes

  * Fixed missing URIs in traces for retried Excon requests

  If Excon's idempotent option retried a request, the transaction trace node
  for the call would miss having the URI assigned. This has been fixed.

  * Capturing request parameters from rescued exceptions in Grape

  If an exception was handled via a rescue_from in Grape, request parameters
  were not properly set on the error trace. This has been fixed. Thanks to
  Ankit Shah for helping us spot the bug.

## v3.11.2 ##

  * Better naming for Rack::URLMap

  If a Rack app made direct use of Rack::URLMap, instrumentation would miss
  out on using the clearest naming based on the app class. This has been
  fixed.

  * Avoid performance regression in makara database adapter

  Delegation in the makara database adapter caused performance issues when the
  agent looked up a connection in the pool.  The agent now uses a faster
  lookup to work around this problem in makara, and allocates less as well.
  Thanks Mike Nelson for the help in resolving this!

  * Allow audit logging to STDOUT

  Previously audit logs of the agent's communication with New Relic could only
  write to a file. This prevented using the feature on cloud providers like
  Heroku. Now STDOUT is an allowed destination for `audit_log.path`. Logging
  can also be restricted to certain endpoints via `audit_log.endpoints`.

  For more information see https://docs.newrelic.com/docs/agents/ruby-agent/installation-configuration/ruby-agent-configuration#audit_log

  * Fix for crash during startup when Rails required but not used

  If an application requires Rails but wasn't actually running it, the Ruby
  agent would fail during startup. This has been fixed.

  * Use IO.select explicitly in the event loop

  If an application adds their own select method to Object/Kernel or mixes in a
  module that overrides the select method (as with ActionView::Helpers) we would
  previously have used their implementation instead of the intended IO.select,
  leading to all sorts of unusual errors. We now explicitly reference IO.select
  in the event loop to avoid these issues.

  * Fix for background thread hangs on old Linux kernels

  When running under Ruby 1.8.7 on Linux kernel versions 2.6.11 and earlier,
  the background thread used by the agent to report data would hang, leading
  to no data being reported. This has been be fixed.

## v3.11.1 ##

  If an application adds their own select method to Object/Kernel or mixes in a
  module that overrides the select method (as with ActionView::Helpers) we would
  previously have used their implementation instead of the intended IO.select,
  leading to all sorts of unusual errors. We now explicitly reference IO.select
  in the event loop to avoid these issues.

  * Fix for background thread hangs on old Linux kernels

  When running under Ruby 1.8.7 on Linux kernel versions 2.6.11 and earlier,
  the background thread used by the agent to report data would hang, leading
  to no data being reported. This has been be fixed.

## v3.11.1 ##

  The Ruby agent incorrectly rescued exceptions at a point which caused
  sequel_pg 1.6.11 to segfault. This has been fixed. Thanks to Oldrich
  Vetesnik for the report!

## v3.11.0 ##

  * Unified view for SQL database and NoSQL datastore products.

  The response time charts in the application overview page will now include
  NoSQL datastores, such as MongoDB, and also the product name of existing SQL
  databases such as MySQL, Postgres, etc.

  The Databases page will now enable the filtering of metrics and operations
  by product, and includes a table listing all operations.

  For existing SQL databases, in addition to the existing breakdown of SQL
  statements and operations, the queries are now also associated with the
  database product being used.

  For NoSQL datastores, such as MongoDB, we have now added information about
  operations performed against those products, similar to what is being done
  for SQL databases.

  Because this introduces a notable change to how SQL database metrics are
  collected, it is important that you upgrade the agent version on all hosts.
  If you are unable to transition to the latest agent version on all hosts at
  the same time, you can still access old and new metric data for SQL
  databases, but the information will be split across two separate views.

  For more information see https://docs.newrelic.com/docs/apm/applications-menu/monitoring/databases-slow-queries-dashboard

  * Track background transactions as Key Transactions

  In prior versions of the Ruby agent, only web transactions could be tracked
  as Key Transactions. This functionality is now available to all
  transactions, including custom Apdex values and X-Ray sessions.

  For more information see https://docs.newrelic.com/docs/apm/selected-transactions/key-transactions/key-transactions-tracking-important-transactions-or-events

  * More support and documentation for third-party extensions

  It's always been possible to write extension gems for the Ruby agent, but
  now there's one location with best practices and recommendations to guide
  you in writing extensions. Check out
  https://docs.newrelic.com/docs/agents/ruby-agent/frameworks/third-party-instrumentation

  We've also added simpler APIs for tracing datastores and testing your
  extensions. It's our way of giving back to everyone who's helped build on
  the agent over the years. <3

  * Fix for anonymous class middleware naming

  Metric names based off anonymous middlewares lacked a class name in the UI.
  The Ruby agent will now look for a superclass, or default to AnonymousClass
  in those cases.

  * Improved exit behavior in the presence of Sinatra

  The agent uses an `at_exit` hook to ensure data from the last < 60s before a
  process exits is sent to New Relic. Previously, this hook was skipped if
  Sinatra::Application was defined. This unfortunately missed data for
  short-lived background processes that required, but didn't run, Sinatra. Now
  the agent only skips its `at_exit` hook if Sinatra actually runs from
  `at_exit`.

## v3.10.0 ##

  * Support for the Grape framework

  We now instrument the Grape REST API framework! To avoid conflicts with the
  third-party newrelic-grape gem, our instrumentation will not be installed if
  newrelic-grape is present in the Gemfile.

  For more details, see https://docs.newrelic.com/docs/agents/ruby-agent/frameworks/grape-instrumentation

  * Automatic Cross Application Tracing support for all Rack applications

  Previously Rack apps not using Rails or Sinatra needed to include the
  AgentHooks middleware to get Cross Application Tracing support. With
  these changes, this is no longer necessary. Any explicit references to
  AgentHooks can be removed unless the `disable_middleware_instrumentation`
  setting is set to `true`.

  * Metrics no longer reported from Puma master processes

  When using Puma's cluster mode with the preload_app! configuration directive,
  the agent will no longer start its reporting thread in the Puma master
  process. This should result in more accurate instance counts, and more
  accurate stats on the Ruby VMs page (since the master process will be
  excluded).

  * Better support for Sinatra apps used with Rack::Cascade

  Previously, using a Sinatra application as part of a Rack::Cascade chain would
  cause all transactions to be named after the Sinatra application, rather than
  allowing downstream applications to set the transaction name when the Sinatra
  application returned a 404 response. This has been fixed.

  * Updated support for Rubinius 2.3+ metrics

  Rubinius 2.3 introduced a new system for gathering metrics from the
  underlying VM. Data capture for the Ruby VM's page has been updated to take
  advantage of these. Thanks Yorick Peterse for the contribution!

  * Fix for missing ActiveJob traced errors

  ActiveJobs processed by backends where the Ruby agent lacked existing
  instrumentation missed reporting traced errors. This did not impact
  ActiveJobs used with Sidekiq or Resque, and has been fixed.

  * Fix possible crash in middleware tracing

  In rare circumstances, a failure in the agent early during tracing of a web
  request could lead to a cascading error when trying to capture the HTTP status
  code of the request. This has been fixed. Thanks to Michal Cichra for the fix!

## v3.9.9 ##

  * Support for Ruby 2.2

  A new version of Ruby is available, and the Ruby agent is ready to run on
  it. We've been testing things out since the early previews so you can
  upgrade to the latest and greatest and use New Relic right away to see how
  the new Ruby's performing for you.

  * Support for Rails 4.2 and ActiveJob

  Not only is a new Ruby available, but a new Rails is out too! The Ruby agent
  provides all the usual support for Rails that you'd expect, and we
  instrument the newly released ActiveJob framework that's part of 4.2.

  * Security fix for handling of error responses from New Relic servers

  This release fixes a potential security issue wherein an attacker who was able
  to impersonate New Relic's servers could have triggered arbitrary code
  execution in agent's host processes by sending a specially-crafted error
  response to a data submission request.

  This issue is mitigated by the fact that the agent uses SSL certificate
  checking in order to verify the identity of the New Relic servers to which it
  connects. SSL is enabled by default by the agent, and can be enforced
  account-wide by enabling High Security Mode for your account:

  https://docs.newrelic.com/docs/accounts-partnerships/accounts/security/high-security

  * Fix for transactions with invalid URIs

  If an application used the agent's `ignore_url_regexes` config setting to
  ignore certain transactions, but received an invalid URI, the agent would
  fail to record the transaction. This has been fixed.

  * Fixed incompatibility with newrelic-grape

  The 3.9.8 release of the Ruby agent included disabled prototyped
  instrumentation for the Grape API framework. This introduced an
  incompatibility with the existing third party extension newrelic-grape. This
  has been fixed. Newrelic-grape continues to be the right solution until
  full agent support for Grape is available.

## v3.9.8 ##

  * Custom Insights events API

  In addition to attaching custom parameters to the events that the Ruby agent
  generates automatically for each transaction, you can now record custom event
  types into Insights with the new NewRelic::Agent.record_custom_event API.

  For details, see https://docs.newrelic.com/docs/insights/new-relic-insights/adding-querying-data/inserting-custom-events-new-relic-agents

  * Reduced memory usage for idling applications

  Idling applications using the agent could previously appear to leak memory
  because of native allocations during creation of new SSL connections to our
  servers. These native allocations didn't factor into triggering Ruby's
  garbage collector.

  The agent will now re-use a single TCP connection to our servers for as long
  as possible, resulting in improved memory usage for applications that are
  idling and not having GC triggered for other reasons.

  * Don't write to stderr during CPU sampling

  The Ruby agent's code for gathering CPU information would write error
  messages to stderr on some FreeBSD systems. This has been fixed.

  * LocalJumpError on Rails 2.x

  Under certain conditions, Rails 2.x controller instrumentation could fail
  with a LocalJumpError when an action was not being traced. This has been
  fixed.

  * Fixed config lookup in warbler packaged apps

  When running a Ruby application from a standalone warbler .jar file on
  JRuby, the packaged config/newrelic.yml was not properly found. This has
  been fixed, and thanks to Bob Beaty for the help getting it fixed!

  * Hash iteration failure in middleware

  If a background thread iterated over the keys in the Rack env hash, it could
  cause failures in New Relic's AgentHooks middleware. This has been fixed.

## v3.9.7 ##

  * Support for New Relic Synthetics

  The Ruby agent now gives you additional information for requests from New
  Relic Synthetics. More transaction traces and events give you a clearer look
  into how your application is performing around the world.

  For more details, see https://docs.newrelic.com/docs/synthetics/new-relic-synthetics/getting-started/new-relic-synthetics

  * Support for multiple job per fork gems with Resque

  The resque-jobs-per-fork and resque-multi-job-forks gems alter Resque to
  fork every N jobs instead of every job. This previously caused issues for
  the Ruby agent, but those have been resolved. These gems are fully supported.

  Running Resque with the FORK_PER_JOB=false environment variable setting is
  also supported now.

  For more details on our Resque support, see https://docs.newrelic.com/docs/agents/ruby-agent/background-jobs/resque-instrumentation

  * Support agent when starting Resque Pool from Rake task

  When running resque-pool with its provided rake tasks, the agent would not
  start up properly. Thanks Tiago Sousa for the fix!

  * Fix for DelayedJob + Rails 4.x queue depth metrics

  The Ruby agent periodically records DelayedJob queuedepth as a metric, but
  this didn't work properly in Rails 4.x applications.  This has been fixed.
  Thanks Jonathan del Strother for his help with the issue!

  * Fix for failure in background transactions with rules.ignore_url_regexes

  The recently added feature for ignoring transactions via URL regexes caused
  errors for non-web transactions. This has been fixed.

  * Rename the TransactionNamer.name method to TransactionNamer.name_for

  The internal TransactionNamer class had a class method called 'name', with a
  different signature than the existing Class#name method and could cause
  problems when trying to introspect instances of the class.

  Thanks to Dennis Taylor for contributing this fix!

## v3.9.6 ##

  * Rails 4.2 ActiveJob support

  A new version of Rails is coming! One of the highlight features is
  ActiveJob, a framework for interacting with background job processors. This
  release of the Ruby agent adds instrumentation to give you insight into
  ActiveJob, whether you're just testing it out or running it for real.

  Metrics are recorded around enqueuing ActiveJobs, and background transactions
  are started for any ActiveJob performed where the agent didn't already
  provide specific instrumentation (such as DelayedJob, Resque and Sidekiq).

  Since Rails 4.2 is still in beta we'd love to hear any feedback on this
  instrumentation so it'll be rock solid for the general release!

  * Ruby 2.2.0-preview1 updates

  Ruby 2.2.0 is on its way later in the year, and the Ruby agent is ready for
  it. Updates to the GC stats and various other small changes have already been
  applied, and our automated tests are running against 2.2.0 so the agent will
  be ready on release day.

  * Ignoring transactions by URL

  While you could always ignore transactions by controller and action, the
  Ruby agent previously lacked a way to ignore by specific URLs or patterns
  without code changes. This release adds the config setting,
  `rules.ignore_url_regexes` to ignore specific transactions based on the
  request URL as well. For more information, see the documentation at:
  https://docs.newrelic.com/docs/agents/ruby-agent/installation-configuration/ignoring-specific-transactions#config-ignoring

  * Better dependency detection in non-Rack applications

  The Ruby agent runs dependency detection at key points in the Rack and Rails
  lifecycle, but non-Rails apps could occasionally miss out instrumenting late
  loaded libraries. The agent now runs an additional dependency detection
  during manual_start to more seamlessly install instrumentation in any app.

  * Excluding /newrelic routes from developer mode

  Recent changes to track time in middleware resulted in New Relic's developer
  mode capturing its own page views in the list. This has been fixed. Thanks
  to Ignatius Reza Lesmana for the report!

  * Spikes in external time

  Timeouts during certain external HTTP requests could result in incorrect
  large spikes in the time recorded by the agent. This has been fixed.

  * Recognize browser_monitoring.auto_instrument setting in non-Rails apps

  The `browser_monitoring.auto_instrument` config setting disables
  auto-injection of JavaScript into your pages, but was not properly obeyed in
  Sinatra and other non-Rails contexts.  This has been fixed.

  * Failures to gather CPU thread time on JRuby

  JRuby running on certain JVM's and operating systems (FreeBSD in particular)
  did not always support the method being used to gather CPU burn metrics.
  This would result in a failure during those transactions. This has been
  fixed.

  * Fix for rare race condition in Resque instrumentation

  A race condition in the agent's Resque instrumentation that could cause rare
  Resque job failures in high-throughput Resque setups has been fixed. This bug
  would manifest as an exception with the following error message:
  "RuntimeError: can't add a new key into hash during iteration" and a backtrace
  leading through the PipeChannelManager class in the agent.

## v3.9.5 ##

  * Per-dyno data on Heroku

  When running on Heroku, data from the agent can now be broken out by dyno
  name, allowing you to more easily see what's happening on a per-dyno level.
  Dynos on Heroku are now treated in the same way that distinct hosts on other
  platforms work.

  By default, 'scheduler' and 'run' dyno names will be aggregated into
  'scheduler.*' and 'run.*' to avoid unbounded growth in the number of reported
  hostnames.

  Read more about this feature on our Heroku docs page:
  https://docs.newrelic.com/docs/agents/ruby-agent/miscellaneous/ruby-agent-heroku

  * HTTP response codes in Insights events

  The Ruby agent will now capture HTTP response codes from Rack applications
  (including Rails and Sinatra apps) and include them under the httpResponseCode
  attribute on events sent to Insights.

  * Stricter limits on memory usage of SQL traces

  The agent now imposes stricter limits on the number of distinct SQL traces
  that it will buffer in memory at any point in time, leading to more
  predictable memory consumption even in exceptional circumstances.

  * Improved reliability of thread profiling

  Several issues that would previously have prevented the successful completion
  and transmission of thread profiles to New Relic's servers have been fixed.

  These issues were related to the use of recursion in processing thread
  profiles, and have been addressed by both limiting the maximum depth of the
  backtraces recorded in thread profiles, and eliminating the agent's use of
  recursion in processing profile data.

  * Allow tracing Rails view helpers with add_method_tracer

  Previously, attempting to trace a Rails view helper method using
  add_method_tracer on the view helper module would lead to a NoMethodError
  when the traced method was called (undefined method `trace_execution_scoped').
  This has been fixed.

  This issue was an instance of the Ruby 'dynamic module inclusion' or 'double
  inclusion' problem. Usage of add_method_tracer now no longer relies upon the
  target class having actually picked up the trace_execution_scoped method from
  the NewRelic::Agent::MethodTracer module.

  * Improved performance of queue time parsing

  The number of objects allocated while parsing the front-end timestamps on
  incoming HTTP requests has been significantly reduced.

  Thanks to Aleksei Magusev for the contribution!

## v3.9.4 ##

  * Allow agent to use alternate certificate stores

  When connecting via SSL to New Relic services, the Ruby agent verifies its
  connection via a certificate bundle shipped with the agent. This had problems
  with certain proxy configurations, so the `ca_bundle_path` setting in
  newrelic.yml can now override where the agent locates the cert bundle to use.

  For more information see the documentation at:
  https://docs.newrelic.com/docs/agents/ruby-agent/installation-configuration/ssl-settings-ruby-agent

  * Rails 4.2 beta in tests

  Although still in beta, a new version of Rails is on its way!  We're
  already running our automated test suites against the beta to ensure New
  Relic is ready the day the next Rails is released.

  * ActiveRecord 4 cached queries fix

  Queries that were hitting in the ActiveRecord 4.x query cache were
  incorrectly being counted as database time by the agent.

  * Fix for error in newrelic.yml loading

  If your application ran with a RAILS_ENV that was not listed in newrelic.yml
  recent agent versions would give a NameError rather than a helpful message.
  This has been fixed. Thanks Oleksiy Kovyrin for the patch!

## v3.9.3 ##

  * Fix to prevent proxy credentials transmission

  This update prevents proxy credentials set in the agent config file from
  being transmitted to New Relic.

## v3.9.2 ##

  * Added API for ignoring transactions

  This release adds three new API calls for ignoring transactions:

    - `NewRelic::Agent.ignore_transaction`
    - `NewRelic::Agent.ignore_apdex`
    - `NewRelic::Agent.ignore_enduser`

  The first of these ignores a transaction completely: nothing about it will be
  reported to New Relic. The second ignores only the Apdex metric for a single
  transaction. The third disables javascript injection for browser monitoring
  for the current transaction.

  These methods differ from the existing newrelic_ignore_* method in that they
  may be called *during* a transaction based on some dynamic runtime criteria,
  as opposed to at the class level on startup.

  See the docs for more details on how to use these methods:
  https://docs.newrelic.com/docs/agents/ruby-agent/installation-and-configuration/ignoring-specific-transactions

  * Improved SQL obfuscation

  SQL queries containing string literals ending in backslash ('\') characters
  would previously not have been obfuscated correctly by the Ruby agent prior to
  transmission to New Relic. In addition, SQL comments were left un-obfuscated.
  This has been fixed, and the test coverage for SQL obfuscation has been
  improved.

  * newrelic_ignore* methods now work when called in a superclass

  The newrelic_ignore* family of methods previously did not apply to subclasses
  of the class from which it was called, meaning that Rails controllers
  inheriting from a single base class where newrelic_ignore had been called
  would not be ignored. This has been fixed.

  * Fix for rare crashes in Rack::Request#params on Sinatra apps

  Certain kinds of malformed HTTP requests could previously have caused
  unhandled exceptions in the Ruby agent's Sinatra instrumentation, in the
  Rack::Request#params method. This has been fixed.

  * Improved handling for rare errors caused by timeouts in Excon requests

  In some rare cases, the agent would emit a warning message in its log file and
  abort instrumentation of a transaction if a timeout occurred during an
  Excon request initiated from within that transaction. This has been fixed.

  * Improved behavior when the agent is misconfigured

  When the agent is misconfigured by attempting to shut it down without
  it ever having been started, or by attempting to disable instrumentation after
  instrumentation has already been installed, the agent will no longer raise an
  exception, but will instead log an error to its log file.

  * Fix for ignore_error_filter not working in some configurations

  The ignore_error_filter method allows you to specify a block to be evaluated
  in order to determine whether a given error should be ignored by the agent.
  If the agent was initially disabled, and then later enabled with a call to
  manual_start, the ignore_error_filter would not work. This has been fixed.

  * Fix for Capistrano 3 ignoring newrelic_revision

  New Relic's Capistrano recipes support passing parameters to control the
  values recorded with deployments, but user provided :newrelic_revision was
  incorrectly overwritten. This has been fixed.

  * Agent errors logged with ruby-prof in production

  If the ruby-prof gem was available in an environment without New Relic's
  developer mode enabled, the agent would generate errors to its log. This has
  been fixed.

  * Tighter requirements on naming for configuration environment variables

  The agent would previously assume any environment variable containing
  'NEWRELIC' was a configuration setting. It now looks for this string as a
  prefix only.

  Thanks to Chad Woolley for the contribution!

## v3.9.1 ##

  * Ruby 1.8.7 users: upgrade or add JSON gem now

  Ruby 1.8.7 is end-of-lifed, and not receiving security updates, so we strongly
  encourage all users with apps on 1.8.7 to upgrade.

  If you're not able to upgrade yet, be aware that a coming release of the Ruby
  agent will require users of Ruby 1.8.7 to have the 'json' gem available within
  their applications in order to continue sending data to New Relic.

  For more details, see:
  https://docs.newrelic.com/docs/ruby/ruby-1.8.7-support

  * Support for new Cross Application Trace view

  This release enhances cross application tracing with a visualization of
  the cross application calls that a specific Transaction Trace is involved
  in. The new visualization helps you spot bottlenecks in external services
  within Transaction Traces and gives you an end-to-end understanding
  of how the transaction trace is used by other applications and services.
  This leads to faster problem diagnosis and better collaboration across
  teams. All agents involved in the cross application communication must
  be upgraded to see the complete graph. You can view cross application
  traces from in the Transaction Trace drill-down.

  * High security mode V2

  The Ruby agent now supports V2 of New Relic's high security mode. To enable
  it, you must add 'high_security: true' to your newrelic.yml file, *and* enable
  high security mode through the New Relic web interface. The local agent
  setting must be in agreement with the server-side setting, or the agent will
  shut down and no data will be collected.

  Customers who already had the server-side high security mode setting enabled
  must add 'high_security: true' to their agent configuration files when
  upgrading to this release.

  For details on high security mode, see:
  http://docs.newrelic.com/docs/accounts-partnerships/accounts/security/high-security

  * Improved memcached instrumentation

  More accurate instrumentation for the 'cas' command when using version 1.8.0
  or later of the memcached gem. Previous versions of the agent would count all
  time spent in the block given to 'cas' as memcache time, but 1.8.0 and later
  allows us to more accurately measure just the time spent talking to memcache.

  Many thanks to Francis Bogsanyi for contributing this change!

  * Improved support for Rails apps launched from outside the app root directory

  The Ruby agent attempts to resolve the location of its configuration file at
  runtime relative to the directory that the host process is started from.

  In cases where the host process was started from outside of the application's
  root directory (for example, if the process is started from from '/'), it will
  now also attempt to locate its configuration file based on the value of
  Rails.root for Rails applications.

  * Better compatibility with ActionController::Live

  Browser Application Monitoring auto-injection can cause request failures under
  certain circumstances when used with ActionController::Live, so the agent will
  now automatically detect usage of ActionController::Live, and not attempt
  auto-injection for those requests (even if auto-instrumentation is otherwise
  enabled).

  Many thanks to Rodrigo Rosenfeld Rosas for help diagnosing this issue!

  * Fix for occasional spikes in external services time

  Certain kinds of failures during HTTP requests made by an application could
  have previously resulted in the Ruby agent reporting erroneously large amounts
  of time spent in outgoing HTTP requests. This issue manifested most obviously
  in spikes on the 'Web external' band on the main overview graph. This issue
  has now been fixed.

  * Fix 'rake newrelic:install' for Rails 4 applications

  The newrelic:install rake task was previously not working for Rails 4
  applications and has been fixed.

  Thanks to Murahashi Sanemat Kenichi for contributing this fix!

## v3.9.0 ##

  * Rack middleware instrumentation

  The Ruby agent now automatically instruments Rack middlewares!

  This means that the agent can now give you a more complete picture of your
  application's response time, including time spent in middleware. It also means
  that requests which previously weren't captured by the agent because they
  never made it to the bottom of your middleware stack (usually a Rails or
  Sinatra application) will now be captured.

  After installing this version of the Ruby agent, you'll see a new 'Middleware'
  band on your application's overview graph, and individual middlewares will
  appear in transaction breakdown charts and transaction traces.

  The agent can instrument middlewares that are added from a config.ru file via
  Rack::Builder, or via Rails' middleware stack in Rails 3.0+.

  This instrumentation may be disabled with the
  disable_middlware_instrumentation configuration setting.

  For more details, see the documentation for this feature:

    - http://docs.newrelic.com/docs/ruby/rack-middlewares
    - http://docs.newrelic.com/docs/ruby/middleware-upgrade-changes

  * Capistrano 3.x support

  Recording application deployments using Capistrano 3.x is now supported.

  Many thanks to Jennifer Page for the contribution!

  * Better support for Sidekiq's Delayed extensions

  Sidekiq jobs executed via the Delayed extensions (e.g. the #delay method) will
  now be named after the actual class that #delay was invoked against, and will
  have their job arguments correctly captured if the sidekiq.capture_params
  configuration setting is enabled.

  Many thanks to printercu for the contribution!

  * Improved Apdex calculation with ignored error classes

  Previously, a transaction resulting in an exception that bubbled up to the top
  level would always be counted as failing for the purposes of Apdex
  calculations (unless the transaction name was ignored entirely). Now,
  exceptions whose classes have been ignored by the
  error_collector.ignore_errors configuration setting will not cause a
  transaction to be automatically counted as failing.

  * Allow URIs that are not parseable by stdlib's URI if addressable is present

  There are some URIs that are valid by RFC 3986, but not parseable by Ruby's
  stdlib URI class. The Ruby agent will now attempt to use the addressable gem
  to parse URIs if it is present, allowing requests against these problematic
  URIs to be instrumented.

  Many thanks to Craig R Webster and Amir Yalon for their help with this issue!

  * More robust error collection from Resque processes

  Previously, traced errors where the exception class was defined in the Resque
  worker but not in the Resque master process would not be correctly handled by
  the agent. This has been fixed.

  * Allow Sinatra apps to set the New Relic environment without setting RACK_ENV

  The NEW_RELIC_ENV environment variable may now be used to specify the
  environment the agent should use from its configuration file, independently of
  RACK_ENV.

  Many thanks to Mario Izquierdo for the contribution!

  * Better error handling in Browser Application Monitoring injection

  The agent middleware that injects the JavaScript code necessary for Browser
  Application Monitoring now does a better job of catching errors that might
  occur during the injection process.

  * Allow disabling of Net::HTTP instrumentation

  Most instrumentation in the Ruby agent can be disabled easily via a
  configuration setting. Our Net::HTTP instrumentation was previously an
  exception, but now it can also be disabled with the disable_net_http
  configuration setting.

  * Make Rails constant presence check more defensive

  The Ruby agent now guards against the (rare) case where an application has a
  Rails constant defined, but no Rails::VERSION constant (because Rails is not
  actually present).

  Many thanks to Vladimir Kiselev for the contribution!

## v3.8.1 ##

  * Better handling for Rack applications implemented as middlewares

  When using a Sinatra application as a middleware around another app (for
  example, a Rails app), or manually instrumenting a Rack middleware wrapped
  around another application, the agent would previously generate two separate
  transaction names in the New Relic UI (one for the middleware, and one for
  the inner application).

  As of this release, the agent will instead unify these two parts into a single
  transaction in the UI. The unified name will be the name assigned to the
  inner-most traced transaction by default. Calls to
  NewRelic::Agent.set_transaction_name will continue to override the default
  names assigned by the agent's instrumentation code.

  This change also makes it possible to run X-Ray sessions against transactions
  of the 'inner' application in cases where one instrumented app is wrapped in
  another that's implemented as a middleware.

  * Support for mongo-1.10.0

  The Ruby agent now instruments version 1.10.0 of the mongo gem (versions 1.8.x
  and 1.9.x were already supported, and continue to be).

  * Allow setting configuration file path via an option to manual_start

  Previously, passing the :config_path option to NewRelic::Agent.manual_start
  would not actually affect the location that the agent would use to look for
  its configuration file. This has been fixed, and the log messages emitted when
  a configuration file is not found should now be more helpful.

## v3.8.0 ##

  * Better support for forking and daemonizing dispatchers (e.g. Puma, Unicorn)

  The agent should now work out-of-the box with no special configuration on
  servers that fork or daemonize themselves (such as Unicorn or Puma in some
  configurations). The agent's background thread will be automatically restarted
  after the first transaction processed within each child process.

  This change means it's no longer necessary to set the
  'restart_thread_in_children setting' in your agent configuration file if you
  were doing so previously.

  * Rails 4.1 support

  Rails 4.1 has shipped, and the Ruby agent is ready for it! We've been running
  our test suites against the release candidates with no significant issues, so
  we're happy to announce full compatibility with this new release of Rails.

  * Ruby VM measurements

  The Ruby agent now records more detailed information about the performance and
  behavior of the Ruby VM, mainly focused around Ruby's garbage collector. This
  information is exposed on the new 'Ruby VM' tab in the UI. For details about
  what is recorded, see:

  http://docs.newrelic.com/docs/ruby/ruby-vm-stats

  * Separate in-transaction GC timings for web and background processes

  Previously, an application with GC instrumentation enabled, and both web and
  background processes reporting in to it would show an overly inflated GC band
  on the application overview graph, because data from both web and non-web
  transactions would be included. This has been fixed, and GC time during web
  and non-web transactions is now tracked separately.

  * More accurate GC measurements on multi-threaded web servers

  The agent could previously have reported inaccurate GC times on multi-threaded
  web servers such as Puma. It will now correctly report GC timings in
  multi-threaded contexts.

  * Improved ActiveMerchant instrumentation

  The agent will now trace the store, unstore, and update methods on
  ActiveMerchant gateways. In addition, a bug preventing ActiveMerchant
  instrumentation from working on Ruby 1.9+ has been fixed.

  Thanks to Troex Nevelin for the contribution!

  * More robust Real User Monitoring script injection with charset meta tags

  Previous versions of the agent with Real User Monitoring enabled could have
  injected JavaScript code into the page above a charset meta tag. By the HTML5
  spec, the charset tag must appear in the first 1024 bytes of the page, so the
  Ruby agent will now attempt to inject RUM script after a charset tag, if one
  is present.

  * More robust connection sequence with New Relic servers

  A rare bug that could cause the agent's initial connection handshake with
  New Relic servers to silently fail has been fixed, and better logging has been
  added to the related code path to ease diagnosis of any future issues.

  * Prevent over-counting of queue time with nested transactions

  When using add_transaction_tracer on methods called from within a Rails or
  Sinatra action, it was previously possible to get inflated queue time
  measurements, because queue time would be recorded for both the outer
  transaction (the Rails or Sinatra action) and the inner transaction (the
  method given to add_transaction_tracer). This has been fixed, so only the
  outermost transaction will now record queue time.

## v3.7.3 ##

  * Obfuscation for PostgreSQL explain plans

  Fixes an agent bug with PostgreSQL where parameters from the original query
  could appear in explain plans sent to New Relic servers, even when SQL
  obfuscation was enabled. Parameters from the query are now masked in explain
  plans prior to transmission when transaction_tracer.record_sql is set to
  'obfuscated' (the default setting).

  For more information, see:
  https://docs.newrelic.com/docs/traces/security-for-postgresql-explain-plans

  * More accurate categorization of SQL statements

  Some SQL SELECT statements that were previously being mis-categorized as
  'SQL - OTHER' will now correctly be tagged as 'SQL - SELECT'. This
  particularly affected ActiveRecord users using PostgreSQL.

  * More reliable Typhoeus instrumentation

  Fixed an issue where an exception raised from a user-specified on_complete
  block would cause our Typhoeus instrumentation to fail to record the request.

  * Fix for Puma 2.8.0 cluster mode (3.7.3.204)

  Puma's 2.8.0 release renamed a hook New Relic used to support Puma's cluster
  mode.  This resulted in missing data for users running Puma. Thanks Benjamin
  Kudria for the fix!

  * Fix for deployment command bug (3.7.3.204)

  Problems with file loading order could result in `newrelic deployments`
  failing with an unrecognized command error. This has been fixed.

## v3.7.2 ##

  * Mongo instrumentation improvements

  Users of the 'mongo' MongoDB client gem will get more detailed instrumentation
  including support for some operations that were not previously captured, and
  separation of aggregate metrics for web transactions from background jobs.

  An issue with ensure_index when passed a symbol or string was also fixed.
  Thanks Maxime RETY for the report!

  * More accurate error tracing in Rails 4

  Traced errors in Rails 4 applications will now be correctly associated with
  the transaction they occurred in, and custom attributes attached to the
  transaction will be correctly attached to the traced error as well.

  * More accurate partial-rendering metrics for Rails 4

  View partials are now correctly treated as sub-components of the containing
  template render in Rails 4 applications, meaning that the app server breakdown
  graphs for Rails 4 transactions should be more accurate and useful.

  * Improved Unicorn 4.8.0 compatibility

  A rare issue that could lead to spurious traced errors on app startup for
  applications using Unicorn 4.8.0 has been fixed.

  * meta_request gem compatibility

  An incompatibility with the meta_request gem has been fixed.

  * Typhoeus 0.6.4+ compatibility

  A potential crash with Typhoeus 0.6.4+ when passing a URI object instead of a
  String instance to one of Typhoeus's HTTP request methods has been fixed.

  * Sequel single threaded mode fix

  The agent will no longer attempt to run EXPLAIN queries for slow SQL
  statements issued using the Sequel gem in single-threaded mode, since
  doing so could potentially cause crashes.

  * Additional functionality for add_custom_parameters

  Calling add_custom_parameters adds parameters to the system codenamed
  Rubicon. For more information, see http://newrelic.com/software-analytics

  * Update gem signing cert (3.7.2.195)

  The certificate used to sign newrelic_rpm expired in February. This patch
  updates that for clients installing with verification.

## v3.7.1 ##

  * MongoDB support

  The Ruby agent provides support for the mongo gem, versions 1.8 and 1.9!
  Mongo calls are captured for transaction traces along with their parameters,
  and time spent in Mongo shows up on the Database tab.

  Support for more Mongo gems and more UI goodness will be coming, so watch
  http://docs.newrelic.com/docs/ruby/mongo for up-to-date status.

  * Harvest thread restarts for forked and daemonized processes

  Historically framework specific code was necessary for the Ruby agent to
  successfully report data after an app forked or daemonized. Gems or scripts
  with daemonizing modes had to wait for agent support or find workarounds.

  With 3.7.1 setting `restart_thread_in_children: true` in your newrelic.yml
  automatically restarts the agent in child processes without requiring custom
  code. For now the feature is opt-in, but future releases may default it on.

  * Fix for missing HTTP time

  The agent previously did not include connection establishment time for
  outgoing Net::HTTP requests. This has been corrected, and reported HTTP
  timings should now be more accurate.

  * Fix for Mongo ensure_index instrumentation (3.7.1.182)

  The Mongo instrumentation for ensure_index in 3.7.1.180 was not properly
  calling through to the uninstrumented version of this method. This has been
  fixed in 3.7.1.182. Thanks to Yuki Miyauchi for the fix!

  * Correct first reported metric timespan for forking dispatchers (3.7.1.188)

  The first time a newly-forked process (in some configurations) reported metric
  data, it would use the startup time of the parent process as the start time
  for that metric data instead of its own start time. This has been fixed.

## v3.7.0 ##

  * Official Rubinius support (for Rubinius >= 2.2.1)

  We're happy to say that all known issues with the Ruby agent running on
  Rubinius have been resolved as of Rubinius version 2.2.1! See
  http://docs.newrelic.com/docs/ruby/rubinius for the most up-to-date status.

  * RUM injection updates

  The Ruby agent's code for both automatic and manual injection of Real User
  Monitoring scripts has been improved. No application changes are required, but
  the new injection logic is simpler, faster, more robust, and paves the way for
  future improvements to Real User Monitoring.

  * More robust communication with New Relic

  Failures when transmitting data to New Relic could cause data to be held over
  unnecessarily to a later harvest. This has been improved both to handle
  errors more robustly and consistently, and to send data as soon as possible.

  * Fix for agent not restarting on server-side config changes

  A bug in 3.6.9 caused the agent to not reset correctly after server-side
  config changes. New settings would not be received without a full process
  restart. This has been fixed.

  * Blacklisting rake spec tasks

  A blacklist helps the agent avoid starting during rake tasks. Some default
  RSpec tasks were missing. Thanks for the contribution Kohei Hasegawa!

## v3.6.9 ##

  * Experimental Rubinius 2.x support

  The agent is now being tested against the latest version of Rubinius. While
  support is still considered experimental, you can track the progress at
  http://docs.newrelic.com/docs/ruby/rubinius for up to date status.

  * Capture arguments for Resque and Sidekiq jobs

  The agent can optionally record arguments for your Resque and Sidekiq jobs on
  transaction traces and traced errors. This is disabled by default, but may be
  enabled by setting resque.capture_params or sidekiq.capture_params.

  Thanks to Juan Ignacio Pumarino, Ken Mayer, Paul Henry, and Eric Saxby for
  their help with this feature!

  * Supported versions rake task and documentation

  We've improved our documentation for what Ruby and gem versions we support.
  Run `rake newrelic:supported_versions` or see the latest agent's versions at
  https://docs.newrelic.com/docs/ruby/supported-frameworks.

  * ActiveRecord 4.0 explain plans for JRuby and Rubinius

  The agent's ActiveRecord 4.0 instrumentation could not gather SQL explain
  plans on JRuby by default because of a dependency on ObjectSpace, which isn't
  avialable by default. This has been fixed.

  * Fix for Curb http_put_with_newrelic

  A bug in the agent caused PUT calls in the Curb gem to crash. This has been
  fixed. Thanks to Michael D'Auria and Kirk Diggler for the contributions!

  * Fix for head position on RUM injection

  Certain unusual HTML documents resulted in browser monitoring injecting
  incorrect content. Thanks Alex McHale for the contribution!

  * Specify the Content-Type header in developer mode

  Thanks Jared Ning for the contribution!

## v3.6.8 ##

  * X-Ray Sessions support

  X-Ray Sessions provide more targeted transaction trace samples and thread
  profiling for web transactions. For full details see our X-Ray sessions
  documentation at https://newrelic.com/docs/site/xray-sessions.

  * Percentiles and Histograms

  The Ruby Agent now captures data that provides percentile and histogram views
  in the New Relic UI.

  * CPU metrics re-enabled for JRuby >= 1.7.0

  To work around a JRuby bug, the Ruby agent stopped gathering CPU metrics on
  that platform.  With the bug fixed, the agent can gather those metrics again.
  Thanks Bram de Vries for the contribution!

  * Missing Resque transaction traces (3.6.8.168)

  A bug in 3.6.8.164 prevented transaction traces in Resque jobs from being
  communicated back to New Relic. 3.6.8.168 fixes this.

  * Retry on initial connect (3.6.8.168)

  Failure to contact New Relic on agent start-up would not properly retry. This
  has been fixed.

  * Fix potential memory leak on failure to send to New Relic (3.6.8.168)

  3.6.8.164 introduced a potential memory leak when transmission of some kinds
  of data to New Relic servers failed. 3.6.8.168 fixes this.

## v3.6.7 ##

  * Resque-pool support

  Resque processes started via the resque-pool gem weren't recognized by the
  Ruby agent. The agent now starts correctly in those worker processes.

  * Environment-based configuration

  All settings in newrelic.yml can now be configured via environment variables.
  See https://newrelic.com/docs/ruby/ruby-agent-configuration for full details.

  * Additional locking option for Resque (3.6.7.159)

  There have been reports of worker process deadlocks in Resque when using the
  Ruby agent. An optional lock is now available to avoid those deadlocks. See
  https://newrelic.com/docs/ruby/resque-instrumentation for more details.

  * HTTP connection setup timeout (3.6.7.159)

  HTTP initialization in the agent lacked an appropriate timeout,
  leading to dropouts in reporting under certain network error conditions.

  * Unnecessary requests from Resque jobs (3.6.7.159)

  An issue causing Resque jobs to unnecessarily make requests against New Relic
  servers was fixed.

  * Fix compatibility issues with excon and curb instrumentation

  This release of the agent fixes a warning seen under certain circumstances
  with the excon gem (most notably, when excon was used by fog), as well as
  a bug with the curb instrumentation that conflicted with the  feedzirra gem.

  * Allow license key to be set by Capistrano variables

  A license key can be passed via a Capistrano variable where previously it
  could only be in newrelic.yml. Thanks Chris Marshall for the contribution!

  * Make HTTP client instrumentation aware of "Host" request header

  If a "Host" header is set explicitly on an HTTP request, that hostname will
  be used for external metrics. Thanks Mislav Marohnić for the contribution!

  * Fix ActiveSupport::Concern warnings with MethodTracer

  Including NewRelic::Agent::MethodTracer in a class using Concerns could cause
  deprecation warnings. Thanks Mike Połtyn for the contribution!

  * Fix Authlogic constant name

  Code checking for the Authlogic module was using in the wrong case. Thanks
  Dharam Gollapudi for the contribution!

## v3.6.6 ##

  * HTTPClient and Curb support

  The Ruby agent now supports the HTTPClient and Curb HTTP libraries! Cross
  application tracing and more is fully supported for these libraries. For more
  details see https://newrelic.com/docs/ruby/ruby-http-clients.

  * Sinatra startup improvements

  In earlier agent versions, newrelic_rpm had to be required after Sinatra to
  get instrumentation. Now the agent should start when your Sinatra app starts
  up in rackup, thin, unicorn, or similar web servers.

  * Puma clustered mode support

  Clustered mode in Puma was not reporting data without manually adding a hook
  to Puma's configuration. The agent will now automatically add this hook.

  * SSL certificate verification

  Early versions of the agent's SSL support provided an option to skip
  certificate verification. This option has been removed.

## v3.6.5 ##

  * Rails 4.0 Support

  The Ruby agent is all set for the recent general release of Rails 4.0! We've
  been tracking the RC's, and that work paid off. Versions 3.6.5 and 3.6.4 of
  the Ruby agent should work fine with Rails 4.0.0.

  * Excon and Typhoeus support

  The Ruby agent now supports the Excon and Typhoeus HTTP libraries! For more
  details see https://newrelic.com/docs/ruby/ruby-http-clients.

## v3.6.4 ##

  * Exception Whitelist

  We've improved exception message handling for applications running in
  high security mode. Enabling 'high_security' now removes exception messages
  entirely rather than simply obfuscating any SQL.

  By default this feature affects all exceptions, though you can configure a
  whitelist of exceptions whose messages should be left intact.

  More details: https://newrelic.com/docs/ruby/ruby-agent-configuration

  * Fix a race condition affecting some Rails applications at startup

  Some Rails applications using newrelic_rpm were affected by a race condition
  at startup that manifested as an error when model classes with associations
  were first loaded. The cause of these errors has been addressed by moving the
  generation of the agent's EnvironmentReport on startup from a background
  thread to the main thread.

## v3.6.3 ##

  * Better Sinatra Support

  A number of improvements have been made to our Sinatra instrumentation.
  More details: https://newrelic.com/docs/ruby/sinatra-support-in-the-ruby-agent

  Sinatra instrumentation has been updated to more accurately reflect the final
  route that was actually executed, taking pass and conditions into account.

  New Relic middlewares for error collection, real user monitoring, and cross
  application tracing are automatically inserted into the middleware stack.

  Ignoring routes, similar to functionality available to Rails controllers, is
  now available in Sinatra as well.

  Routes in 1.4 are properly formatting in transaction names. Thanks Zachary
  Anker for the contribution!

  * Padrino Support

  Along with improving our support of Sinatra, we've also extended that to
  supporting Padrino, a framework that builds on Sinatra. Web transactions
  should show up in New Relic now for Padrino apps automatically. The agent has
  been tested against the latest Padrino in versions 0.11.x and 0.10.x.

  * Main overview graph only shows web transactions

  In the past database times from background jobs mixed with other web transaction
  metrics in the main overview graph. This often skewed graphs. A common workaround
  was to send background jobs to a separate application, but that should no longer
  be necessary as the overview graphs now only represent web transactions.

## v3.6.2 ##

  * Sequel support

  The Ruby agent now supports Sequel, a database toolkit for Ruby. This
  includes capturing SQL calls and model operations in transaction traces, and
  recording slow SQL calls. See https://newrelic.com/docs/ruby/sequel-instrumentation
  for full details.

  * Thread profiling fix

  The prior release of the agent (version 3.6.1) broke thread profiling. A
  profile would appear to run, but return no data. This has been fixed.

  * Fix for over-counted Net::HTTP calls

  Under some circumstances, calls into Net::HTTP were being counted twice in
  metrics and transaction traces. This has been fixed.

  * Missing traced errors for Resque applications

  Traced errors weren't displaying for some Resque workers, although the errors
  were factored into the overall count graphs. This has been fixed, and traced
  errors should be available again after upgrading the agent.

## v3.6.1 ##

  * Full URIs for HTTP requests are recorded in transaction traces

  When recording a transaction trace node for an outgoing HTTP call via
  Net::HTTP, the agent will now save the full URI (instead of just the hostname)
  for the request. Embedded credentials, the query string, and the fragment will
  be stripped from the URI before it is saved.

  * Simplify Agent Autostart Logic

  Previously the agent would only start when it detected a supported
  "Dispatcher", meaning a known web server or background task framework.  This
  was problematic for customers using webservers that the agent was not
  configured to detect (e.g. Puma).  Now the agent will attempt to report any
  time it detects it is running in a monitored environment (e.g. production).
  There are two exceptions to this.  The agent will not autostart in a rails
  console or irb session or when the process was invoked by a rake task (e.g.
  rake assets:precompile).  The NEWRELIC_ENABLE environment variable can be set
  to true or false to force the agent to start or not start.

  * Don't attempt to resolve collector hostname when proxy is in use

  When a proxy is configured, the agent will not attempt to lookup and cache the
  IP address of New Relic server to which it is sending data, since DNS may not
  be available in some environments. Thanks to Bill Kirtley for the contribution

  * Added NewRelic::Agent.set_transaction_name and NewRelic::Agent.get_transaction_name

  Ordinarily the name of your transaction is defined up-front, but if you'd like to
  change the name of a transaction while it is still running you can use
  **NewRelic::Agent.set_transaction_name()**.  Similarly, if you need to know the name
  of the currently running transaction, you can use **NewRelic::Agent.get_transaction_name()**.

## v3.6.0 ##

  * Sidekiq support

  The Ruby agent now supports the Sidekiq background job framework. Traces from
  Sidekiq jobs will automatically show up in the Background tasks on New Relic
  similar to Resque and Delayed::Job tasks.

  * Improved thread safety

  The primary metrics data structures in the Ruby agent are now thread safe.
  This should provide better reliability for the agent under JRuby and threaded
  scenarios such as Sidekiq or Puma.

  * More robust environment report

  The agent's analysis of the local environment (e.g. OS, Processors, loaded
  gems) will now work in a wider variety of app environments, including
  Sinatra.

  * Experimental Rainbows! support

  The Ruby agent now automatically detects and instruments the Rainbows! web
  server. This support is considered experimental at present, and has not been
  tested with all dispatch modes.

  Thanks to Joseph Chen for the contribution.

  * Fix a potential file descriptor leak in Resque instrumentation

  A file descriptor leak that occurred when DontPerform exceptions were used to
  abort processing of a job has been fixed. This should allow the Resque
  instrumentation work correctly with the resque-lonely_job gem.

## v3.5.8 ##

  * Key Transactions

    The Ruby agent now supports Key Transactions! Check out more details on the
    feature at https://newrelic.com/docs/site/key-transactions

  * Ruby 2.0

    The Ruby agent is compatible with Ruby 2.0.0 which was just released.

  * Improved Sinatra instrumentation

    Several cases around the use of conditions and pass in Sinatra are now
    better supported by the Ruby agent. Thanks Konstantin for the help!

  * Outbound HTTP headers

    Adds a 'X-NewRelic-ID' header to outbound Net::HTTP requests. This change
    helps improve the correlation of performance between services in a service-
    oriented architecture for a forthcoming feature. In the meantime, to disable
    the header, set this in your newrelic.yml:

      cross_application_tracer:
        enabled: false

  * Automatically detect Resque dispatcher

    The agent does better auto-detection for the Resque worker process.
    This should reduce the need to set NEW_RELIC_DISPATCHER=resque directly.

## v3.5.7 ##

  * Resolved some issues with tracking of frontend queue time, particularly
    when the agent is running on an app hosted on Heroku.  The agent will now
    more reliably parse the headers described in
    https://newrelic.com/docs/features/tracking-front-end-time and will
    automatically detect whether the times provided are in seconds,
    milliseconds or microseconds.

## v3.5.6 ##

  * Use HTTPS by default

    The agent now defaults to using SSL when it communicates with New Relic's
    servers.  By default is already configured New Relic does not transmit any
    sensitive information (e.g. SQL parameters are masked), but SSL adds an
    additional layer of security.  Upgrading customers may need to remove the
    "ssl: false" directive from their newrelic.yml to enable ssl.  Customers on
    Jruby may need to install the jruby-openssl gem to take advantage of this
    feature.

  * Fix two Resque-related issues

    Fixes a possible hang on exit of an instrumented Resque master process
    (https://github.com/defunkt/resque/issues/578), as well as a file descriptor
    leak that could occur during startup of the Resque master process.

  * Fix for error graph over 100%

    Some errors were double counted toward the overall error total. This
    resulted in graphs with error percentages over 100%. This duplication did
    not impact the specific error traces captured, only the total metric.

  * Notice gracefully handled errors in Sinatra

    When show_exceptions was set to false in Sinatra, errors weren't caught
    by New Relic's error collector. Now handled errors also have the chance
    to get reported back.

  * Ruby 2.0 compatibility fixes

    Ruby 2.0 no longer finds protected methods by default, but will with a flag.
    http://tenderlovemaking.com/2012/09/07/protected-methods-and-ruby-2-0.html

    Thanks Ravil Bayramgalin and Charlie Somerville for the fixes.

  * Auto-detect Trinidad as dispatcher

    Code already existing for detecting Trinidad as a dispatcher, but was only
    accessible via an ENV variable. This now auto-detects on startup. Thanks
    Robert Rasmussen for catching that.

  * Coercion of types in collector communication

    Certain metrics can be recorded with a Ruby Rational type, which JSON
    serializes as a string rather than a floating point value. We now treat
    coerce each outgoing value, and log issues before sending the data.

  * Developer mode fix for chart error

    Added require to fix a NameError in developer mode for summary page. Thanks
    to Ryan B. Harvey.

  * Don't touch deprecated RAILS_ROOT if on Rails 3

    Under some odd startup conditions, we would look for the RAILS_ROOT constant
    after failing to find the ::Rails.root in a Rails 3 app, causing deprecation
    warnings. Thanks for Adrian Irving-Beer for the fix.

## v3.5.5 ##

  * Add thread profiling support

    Thread profiling performs statistical sampling of backtraces of all threads
    within your Ruby processes. This feature requires MRI >= 1.9.2, and is
    controlled via the New Relic web UI. JRuby support (in 1.9.x compat mode) is
    considered experimental, due to issues with JRuby's Thread#backtrace.

  * Add audit logging capability

    The agent can now log all of the data it sends to the New Relic servers to
    a special log file for human inspection. This feature is off by default, and
    can be enabled by setting the audit_log.enabled configuration key to true.
    You may also control the location of the audit log with the audit_log.path key.

  * Use config system for dispatcher, framework, and config file detection

    Several aspects of the agent's configuration were not being handled by the
    configuration system.  Detection/configuration of the dispatcher (e.g. passenger,
    unicorn, resque), framework (e.g. rails3, sinatra), and newrelic.yml
    location are now handled via the Agent environment, manual, and default
    configuration sources.

  * Updates to logging across the agent

    We've carefully reviewed the logging messages that the agent outputs, adding
    details in some cases, and removing unnecessary clutter. We've also altered
    the startup sequence to ensure that we don't spam STDOUT with messages
    during initialization.

  * Fix passing environment to manual_start()

    Thanks to Justin Hannus.  The :env key, when passed to Agent.manual_start,
    can again be used to specify which section of newrelic.yml is loaded.

  * Rails 4 support

    This release includes preliminary support for Rails 4 as of 4.0.0.beta.
    Rails 4 is still in development, but the agent should work as expected for
    people who are experimenting with the beta.

## v3.5.4 ##

  * Add queue time support for sinatra apps

    Sinatra applications can now take advantage of front end queue time
    reporting. Thanks to Winfield Peterson for this contribution.

  * Simplify queue time configuration for nginx 1.2.6+

    Beginning in version 1.2.6, recently released as a development version, the
    $msec variable can be used to set an http header.  This change allows front
    end queue time to be tracked in New Relic simply by adding this line to the
    nginx config:

    proxy_set_header X-Queue-Start "t=${msec}000"

    It will no longer be necessary to compile a patched version of nginx or
    compile in the perl or lua module to enable this functionality.

    Thanks to Lawrence Pit for the contribution.

  * Report back build number and stage along with version info

    In the 3.5.3 series the agent would fail to report its full version number
    to NewRelic's environment report.  For example it would report its version
    as 3.5.3 instead of 3.5.3.25 or 3.5.3.25.beta.  The agent will now report
    its complete version number as defined in newrelic_rpm.gemspec.

  * The host and the port that the agent reports to can now be set from environment vars

    The host can be set with NEW_RELIC_HOST and the port with NEW_RELIC_PORT.  These setting
    will override any other settings in your newrelic.yml.

  * Fix RUM reporting to multiple applications

    When the agent is configured to report to multiple "roll up" applications
    RUM did not work correctly.

## v3.5.3 ##

  * Update the collector protocol to use JSON and Ruby primitives

    The communication between the agent and the NewRelic will not longer be
    marshaled Ruby objects, but rather JSON in the case of Ruby 1.9 and marshaled
    Ruby primitives in the case of 1.8.  This results in greater harvest efficiency
    as well as feature parity with other New Relic agents.

  * Fix incorrect application of conditions in sinatra instrumentation

    The agent's sinatra instrumentation was causing sinatra's conditions to
    be incorrectly applied in some obscure cases.  The bug was triggered
    when a condition was present on a lower priority route that would match
    the current request, except for the presence of a higher priority route.

## v3.5.2 ##

 * Simplified process of running agent test suite and documented code
   contribution process in GUIDELINES_FOR_CONTRIBUTING.

## v3.5.1 ##

 * Enabling Memory Profiling on Lion and Mountain Lion

   The agent's list of supported platforms for memory profiling wasn't correctly checking
   for more recent versions of OS X.

 * Fixed an arity issue encountered when calling newrelic_notice_error from Rails applications.

 * End user queue time was not being properly reported, works properly now.

 * Server-side configuration for ignoring errors was not being heeded by agent.

 * Better handling of a thread safety issue.

   Some issues may remain, which we are working to address, but they should be gracefully handled
   now, rather than crashing the running app.

 * Use "java_import" rather than "include_class" when require Java Jars into a JRuby app.

   Thanks to Jan Habermann for the pull request

 * Replaced alias_method mechanism with super call in DataMapper instrumentation.

   Thanks to Michael Rykov for the pull request

 * Fixed the Rubinius GC profiler.

   Thanks to Dirkjan Bussink

 * Use ActiveSupport.on_load to load controller instrumentation Rails 3.

   Thanks to Jonathan del Strother

 * Reduce the number of thread local reference in a particular high traffic method

   Thanks to Jeremy Kemper

## v3.5.0.1 ##

 * (Fix) Due to a serious resource leak we have ended support for versions of Phusion Passenger
   older than 2.1.1. Users of older versions are encouraged upgrade to a more recent version.

## v3.5.0 ##

 * (Fix) RUM Stops Working After 3.4.2.1 Agent Upgrade

   v3.4.2.1 introduced a bug that caused the browser monitor auto instrumentation
   (for RUM) default to be false. The correct value of true is now used

 * When the Ruby Agent detects Unicorn as the dispatcher it creates an INFO level log message
   with additional information

   To help customers using Unicorn, if the agent detects it (Unicorn) is being used as the
   dispatcher an INFO level log message it created that includes a link to New Relic
   online doc that has additional steps that may be required to get performance data reporting.

 * (Fix) In version 3.4.2 of the Ruby Agent the server side value for Apdex T was disregarded

   With version 3.4.2 of the agent, the value set in the newrelic.yml file took precedence over the
   value set in the New Relic UI.  As of version 3.5.0 only the value for Apdex T set in the
   New Relic UI will be used. Any setting in the yaml file will be ignored.

 * Improved Error Detection/Reporting capabilities for Rails 3 apps

   Some errors are missed by the agent's exception reporting handlers because they are
   generated in the rails stack, outside of the instrumented controller action. A Rack
   middleware is now included that can detect these errors as they bubble out of the middleware stack.
   Note that this does not include Routing Errors.

 * The Ruby Agent now logs certain information it receives from the New Relic servers

   After connecting to the New Relic servers the agent logs the New Relic URL
   of the app it is reporting to.

 * GC profiling overhead for Ruby 1.9 reduced

   For Ruby 1.9 the amount of time spent in GC profiling has been reduced.

 * Know issue with Ruby 1.8.7-p334, sqlite3-ruby 1.3.0 or older, and resque 1.23.0

   The Ruby Agent will not work in conjunction with Ruby 1.8.7-p334, sqlite3-ruby 1.3.3
   or earlier, and resque 1.23.0. Your app will likely stop functioning. This is a known problem
   with Ruby versions up to 1.8.7-p334. Upgrading to the last release of Ruby 1.8.7
   is recommended.  This issue has been present in every version of the agent we've tested
   going back for a year.


## v3.4.2.1 ##

* Fix issue when app_name is nil

  If the app_name setting ends up being nil an exception got generated and the application
  wouldn't run. This would notably occur when running a Heroku app locally without the
  NEW_RELIC_APP_NAME environment variable set. A nil app_name is now detected and an
  error logged specifying remediation.

## v3.4.2 ##

 * The RUM NRAGENT tk value gets more robustly sanitized to prevent potential XSS vulnerabilities

   The code that scrubs the token used in Real User Monitoring has been enhanced to be
   more robust.

 * Support for Apdex T in server side configuration

   For those using server side configuration the Ruby Agent now supports setting
   the Apdex T value via the New Relic UI.

 * Refactoring of agent config code

   The code that reads the configuration information and configures the agent
   got substantially reorganized, consolidated, simplified, and made more robust.

## v3.4.1 ##
#### Bug Fixes ####
 * Fix edge case in RUM auto instrumentation where X-UA-Compatible meta tag is
   present but </head> tag is missing.

   There is a somewhat obscure edge case where RUM auto instrumentation will
   crash a request. The issue seems to be triggered when the X-UA-Compatible
   meta tag is present and the </head> tag is missing.

 * Fixed reference to @service.request_timeout to @request_timeout in
   new_relic_service.rb. (Thanks to Matthew Savage)

   When a timeout occurred during connection to the collector an "undefined
   method `request_timeout' for nil:NilClass'" would get raised.

 * preserve visibility on traced methods.

   Aliased methods now have the same visibility as the original traced method.
   A couple of the esoteric methods created in the process weren't getting the
   visibility  set properly.

 * Agent service does not connect to directed shard collector after connecting
   to proxy

   After connecting to collector proxy name of real collector was updated, but
   ip address was not being updated causing connections to go to the proxy.
   Agent now looks up ip address for real collector.

 * corrupt marshal data from pipe children crashing agent

   If the agent received corrupted data from the Reqsue worker child agent
   it could crash the agent itself. fixed.

 * should reset RubyBench GC counter between polls

   On Ruby REE, the GC profiler does not reset the counter between polls. This
   is only a problem if GC could happen *between* transactions, as in, for
   example, out-of-band GC in Unicorn. fixed.

## v3.4.0.1
 * Prevent the agent from resolving the collector address when disabled.
 * Fix for error collector configuration that was introduced during beta.
 * Preserve method visibility when methods are traced with #add_method_tracer and #add_transaction_tracer

## v3.4.0
 * Major refactor of data transmission mechanism.  This enabled child processes to send data to parent processes, which then send the data to the New Relic service.  This should only affect Resque users, dramatically improving their experience.
 * Moved Resque instrumentation from rpm_contrib to main agent.  Resque users should discontinue use of rpm_contrib or upgrade to 2.1.11.
 * Resolve issue with configuring the Error Collector when using server-side configuration.

## v3.3.5
 * [FIX] Allow tracing of methods ending in ! and ?
 * [PERF] Give up after scanning first 50k of the response in RUM
   auto-instrumentation.
 * [FIX] Don't raise when extracting metrics from SQL queries with non UTF-8 bytes.
 * Replaced "Custom/DJ Locked Jobs" metric with new metrics for
   monitoring DelayedJob: queue_length, failed_jobs, and locked_jobs, all under
   Workers/DelayedJob.  queue_length is also broken out by queue name or priority
   depending on the version of DelayedJob deployed.

## v3.3.4.1
 * Bug fix when rendering empty collection in Rails 3.1+

## v3.3.4
  * Rails 3 view instrumentation

## v3.3.3
  * Improved Sinatra instrumentation
  * Limit the number of nodes collected in long running transactions to prevent leaking memory

## v3.3.2.1
  * [SECURITY] fix for cookie handling by End User Monitoring instrumentation

## v3.3.2
  * deployments recipe change: truncate git SHAs to 7 characters
  * Fixes for obfuscation of PostgreSQL and SQLite queries
  * Fix for lost database connections when using a forking framework
  * Workaround for RedHat kernel bug which prevented blocking reads of /proc fs
  * Do not trap signals when handling exceptions

## v3.3.1
  * improved Ruby 1.8.6 support
  * fix for issues with RAILS_ROOT deprecation warnings
  * fixed incorrect 1.9 GC time reporting
  * obfuscation for Slow SQL queries respects transaction trace config
  * fix for RUM instrumentation repoting bad timing info in some cases
  * refactored ActiveRecord instrumentation, no longer requires Rails

## v3.3.0
  * fix for GC instrumentation when using Ruby 1.9
  * new feature to correlate browser and server transaction traces
  * new feature to trace slow sql statements
  * fix to help cope with malformed rack responses
  * do not try to instrument versions of ActiveMerchant that are too old

## v3.2.0.1
  * Updated LICENSE
  * Updated links to support docs

## v3.2.0
  * Fix over-detection of mongrel and unicorn and only start the agent when
    actual server is running
  * Improve developer mode backtraces to support ruby 1.9.2, windows
  * Fixed some cases where Memcache instrumentation was failing to load
  * Ability to set log destination by NEW_RELIC_LOG env var
  * Fix to mutex lib load issue
  * Performance enhancements (thanks to Jeremy Kemper)
  * Fix overly verbose STDOUT message (thanks to Anselm Helbig)

## v3.1.2
  * Fixed some thread safety issues
  * Work around for Ruby 1.8.7 Marshal crash bug
  * Numerous community patches (Gabriel Horner, Bradley Harris, Diego Garcia,
    Tommy Sullivan, Greg Hazel, John Thomas Marino, Paul Elliott, Pan Thomakos)
  * Fixed RUM instrumentation bug

## v3.1.1
  * Support for Rails 3.1 (thanks to Ben Hoskings via github)
  * Support for Rubinius
  * Fixed issues affecting some Delayed Job users where log files were not appearing
  * Fixed an issue where some instrumentation might not get loaded in Rails apps
  * Fix for memcached cas method (thanks to Andrew Long and Joseph Palermo )
  * Fix for logger deprecation warning (thanks to Jonathan del Strother via github)
  * Support for logging to STDOUT
  * Support for Spymemcached client on jruby

## v3.1.0
  * Support for aggregating data from short-running
    processes to reduce reporting overhead
  * Numerous bug fixes
  * Increased unit test coverage

## v3.0.1
  * Updated Real User Monitoring to reduce javascript size and improve
    compatibility, fix a few known bugs

## v3.0.0
  * Support for Real User Monitoring
  * Back end work on internals to improve reliability
  * added a 'log_file_name' and 'log_file_path' configuration variable to allow
    setting the path and name of the agent log file
  * Improve reliability of statistics calculations
  * Remove some previously deprecated methods
  * Remove Sequel instrumentation pending more work

## v2.14.1
  * Avoid overriding methods named 'log' when including the MethodTracer module
  * Ensure that all load paths for 'new_relic/agent' go through 'new_relic/control' first
  * Remove some debugging output from tests

## v2.14.0
  * Dependency detection framework to prevent multi-loading or early-loading
    of instrumentation files

## v2.13.5
  * Moved the API helper to the github newrelic_api gem.
  * Revamped queue time to include server, queue, and middleware time
  * Increased test coverage and stability
  * Add Trinidad as a dispatcher (from Calavera, on github)
  * Sequel instrumentation from Aman Gupta
  * patches to 1.9 compatibility from dkastner on github
  * Support for 1.9.2's garbage collection instrumentation from Justin Weiss
  * On Heroku, existing queue time headers will be detected
  * Fix rack constant scoping in dev mode for 1.9 (Rack != ::Rack)
  * Fixes for instrumentation loading failing on Exception classes that
    are not subclasses of StandardError
  * Fix active record instrumentation load order for Rails 3

## v2.13.4
  * Update DNS lookup code to remove hardcoded IP addresses

## v2.13.3
  * Dalli instrumentation from Mike Perham (thanks Mike)
  * Datamapper instrumentation from Jordan Ritter (thanks Jordan)
  * Apdex now defaults to 0.5
    !!! Please be aware that if you are not setting an apdex,
    !!! this will cause a change in the apparent performance of your app.
  * Make metric hashes threadsafe (fixes problems sending metrics in Jruby
    threaded code)
  * Delete obsolete links to metric docs in developer mode
  * Detect gems when using Bundler
  * Fix newrelic_ignore in Rails 3
  * Break metric parser into a separate vendored gem
  * When using Unicorn, preload_app: true is recommended to get proper
    after_fork behavior.

## v2.13.2
  * Remove a puts. Yes, a whole release for a puts.

## v2.13.1
  * Add missing require in rails 3 framework control

## v2.13.0
  * developer mode is now a rack middleware and can be used on any framework;
    it is no longer supported automatically on versions of Rails prior to 2.3;
    see README for details
  * memcache key recording for transaction traces
  * use system_timer gem if available, fall back to timeout lib
  * address instability issues in JRuby 1.2
  * renamed executable 'newrelic_cmd' to 'newrelic'; old name still supported
    for backward compatibility
  * added 'newrelic install' command to install a newrelic.yml file in the
    current directory
  * optimization to execution time measurement
  * optimization to startup sequence
  * change startup sequence so that instrumentation is installed after all
    other gems and plugins have loaded
  * add option to override automatic flushing of data on exit--send_data_on_exit
    defaults to 'true'
  * ignored errors no longer affect apdex score
  * added record_transaction method to the api to allow recording
    details from web and background transactions occurring outside RPM
  * fixed a bug related to enabling a gold trial / upgrade not sending
    transaction traces correctly

## v2.12.3
  * fix regression in startup sequence

## v2.12.2
  * fix for regression in Rails 2.1 inline rendering
  * workaround bug found in some rubies that caused a segv and/or NoMemoryError
    when deflating content for upload
  * avoid creating connection thread in unicorn/passenger spawners

## v2.12.1
  * fix bug in profile mode
  * fix race condition in Delayed::Job instrumentation loading
  * fix glassfish detection in latest glassfish gem

## v2.12.0
  * support basic instrumentation for ActsAsSolr and Sunspot

## v2.11.3
  * fix bug in startup when running JRuby

## v2.11.2
  * fix for unicorn not reporting when the proc line had 'master' in it
  * fix regression for passenger 2.0 and earlier
  * fix after_fork in the shim

## v2.11.1
  * republished gem without generated rdocs

## v2.11.0
  * rails3 instrumentation (no developer mode support yet)
  * removed the ensure_worker_thread started and instead defined an after_fork
    handler that will set up the agent properly in forked processes.
  * change at_exit handler so the shutdown always goes after other shutdown
    handlers
  * add visibility to active record db transactions in the rpm transaction
    traces (thanks to jeremy kemper)
  * fix regression in merb support which caused merb apps not to start
  * added NewRelic::Agent.logger to the public api to write to the agent
    log file.
  * optimizations to background thread, controller instrumentation, memory
    usage
  * add logger method to public_api
  * support list notation for ignored exceptions in the newrelic.yml

## v2.10.8
  * fix bug in delayed_job instrumentation that caused the job queue sampler
    to run in the wrong place
  * change startup sequence and code that restarts the worker loop
    thread
  * detect the unicorn master and dont start the agent; hook in after_fork
  * fix problem with the Authlogic metric names which caused errors in
    developer mode.  Authlogic metrics now adhere to the convention of
    prefixing the name with  'Custom'
  * allow more correct overriding of transaction trace settings in the
    call to #manual_start
  * simplify WorkerLoop and add better protection for concurrency
  * preliminary support for rails3

## v2.10.6
  * fix missing URL and referrer on some traced errors and transactions
  * gather traced errors *after* executing the rescue chain in ActionController
  * always load controller instrumentation
  * pick up token validation from newrelic.yml

## v2.10.5
  * fix bug in delayed_job instrumentation occurring when there was no DJ log

## v2.10.4
  * fix incompatibility with Capistrano 2.5.16
  * strip down URLs reported in transactions and errors to path only

## v2.10.3
  * optimization to reduce overhead: move background samplers into foreground thread
  * change default config file to ignore RoutingErrors
  * moved the background task instrumentation into a separate tab in the RPM UI
  * allow override of the RPM application name via NEWRELIC_APP_NAME environment variable
  * revised Delayed::Job instrumentation so no manual_start is required
  * send buffered data on shutdown
  * expanded support for queue length and queue time
  * remove calls to starts_with to fix Sinatra and non-rails deployments
  * fix problem with apdex scores recording too low in some circumstances
  * switch to jeweler for gem building
  * minor fixes, test improvements, doc and rakefile improvements
  * fix incompatibility with Hoptoad where Hoptoad was not getting errors handled by New Relic
  * many other optimizations, bug fixes and documentation improvements

## v2.10.2.
  * beta release of 2.10
  * fix bugs with Sinatra app instrumentation
  * minor doc updates

## v2.10.1.
  * alpha release of 2.10
  * rack support, including metal; ignores 404s; requires a module inclusion (see docs)
  * sinatra support, displays actions named by the URI pattern matched
  * add API method to abort transaction recording for in-flight transactions
  * remove account management calls from newrelic_api.rb
  * truncating extremely large transaction traces for efficiency
  * fix error reporting in recipes; add newrelic_rails_env option to recipes to
    override the rails env used to pull the app_name out of newrelic.yml
  * added TorqueBox recognition (thanks Bob McWhirter)
  * renamed config settings: enabled => monitor_mode; developer => developer_mode;
    old names will still work in newrelic.yml
  * instrumentation for DelayedJob (thanks Travis Tilley)
  * added config switches to turn off certain instrumentation when you aren't
    interested in the metrics, to save on overhead--see newrelic.yml for details.
  * add profiling support to dev mode; very experimental!
  * add 'multi_threaded' config option to indicate when the app is running
    multi-threaded, so we can disable some instrumentation
  * fix test failures in JRuby, REE
  * improve Net::HTTP instrumentation so it's more efficient and distinguishes calls
    between web and non-web transactions.
  * database instrumentation notices all database commands in addition to the core commands
  * add support for textmate to dev mode
  * added add_transaction_tracer method to support instrumenting methods as
    if they were web transactions; this will facilitate better visibility of background
    tasks and eventually things like rack, metal and Sinatra
  * adjusted apdex scores to reflect time spent in the mongrel queue
  * fixed incompatibility with JRuby on startup
  * implemented CPU measure for JRuby which reflects the cpu burn for
    all controller actions (does not include background tasks)
  * fixed scope issue with GC instrumentation, subtracting time from caller
  * added # of GC calls to GC instrumentation
  * renamed the dispatcher metric
  * refactored stats_engine code for readability
  * optimization: reduce wakeup times for harvest thread

## v2.10.0.
  * alpha release of 2.10
  * support unicorn
  * instrumentation of GC for REE and MRE with GC patch
  * support agent restarting when changes are made to the account
  * removed #newrelic_notice_error from Object class, replaced by NewRelic::Agent#notice_error
  * collect histogram statistics
  * add custom parameters to newrelic_notice_error call to display
    extra info for errors
  * add method disable_all_tracing(&block) to execute a block without
    capturing metrics
  * newrelic_ignore now blocks all instrumentation collection for
    the specified actions
  * added doc to method_tracer API and removed second arg
    requirement for add_method_tracer call
  * instrumentation for Net::HTTP
  * remove method_tracer shim to avoid timing problems in monitoring daemons
  * for non-rails daemons, look at APP_ROOT and NRCONFIG env vars for custom locations

## v2.9.9.
  * Disable at_exit handler for Unicorn which sometimes caused the
    agent to stop reporting immediately.

## v2.9.8.
  * add instrumentation for Net::HTTP calls, to show up as "External"
  * added support for validating agents in the cloud.
  * recognize Unicorn dispatcher
  * add NewRelic module definitions to ActiveRecord instrumentation

## v2.9.5.
  * Snow Leopard memory fix

## v2.9.4.
  * clamp size of data sent to server
  * reset statistics for passenger when forking to avoid erroneous data
  * fix problem deserializing errors from the server
  * fix incompatibility with postgres introduced in 2.9.

## v2.9.3.
  * fix startup failure in Windows due to memory sampler
  * add JRuby environment information

## v2.9.2.
  * change default apdex_t to 0.5 seconds
  * fix bug in deployments introduced by multi_homed setting
  * support overriding the log in the agent api
  * fix JRuby problem using objectspace
  * display custom parameters when looking at transactions in dev mode
  * display count of sql statements on the list of transactions in dev mode
  * fixes for merb--thanks to Carl Lerche

## v2.9.1.
  * add newrelic_ignore_apdex method to controller classes to allow
    you to omit some actions from apdex statistics
  * Add hook for Passenger shutdown events to get more timely shutdown
    notices; this will help in more accurate memory readings in
    Passenger
  * add newrelic_notice_error to Object class
  * optional ability to verify SSL certificates, note that this has some
    performance and reliability implications
  * support multi-homed host with multiple apps running on duplicate
    ports

## v2.9.0.
  Noteworthy Enhancements
  * give visibility to templates and partials in Rails 2.1 and later, in
    dev mode and production
  * change active record metrics to capture statistics in adapter log()
    call, resulting in lower overhead and improved visibility into
    different DB operations; only AR operations that are not hitting the
    query cache will be measured to avoid overhead
  * added mongrel_rpm to the gem, a standalone daemon listening for custom
    metric values sent from local processes (experimental); do mongrel_rpm
    --help
  * add API for system monitoring daemons (refer to KB articles); changed
    API for manual starting of the agent; refer to
    NewRelic::Agent.manual_start for details
  * do certificate verification on ssl connections to
    collector.newrelic.com
  * support instances appearing in more than one application by allowing a
    semicolon separated list of names for the newrelic.yml app_name
    setting.
  * combined agent logfiles into a single logfile
  * use rpm server time for transaction traces rather than agent time

  Developer Mode (only) Enhancements
  * show partial rendering in traces
  * improved formatting of metric names in traces
  * added number of queries to transactions in the transaction list
  * added some sorting options for the transaction list
  * added a page showing the list of active threads

  Compatibility Enhancements
  * ruby 1.9.1 compatibility
  * support concurrency when determining busy times, for 2.2 compatibility
  * in jruby, use Java used heap for memory sampling if the system memory
    is not accessible from an unsupported platform
  * jruby will no longer start the agent now when running the console or
    rake tasks
  * API support for RPM as a footnote add-in
  * webrick support restored

  Noteworthy bugfixes
  * sample memory on linux by reading /proc/#{$$}/status file
  * fixed ambiguous 'View' metrics showing up in controller breakdown
  * removed Numeric extensions, including round_to, and to_ms
  * using a different timeout mechanism when we post data to RPM
  * remove usage of Rails::Info which had a side effect of enabling
    ActiveRecord even when it wasn't an active framework
  * moved CPU sampler off background thread and onto the harvest thread
  * tests now run cleanly in any rails app using test:newrelic or
    test:plugins

  Agent improvements to support future RPM enhancements
  * add instrumentation to capture metrics on response codes; not yet
    working in rails 2.3.*
  * added http referrer to traced errors
  * capture gem requirements from rails
  * capture cpu utilization adjusted for processor count
  * transaction sampling

## v2.8.10.
  * fix thin support with rails 2.3.2 when using script/server
  * fix incompatibility with rails 2.3.2 and script/server options
    processing
  * minor tweak to environment gathering for gem mode

## v2.8.9.
  * fix problem finding the newrelic controller in dev mode
  * fix incompatibility with older versions of optparse
  * fix potential jvm problem with jruby
  * remove test:all task definition to avoid conflicts
  * change error message about window sampler in windows not supported to a
    warning message

## v2.8.8.
  * fix error with jruby on windows
  * fix problem where webrick was being incorrectly detected causing some
    problems with mongrel application assignments--had to disable webrick
    for now

## v2.8.7.
  * fix for ssl connection hanging problems
  * fix problem recognizing mongrel in rails 2.3.2
  * fastcgi support in rails 2.3.2
  * put back webrick support

## v2.8.6.
  * fix for capture_params when using file uploads in controller actions
  * use pure ruby NS lookup for collector host to eliminate possibly
    blocking applications

## v2.8.5.
  * fix reference to CommandError which was breaking some cap scripts
  * fix incompatibility with Rails 2.0 in the server API
  * fix problem with litespeed with Lite accounts
  * fix problem when ActiveRecord is disabled
  * moved merb instrumentation to Merb::Controller instead of
    AbstractController to address incompatibility with MailController
  * fix problem in devmode displaying sql with embedded urls

## v2.8.4.
  * fix bug in capistrano recipe causing cap commands to fail with error
    about not finding Version class

## v2.8.3.
  * refactor unit tests so they will run in a generic rails environment
  * require classes in advance to avoid autoloading.  this is to address
    incompatibilities with desert as well as more flexibility in gem
    initialization
  * fixed newrelic_helper.rb 1.9 incompatibility

## v2.8.2.
  * fix Ruby 1.9 syntax compatibility errors
  * update the class loading sanity check, will notify server of errors
  * fix agent output on script and rake task execution

## v2.8.1.
  * Convert the deployment information upload script to an executable and
    put in the bin directory.  When installed as a gem this command is
    symlinked to /usr/bin.  Usage: newrelic_cmd deployments --help
  * Fix issue invoking api when host is not set in newrelic.yml
  * Fix deployments api so it will work from a gem
  * Fix thin incompatibility in developer mode

## v2.8.0.
  * add beta of api in new_relic_api.rb
  * instrumented dynamic finders in ActiveRecord
  * preliminary support for capturing deployment information via capistrano
  * change memory sampler for solaris to use /usr/bin/ps
  * allow ERB in newrelic.yml file
  * merged support for merb into this version
  * fix incompatibility in the developer mode with the safe_erb plugin
  * fix module namespace issue causing an error accessing
    NewRelic::Instrumentation modules
  * fix issue where the agent sometimes failed to start up if there was a
    transient network problem
  * fix IgnoreSilentlyException message

## v2.7.4.
  * fix error when trying to serialize some kinds of Enumerable objects
  * added extra debug logging
  * added app_name to app mapping

## v2.7.3.
  * fix compatibility issue with 1.8.5 causing error with Dir.glob

## v2.7.2.
  * fix problem with passenger edge not being a detected environment

## v2.7.1.
  * fix problem with skipped dispatcher instrumentation

## v2.7.0.
  * Repackage to support both plugin and Gem installation
  * Support passenger/litespeed/jruby application naming
  * Update method for calculating dispatcher queue time
  * Show stack traces in RPM Transaction Traces
  * Capture error source for TemplateErrors
  * Clean up error stack traces.
  * Support query plans from postgres
  * Performance tuning
  * bugfixes

## v2.5.3.
  * fix error in transaction tracing causing traces not to show up

## v2.5.2.
  * fixes for postgres explain plan support

## v2.5.1.
  * bugfixes

## v2.5.0.
  * add agent support for rpm 1.1 features
  * Fix regression error with thin support

## v2.4.3.
  * added 'newrelic_ignore' controller class method with :except and :only options for finer grained control
    over the blocking of instrumentation in controllers.
  * bugfixes

## v2.4.2.
  * error reporting in early access

## v2.4.1.
  * bugfix: initializing developer mode

## v2.4.0.
  * Beta support for LiteSpeed and Passenger

## v2.3.7.
  * bugfixes

## v2.3.6.
  * bugfixes

## v2.3.5.
  * bugfixes: pie chart data, rails 1.1 compatibility

## v2.3.4.
  * bugfix

## v2.3.3.
  * bugfix for non-mysql databases

## v2.3.2.
  * bugfixes
  * Add enhancement for Transaction Traces early access feature

## v2.3.1.
  * bugfixes

## v2.3.0.
  + Add support for Transaction Traces early access feature

## v2.2.2.
  * bugfixes

## v2.2.1.
  + Add rails 2.1 support for Developer Mode
  + Changes to memory sampler: Add support for JRuby and fix Solaris support.
  * Stop catching exceptions and start catching StandardError; other exception cleanup
  * Add protective exception catching to the stats engine
  * Improved support for thin domain sockets
  * Support JRuby environments

## v2.1.6.
  * bugfixes

## v2.1.5.
  * bugfixes

## v2.1.4.
  * bugfixes

## v2.1.3.
  * bugfixes

## v2.1.2.
  * bugfixes

## v2.1.1.
  * bugfixes

## v2.1.0.
  * release for private beta<|MERGE_RESOLUTION|>--- conflicted
+++ resolved
@@ -6,16 +6,13 @@
 
     Most of the changes involved updating the multiverse suite to exclude runs for older versions of instrumented gems that are not compatible with Ruby 3.1. In addition, Infinite Tracing was updated to accommodate `YAML::unsafe_load` for Psych 4 support.
 
-<<<<<<< HEAD
-
   * **Bugfix: Update AdaptiveSampler#sampled? algorithm**
 
     One of the clauses in `AdaptiveSampler#sampled?` would always return false due to Integer division returning a result of zero. This method has been updated to use Float division instead, to exponentially back off the number of samples required. This may increase the number of traces collected for transactions. A huge thank you to @romul for bringing this to our attention and breaking down the problem!
-=======
+
   * **Bugfix: Correctly encode ASCII-8BIT log messages**
 
     The encoding update for the DecoratingLogger in v8.2.0 did not account for ASCII-8BIT encoded characters qualifying as `valid_encoding?`. Now, ASCII-8BIT characters will be encoded as UTF-8 and include replacement characters as needed. We're very grateful for @nikajukic's collaboration and submission of a test case to resolve this issue.
->>>>>>> b497f0de
 
 
   ## v8.2.0
