# New Relic Ruby Agent Release Notes

## dev

<<<<<<< HEAD
Version <dev> enhances support for AWS Lambda functions, adds experimental OpenSearch instrumentation, updates framework detection, fixes Falcon dispatcher detection, and addresses a JRuby specific concurrency issue.

- **Feature: Enhanced AWS Lambda function instrumentation**

When utilized via the latest [New Relic Ruby layer for AWS Lambda](https://layers.newrelic-external.com/), the agent now offers enhanced support for AWS Lambda function instrumentation. The agent's instrumentation for AWS Lambda functions now supports distributed tracing. Web-triggered invocations are now identified as being "web" based when an API Gateway call is involved, with support for both API Gateway versions 1.0 and 2.0. Web-based calls have the HTTP method, URI, and status code recorded. The agent now recognizes and reports on 12 separate AWS resources that are capable of triggering a Lambda function invocation: ALB, API Gateway V1, API Gateway V2, CloudFront, CloudWatch Scheduler, DynamoStreams, Firehose, Kinesis, S3, SES, SNS, and SQS. The type of the triggering resource and its ARN will be recorded for each resource, and for many of them, extra resource specific attributes will be recorded as well. For example, Lambda function invocations triggered by S3 bucket activity will now result in the S3 bucket name being recorded. [PR#2811](https://github.com/newrelic/newrelic-ruby-agent/pull/2811)
=======
Version <dev> adds experimental OpenSearch instrumentation, updates framework detection, fixes Falcon dispatcher detection, fixes a bug with Redis instrumentation installation, and addresses a JRuby specific concurrency issue.
>>>>>>> b87231a7

- **Feature: Add experimental OpenSearch instrumentation**

  The agent will now automatically instrument the `opensearch-ruby` gem. We're marking this instrumentation as experimental because more work is needed to fully test it. OpenSearch instrumentation provides telemetry similar to Elasticsearch. Thank you, [@Earlopain](https://github.com/Earlopain) for reporting the issue and [@praveen-ks](https://github.com/praveen-ks) for an initial draft of the instrumentation. [Issue#2228](https://github.com/newrelic/newrelic-ruby-agent/issues/2228) [PR#2796](https://github.com/newrelic/newrelic-ruby-agent/pull/2796)

- **Feature: Improve framework detection accuracy for Grape and Padrino**

  Previously, applications using the Grape framework would set `ruby` as their framework within the Environment Report. Now, Grape applications will be set to `grape`. Similarly, applications using the Padrino framework would be set to `sinatra`. Now, they will be set to `padrino`. This will help the New Relic security agent compatibility checks. Thank you, [@prateeksen](https://github.com/prateeksen) for making this change. [Issue#2777](https://github.com/newrelic/newrelic-ruby-agent/issues/2777) [PR#2789](https://github.com/newrelic/newrelic-ruby-agent/pull/2789)

- **Bugfix: Fix Falcon dispatcher detection**

  Previously, we tried to use the object space to determine whether the [Falcon web server](https://github.com/socketry/falcon) was in use. However, Falcon is not added to the object space until after the environment report is generated, resulting in a `nil` dispatcher. Now, we revert to an earlier strategy that discovered the dispatcher using `File.basename`. Thank you, [@prateeksen](https://github.com/prateeksen) for reporting this issue and researching the problem. [Issue#2778](https://github.com/newrelic/newrelic-ruby-agent/issues/2778) [PR#2795](https://github.com/newrelic/newrelic-ruby-agent/pull/2795)

- **Bugfix: Fix for a Redis instrumentation error when Redis::Cluster::Client is present**

  The Redis instrumentation previously contained a bug that would cause it to error out when `Redis::Cluster::Client` was present, owing to the use of a Ruby `return` outside of a method. Thanks very much to [@jdelStrother](https://github.com/jdelStrother) for not only reporting this bug but pointing us to the root cause as well. [Issue#2814](https://github.com/newrelic/newrelic-ruby-agent/issues/2814) [PR#2816](https://github.com/newrelic/newrelic-ruby-agent/pull/2816)

- **Bugfix: Address JRuby concurrency issue with config hash accessing**

  The agent's internal configuration class maintains a hash that occassionally gets rebuilt. During the rebuild, certain previously dynamically determined instrumentation values are preserved for the benefit of the [New Relic Ruby security agent](https://github.com/newrelic/csec-ruby-agent). After reports from JRuby customers regarding concurrency issues related to the hash being accessed while being modified, two separate fixes went into the hash rebuild logic previously: a `Hash#dup` operation and a `synchronize do` block. But errors were still reported. We ourselves remain unable to reproduce these concurrency errors despite using the same exact versions of JRuby and all reported software. After confirming that the hash access code in question is only needed for the Ruby security agent (which operates only in non-production dedicated security testing environments), we have introduced a new fix for JRuby customers that will simply skip over the troublesome code when JRuby is in play but the security agent is not. [PR#2798](https://github.com/newrelic/newrelic-ruby-agent/pull/2798)

## v9.12.0

Version 9.12.0 adds support for the `newrelic_security` agent, introduces instrumentation for the LogStasher gem, improves instrumentation for the `redis-clustering` gem, and updates the Elasticsearch instrumentation to only attempt to get the cluster name once per client, even if it fails.

- **Feature: Add support for the newrelic_security agent**

  [New Relic Interactive Application Security Testing (IAST)](https://docs.newrelic.com/docs/iast/introduction/) can help you prevent cyberattacks and breaches on your applications by probing your running code for exploitable vulnerabilities.

  The `newrelic_security` gem provides this feature for Ruby. It depends on `newrelic_rpm`. This is the first version of `newrelic_rpm` compatible with `newrelic_security`.

  At this time, the security agent is intended for use only within a dedicated security testing environment with data that can tolerate modification or deletion. The security agent is available as a separate Ruby gem, `newrelic_security`. It is recommended that this separate gem only be introduced to a security testing environment by leveraging Bundler grouping like so:

  ```ruby
    # Gemfile
    gem 'newrelic_rpm'               # New Relic APM observability agent
    gem 'newrelic-infinite_tracing'  # New Relic Infinite Tracing

    group :security do
      gem 'newrelic_security', require: false        # New Relic security agent
    end
  ```

  In order to run the security agent, you need to update your configuration. At a minimum, `security.agent.enabled` and `security.enabled` must be set to `true`. They are `false` by default. Similar to the gem installation, we recommend you set these configurations for a special security testing environment only.

  Here's an example using `newrelic.yml`:

  ```yaml
    common: &default_settings
      license_key: <%= ENV['NEW_RELIC_LICENSE_KEY'] %>
      app_name: "Example app"

    development:
      <<: *default_settings
      app_name: <%= app_name %> (Development)

    security:
      <<: *default_settings
      security.enabled: true
      security.agent.enabled: true

    production:
      <<: *default_settings
  ```

  The following configuration relate to the `newrelic_security` gem:

  | Configuration name | Default | Behavior |
  | ------------------ | ------- |----------|
  | security.agent.enabled | `false` | If `true`, the security agent is loaded (a Ruby 'require' is performed) |
  | security.enabled | `false` |  If `true`, the security agent is started (the agent runs in its event loop) |
  | security.mode | `'IAST'` | Defines the mode for the security agent to operate in. Currently only 'IAST' is supported |
  | security.validator_service_url | `'wss://csec.nr-data.net'` | Defines the endpoint URL for posting security related data |
  | security.detection.rci.enabled | `true` | If `true`, enables RCI (remote code injection) detection |
  | security.detection.rxss.enabled | `true` | If `true`, enables RXSS (reflected cross-site scripting) detection |
  | security.detection.deserialization.enabled | `true` |  If `true`, enables deserialization detection |
  | security.application_info.port | `nil` | An Integer representing the port the application is listening on. This setting is mandatory for Passenger servers. Other servers should be detected by default. |

- **Feature: Add instrumentation for LogStasher**

  The agent will now record logs generated by [LogStasher](https://github.com/shadabahmed/logstasher). Versions 1.0.0 and above of the LogStasher gem are supported. [PR#2559](https://github.com/newrelic/newrelic-ruby-agent/pull/2559)

- **Feature: Add instrumentation for redis-clustering**

  Version 5.x of the `redis` gem moved cluster behavior into a different gem, `redis-clustering`. This gem can access instrumentation registered through `RedisClient::Middleware`. Previously, the agent only instrumented the `call_pipelined` method through this approach, but now users of the `redis-clustering` gem will also have instrumentation registered for `connect` and `call` methods. In addition, the way the `database_name` attribute is set for Redis datastore spans is now compatible with all versions of Redis supported by the New Relic Ruby agent. Thank you, [@praveen-ks](https://github.com/praveen-ks) for bringing this to our attention. [Issue#2444](https://github.com/newrelic/newrelic-ruby-agent/issues/2444) [PR#2720](https://github.com/newrelic/newrelic-ruby-agent/pull/2720)

- **Bugfix: Update Elasticsearch instrumentation to only attempt to get the cluster name once per client**

  Previously, the agent would attempt to get the cluster name every time a call was made if it was not already captured. This could lead to a large number of failures if the cluster name could not be retrieved. Now, the agent will only attempt to get the cluster name once per client, even if it fails. Thank you, [@ascoppa](https://github.com/ascoppa) for bringing this to our attention. [Issue#2730](https://github.com/newrelic/newrelic-ruby-agent/issues/2730) [PR#2743](https://github.com/newrelic/newrelic-ruby-agent/pull/2743)

- **Feature: Produce metrics for 4 additional Action Controller Rails notifications**

  Four additional Action Controller related Rails notifications are now subscribed to by the agent to produce telemetry. These 4 are `exist_fragment?`, `expire_fragment`, `read_fragment`, and `write_fragment`. As with instrumentation for Action Controller itself, these notifications are enabled by default and can be disabled by setting `:disable_action_controller` to `true` in the agent's `newrelic.yml` configuration file. [PR#2745](https://github.com/newrelic/newrelic-ruby-agent/pull/2745)


## v9.11.0

Version 9.11.0 introduces instrumentation for the aws-sdk-sqs gem, fixes a bug related to expected errors not bearing a "true" value for the "expected" attribute if expected as a result of an HTTP status code match and changes the way Stripe instrumentation metrics are named to prevent high-cardinality issues.

- **Feature: Add instrumentation for SQS**

    The agent has added instrumentation for the [aws-sdk-sqs gem](https://rubygems.org/gems/aws-sdk-sqs). The agent will now record message broker spans for SQS client calls made with the aws-sdk-sqs gem. [PR#2679](https://github.com/newrelic/newrelic-ruby-agent/pull/2679)

- **Bugfix: HTTP status code based expected errors will now have an "expected" value of "true"**

    Previously when an error was treated as expected by the agent as a result of a matching HTTP status code being found in the :'error_collector.expected_status_codes' configuration setting, the error would not appear with an "expected" attribute value of "true" in the errors in the errors inbox. [PR#2710](https://github.com/newrelic/newrelic-ruby-agent/pull/2710)

- **Bugfix: Stripe metric names will no longer include full request paths to limit the unique name count**

    The Stripe instrumentation introduced in agent version v9.5.0 produced instrumentation metric names that used the full Stripe request path. For any significant Stripe usage, this could quickly lead to very large number of distinct metric names. Now only the API version and the category part of the request path are included in the metric name which still includes the "Stripe" opener and method (ex: "get") closer. Thanks to [@jdelStrother](https://github.com/jdelStrother) and [@jsneedles](https://github.com/jsneedles) for bringing this issue to our attention and providing terrific information explaining the problem and potential paths to resolution. [PR#2716](https://github.com/newrelic/newrelic-ruby-agent/pull/2716)

## v9.10.2

Version 9.10.2 fixes a bug related to the new DynamoDB instrumentation and removes `Rails::Command::RakeCommand` from the default list of denylisted constants.

- **Bugfix: DynamoDB instrumentation logging errors when trying to get account_id**

    When trying to access data needed to add the `account_id` to the DynamoDB span, the agent encountered an error when certain credentials classes were used. This has been fixed. Thanks to [@kichik](https://github.com/kichik) for bringing this to our attention. [PR#2684](https://github.com/newrelic/newrelic-ruby-agent/pull/2684)

- **Bugfix: Remove Rails::Command::RakeCommand from the default list of autostart.denylisted_constants**

  The default value for the `autostart.denylisted_constants` configuration was changed in 9.10.0 to include `Rails::Command::RunnerCommand` and `Rails::Command::RakeCommand`. The inclusion of `Rails::Command::RakeCommand` prevented the agent from starting automatically when Solid Queue was started using `bin/rails solid_queue:start`. We recognize there are many commands nested within `Rails::Command::RakeCommand` and have decided to remove it from the default list. We encourage users who do not want the agent to run on `Rails::Command::RakeCommand` to add the constant to their configuration. This can be accomplished by adding the following to your `newrelic.yml` file:

  ```yaml
    autostart.denylisted_constants: "Rails::Command::ConsoleCommand,Rails::Command::CredentialsCommand,Rails::Command::Db::System::ChangeCommand,Rails::Command::DbConsoleCommand,Rails::Command::DestroyCommand,Rails::Command::DevCommand,Rails::Command::EncryptedCommand,Rails::Command::GenerateCommand,Rails::Command::InitializersCommand,Rails::Command::NotesCommand,Rails::Command::RakeCommand,Rails::Command::RoutesCommand,Rails::Command::RunnerCommand,Rails::Command::SecretsCommand,Rails::Console,Rails::DBConsole"
  ```

  Thank you, [@edariedl](https://github.com/edariedl), for reporting this issue. [Issue#2677](https://github.com/newrelic/newrelic-ruby-agent/issues/2677) [PR#2694](https://github.com/newrelic/newrelic-ruby-agent/pull/2694)

## v9.10.1

- **Bugfix: Incompatibility with Bootstrap**

Version 9.10.1 fixes an incompatibility between the agent and the [Bootstrap](https://github.com/twbs/bootstrap-rubygem) gem caused by agent v9.10.0's introduction of a `lib/bootstrap.rb` file. Thank you to [@dorner](https://github.com/dorner) for reporting the bug and identifying the 'bootstrap' name collision as the root cause. [BUG#2675](https://github.com/newrelic/newrelic-ruby-agent/issues/2675) [PR#2676](https://github.com/newrelic/newrelic-ruby-agent/pull/2676)

## v9.10.0

Version 9.10.0 introduces instrumentation for DynamoDB, adds a new feature to automatically apply nonces from the Rails content security policy, fixes a bug that would cause an expected error to negatively impact a transaction's Apdex, and fixes the agent's autostart logic so that by default `rails runner` and `rails db` commands will not cause the agent to start.

- **Feature: Add instrumentation for DynamoDB**

    The agent has added instrumentation for the aws-sdk-dynamodb gem. The agent will now record datastore spans for DynamoDB client calls made with the aws-sdk-dynamodb gem.  [PR#2642](https://github.com/newrelic/newrelic-ruby-agent/pull/2642)

- **Feature: Automatically apply nonces from the Rails content security policy**

  To auto-inject browser monitoring with the New Relic Ruby agent, you either need to set your content security policy to 'unsafe-inline' or provide a nonce. Previously, the only way to provide a nonce was by using the [`NewRelic::Agent.browser_timing_header`](https://rubydoc.info/gems/newrelic_rpm/NewRelic/Agent#browser_timing_header-instance_method) API. Now, when a Rails application uses [the content security policy configuration to add a nonce](https://guides.rubyonrails.org/security.html#adding-a-nonce), the nonce will be automatically applied to the browser agent. A new configuration option, [`browser_monitoring.content_security_policy_nonce`](https://docs.newrelic.com/docs/apm/agents/ruby-agent/configuration/ruby-agent-configuration/#browser_monitoring-content_security_policy_nonce), toggles this feature. It is on by default. Thank you [@baldarn](https://github.com/baldarn) for submitting this feature! [PR#2544](https://github.com/newrelic/newrelic-ruby-agent/pull/2544)

- **Bugfix: Expected errors related to HTTP status code, class, and message won't impact Apdex**

  The agent is supposed to prevent observed application errors from negatively impacting Apdex if the errors are either ignored or expected. There are two ways for the agent to expect an error: via the `notice_error` API receiving an `expected: true` argument or via matches made against user-configured lists for expected HTTP status codes (`:'error_collector.expected_status_codes'`), expected error classes (`:'error_collector.expected_classes'`), or expected error messages (`:'error_collector.expected_messages'`). Previously, only errors expected via the `notice_error` API were correctly prevented from impacting Apdex. Expected errors set by configuration incorrectly impacted Apdex. This behavior has been fixed and now both types of expected errors will correctly not impact Apdex. Thanks very much to [@florianpilz](https://github.com/florianpilz) for bringing this issue to our attention. [PR#2619](https://github.com/newrelic/newrelic-ruby-agent/pull/2619)

- **Bugfix: Do not start the agent automatically when `rails runner` or `rails db` commands are ran**

  [PR#2239](https://github.com/newrelic/newrelic-ruby-agent/pull/2239) taught the agent how to recognize `bin/rails` based contexts that it should not automatically start up in. But `bin/rails runner` and `bin/rails db` commands would still see the agent start automatically. Those 2 contexts will now no longer see the agent start automatically. Thank you to [@jdelStrother](https://github.com/jdelStrother) for both bringing the `bin/rails` context to our attention and for letting us know about the `bin/rails runner` and `bin/rails db` outliers that still needed fixing. [PR#2623](https://github.com/newrelic/newrelic-ruby-agent/pull/2623)

  Older agent versions that are still supported by New Relic can update to the new list of denylisted constants by having the following line added to the `newrelic.yml` configuration file:

  ```yaml
    autostart.denylisted_constants: "Rails::Command::ConsoleCommand,Rails::Command::CredentialsCommand,Rails::Command::Db::System::ChangeCommand,Rails::Command::DbConsoleCommand,Rails::Command::DestroyCommand,Rails::Command::DevCommand,Rails::Command::EncryptedCommand,Rails::Command::GenerateCommand,Rails::Command::InitializersCommand,Rails::Command::NotesCommand,Rails::Command::RakeCommand,Rails::Command::RoutesCommand,Rails::Command::RunnerCommand,Rails::Command::SecretsCommand,Rails::Console,Rails::DBConsole"
  ```

## v9.9.0

Version 9.9.0 introduces support for AWS Lambda serverless function observability, adds support for Elasticsearch 8.13.0, and adds the 'request.temperature' attribute to chat completion summaries in ruby-openai instrumentation.

- **Feature: Serverless Mode for AWS Lambda**

  The Ruby agent is now capable of operating in a quick and light serverless mode suitable for observing AWS Lambda function invocations. For serverless use, the agent is delivered by a New Relic Lambda [layer](https://github.com/newrelic/newrelic-lambda-layers) that can be associated with a Lambda function. All reported data will appear in New Relic's dedicated serverless UI views. Only AWS based Lambda functions are supported for now, though support for other cloud hosted serverless offerings may be added in future depending on Ruby customer demand. The serverless functionality is only intended for use with the official New Relic Ruby layers for Lambda. Any existing workflows that involve the manual use of the Ruby agent in an AWS Lambda context without a New Relic layer should not be impacted.

  For more details, see our [getting started guide](https://docs.newrelic.com/docs/serverless-function-monitoring/aws-lambda-monitoring/get-started/monitoring-aws-lambda-serverless-monitoring/).

- **Feature: Add support for Elasticsearch 8.13.0**

  Elasticsearch 8.13.0 increased the number of arguments used in the method the agent instruments, `Elastic::Transport::Client#perform_request`. Now, the agent supports a variable number of arguments for the instrumented method to prevent future `ArgumentError`s.

- **Bugfix: Add 'request.temperature' to ruby-openai chat completion summaries**

  Previously, the agent was not reporting the `request.temperature` attribute on `LlmChatCompletionSummary` events through ruby-openai instrumentation. We are now reporting this attribute.

## v9.8.0

Version 9.8.0 introduces instrumentation for ruby-openai, adds the option to store tracer state on the thread-level, hardens the browser agent insertion logic to better proactively anticipate errors, and prevents excpetions from being raised in the Active Support Broadcast logger instrumentation.

- **Feature: Add instrumentation for ruby-openai**

  Instrumentation has been added for the [ruby-openai](https://github.com/alexrudall/ruby-openai) gem, supporting versions 3.4.0 and higher [(PR#2442)](https://github.com/newrelic/newrelic-ruby-agent/pull/2442). While ruby-openai instrumentation is enabled by default, the configuration option `ai_monitoring.enabled` is disabled by default and controls all AI monitoring. `ai_monitoring.enabled` must be set to `true` in order to receive ruby-openai instrumentation. High-Security Mode must be disabled in order to receive AI monitoring.

  Calls to embedding and chat completion endpoints are automatically traced. These events can be enhanced with the introduction of two new APIs. Custom attributes can also be added to LLM events using the API `NewRelic::Agent.add_custom_attributes`, but they must be prefixed with `llm.`. For example, `NewRelic::Agent.add_custom_attributes({'llm.user_id': user_id})`.

- **Feature: Add AI monitoring APIs**

  This version introduces two new APIs that allow users to record additional information on LLM events:
  * `NewRelic::Agent.record_llm_feedback_event` - Records user feedback events.
  * `NewRelic::Agent.set_llm_token_count_callback` - Sets a callback proc for calculating `token_count` attributes for embedding and chat completion message events.

  Visit [RubyDoc](https://rubydoc.info/github/newrelic/newrelic-ruby-agent/) for more information on each of these APIs.

- **Feature: Store tracer state on thread-level**

  A new configuration option, `thread_local_tracer_state`, stores New Relic's tracer state on the thread-level, as opposed to the default fiber-level storage. This configuration is turned off by default. Our thanks go to community member [@markiz](https://github.com/markiz) who contributed the idea, code, configuration option, and tests for this new feature! [PR#2475](https://github.com/newrelic/newrelic-ruby-agent/pull/2475).

- **Bugfix: Harden the browser agent insertion logic**

  With [Issue#2462](https://github.com/newrelic/newrelic-ruby-agent/issues/2462), community member [@miry](https://github.com/miry) explained that it was possible for an HTTP response headers hash to have symbols for values. Not only would these symbols prevent the inclusion of the New Relic browser agent tag in the response body, but more importantly they would cause an exception that would bubble up to the monitored web application itself. With [PR#2465](https://github.com/newrelic/newrelic-ruby-agent/pull/2465) symbol based values are now supported and all other potential future exceptions are now handled. Additionally, the refactor to support symbols has been shown through benchmarking to give the processing of string and mixed type hashes a slight speed boost too.

- **Bugfix: Prevent Exception in Active Support Broadcast logger instrumentation**

  Previously, in certain situations the agent could cause an exception to be raised when attempting to interact with a broadcast log event. This has been fixed. Thanks to [@nathan-appere](https://github.com/nathan-appere) for reporting this issue and providing a fix! [PR#2510](https://github.com/newrelic/newrelic-ruby-agent/pull/2510)


## v9.7.1

Version 9.7.1 fixes a ViewComponent instrumentation bug and enforces maximum size limits for custom event attributes.

- **Bugfix: Stop suppressing ViewComponent errors**

  Previously, the agent suppressed ViewComponent render errors. The agent now reports these errors and allows them to raise. Thank you [@mjacobus](https://github.com/mjacobus) for reporting this bug and providing a fix! [PR#2410](https://github.com/newrelic/newrelic-ruby-agent/pull/2410)

- **Bugfix: Enforce maximum size limits for custom event attributes**

  Previously, the agent would allow custom event attributes to be any size. This would lead to the New Relic backend dropping attributes larger than the maximum size. Now, the agent will truncate custom event attribute values to 4095 characters, attribute names to 255 characters, and the total count of attributes to 64. [PR#2401](https://github.com/newrelic/newrelic-ruby-agent/pull/2401)

## v9.7.0

Version 9.7.0 introduces ViewComponent instrumentation, changes the endpoint used to access the cluster name for Elasticsearch instrumentation, removes the creation of the Ruby/Thread and Ruby/Fiber spans, and adds support for Falcon.

- **Feature: ViewComponent instrumentation**

  [ViewComponent](https://viewcomponent.org/) is a now an instrumented library. [PR#2367](https://github.com/newrelic/newrelic-ruby-agent/pull/2367)

- **Feature: Use root path to access Elasticsearch cluster name**

  Previously, the agent used the cluster health endpoint (`/_cluster/health`) to access the cluster name. However, this has been found to make startup unstable for large clusters. Now, the agent uses the more performant root endpoint (`/`).

  Our thanks go to [@erikkessler1](https://github.com/erikkessler1), [@gremerritt](https://github.com/gremerritt), and [@joshbranham](https://github.com/joshbranham) for reporting the issue, suggesting solutions, and testing them. [Issue#2360](https://github.com/newrelic/newrelic-ruby-agent/issues/2360) [PR#2377](https://github.com/newrelic/newrelic-ruby-agent/pull/2377)

- **Feature: Remove base64 dependency, use direct calls to String methods**

  In version 9.6.0, the agent required the Ruby `base64` gem as a depdendency to prepare for deprecation warnings in Ruby 3.3 and the gem's removal from the Ruby standard libraries in 3.4. Including `base64` as a dependency has caused problems with version resolution in some environments.

  To resolve this, the agent now directly calls the `String` methods used in the `base64` library in the new `NewRelic::Base64` module.

  Thank you, [@Earlopain](https://github.com/Earlopain), for submitting this change. [PR#2378](https://github.com/newrelic/newrelic-ruby-agent/pull/2378)

- **Feature: Add Falcon support**

  The agent now supports the web server [Falcon](https://socketry.github.io/falcon/). [PR#2383](https://github.com/newrelic/newrelic-ruby-agent/pull/2383)

- **Feature: Remove spans with name Ruby/Thread and Ruby/Fiber**

  Due to the lack of helpful information and the confusion commonly caused by the spans named Ruby/Thread and Ruby/Fiber, these spans have been removed. However, the agents ability to monitor instrumented code running in a thread or fiber will remain unchanged. [PR#2389](https://github.com/newrelic/newrelic-ruby-agent/pull/2389)

## v9.6.0

Version 9.6.0 adds instrumentation for Async::HTTP, Ethon, and HTTPX, adds the ability to ignore specific routes with Roda, gleans Docker container IDs from cgroups v2-based containers, records additional synthetics attributes, fixes an issue with Rails 7.1 that could cause duplicate log records to be sent to New Relic, fixes a deprecation warning for the Sidekiq error handler, adds additional attributes for OpenTelemetry compatibility, and resolves some technical debt, thanks to the community.

- **Feature: Add instrumentation for Async::HTTP**

  The agent will now record spans for Async::HTTP requests. Versions 0.59.0 and above of the async-http gem are supported. [PR#2272](https://github.com/newrelic/newrelic-ruby-agent/pull/2272)

- **Feature: Add instrumentation for Ethon**

  Instrumentation has been added for the [Ethon](https://github.com/typhoeus/ethon) HTTP client gem. Versions 0.12.0 and above are supported. The agent will now record external request segments for invocations of `Ethon::Easy#perform` and `Ethon::Multi#perform`. NOTE: The [Typhoeus](https://github.com/typhoeus/typhoeus) gem is maintained by the same team that maintains Ethon and depends on Ethon for its functionality. To prevent duplicate reporting for each HTTP request, the Ethon instrumentation will be disabled when Typhoeus is detected. [PR#2260](https://github.com/newrelic/newrelic-ruby-agent/pull/2260)

- **Feature: Add instrumentation for HTTPX**

  The agent now offers instrumentation for the HTTP client [HTTPX](https://honeyryderchuck.gitlab.io/httpx/), provided the gem is at version 1.0.0 or above. [PR#2278](https://github.com/newrelic/newrelic-ruby-agent/pull/2278)

- **Feature: Prevent the agent from starting in "rails" commands in Rails 7**

  Previously, the agent ignored many Rails commands by default, such as `rails routes`, using Rake-specific logic. This was accomplished by setting these commands as default values for the config option `autostart.denylisted_rake_tasks`. However, Rails 7 no longer uses Rake for these commands, causing the agent to start running and attempting to record data when running these commands. The commands have now been added to the default value for the config option `autostart.denylisted_constants`, which will allow the agent to recognize these commands correctly in Rails 7 and prevent the agent from starting during ignored tasks. Note that the agent will continue to start-up when the `rails server` and `rails runner` commands are invoked. [PR#2239](https://github.com/newrelic/newrelic-ruby-agent/pull/2239)

- **Feature: Glean Docker container ID for cgroups v2-based containers**

  Previously, the agent was only capable of determining a host Docker container's ID if the container was based on cgroups v1. Now, containers based on cgroups v2 will also have their container IDs reported to New Relic. [PR#2229](https://github.com/newrelic/newrelic-ruby-agent/issues/2229).

- **Feature: Update events with additional synthetics attributes when available**

  The agent will now record additional synthetics attributes on synthetics events if these attributes are available.  [PR#2203](https://github.com/newrelic/newrelic-ruby-agent/pull/2203)

- **Feature: Declare a gem dependency on the Ruby Base 64 gem 'base64'**

  For compatibility with Ruby 3.4 and to silence compatibility warnings present in Ruby 3.3, declare a dependency on the `base64` gem. The New Relic Ruby agent uses the native Ruby `base64` gem for Base 64 encoding/decoding. The agent is joined by Ruby on Rails ([rails/rails@3e52adf](https://github.com/rails/rails/commit/3e52adf28e90af490f7e3bdc4bcc85618a4e0867)) and others in making this change in preparation for Ruby 3.3/3.4. [PR#2238](https://github.com/newrelic/newrelic-ruby-agent/pull/2238)

- **Feature: Add Roda support for the newrelic_ignore\* family of methods**

  The agent can now selectively disable instrumentation for particular requests within Roda applications. Supported methods include:
  - `newrelic_ignore`: ignore a given route.
  - `newrelic_ignore_apdex`: exclude a given route from consideration in overall Apdex calculations.
  - `newrelic_ignore_enduser`: prevent automatic injection of the page load timing JavaScript when a route is rendered.

  For more information, see [Roda Instrumentation](https://docs.newrelic.com/docs/apm/agents/ruby-agent/instrumented-gems/roda-instrumentation/). [PR#2267](https://github.com/newrelic/newrelic-ruby-agent/pull/2267)

- **Feature: Add additional span attributes for OpenTelemetry compatibility**

  For improved compatibility with OpenTelemetry's semantic conventions, the agent's datastore (for databases) and external request (for HTTP clients) segments have been updated with additional attributes.

  Datastore segments now offer 3 additional attributes:
  - `db.system`: The database system. For Ruby we use the database adapter name here.
  - `server.address`: The database host.
  - `server.port`: The database port.

  External request segments now offer 3 additional attributes:
  - `http.request.method`: The HTTP method (ex: 'GET')
  - `server.address`: The target host.
  - `server.port`: The target port.

  For maximum backwards compatibility, no existing attributes have been renamed or removed. [PR#2283](https://github.com/newrelic/newrelic-ruby-agent/pull/2283)

- **Bugfix: Stop sending duplicate log events for Rails 7.1 users**

  Rails 7.1 introduced the public API [`ActiveSupport::BroadcastLogger`](https://api.rubyonrails.org/classes/ActiveSupport/BroadcastLogger.html). This logger replaces a private API, `ActiveSupport::Logger.broadcast`. In Rails versions below 7.1, the agent uses the `broadcast` method to stop duplicate logs from being recoded by broadcasted loggers. Now, we've updated the code to provide a similar duplication fix for the `ActiveSupport::BroadcastLogger` class. [PR#2252](https://github.com/newrelic/newrelic-ruby-agent/pull/2252)

- **Bugfix: Resolve Sidekiq 8.0 error handler deprecation warning**

  Sidekiq 8.0 will require procs passed to the error handler to include three arguments: error, context, and config. Users running sidekiq/main would receive a deprecation warning with this change any time an error was raised within a job. Thank you, [@fukayatsu](https://github.com/fukayatsu) for your proactive fix! [PR#2261](https://github.com/newrelic/newrelic-ruby-agent/pull/2261)

- **Community: Resolve technical debt**

  We also received some great contributions from community members to resolve some outstanding technical debt issues. Thank you for your contributions!
    * Add and Replace SLASH and ROOT constants: [PR#2256](https://github.com/newrelic/newrelic-ruby-agent/pull/2256) [chahmedejaz](https://github.com/chahmedejaz)
    * Remove pry as a dev dependency: PR#2665, PR#2273, AlajeBash (profile no longer active)
    * Replace "start up" with "start-up": [PR#2249](https://github.com/newrelic/newrelic-ruby-agent/pull/2249) [chahmedejaz](https://github.com/chahmedejaz)
    * Remove unused variables in test suites: [PR#2250](https://github.com/newrelic/newrelic-ruby-agent/pull/2250)


## v9.5.0

Version 9.5.0 introduces Stripe instrumentation, allows the agent to record additional response information on a transaction when middleware instrumentation is disabled, introduces new `:'sidekiq.args.include'` and `:'sidekiq.args.exclude:` configuration options to permit capturing only certain Sidekiq job arguments, updates Elasticsearch datastore instance metrics, and fixes a bug in `NewRelic::Rack::AgentHooks.needed?`.

- **Feature: Add Stripe instrumentation**

  [Stripe](https://stripe.com/) calls are now automatically instrumented. Additionally, new `:'stripe.user_data.include'` and `:'stripe.user_data.exclude'` configuration options permit capturing custom `user_data` key-value pairs that can be stored in [Stripe events](https://github.com/stripe/stripe-ruby#instrumentation). No `user_data` key-value pairs are captured by default. The agent currently supports Stripe versions 5.38.0+. [PR#2180](https://github.com/newrelic/newrelic-ruby-agent/pull/2180)

- **Feature: Report transaction HTTP status codes when middleware instrumentation is disabled**

  Previously, when `disable_middleware_instrumentation` was set to `true`, the agent would not record the value of the response code or content type on the transaction. This was due to the possibility that a middleware could alter the response, which would not be captured by the agent when the middleware instrumentation was disabled. However, based on customer feedback, the agent will now report the HTTP status code and content type on a transaction when middleware instrumentation is disabled. [PR#2175](https://github.com/newrelic/newrelic-ruby-agent/pull/2175)

- **Feature: Permit capturing only certain Sidekiq job arguments**

  New `:'sidekiq.args.include'` and `:'sidekiq.args.exclude'` configuration options have been introduced to permit fine grained control over which Sidekiq job arguments (args) are reported to New Relic. By default, no Sidekiq args are reported. To report any Sidekiq options, the `:'attributes.include'` array must include the string `'jobs.sidekiq.args.*'`. With that string in place, all arguments will be reported unless one or more of the new include/exclude options are used. The `:'sidekiq.args.include'` option can be set to an array of strings. Each of those strings will be passed to `Regexp.new` and collectively serve as an allowlist for desired args. For job arguments that are hashes, if a hash's key matches one of the include patterns, then both the key and its corresponding value will be included. For scalar arguments, the string representation of the scalar will need to match one of the include patterns to be captured. The `:'sidekiq.args.exclude'` option works similarly. It can be set to an array of strings that will each be passed to `Regexp.new` to create patterns. These patterns will collectively serve as a denylist for unwanted job args. Any hash key, hash value, or scalar that matches an exclude pattern will be excluded (not sent to New Relic). [PR#2177](https://github.com/newrelic/newrelic-ruby-agent/pull/2177)

  `newrelic.yml` examples:

  Any string in the `:'sidekiq.args.include'` or `:'sidekiq.args.exclude'` arrays will be turned into a regular expression. Knowledge of [Ruby regular expression support](https://ruby-doc.org/3.2.2/Regexp.html) can be leveraged but is not required. If regular expression syntax is not used, inexact matches will be performed and the string "Fortune" will match both "Fortune 500" and "Fortune and Glory". For exact matches, use [regular expression anchors](https://ruby-doc.org/3.2.2/Regexp.html#class-Regexp-label-Anchors).

  ```yaml
  # Include any argument whose string representation matches either "apple" or "banana"
  # The "apple" pattern will match both "green apple" and "red apple"
  sidekiq.args.include:
    - apple
    - banana

  # Exclude any arguments that match either "grape", "orange", or "pear"
  sidekiq.args.exclude:
    - grape
    - orange
    - pear

  # Exclude any argument that is a 9 digit number
  sidekiq.args.exclude:
    - '\d{9}'

  # Include anything that starts with "blue" but exclude anything that ends in "green"
  sidekiq.args.include
    - '^blue'

  sidekiq.args.exclude
    - 'green$'
  ```

- **Bugfix: Update Elasticsearch datastore instance metric to use port instead of path**

  Previously, the Elasticsearch datastore instance metric (`Datastore/instance/Elasticsearch/<host>/*`) used the path as the final value. This caused a [metrics grouping issue](https://docs.newrelic.com/docs/new-relic-solutions/solve-common-issues/troubleshooting/metric-grouping-issues) for some users, as every document ID created a unique metric. Now, the datastore instance metric has been updated to use the port as the final value. This also has the benefit of being more accurate for datastore instance metrics, as this port is directly associated with the already listed host.

- **Bugfix: Resolve inverted logic of NewRelic::Rack::AgentHooks.needed?**

  Previously, `NewRelic::Rack::AgentHooks.needed?` incorrectly used inverted logic. This has now been resolved, allowing AgentHooks to be installed when `disable_middleware_instrumentation` is set to true. [PR#2175](https://github.com/newrelic/newrelic-ruby-agent/pull/2175)


## v9.4.2

Version 9.4.2 of the agent re-addresses the 9.4.0 issue of `NoMethodError` seen when using the `uppy-s3_multipart` gem.

- **Bugfix: Resolve NoMethodError**

  Ruby agent 9.4.1 attempted to fix a `NoMethodError` introduced in 9.4.0. A missing `require` prevented a method from scoping appropriately and has now been added. Thanks to [@spickermann](https://github.com/spickermann) and [@ColinOrr](https://github.com/ColinOrr) for working with us to get this resolved. [PR#2167](https://github.com/newrelic/newrelic-ruby-agent/pull/2167)

## v9.4.1

Version 9.4.1 of the agent resolves a `NoMethodError` introduced in 9.4.0.

- **Bugfix: Resolve NoMethodError**

  Ruby agent 9.4.0 introduced [Roda instrumentation](https://github.com/newrelic/newrelic-ruby-agent/pull/2144), which caused a `NoMethodError` to be raised when attempting to name a Roda transaction. This has been fixed. Thanks to [@spickermann](https://github.com/spickermann) for reporting this issue. [PR#2167](https://github.com/newrelic/newrelic-ruby-agent/pull/2167)

## v9.4.0

Version 9.4.0 of the agent adds [Roda](https://roda.jeremyevans.net/) instrumentation, adds a new `allow_all_headers` configuration option to permit capturing all HTTP headers, introduces improved error tracking functionality by associating a transaction id with each error, and uses more reliable network timeout logic.

- **Feature: Add Roda instrumentation**

  [Roda](https://roda.jeremyevans.net/) is a now an instrumented framework. The agent currently supports Roda versions 3.19.0+. [PR#2144](https://github.com/newrelic/newrelic-ruby-agent/pull/2144)

- **Feature: New allow_all_headers configuration option**

  A new `allow_all_headers` configuration option brings parity with the [Node.js agent](https://docs.newrelic.com/docs/release-notes/agent-release-notes/nodejs-release-notes/node-agent-270/) to capture all HTTP request headers.

  This configuration option:
    * Defaults to `false`
    * Is not compatible with high security mode
    * Requires Rack version 2 or higher (as does Ruby on Rails version 5 and above)
    * Respects all existing behavior for the `attributes.include` and `attributes.exclude` [configuration options](https://docs.newrelic.com/docs/apm/agents/ruby-agent/configuration/ruby-agent-configuration/#attributes)
    * Captures the additional headers as attributes prefixed with `request.headers.`

  This work was done in response to a feature request submitted by community member [@jamesarosen](https://github.com/jamesarosen). Thank you very much, @jamesarosen! [Issue#1029](https://github.com/newrelic/newrelic-ruby-agent/issues/1029)

- **Feature: Improved error tracking transaction linking**

  Errors tracked and sent to the New Relic errors inbox will now be associated with a transaction id to enable improved UI/UX associations between transactions and errors. [PR#2035](https://github.com/newrelic/newrelic-ruby-agent/pull/2035)

- **Feature: Use Net::HTTP native timeout logic**

  In line with current Ruby best practices, make use of Net::HTTP's own timeout logic and avoid the use of `Timeout.timeout()` when possible. The agent's data transmissions and cloud provider detection routines have been updated accordingly. [PR#2147](https://github.com/newrelic/newrelic-ruby-agent/pull/2147)

## v9.3.1

Version 9.3.1 of the agent fixes `NewRelic::Agent.require_test_helper`.

- **Bugfix: Fix NewRelic::Agent.require_test_helper**

  Version 9.3.0 of the agent made a change to the files distributed with the gem. This change unintentionally broke the `NewRelic::Agent.require_test_helper` API by removing the `test/agent_helper.rb` file. The file has been added back to the gem. This change also removes the `lib/new_relic/build.rb` file from the list because it is no longer created with our current release process.

  Our thanks go to [@ajesler](https://github.com/ajesler) for reporting this issue and writing a test for the bug. [Issue#2113](https://github.com/newrelic/newrelic-ruby-agent/issues/2113), [PR#2115](https://github.com/newrelic/newrelic-ruby-agent/pull/2115), [Issue#2117](https://github.com/newrelic/newrelic-ruby-agent/issues/2117), [PR#2118](https://github.com/newrelic/newrelic-ruby-agent/pull/2118)

- **Source Documentation: update the Rack spec URL**

  Community member [@olleolleolle](https://github.com/olleolleolle) noticed that our source code was referencing a now defunct URL for the Rack specification and submitted [PR#2121](https://github.com/newrelic/newrelic-ruby-agent/pull/2121) to update it. He also provided a terrific recommendation that we automate the checking of links to proactively catch defunct ones in future. Thanks, @olleolleolle!

## v9.3.0

Version 9.3.0 of the agent adds log-level filtering, adds custom attributes for log events, and updates instrumentation for Action Cable. It also provides fixes for how `Fiber` args are treated, Code-Level Metrics, unnecessary files being included in the gem, and `NewRelic::Agent::Logging::DecoratingFormatter#clear_tags!` being incorrectly private.

- **Feature: Filter forwarded logs based on level**

  Previously, all log events, regardless of their level, were forwarded to New Relic when log forwarding was enabled. Now, you may specify the lowest log level you'd like forwarded to New Relic.

  | Configuration name          | Default | Behavior                                               | Valid values |
  | --------------------------- | ------- | ------------------------------------------------------ | ------ |
  | `application_logging.forwarding.log_level` | `debug` | Sets the minimum log level for events forwarded to New Relic | `debug`, `info`, `warn`, `error`, `fatal`, `unknown` |

  This setting uses [Ruby's Logger::Severity constants integer values](https://github.com/ruby/ruby/blob/master/lib/logger/severity.rb#L6-L17) to determine precedence.

- **Feature: Custom attributes for logs**

  You can now add custom attributes to log events forwarded to New Relic! You can pass these attributes using an API and/or a configuration option.

  | Configuration name          | Default | Behavior                                               |
  | --------------------------- | ------- | ------------------------------------------------------ |
  | `application_logging.forwarding.custom_attributes` | `{}` | A hash with key/value pairs to add as custom attributes to all log events forwarded to New Relic. If sending using an environment variable, the value must be formatted like: "key1=value1,key2=value2" |


  Call the API using `NewRelic::Agent.add_custom_log_attributes` and passing your attributes as a hash. For example, you could call: `NewRelic::Agent.add_custom_log_attributes(dyno: ENV['DYNO'], pod_name: ENV['POD_NAME'])`, to add the attributes `dyno` and `pod_name` to your log events.

  Attributes passed to the API or the configuration will be added to all log events.

  Thanks to [@rajpawar02](https://github.com/rajpawar02) for raising this issue and [@askreet](https://github.com/askreet) for helping us with the solution. [Issue#1141](https://github.com/newrelic/newrelic-ruby-agent/issues/1141), [PR#2084](https://github.com/newrelic/newrelic-ruby-agent/pull/2084), [PR#2087](https://github.com/newrelic/newrelic-ruby-agent/pull/2087)

- **Feature: Instrument transmit_subscription-related Action Cable actions**

  This change subscribes the agent to the Active Support notifications for:
    * `transmit_subscription_confirmation.action_cable`
    * `transmit_subscription_rejection.action_cable`

- **Bugfix: Removed unwanted files from being included in file_list in gemspec**

  Previously, the agent was including some files in the gem that were not needed but added to the size of the gem. These files will no longer be included. Thanks to [@manuraj17](https://github.com/manuraj17) for the contribution! [PR#2089](https://github.com/newrelic/newrelic-ruby-agent/pull/2089)

- **Bugfix: Report Code-Level Metrics for Rails controller methods**

  Controllers in Rails automatically render views with names that correspond to valid routes. This means that a controller method may not have a corresponding method in the controller class. Code-Level Metrics now report on these methods and don't log false warnings. Thanks to [@jcrisp](https://github.com/jcrisp) for reporting this issue. [PR#2061](https://github.com/newrelic/newrelic-ruby-agent/pull/2061)

- **Bugfix: Code-Level Metrics for ActiveRecord models**

  Classes that inherit from ActiveRecord were not reporting Code-Level Metrics due to an error in the agent when identifying the class name. This has been fixed and Code-Level Metrics will now report for ActiveRecord models. Thanks to [@abigail-rolling](https://github.com/abigail-rolling) for reporting this issue. [PR#2092](https://github.com/newrelic/newrelic-ruby-agent/pull/2092).

- **Bugfix: Private method `clear_tags!` for NewRelic::Agent::Logging::DecoratingFormatter**

  As part of a refactor included in a previous release of the agent, the method `NewRelic::Agent::Logging::DecoratingFormatter#clear_tags!` was incorrectly made private. This method is now public again. Thanks to [@dark-panda](https://github.com/dark-panda) for reporting this issue. [PR#](https://github.com/newrelic/newrelic-ruby-agent/pull/2078)

- **Bugfix: Fix the way args are handled for Fibers**

  Previously, the agent treated Fiber args the same as it was treating Thread args, which is not correct. Args are passed to `Fiber#resume`, and not `Fiber.new`. This has been fixed, and the agent will properly preserve args for both Fiber and Thread classes. This also caused an error to occur when using Async 2.6.2, due to mismatching initalize definitions for Fiber prepended modules. This has been fixed as well. Thanks to [@travisbell](https://github.com/travisbell) for bringing this to our attention. [PR#2083](https://github.com/newrelic/newrelic-ruby-agent/pull/2083)

## v9.2.2

  Version 9.2.2 of the agent fixes a bug with the `Transaction#finished?` method.

- **Bugfix: Transaction#finished? no longer throws a NoMethodError when initial_segment is nil**

  This change adds a safe navigation operator to `Transaction#finished?` to prevent `NoMethodErrors` when a transaction does not have any segments. Our thanks goes to [@JulienDefrance](https://github.com/JulienDefrance) for reporting this issue. [PR#1983](https://github.com/newrelic/newrelic-ruby-agent/pull/1983)

## v9.2.1

  Version 9.2.1 fixes a bug causing the agent to continue storing data on finished transactions, and a bug preventing errors from being expected.

- **Bugfix: Finished transactions continue to store data on different threads**

  Previously, when a new thread was spawned the agent would continue using the current transaction to record data on, even if this transaction had finished already in a different thread. Now the agent will only use the current transaction in the new thread if it is not yet finished. Thank you to [@fcheung](https://github.com/fcheung) for reporting this bug and providing us with an extremely helpful reproduction to debug. [PR#1969](https://github.com/newrelic/newrelic-ruby-agent/pull/1969)


- **Bugfix: Expected Errors passed to notice_error are expected again**

  A bug was introduced in 9.1.0 that caused to agent not to mark errors as expected if the error was passed in to `notice_error` using the `expected: true` parameter. This has been fixed and errors will now be marked as expected, as expected. Thank you very much to [@eiskrenkov](https://github.com/eiskrenkov) for finding this bug and contributing a fix for it! [PR#1954](https://github.com/newrelic/newrelic-ruby-agent/pull/1954)



## v9.2.0

  Version 9.2.0 of the agent introduces some performance improvements for working with high numbers of nested actions, and deprecates instrumentation for the `memcached` and `memcache-client` gems (with `dalli` still being supported).

- **Feature: Enhance performance for handling high numbers of nested actions**

  With [Issue#1910](https://github.com/newrelic/newrelic-ruby-agent/issues/1910) community members [@parkerfinch](https://github.com/parkerfinch) and [@travisbell](https://github.com/travisbell) informed us of some CPU spikes and process hangs seen only when using the agent's thread instrumentation, which was enabled by default with v9.0. When thread instrumentation is enabled, instrumented actions taking place within threads are seen and reported on by the agent whereas they would have previously gone unnoticed. This is a great improvement to the agent's usefulness in an async context, and also makes it easier for higher numbers of nested actions to be observed.
  For example, if an instrumented background job framework (Sidekiq, Resque) kicks off a job that the agent notices and then that job in turn performs actions such as database queries that the agent also instruments, nested actions are seen. However, with very high (10,000+) numbers of actions nested within a single instrumented outer action, the agent would struggle to efficiently crunch through all of the collected data at the time when the outer action finished.
  The agent should now be much more efficient when any observed action with lots of nested actions is finished. Our performance testing was conducted with hundreds of thousands of nested actions taking place, and we hope that the benefits of thread tracing can now be enjoyed without any drawbacks. Thanks very much [@parkerfinch](https://github.com/parkerfinch) and [@travisbell](https://github.com/travisbell)! [PR#1927](https://github.com/newrelic/newrelic-ruby-agent/pull/1927)

- **Feature: The agent configuration will now reflect whether module prepending or method chaining was used for instrumentation**

  For `:'instrumentation.*'` configuration parameters that are set to :auto (the default), the agent will automatically determine whether to use module prepending or method chaining. The agent will now update its in-memory configuration to give each relevant parameter a value of either :prepend or :chain so that the result of the determination can be introspected. This is intended to help 3rd party libraries that wish to further enhance the agent's instrumentation capabilities by prepending or chaining additional logic. Environment variable, YAML file, and server-side configuration based values are not impacted. [PR#1930](https://github.com/newrelic/newrelic-ruby-agent/pull/1930)

- **Feature: Deprecate memcached and memcache-client instrumentation**

  Instrumentation for the memcached and memcache-client libraries is deprecated and will be removed during the next major release.

## v9.1.0

  Version 9.1.0 of the agent delivers support for two new [errors inbox](https://docs.newrelic.com/docs/errors-inbox/errors-inbox/) features: error fingerprinting and user tracking, identifies the Amazon Timestream data store, removes Distributed Tracing warnings from agent logs when using Sidekiq, fixes bugs, and is tested against the recently released JRuby 9.4.2.0.

- **Feature: Error fingerprinting - supply your own errors inbox group names**

  Are your error occurrences grouped poorly? Set your own error fingerprint via a callback function. A new `set_error_group_callback` public API method has been added that will accept a user defined proc. The proc will be invoked for each noticed error and whenever it returns a string, that string will be used as the error group name for the error and will take precedence over any server-side grouping that takes place with the New Relic errors inbox. This gives users much greater control over the grouping of their errors.

  The customer defined proc will be expected to receive exactly one input argument, a hash. The hash contains the following:

  |  Key                 | Value                                                                        |
  | ---------------------| ---------------------------------------------------------------------------- |
  | `:error`             | The Ruby error class instance. Offers `#class`, `#message`, and `#backtrace` |
  | `:customAttributes`  | Any customer defined custom attributes for the current transaction           |
  | `:'request.uri'`     | The current request URI if available                                         |
  | `:'http.statusCode'` | The HTTP status code (200, 404, etc.) if available                           |
  | `:'http.method'`     | The HTTP method (GET, PUT, etc.) if available                                |
  | `:'error.expected'`  | Whether (true) or not (false) the error was expected                         |
  | `:'options'`         | The options hash passed to `NewRelic::Agent.notice_error`                    |

  The callback only needs to be set once per initialization of the New Relic agent.

  Example usage:

  ```
  proc = proc { |hash| "Access" if hash[:'http.statusCode'] == 401 }
  NewRelic::Agent.set_error_group_callback(proc)
  ```

- **Feature: User tracking - associate errors with a user id**

  You can now see the number of users impacted by an error group. Identify the end user with a new `set_user_id` public API method that will accept a string representation of a user id and associate that user id with the current transaction. Transactions and errors will then have a new `enduser.id` agent attribute associated with them. This will allow agent users to tag transactions and errors as belonging to given user ids in support of greater filtering and alerting capabilities.

- **Identify Amazon Timestream when the amazon_timestream AR adapter is used**

  When the agent sees the [activerecord-amazon-timestream-adapter](https://rubygems.org/gems/activerecord-amazon-timestream-adapter) gem being used, it will now identify the data store as "Timestream". Thanks very much to [@wagner](https://github.com/wagner) for contributing this enhancement! [PR#1872](https://github.com/newrelic/newrelic-ruby-agent/pull/1872)

- **Bugfix: Remove Distributed Tracing related warnings from agent logs when headers are not present in Sidekiq**

  Previously, the agent would log a warning to `newrelic_agent.log` every time it attempted to accept empty Distributed Tracing headers from Sidekiq jobs which could result in an excessive number of warnings. Now the agent will no longer create these warnings when using Sidekiq. [PR#1834](https://github.com/newrelic/newrelic-ruby-agent/pull/1834)

- **Bugfix: Log request headers in debug-level logs instead of human-readable Objects**

  Previously, the agent sometimes received children of the `NewRelic::Agent::HTTPClients::AbstractRequest` class as an argument when `NewRelic::Agent::Transaction::DistributedTracers#log_request_headers` was called. This caused debug-level log messages that print the request headers to show human-readable Objects (ex. `#<NewRelic::Agent::HTTPClients::HTTPClientRequest:0x00007fd0dda983e0>`) instead of the request headers. Now, the hash of the request headers should always be logged. [PR#1839](https://github.com/newrelic/newrelic-ruby-agent/pull/1839)

- **Bugfix: Fix undefined method `controller_path` logged in Action Controller Instrumentation**

  Previously, the agent could log an error when trying to determine the metric name in the Action Controller instrumentation if the controller class did not respond to `controller_path`. This has been resolved and the agent will no longer call this method unless the class responds to it. Thank you to [@gsar](https://github.com/gsar) for letting us know about this issue. [PR#1844](https://github.com/newrelic/newrelic-ruby-agent/pull/1844)

- **Bugfix: Fix Transaction#finish exception and decrease log level for related warning during async transactions**

  Previously, the agent would raise a non-fatal error when a segment without a parent was unfinished when the transaction completed. This error was raised while constructing a `warn`-level log message. Now that Thread instrumentation is on by default, this log message emits more frequently and is less concerning. In cases where we see a Thread, Fiber, or concurrent-ruby segment in a transaction, the message will be degraded to a `debug`-level. Thanks to [@NielsKSchjoedt](https://github.com/NielsKSchjoedt) for creating the issue and [@boomer196](https://github.com/boomer196) for testing solutions. [PR#1876](https://github.com/newrelic/newrelic-ruby-agent/pull/1876)

- **CI: Target JRuby 9.4.2.0**

  The agent is now actively being tested against JRuby 9.4.2.0. NOTE that this release does not contain any non-CI related changes for JRuby. Old agent versions are still expected to work with newer JRubies and the newest agent version is still expected to work with older JRubies.


## v9.0.0

  Version 9.0.0 of the agent removes several deprecated configuration options and API methods, enables Thread tracing by default, adds Fiber instrumentation, removes support for Ruby versions 2.2 and 2.3, removes instrumentation for several deprecated gems, changes how the API method `set_transaction_name` works, and updates `rails_defer_initialization` to be an environment variable only configuration option.


- **Remove deprecated configuration options**

  The following configuration options have been removed and will no longer work. Please update all configs to use the replacements listed below. [PR#1782](https://github.com/newrelic/newrelic-ruby-agent/pull/1782)

  |  Removed                                  | Replacement                               | `newrelic.yml` example                                                              |
  | ----------------------------------------- | ----------------------------------------- | ----------------------------------------------------------------------------------- |
  | `analytics_events.capture_attributes`     | `transaction_events.attributes.enabled`   | `transaction_events.attributes.enabled: false`                                      |
  | `browser_monitoring.capture_attributes`   | `browser_monitoring.attributes.enabled`   | `browser_monitoring.attributes.enabled: false`                                      |
  | `error_collector.capture_attributes`      | `error_collector.attributes.enabled`      | `error_collector.attributes.enabled: false`                                         |
  | `resque.capture_params`                   | `attributes.include`                      | `attributes.include: ['job.resque.args.*']`                                         |
  | `sidekiq.capture_params`                  | `attributes.include`                      | `attributes.include: ['job.sidekiq.args.*']`                                        |
  | `transaction_tracer.capture_attributes`   | `transaction_tracer.attributes.enabled`   | `transaction_tracer.attributes.enabled: false`                                      |
  | `error_collector.ignore_errors`           | `error_collector.ignore_classes`          | `error_collector.ignore_classes: ['ActionController::RoutingError', 'CustomError']` |
  | `analytics_events.enabled`                | `transaction_events.enabled`              | `transaction_events.enabled: false`                                                 |
  | `analytics_events.max_samples_stored`     | `transaction_events.max_samples_stored`   | `transaction_events.max_samples_stored: 1200`                                       |
  | `disable_database_instrumentation`        | `disable_sequel_instrumentation`          | `disable_sequel_instrumentation: true`                                              |
  | `disable_bunny`                           | `instrumentation.bunny`                   | `instrumentation.bunny: disabled`                                                   |
  | `disable_curb`                            | `instrumentation.curb`                    | `instrumentation.curb: disabled`                                                    |
  | `disable_dj`                              | `instrumentation.delayed_job`             | `instrumentation.delayed_job: disabled`                                             |
  | `disable_excon`                           | `instrumentation.excon`                   | `instrumentation.excon: disabled`                                                   |
  | `disable_grape`                           | `instrumentation.grape`                   | `instrumentation.grape: disabled`                                                   |
  | `disable_grape_instrumentation`           | `instrumentation.grape`                   | `instrumentation.grape: disabled`                                                   |
  | `disable_httpclient`                      | `instrumentation.httpclient`              | `instrumentation.httpcient: disabled`                                               |
  | `disable_httprb`                          | `instrumentation.httprb`                  | `instrumentation.httprb: disabled`                                                  |
  | `disable_dalli`                           | `instrumentation.memcache`                | `instrumentation.memcache: disabled`                                                |
  | `disable_dalli_cas_client`                | `instrumentation.memcache`                | `instrumentation.memcache: disabled`                                                |
  | `disable_memcache_client`                 | `instrumentation.memcache-client`         | `instrumentation.memcache-client: disabled`                                         |
  | `disable_memcache_instrumentation`        | `instrumentation.memcache`                | `instrumentation.memcache: disabled`                                                |
  | `disable_memcached`                       | `instrumentation.memcached`               | `instrumentation.memcached: disabled`                                               |
  | `disable_mongo`                           | `instrumentation.mongo`                   | `instrumentation.mongo: disabled`                                                   |
  | `disable_net_http`                        | `instrumentation.net_http`                | `instrumentation.net_http: disabled`                                                |
  | `prepend_net_instrumentation`             | `instrumentation.net_http`                | `instrumentation.net_http: prepend`                                                 |
  | `disable_puma_rack`                       | `instrumentation.puma_rack`               | `instrumentation.puma_rack: disabled`                                               |
  | `disable_puma_rack_urlmap`                | `instrumentation.puma_rack_urlmap`        | `instrumentation.puma_rack_urlmap: disabled`                                        |
  | `disable_rack`                            | `instrumentation.rack`                    | `instrumentation.rack: disabled`                                                    |
  | `disable_rack_urlmap`                     | `instrumentation.rack_urlmap`             | `instrumentation.rack_urlmap: disabled`                                             |
  | `disable_redis`                           | `instrumentation.redis`                   | `instrumentation.redis: disabled`                                                   |
  | `disable_redis_instrumentation`           | `instrumentation.redis`                   | `instrumentation.redis: disabled`                                                   |
  | `disable_resque`                          | `instrumentation.resque`                  | `instrumentation.resque: disabled`                                                  |
  | `disable_sinatra`                         | `instrumentation.sinatra`                 | `instrumentation.sinatra: disabled`                                                 |
  | `disable_rake`                            | `instrumentation.rake`                    | `instrumentation.rake: disabled`                                                    |
  | `disable_rake_instrumentation`            | `instrumentation.rake`                    | `instrumentation.rake: disabled`                                                    |
  | `disable_typhoeus`                        | `instrumentation.typhoeus`                | `instrumentation.typhoeus: disabled`                                                |




- **Enable Thread instrumentation by default**

  The configuration option `instrumentation.thread.tracing` is now enabled by default. This configuration allows the agent to properly monitor code occurring inside threads. In Ruby agent 9.0, instrumented code within threads will be recorded and associated with the current transaction when the thread was created.

  This may be a breaking change if you are currently using custom thread instrumentation. New transactions inside of threads will no longer be started if one already exists. [PR#1767](https://github.com/newrelic/newrelic-ruby-agent/pull/1767)

- **Add Fiber instrumentation**

  `Fiber` instances are now automatically instrumented similarly to `Thread` instances. This can be [configured](https://docs.newrelic.com/docs/apm/agents/ruby-agent/configuration/ruby-agent-configuration/#instrumentation-fiber) using `instrumentation.fiber`. [PR#1802](https://github.com/newrelic/newrelic-ruby-agent/pull/1802)


- **Removed support for Ruby 2.2 and 2.3**

  Ruby 2.2 and 2.3 are no longer supported by the Ruby agent. To continue using the latest Ruby Agent version, please update to Ruby 2.4.0 or above. [PR#1778](https://github.com/newrelic/newrelic-ruby-agent/pull/1778)

- **Removed deprecated instrumentation**

  Instrumentation for the following gems had been previously deprecated and has now been removed. [PR#1788](https://github.com/newrelic/newrelic-ruby-agent/pull/1788)
    - Acts As Solr
    - Authlogic
    - DataMapper
    - Rainbows
    - Sunspot

  Versions of the following technologies had been previously deprecated and are no longer supported.

    - Passenger: 2.2.x - 4.0.x
    - Puma: 2.0.x
    - Grape: 0.2.0
    - Padrino: 0.14.x
    - Rails: 3.2.x
    - Sinatra: 1.4.x, 1.5.x
    - Mongo: 1.8.x - 2.3.x
    - Sequel: 3.37.x, 4.0.x
    - Delayed_Job: 2.0.x - 4.0.x
    - Sidekiq: 4.2.x
    - Excon: below 0.55.0
    - HttpClient: 2.2.0 - 2.8.0
    - HttpRb: 0.9.9 - 2.2.1
    - Typhoeus: 0.5.3 - 1.2.x
    - Bunny: 2.0.x - 2.6.x
    - ActiveMerchant: 1.25.0 - 1.64.x


- **Updated API method `set_transaction_name`**

  When the method `NewRelic::Agent.set_transaction_name` is called, it will now always change the name and category of the currently running transaction to what is passed into the method. This is a change from previous agent versions.

  Previously, if `set_transaction_name` was called with a new transaction name and a new category that did not match the category already assigned to a transaction, neither the new name nor category would be saved to the transaction. If this method is being called in a situation in which it was previously ignored due to category differences, this will now change the name and category of the transaction. [PR#1797](https://github.com/newrelic/newrelic-ruby-agent/pull/1797)

- **Removed API method: `NewRelic::Agent.disable_transaction_tracing`**

  The deprecated API method `NewRelic::Agent.disable_transaction_tracing` has been removed. Instead use either `NewRelic::Agent#ignore_transaction` to disable the recording of the current transaction or `NewRelic::Agent.disable_all_tracing` to yield a block without collecting any metrics or traces in any of the subsequent calls. [PR#1792](https://github.com/newrelic/newrelic-ruby-agent/pull/1792)

- **Renamed ActiveJob metrics**

  Previously, ActiveJob was categorized as a message broker, which is inaccurate. We've updated the naming of ActiveJob traces from leading with `MessageBroker/ActiveJob` to simply leading with `ActiveJob`. [PR#1811](https://github.com/newrelic/newrelic-ruby-agent/pull/1811)

- **Code cleanup**

  Thank you to community member [@esquith](https://github.com/esquith) for contributing some cleanup of orphaned constants in our code base. [PR#1793](https://github.com/newrelic/newrelic-ruby-agent/pull/1793) [PR#1794](https://github.com/newrelic/newrelic-ruby-agent/pull/1794) [PR#1808](https://github.com/newrelic/newrelic-ruby-agent/pull/1808)

  Community member [@fchatterji](https://github.com/fchatterji) helped standardize how we reference `NewRelic` throughout our codebase [PR#1795](https://github.com/newrelic/newrelic-ruby-agent/pull/1795) and updated our README's community header [PR#1815](https://github.com/newrelic/newrelic-ruby-agent/pull/1815). Thanks fchatterji!


- **Bugfix: Allow rails initialization to be deferred by environment variable**

  The Ruby agent may force some Rails libraries to load on agent initialization, preventing some settings defined in `config/initializers` from being applied. Changing the initialization process to run after `config/initializers`, however, may break the configuration for other gems (ex. Roadie Rails).

  For those having troubles with agent initialization and Rails initializers, you can now pass the environment variable `NEW_RELIC_DEFER_RAILS_INITIALIZATION=true` to make the agent initialize after `config/initializers` are run. This config option can only be set using an environment variable and can't be set using YAML. [PR#1791](https://github.com/newrelic/newrelic-ruby-agent/pull/1791)

  Thanks to [@jdelStrother](https://github.com/jdelStrother) for bringing this issue to our attention and testing our fixes along the way. [Issue#662](https://github.com/newrelic/newrelic-ruby-agent/issues/662)


## 8.16.0

Version 8.16.0 introduces more Ruby on Rails instrumentation (especially for Rails 6 and 7) for various Action\*/Active\* libraries whose actions produce [Active Support notifications events](https://guides.rubyonrails.org/active_support_instrumentation.html).

- **Add Various Ruby on Rails Library Instrumentations**

  New instrumentation is now automatically provided by several Action\*/Active\* libaries that generate Active Support notifications. With each Ruby on Rails release, new the Rails libraries add new events and sometimes existing events have their payload parameters updated as well. The New Relic Ruby agent will now automatically process more of these events and parameters with New Relic segments created for each event. At a minimum, each segment gives timing information for the event. In several cases, all non-sensitive event payload parameters are also passed along in the segment.

  The agent now newly supports or has updated support for the following libraries:

  - Action Cable (for WebSockets) [PR#1749](https://github.com/newrelic/newrelic-ruby-agent/pull/1749)
  - Action Controller (for the 'C' in MVC) [PR#1744](https://github.com/newrelic/newrelic-ruby-agent/pull/1744/)
  - Action Mailbox (for sending mail) [PR#1740](https://github.com/newrelic/newrelic-ruby-agent/pull/1740)
  - Action Mailer (for routing mail) [PR#1740](https://github.com/newrelic/newrelic-ruby-agent/pull/1740)
  - Active Job (for background jobs) [PR#1742](https://github.com/newrelic/newrelic-ruby-agent/pull/1761)
  - Active Support (for caching operations) [PR#1742](https://github.com/newrelic/newrelic-ruby-agent/pull/1742)

  The instrumentations for each of these libaries are all enabled by default, but can be independently disabled via configuration by using the following parameters:

  | Configuration name          | Default | Behavior                                               |
  | --------------------------- | ------- | ------------------------------------------------------ |
  | `disable_action_cable`      | `false` | If `true`, disables Action Cable instrumentation.      |
  | `disable_action_controller` | `false` | If `true`, disables Action Controller instrumentation. |
  | `disable_action_mailbox` | `false` | If `true`, disables Action Mailbox instrumentation. |
  | `disable_action_mailer` | `false` | If `true`, disables Action Mailer instrumentation. |
  | `disable_activejob` | `false` | If `true`, disables Active Job instrumentation. |
  | `disable_active_support` | `false` | If `true`, disables Active Support instrumentation. |

## 8.15.0

Version 8.15.0 of the agent confirms compatibility with Ruby 3.2.0, adds instrumentation for concurrent-ruby, and confirms Sinatra 3 compatibility with Padrino 0.15.2. It also enables batching and compression for Infinite Tracing.

- **Add Support for Ruby 3.2.0**

  Following the 3.2.0 release of Ruby, the New Relic Ruby Agent has confirmed compatibility with and now supports the official release of Ruby 3.2.0. [PR#1715](https://github.com/newrelic/newrelic-ruby-agent/pull/1715)

- **Add instrumentation for concurrent-ruby**

  Instrumentation for the [concurrent-ruby](https://github.com/ruby-concurrency/concurrent-ruby) gem has been added to the agent for versions 1.1.5 and above. When a transaction is already in progress and a call to a `Concurrent::` method that routes through `Concurrent::ThreadPoolExecutor#post` is made, a segment will be added to the transaction. Any content within the block passed to the `Concurrent::` method that is instrumented by the agent, such as a call to `Net::HTTP.get`, will have a nested segment created. [PR#1682](https://github.com/newrelic/newrelic-ruby-agent/pull/1682)

  | Configuration name                | Default | Behavior                                                                                                                        |
  | --------------------------------- | ------- | ------------------------------------------------------------------------------------------------------------------------------- |
  | `instrumentation.concurrent_ruby` | auto    | Controls auto-instrumentation of the concurrent-ruby library at start-up. May be one of `auto`, `prepend`, `chain`, `disabled`. |

- **Infinite Tracing: Use batching and compression**

  For [Infinite Tracing](https://docs.newrelic.com/docs/distributed-tracing/infinite-tracing/introduction-infinite-tracing/), which Ruby applications can leverage with the `newrelic-infinite_tracing` gem, payloads will now be batched and compressed to signficantly decrease the amount of outbound network traffic. [PR#1723](https://github.com/newrelic/newrelic-ruby-agent/pull/1723)

  | Configuration name                   | Default | Behavior                                                                                                            |
  | ------------------------------------ | ------- | ------------------------------------------------------------------------------------------------------------------- | --- | ------ | ----------------------------------------------------------------------------- |
  | `infinite_tracing.batching`          | true    | If true (the default), data sent to the Trace Observer will be batched instead of each span being sent individually |
  | `infinite_tracing.compression_level` | high    | Configure the compression level for data sent to the Trace Observer. May be one of [none                            | low | medium | high]. 'high' is the default. Set the level to 'none' to disable compression. |

- **Add Support for Padrino 0.15.2 and Sinatra 3**

  We've added testing to confirm Padrino 0.15.2 and Sinatra 3 are compatible with the Ruby agent. Thank you [@nesquena](https://github.com/nesquena) for letting us know 0.15.2 was ready! [PR#1712](https://github.com/newrelic/newrelic-ruby-agent/pull/1712)

## v8.14.0

Version 8.14.0 of the agent restores desired Capistrano-based changelog lookup functionality when a deployment is performed, speeds up GUID generation, delivers support for instrumenting Rails custom event notifications, fixes potential compatibility issues with the RedisClient gem, and fixes bugs related to initialization in Rails.

- **Deployment Recipe: Restore desired Capistrano-based changelog lookup behavior**

  The New Relic Ruby agent offers [a Capistrano recipe for recording app deployments](https://docs.newrelic.com/docs/apm/agents/ruby-agent/features/record-deployments-ruby-agent/#capistrano3). The recipe code was significantly cleaned up with [PR#1498](https://github.com/newrelic/newrelic-ruby-agent/pull/1498) which inadvertently changed the way the recipe handles the changelog for a deployment. Community member [@arthurwozniak](https://github.com/arthurwozniak) spotted and corrected this change in order to restore the desired changelog lookup functionality while retaining all of the previous cleanup. Thank you very much for your contribution, [@arthurwozniak](https://github.com/arthurwozniak)! [PR#1653](https://github.com/newrelic/newrelic-ruby-agent/pull/1653)

- **Speed up GUID generation**

  The agent leverages random numbers in its GUID (globally unique identifier) generation and would previously always freshly calculate the result of 16^16 or 32^32 before generating a random number. Given that those 16^16 and 32^32 operations are expected, it makes sense to calculate their results up front and store them in constants to be referred to later. Doing so has resulted in a performance gain for the generation of GUIDs. Many thanks to [@tungmq](https://github.com/tungmq) for contributing this optimisation and the benchmarks to support it! [PR#1693](https://github.com/newrelic/newrelic-ruby-agent/pull/1693)

- **Support for Rails ActiveSupport::Notifications for custom events**

  When the new `active_support_custom_events_names` configuration parameter is set equal to an array of custom event names to subscribe to, the agent will now subscribe to each of the names specified and report instrumentation for the events when they take place. [Creating custom events](https://guides.rubyonrails.org/active_support_instrumentation.html#creating-custom-events) is simple and now reporting instrumentation for them to New Relic is simple as well. [PR#1659](https://github.com/newrelic/newrelic-ruby-agent/pull/1659)

- **Bugfix: Support older versions of the RedisClient gem, handle unknown Redis database index**

  With version 8.13.0 of the agent, support was added for the [redis-rb](https://github.com/redis/redis-rb) gem v5+ and the new [RedisClient](https://rubygems.org/gems/redis-client) gem. With versions of RedisClient older than v0.11, the agent could cause the monitored application to crash when attempting to determine the Redis database index. Version 8.14.0 adds two related improvements. Firstly, support for RedisClient versions older than v0.11 has been added to get at the database index value. Secondly, the agent will no longer crash or impact the monitored application in the event that the database index cannot be obtained. Thank you very much to our community members [@mbsmartee](https://github.com/mbsmartee) and [@patatepartie](https://github.com/patatepartie) for bringing this issue to our attention, for helping us determine how to best reproduce it, and for testing out the update. We appreciate your help! [Issue#1650](https://github.com/newrelic/newrelic-ruby-agent/issues/1650) [PR#1673](https://github.com/newrelic/newrelic-ruby-agent/pull/1673)

- ~~**Bugfix: Defer agent startup in Rails until after application-defined initializers have run**~~

  ~~In Rails, the agent previously loaded before any application-defined initializers. This allowed initializers to reference the `add_method_tracer` API. However, this had the side-effect of forcing some framework libraries to load before initializers ran, preventing any configuration values related to these libraries from being applied. This fix provides an option to split initialization into two parts: load `add_method_tracer` before application-defined initializers and start the agent after application-defined initializers. This may cause other initializers to behave differently.~~

  ~~If you'd like to use this feature, set `defer_rails_initialization` to `true`. It is `false` by default, but may become `true` by default in a future release.~~

  ~~Furthermore, our Action View instrumentation was missing an `ActiveSupport.on_load` block around the code that loads our instrumentation.~~

  ~~Thank you [@jdelStrother](https://github.com/jdelStrother) for bringing this to our attention and collaborating with us on a fix. [PR#1658](https://github.com/newrelic/newrelic-ruby-agent/pull/1658)~~

  Unfortunately, this bugfix is unreachable as written because the configuration value used to access the bugfix won't be applied until after initialization. Follow along for updates at [Issue#662](https://github.com/newrelic/newrelic-ruby-agent/issues/662).

## v8.13.1

Version 8.13.1 of the agent provides a bugfix for Redis v5.0 instrumentation.

- **Fix NoMethodError when using Sidekiq v7.0 with RedisClient v0.11**

  In some cases, the `RedisClient` object cannot directly access methods like db, port, or path. These methods are always available on the `client.config` object. This raised a `NoMethodError` in environments that used Sidekiq v7.0 and [RedisClient](https://rubygems.org/gems/redis-client) v0.11. Thank you to [@fcheung](https://github.com/fcheung) and [@stevenou](https://github.com/stevenou) for bringing this to our attention! [Issue#1639](https://github.com/newrelic/newrelic-ruby-agent/issues/1639)

## v8.13.0

Version 8.13.0 of the agent updates our Rack, Redis, and Sidekiq instrumentation. It also delivers some bugfixes.

- **Support for Redis v5.0**

  Redis v5.0 restructures where some of our instrumented methods are located and how they are named. It also introduces a new [instrumentation middleware API](https://github.com/redis-rb/redis-client#instrumentation-and-middlewares). This API is used for pipelined and multi calls to maintain reporting parity with previous Redis versions. However, it is introduced later in the chain, so you may see errors that used to appear at the segment level on the transaction instead. The agent's behavior when used with older supported Redis versions will remain unaffected. [PR#1611](https://github.com/newrelic/newrelic-ruby-agent/pull/1611)

- **Support for Sidekiq v7.0**

  Sidekiq v7.0 removed Delayed Extensions and began offering client and server [middleware](https://github.com/mperham/sidekiq/blob/main/docs/middleware.md) classes to inherit from. The agent's Sidekiq instrumentation has been updated accordingly. The agent's behavior when used with older Sidekiq versions will remain unaffected. [PR#1615](https://github.com/newrelic/newrelic-ruby-agent/pull/1615) **NOTE:** an issue was discovered with Sidekiq v7.0+ and addressed by Ruby agent v8.13.1. If you are using Sidekiq, please skip Ruby agent v8.13.0 and use v8.13.1 or above.

- **Support for Rack v3.0: Rack::Builder#new accepting a block**

  Via [rack/rack#1942](https://github.com/rack/rack/pull/1942) (released with Rack v3.0), `Rack::Builder#run` now optionally accepts a block instead of an app argument. The agent's instrumentation has been updated to support the use of a block with `Rack::Builder#run`. [PR#1600](https://github.com/newrelic/newrelic-ruby-agent/pull/1600)

- **Bugfix: Correctly identify Unicorn, Rainbows and FastCGI with Rack v3.0**

  Unicorn, Rainbows, or FastCGI web applications using Rack v3.0 may previously have had the "dispatcher" value incorrectly reported as "Webrick" instead of "Unicorn", "Rainbows", or "FastCGI". This issue has now been addressed. [PR#1585](https://github.com/newrelic/newrelic-ruby-agent/pull/1585)

- **Bugfix: add_method_tracer fails to record code level metric attributes on private methods**

  When using `add_method_tracer` on a private method, the agent was unable to record code level metrics for the method. This resulted in the following being logged to the newrelic_agent.log file.

  ```
  WARN : Unable to determine source code info for 'Example', method 'private_method' - NameError: undefined method 'private_method' for class '#<Class:Example>'
  ```

  Thank you [@jdelStrother](https://github.com/jdelStrother) for bringing this issue to our attention and suggesting a fix! [PR#1593](https://github.com/newrelic/newrelic-ruby-agent/pull/1593)

- **Bugfix: Category is a required keyword arg for NewRelic::Agent::Tracer.in_transaction**

  When support for Ruby 2.0 was dropped in version 8.0.0 of the agent, the agent API methods were updated to use the required keyword argument feature built into Ruby, rather than manually raising ArgumentErrors. The API method `NewRelic::Agent::Tracer.in_transaction` removed the ArgumentError raised by the agent, but did not update the method arguments to identify `:category` as a required keyword argument. This is now resolved. Thank you [@tatzsuzuki](https://github.com/tatzsuzuki) for bringing this to our attention. [PR#1587](https://github.com/newrelic/newrelic-ruby-agent/pull/1587)

## v8.12.0

Version 8.12.0 of the agent delivers new Elasticsearch instrumentation, increases the default number of recorded Custom Events, announces the deprecation of Ruby 2.3, and brings some valuable code cleanup.

- **Support for Elasticsearch instrumentation**

  This release adds support to automatically instrument the [elasticsearch](https://rubygems.org/gems/elasticsearch) gem. Versions 7.x and 8.x are supported. [PR#1525](https://github.com/newrelic/newrelic-ruby-agent/pull/1525)

  | Configuration name                | Default | Behavior                                                                                                                      |
  | --------------------------------- | ------- | ----------------------------------------------------------------------------------------------------------------------------- |
  | `instrumentation.elasticsearch`   | auto    | Controls auto-instrumentation of the elasticsearch library at start-up. May be one of `auto`, `prepend`, `chain`, `disabled`. |
  | `elasticsearch.capture_queries`   | true    | If `true`, the agent captures Elasticsearch queries in transaction traces.                                                    |
  | `elasticsearch.obfuscate_queries` | true    | If `true`, the agent obfuscates Elasticsearch queries in transaction traces.                                                  |

- **Custom Event Limit Increase**

  This version increases the default limit of custom events from 1000 events per minute to 3000 events per minute. In the scenario that custom events were being limited, this change will allow more custom events to be sent to New Relic. There is also a new configurable maximum limit of 100,000 events per minute. To change the limits, see the documentation for [max_samples_stored](https://docs.newrelic.com/docs/apm/agents/ruby-agent/configuration/ruby-agent-configuration/#custom_insights_events-max_samples_stored). To learn more about the change and how to determine if custom events are being dropped, see our Explorers Hub [post](https://discuss.newrelic.com/t/send-more-custom-events-with-the-latest-apm-agents/190497). [PR#1541](https://github.com/newrelic/newrelic-ruby-agent/pull/1541)

- **Deprecate support for Ruby 2.3**

  Ruby 2.3 reached end of life on March 31, 2019. The Ruby agent has deprecated support for Ruby 2.3 and will make breaking changes for this version in its next major release, v9.0.0 (release date not yet planned). All 8.x.x versions of the agent will remain compatible with Ruby 2.3.

- **Cleanup: Remove orphaned code**

  In both the agent and unit tests, changes have taken place over the years that have left certain bits of code unreachable. This orphaned code can complicate code maintenance and refactoring, so getting it squared away can be very helpful. Commmuniy member [@ohbarye](https://github.com/ohbarye) contributed two separate cleanup PRs for this release; one for the agent and one for the tests. [PR#1537](https://github.com/newrelic/newrelic-ruby-agent/pull/1537) [PR#1548](https://github.com/newrelic/newrelic-ruby-agent/pull/1548)

  Thank you to [@ohbarye](https://github.com/ohbarye) for contributing this helpful cleanup!

## v8.11.0

Version 8.11.0 of the agent updates the `newrelic deployments` command to work with API keys issued to newer accounts, fixes a memory leak in the instrumentation of Curb error handling, further preps for Ruby 3.2.0 support, and includes several community member driven cleanup and improvement efforts. Thank you to everyone involved!

- **Added support for New Relic REST API v2 when using `newrelic deployments` command**

  Previously, the `newrelic deployments` command only supported the older version of the deployments api, which does not currently support newer license keys. Now you can use the New Relic REST API v2 to record deployments by providing your user API key to the agent configuration using `api_key`. When this configuration option is present, the `newrelic deployments` command will automatically use the New Relic REST API v2 deployment endpoint. [PR#1461](https://github.com/newrelic/newrelic-ruby-agent/pull/1461)

  Thank you to [@Arkham](https://github.com/Arkham) for bringing this to our attention!

- **Cleanup: Performance tests, constants, rubocop-minitest assertions and refutations**

  Community member [@esquith](https://github.com/esquith) contributed a whole slew of cleanup successes for our performance test configuration, orphaned constants in our code base, and RuboCop related improvements. [PR#1406](https://github.com/newrelic/newrelic-ruby-agent/pull/1406) [PR#1408](https://github.com/newrelic/newrelic-ruby-agent/pull/1408) [PR#1409](https://github.com/newrelic/newrelic-ruby-agent/pull/1409) [PR#1411](https://github.com/newrelic/newrelic-ruby-agent/pull/1411)

  Thank you [@esquith](https://github.com/esquith) for these great contributions!

- **CI: Notify on a change from failure to success**

  A super handy, much beloved feature of certain CI and build systems is to not only notify when builds start to fail, but also to notify again when the builds once again start to go green. Community member [@luigieai](https://github.com/luigieai) was able to figure out how to configure our existing complex, multiple-3rd-party-action based GitHub Actions pipeline to notify on a switch back to success from failure. [PR#1519](https://github.com/newrelic/newrelic-ruby-agent/pull/1519)

  This is much appreciated! Thank you, [@luigieai](https://github.com/luigieai).

- **Spelling corrections**

  Community member [@jsoref](https://github.com/jsoref), author of the [Check Spelling](https://github.com/marketplace/actions/check-spelling) GitHub Action, contributed a significant number of spelling corrections throughout the code base. The intelligent issues that were flagged made for a more comprehensive review than a simple dictionary based check would have been able to provide, and the changes are much appreciated. [PR#1508](https://github.com/newrelic/newrelic-ruby-agent/pull/1508)

  Thank you very much, [@jsoref](https://github.com/jsoref)!

- **Ruby 3.2.0-preview2 compatibility**

  Ruby 3.2.0-preview1 introduced a change to the way that Ruby reports VM stats and the approach was changed yet again to a 3rd approach with the preview2 release. New Relic reports on Ruby VM stats and is keeping track of the Ruby 3.2 development process to help ensure our customers with a smooth and worthwhile upgrade process once Ruby 3.2.0 (non-preview) is released. [PR#1436](https://github.com/newrelic/newrelic-ruby-agent/pull/1436)

- **Bugfix: Fix memory leak in the Curb instrumentation**

  Community member [@charkost](https://github.com/charkost) was able to rework the `on_failure` callback logic prepped via the agent's Curb instrumentation in order to avoid some nesting that was causing memory leaks. [PR#1518](https://github.com/newrelic/newrelic-ruby-agent/pull/1518)

  Many thanks for both the heads up on the issue and the fix, [@charkost](https://github.com/charkost)!

## v8.10.1

- **Bugfix: Missing unscoped metrics when instrumentation.thread.tracing is enabled**

  Previously, when `instrumentation.thread.tracing` was set to true, some puma applications encountered a bug where a varying number of unscoped metrics would be missing. The agent now will correctly store and send all unscoped metrics.

  Thank you to @texpert for providing details of their situation to help resolve the issue.

- **Bugfix: gRPC instrumentation causes ArgumentError when other Google gems are present**

  Previously, when the agent had gRPC instrumentation enabled in an application using other gems (such as google-ads-googleads), the instrumentation could cause the error `ArgumentError: wrong number of arguments (given 3, expected 2)`. The gRPC instrumentation has been updated to prevent this issue from occurring in the future.

  Thank you to @FeminismIsAwesome for bringing this issue to our attention.

## v8.10.0

- **New gRPC instrumentation**

  The agent will now instrument [gRPC](https://grpc.io/) activity performed by clients and servers that use the [grpc](https://rubygems.org/gems/grpc) RubyGem. Instrumentation is automatic and enabled by default, so gRPC users should not need to modify any existing application code or agent configuration to benefit from the instrumentation. The instrumentation makes use of distributed tracing for a comprehensive overview of all gRPC traffic taking place across multiple monitored applications. This allows you to observe your client and server activity using any service that adheres to the W3C standard.

  The following new configuration parameters have been added for gRPC. All are optional.

  | Configuration name                   | Default | Behavior                                                                                |
  | ------------------------------------ | ------- | --------------------------------------------------------------------------------------- |
  | `instrumentation.grpc_client`        | auto    | Set to 'disabled' to disable, set to 'chain' if there are module prepending conflicts   |
  | `instrumentation.grpc_server`        | auto    | Set to 'disabled' to disable, set to 'chain' if there are module prepending conflicts   |
  | `instrumentation.grpc.host_denylist` | ""      | Provide a comma delimited list of host regex patterns (ex: "private.com$,exception.\*") |

- **Code-level metrics functionality is enabled by default**

  The code-level metrics functionality for the Ruby agent's [CodeStream integration](https://docs.newrelic.com/docs/apm/agents/ruby-agent/features/ruby-codestream-integration) is now enabled by default after we have received positive feedback and no open bugs for the past two releases.

- **Performance: Rework timing range overlap calculations for multiple transaction segments**

  Many thanks to GitHub community members @bmulholland and @hkdnet. @bmulholland alerted us to [rmosolgo/graphql-ruby#3945](https://github.com/rmosolgo/graphql-ruby/issues/3945). That Issue essentially notes that the New Relic Ruby agent incurs a significant performance hit when the `graphql` RubyGem (which ships with New Relic Ruby agent support) is used with DataLoader to generate a high number of transactions. Then @hkdnet diagnosed the root cause in the Ruby agent and put together both a proof of concept fix and a full blown PR to resolve the problem. The agent keeps track multiple segments that are concurrently in play for a given transaction in order to merge the ones whose start and stop times intersect. The logic for doing this find-and-merge operation has been reworked to a) be deferred entirely until the transaction is ready to be recorded, and b) made more performant when it is needed. GraphQL DataLoader users and other users who generate lots of activity for monitoring within a short amount of time will hopefully see some good performance gains from these changes.

- **Performance: Make frozen string literals the default for the agent**

  The Ruby `frozen_string_literal: true` magic source code comment has now been applied consistently across all Ruby files belonging to the agent. This can provide a performance boost, given that Ruby can rely on the strings remaining immutable. Previously only about a third of the agent's code was freezing string literals by default. Now that 100% of the code freezes string literals by default, we have internally observed some related performance gains through testing. We are hopeful that these will translate into some real world gains in production capacities.

- **Bugfix: Error when setting the yaml configuration with `transaction_tracer.transaction_threshold: apdex_f`**

  Originally, the agent was only checking the `transaction_tracer.transaction_threshold` from the newrelic.yml correctly if it was on two lines.

  Example:

  ```
  # newrelic.yml
  transaction_tracer:
    transaction_threshold: apdex_f
  ```

  When this was instead changed to be on one line, the agent was not able to correctly identify the value of apdex_f.

  Example:

  ```
  # newrelic.yml
  transaction_tracer.transaction_threshold: apdex_f
  ```

  This would cause prevent transactions from finishing due to the error `ArgumentError: comparison of Float with String failed`. This has now been corrected and the agent is able to process newrelic.yml with a one line `transaction_tracer.transaction_threshold: apdex_f` correctly now.

  Thank you to @oboxodo for bringing this to our attention.

- **Bugfix: Don't modify frozen Logger**

  Previously the agent would modify each instance of the Logger class by adding a unique instance variable as part of the instrumentation. This could cause the error `FrozenError: can't modify frozen Logger` to be thrown if the Logger instance had been frozen. The agent will now check if the object is frozen before attempting to modify the object. Thanks to @mkcosta for bringing this issue to our attention.

## v8.9.0

- **Add support for Dalli 3.1.0 to Dalli 3.2.2**

  Dalli versions 3.1.0 and above include breaking changes where the agent previously hooked into the gem. We have updated our instrumentation to correctly hook into Dalli 3.1.0 and above. At this time, 3.2.2 is the latest Dalli version and is confirmed to be supported.

- **Bugfix: Infinite Tracing hung on connection restart**

  Previously, when using infinite tracing, the agent would intermittently encounter a deadlock when attempting to restart the infinite tracing connection. This bug would prevent the agent from sending all data types, including non-infinite-tracing-related data. This change reworks how we restart infinite tracing to prevent potential deadlocks.

- **Bugfix: Use read_nonblock instead of read on pipe**

  Previously, our PipeChannelManager was using read which could cause Resque jobs to get stuck in some versions. This change updates the PipeChannelManager to use read_nonblock instead. This method can leverage error handling to allow the instrumentation to gracefully log a message and exit the stuck Resque job.

## v8.8.0

- **Support Makara database adapters with ActiveRecord**

  Thanks to a community submission from @lucasklaassen with [PR #1177](https://github.com/newrelic/newrelic-ruby-agent/pull/1177), the Ruby agent will now correctly work well with the [Makara gem](https://github.com/instacart/makara). Functionality such as SQL obfuscation should now work when Makara database adapters are used with Active Record.

- **Lowered the minimum payload size to compress**

  Previously the Ruby agent used a particularly large payload size threshold of 64KiB that would need to be met before the agent would compress data en route to New Relic's collector. The original value stems from segfault issues that very old Rubies (< 2.2) used to encounter when compressing smaller payloads. This value has been lowered to 2KiB (2048 bytes), which should provide a more optimal balance between the CPU cycles spent on compression and the bandwidth savings gained from it.

- **Provide Code Level Metrics for New Relic CodeStream**

  For Ruby on Rails applications and/or those with manually traced methods, the agent is now capable of reporting metrics with Ruby method-level granularity. When the new `code_level_metrics.enabled` configuration parameter is set to a `true` value, the agent will associate source-code-related metadata with the metrics for things such as Rails controller methods. Then, when the corresponding Ruby class file that defines the methods is loaded up in a [New Relic CodeStream](https://www.codestream.com/)-powered IDE, [the four golden signals](https://sre.google/sre-book/monitoring-distributed-systems/) for each method will be presented to the developer directly.

- **Supportability Metrics will always report uncompressed payload size**

  New Relic's agent specifications call for Supportability Metrics to always reference the uncompressed payload byte size. Previously, the Ruby agent was calculating the byte size after compression. Furthermore, compression is only performed on payloads of a certain size. This means that sometimes the value could have represented a compressed size and sometimes an uncompressed one. Now the uncompressed value is always used, bringing consistency for comparing two instances of the same metric and alignment with the New Relic agent specifications.

## v8.7.0

- **APM logs-in-context log forwarding on by default**

  Automatic application log forwarding is now enabled by default. This version of the agent will automatically send enriched application logs to New Relic. To learn more about this feature see [here](https://docs.newrelic.com/docs/apm/new-relic-apm/getting-started/get-started-logs-context/), and additional configuration options are available [here](https://docs.newrelic.com/docs/logs/logs-context/configure-logs-context-ruby). To learn about how to toggle log ingestion on or off by account see [here](https://docs.newrelic.com/docs/logs/logs-context/disable-automatic-logging).

- **Improved async support and Thread instrumentation**

  Previously, the agent was not able to record events and metrics inside Threads created inside of an already running transaction. This release includes 2 new configuration options to support multithreaded applications to automatically instrument threads. A new configuration option,`instrumentation.thread.tracing` (disabled by default), has been introduced that, when enabled, will allow the agent to insert New Relic tracing inside of all Threads created by an application. To support applications that only want some threads instrumented by New Relic, a new class is available, `NewRelic::TracedThread`, that will create a thread that includes New Relic instrumentation, see our [API documentation](https://www.rubydoc.info/gems/newrelic_rpm/NewRelic) for more details.

  New configuration options included in this release:
  | Configuration name | Default | Behavior |
  | ----------- | ----------- |----------- |
  | `instrumentation.thread` | `auto` (enabled) | Allows the agent to correctly nest spans inside of an asynchronous transaction |
  | `instrumentation.thread.tracing` | `false` (disabled) | Automatically add tracing to all Threads created in the application. This may be enabled by default in a future release. |

  We'd like to thank @mikeantonelli for sharing a gist with us that provided our team with an entry point for this feature.

- **Deprecate support for Ruby 2.2**

  Ruby 2.2 reached end of life on March 31, 2018. The agent has deprecated support for Ruby 2.2 and will make breaking changes for this version in its next major release.

- **Deprecate instrumentation versions with low adoption and/or versions over five years old**

  This release deprecates the following instrumentation:
  | Deprecated | Replacement |
  | ----------- | ----------- |
  | ActiveMerchant < 1.65.0 | ActiveMerchant >= 1.65.0 |
  | Acts As Solr (all versions) | none |
  | Authlogic (all versions) | none |
  | Bunny < 2.7.0 | bunny >= 2.7.0 |
  | Dalli < 3.2.1 | Dalli >= 3.2.1 |
  | DataMapper (all versions) | none |
  | Delayed Job < 4.1.0 | Delayed Job >= 4.1.0 |
  | Excon < 0.56.0 | Excon >= 0.56.0 |
  | Grape < 0.19.2 | Grape >= 0.19.2 |
  | HTTPClient < 2.8.3 | HTTPClient 2.8.3 |
  | HTTP.rb < 2.2.2 | HTTP.rb >= 2.2.2 |
  | Mongo < 2.4.1 | Mongo >= 2.4.1 |
  | Padrino < 0.15.0 | Padrino >= 0.15.0 |
  | Passenger < 5.1.3 | Passenger >= 5.1.3 |
  | Puma < 3.9.0 | Puma >= 3.9.0 |
  | Rack < 1.6.8 | Rack >= 1.6.8 |
  | Rails 3.2.x | Rails >= 4.x |
  | Rainbows (all versions) | none |
  | Sequel < 4.45.0 | Sequel >= 4.45.0 |
  | Sidekiq < 5.0.0 | Sidekiq >= 5.0.0 |
  | Sinatra < 2.0.0 | Sinatra >= 2.0.0 |
  | Sunspot (all versions) | none |
  | Typhoeus < 1.3.0 | Typhoeus >= 1.3.0 |
  | Unicorn < 5.3.0 | Unicorn >= 5.3.0 |

  For the gems with deprecated versions, we will no longer test those versions in our multiverse suite. They may, however, still be compatible with the agent. We will no longer fix bug reports for issues related to these gem versions.

- **Clarify documentation for `rake.tasks` configuration**

  The `rake.tasks` description in the default `newrelic.yml` file and the [New Relic Ruby Agent Configuration docs](https://docs.newrelic.com/docs/apm/agents/ruby-agent/configuration/ruby-agent-configuration#rake-tasks) have been updated to clarify its behavior and usage. The documentation now reads:

  > Specify an array of Rake tasks to automatically instrument. This configuration option converts the Array to a RegEx list. If you'd like to allow all tasks by default, use `rake.tasks: [.+]`. Rake tasks will not be instrumented unless they're added to this list. For more information, visit the (New Relic Rake Instrumentation docs)[/docs/apm/agents/ruby-agent/background-jobs/rake-instrumentation].

  We thank @robotfelix for suggesting these changes.

- **Internally leverage `Object.const_get` and `Object.const_defined?`**

  When dynamically checking for or obtaining a handle to a class constant from a string, leverage the `Object` class's built in methods wherever possible to enjoy simpler, more performant operations. All JRubies and CRubies v2.5 and below need a bit of assistance beyond what `Object` can provide given that those Rubies may yield an unwanted constant from a different namespace than the one that was specified. But for all other Rubies and even for those Rubies in contexts where we can 100% trust the string value coming in, leverage the `Object` class's methods and reap the benefits.

- **Enable Environment Variables setting Array configurations to be converted to Arrays**

  Prior to this change, when comma-separated lists were passed as environment variables, an error would be emitted to the `newrelic_agent.log` and a String would be set as the value. Now, Arrays will be accurately coerced.

- **Bugfix: Allow TransactionEvents to be sampled at the expected rate**

  The `transaction_events.max_samples_stored` capacity value within the TransactionEventAggregator did not match up with its expected harvest cycle interval, causing TransactionEvents to be over-sampled. This bugfix builds upon the updates made in [#952](https://github.com/newrelic/newrelic-ruby-agent/pull/952) so that the interval and capacity behave as expected for the renamed `transaction_events*` configuration options.

- **Bugfix: Error events missing attributes when created outside of a transaction**

  Previously the agent was not assigning a priority to error events that were created by calling notice_error outside the scope of a transaction. This caused issues with sampling when the error event buffer was full, resulting in a `NoMethodError: undefined method '<' for nil:NilClass` in the newrelic_agent.log. This bugfix ensures that a priority is always assigned on error events so that the agent will be able to sample these error events correctly. Thank you to @olleolleolle for bringing this issue to our attention.

## v8.6.0

- **Telemetry-in-Context: Automatic Application Logs, a quick way to view logs no matter where you are in the platform**

  - Adds support for forwarding application logs to New Relic. This automatically sends application logs that have been enriched to power Telemetry-in-Context. This is disabled by default in this release. This may be on by default in a future release.
  - Adds support for enriching application logs written to disk or standard out. This can be used with another log forwarder to power Telemetry-in-Context if in-agent log forwarding is not desired. We recommend enabling either log forwarding or local log decorating, but not both features. This is disabled by default in this release.
  - Improves speed and Resque support for logging metrics which shows the rate of log message by severity in the Logs chart in the APM Summary view. This is enabled by default in this release.

  To learn more about Telemetry-in-Context and the configuration options please see the documentation [here](https://docs.newrelic.com/docs/apm/agents/ruby-agent/configuration/ruby-agent-configuration/).

- **Improve the usage of the 'hostname' executable and other executables**

  In all places where a call to an executable binary is made (currently this is done only for the 'hostname' and 'uname' binaries), leverage a new helper method when making the call. This new helper will a) not attempt to execute the binary if it cannot be found, and b) prevent STDERR/STDOUT content from appearing anywhere except New Relic's own logs if the New Relic logger is set to the 'debug' level. When calling 'hostname', fall back to `Socket.gethostname` if the 'hostname' binary cannot be found. When calling 'uname', fall back on using a value of 'unknown' if the 'uname' command fails. Many thanks to @metaskills and @brcarp for letting us know that Ruby AWS Lambda functions can't invoke 'hostname' and for providing ideas and feedback with [Issue #697](https://github.com/newrelic/newrelic-ruby-agent/issues/697).

- **Documentation: remove confusing duplicate RUM entry from newrelic.yml**

  The `browser_monitoring.auto_instrument` configuration option to enable web page load timing (RUM) was confusingly listed twice in the newrelic.yml config file. This option is enabled by default. The newrelic.yml file has been updated to list the option only once. Many thanks to @robotfelix for bringing this to our attention with [Issue #955](https://github.com/newrelic/newrelic-ruby-agent/issues/955).

- **Bugfix: fix unit test failures when New Relic environment variables are present**

  Previously, unit tests would fail with unexpected invocation errors when `NEW_RELIC_LICENSE_KEY` and `NEW_RELIC_HOST` environment variables were present. Now, tests will discard these environment variables before running.

- **Bugfix: Curb - satisfy method_with_tracing's verb argument requirement**

  When Curb instrumentation is used (either via prepend or chain), be sure to always pass the verb argument over to `method_with_tracing` which requires it. Thank you to @knarewski for bringing this issue to our attention, for providing a means of reproducing an error, and for providing a fix. That fix has been replicated by the agent team with permission. See [Issue 1033](https://github.com/newrelic/newrelic-ruby-agent/issues/1033) for more details.

## v8.5.0

- **AWS: Support IMDSv2 by using a token with metadata API calls**

  When querying AWS for instance metadata, include a token in the request headers. If an AWS user configures instances to require a token, the agent will now work. For instances that do not require the inclusion of a token, the agent will continue to work in that context as well.

- **Muffle anticipated stderr warnings for "hostname" calls**

  When using the `hostname` binary to obtain hostname information, redirect STDERR to /dev/null. Thanks very much to @frenkel for raising this issue on behalf of OpenBSD users everywhere and for providing a solution with [PR #965](https://github.com/newrelic/newrelic-ruby-agent/pull/965).

- **Added updated configuration options for transaction events and deprecated previous configs**
  This release deprecates and replaces the following configuration options:
  | Deprecated | Replacement |
  | ----------- | ----------- |
  | event_report_period.analytic_event_data | event_report_period.transaction_event_data |
  | analytics_events.enabled | transaction_events.enabled |
  | analytics_events.max_samples_stored | transaction_events.max_samples_stored |

- **Eliminated warnings for redefined constants in ParameterFiltering**

  Fixed the ParameterFiltering constant definitions so that they are not redefined on multiple reloads of the module. Thank you to @TonyArra for bringing this issue to our attention.

- **Docker for development**

  Docker and Docker Compose may now be used for local development and testing with the provided `Dockerfile` and `docker-compose.yml` files in the project root. See [DOCKER.md](DOCKER.md) for usage instructions.

- **Bugfix: Rails 5 + Puma errors in rack "can't add a new key into hash during iteration"**

  When using rails 5 with puma, the agent would intermittently cause rack to raise a `RuntimeError: can't add a new key into hash during iteration`. We have identified the source of the error in our instrumentation and corrected the behavior so it no longer interferes with rack. Thanks to @sasharevzin for bringing attention to this error and providing a reproduction of the issue for us to investigate.

- **CI: target JRuby 9.3.3.0**

  Many thanks to @ahorek for [PR #919](https://github.com/newrelic/newrelic-ruby-agent/pull/919), [PR #921](https://github.com/newrelic/newrelic-ruby-agent/pull/921), and [PR #922](https://github.com/newrelic/newrelic-ruby-agent/pull/922) to keep us up to date on the JRuby side of things. The agent is now actively being tested against JRuby 9.3.3.0. NOTE that this release does not contain any non-CI related changes for JRuby. Old agent versions are still expected to work with newer JRubies and the newest agent version is still expected to work with older JRubies.

- **CI: Update unit tests for Rails 7.0.2**

  Ensure that the 7.0.2 release of Rails is fully compatible with all relevant tests.

- **CI: Ubuntu 20.04 LTS**

  To stay current and secure, our CI automation is now backed by version 20.04 of Ubuntu's long term support offering (previously 18.04).

## v8.4.0

- **Provide basic support for Rails 7.0**

This release includes Rails 7.0 as a tested Rails version. Updates build upon the agent's current Rails instrumentation and do not include additional instrumentation for new features.

- **Improve the performance of NewRelic::Agent::GuidGenerator#generate_guid**

This method is called by many basic operations within the agent including transactions, datastore segments, and external request segments. Thank you, @jdelstrother for contributing this performance improvement!

- **Documentation: Development environment prep instructions**

The multiverse collection of test suites requires a variety of data handling software (MySQL, Redis, memcached, etc.) to be available on the machine running the tests. The [project documentation](test/multiverse/README.md) has been updated to outline the relevant software packages, and a `Brewfile` file has been added to automate software installation with Homebrew.

- **Bugfix: Add ControllerInstrumentation::Shims to Sinatra framework**

  When the agent is disabled by setting the configuration settings `enabled`, `agent_enabled`, and/or `monitor_mode` to false, the agent loads shims for public controller instrumentation methods. These shims were missing for the Sinatra framework, causing applications to crash if the agent was disabled. Thank you, @NC-piercej for bringing this to our attention!

## v8.3.0

- **Updated the agent to support Ruby 3.1.0**

  Most of the changes involved updating the multiverse suite to exclude runs for older versions of instrumented gems that are not compatible with Ruby 3.1.0. In addition, Infinite Tracing testing was updated to accommodate `YAML::unsafe_load` for Psych 4 support.

- **Bugfix: Update AdaptiveSampler#sampled? algorithm**

  One of the clauses in `AdaptiveSampler#sampled?` would always return false due to Integer division returning a result of zero. This method has been updated to use Float division instead, to exponentially back off the number of samples required. This may increase the number of traces collected for transactions. A huge thank you to @romul for bringing this to our attention and breaking down the problem!

- **Bugfix: Correctly encode ASCII-8BIT log messages**

  The encoding update for the DecoratingLogger in v8.2.0 did not account for ASCII-8BIT encoded characters qualifying as `valid_encoding?`. Now, ASCII-8BIT characters will be encoded as UTF-8 and include replacement characters as needed. We're very grateful for @nikajukic's collaboration and submission of a test case to resolve this issue.

## v8.2.0

- **New Instrumentation for Tilt gem**

  Template rendering using [Tilt](https://github.com/rtomayko/tilt) is now instrumented. See [PR #847](https://github.com/newrelic/newrelic-ruby-agent/pull/847) for details.

- **Configuration `error_collector.ignore_errors` is marked as deprecated**

  This setting has been marked as deprecated in the documentation since version 7.2.0 and is now flagged as deprecated within the code.

- **Remove Rails 2 instrumentation**

  Though any version of Rails 2 has not been supported by the Ruby Agent since v3.18.1.330, instrumentation for ActionController and ActionWebService specific to that version were still part of the agent. This instrumentation has been removed.

- **Remove duplicated settings from newrelic.yml**

  Thank you @jakeonfire for bringing this to our attention and @kuroponzu for making the changes!

- **Bugfix: Span Events recorded when using newrelic_ignore**

  Previously, the agent was incorrectly recording span events only on transactions that should be ignored. This fix will prevent any span events from being created for transactions using newrelic_ignore, or ignored through the `rules.ignore_url_regexes` configuration option.

- **Bugfix: Print deprecation warning for Cross-Application Tracing if enabled**

  Prior to this change, the deprecation warning would log whenever the agent started up, regardless of configuration. Thank you @alpha-san for bringing this to our attention!

- **Bugfix: Scrub non-unicode characters from DecoratingLogger**

  To prevent `JSON::GeneratorErrors`, the DecoratingLogger replaces non-unicode characters with the replacement character: �. Thank you @jdelStrother for bringing this to our attention!

- **Bugfix: Distributed tracing headers emitted errors when agent was not connected**

  Previously, when the agent had not yet connected it would fail to create a trace context payload and emit an error, "TypeError: no implicit conversion of nil into String," to the agent logs. The correct behavior in this situation is to not create these headers due to the lack of required information. Now, the agent will not attempt to create trace context payloads until it has connected. Thank you @Izzette for bringing this to our attention!

## v8.1.0

- **Instrumentation for Ruby standard library Logger**

  The agent will now automatically instrument Logger, recording number of lines and size of logging output, with breakdown by severity.

- **Bugfix for Padrino instrumentation**

  A bug was introduced to the way the agent installs padrino instrumentation in 7.0.0. This release fixes the issues with the padrino instrumentation. Thanks to @sriedel for bringing this issue to our attention.

- **Bugfix: Stop deadlocks between New Relic thread and Delayed Job sampling thread**

  Running the agent's polling queries for the DelayedJobSampler within the same ActiveRecord connection decreases the frequency of deadlocks in development environments. Thanks @jdelStrother for bringing this to our attention and providing excellent sample code to speed up development!

- **Bugfix: Allow Net::HTTP request to IPv6 addresses**

  The agent will no longer raise an `URI::InvalidURIError` error if an IPv6 address is passed to Net::HTTP. Thank you @tristinbarnett and @tabathadelane for crafting a solution!

- **Bugfix: Allow integers to be passed to error_collector.ignore_status_codes configuration**

  Integers not wrapped in quotation marks can be passed to `error_collector.ignore_status_codes` in the `newrelic.yml` file. Our thanks goes to @elaguerta and @brammerl for resolving this issue!

- **Bugfix: Allow add_method_tracer to be used on BasicObjects**

  Previously, our `add_method_tracer` changes referenced `self.class` which is not available on `BasicObjects`. This has been fixed. Thanks to @toncid for bringing this issue to our attention.

## v8.0.0

- **`add_method_tracer` refactored to use prepend over alias_method chaining**

  This release overhauls the implementation of `add_method_tracer`, as detailed in [issue #502](https://github.com/newrelic/newrelic-ruby-agent/issues/502). The main breaking updates are as follows:

  - A metric name passed to `add_method_tracer` will no longer be interpolated in an instance context as before. To maintain this behavior, pass a Proc object with the same arity as the method being traced. For example:

    ```ruby
      # OLD
      add_method_tracer :foo, '#{args[0]}.#{args[1]}'

      # NEW
      add_method_tracer :foo, -> (*args) { "#{args[0]}.#{args[1]}" }
    ```

  - Similarly, the `:code_header` and `:code_footer` options to `add_method_tracer` will _only_ accept a Proc object, which will be bound to the calling instance when the traced method is invoked.

  - Calling `add_method_tracer` for a method will overwrite any previously defined tracers for that method. To specify multiple metric names for a single method tracer, pass them to `add_method_tracer` as an array.

  See updated documentation on the following pages for full details:

  - [Ruby Custom Instrumentation: Method Tracers](https://docs.newrelic.com/docs/agents/ruby-agent/api-guides/ruby-custom-instrumentation/#method_tracers)
  - [MethodTracer::ClassMethods#add_method_tracer](https://rubydoc.info/github/newrelic/newrelic-ruby-agent/NewRelic/Agent/MethodTracer/ClassMethods#add_method_tracer-instance_method)

- **Distributed tracing is enabled by default**

  [Distributed tracing](https://docs.newrelic.com/docs/distributed-tracing/enable-configure/language-agents-enable-distributed-tracing/) tracks and observes service requests as they flow through distributed systems. Distributed tracing is now enabled by default and replaces [cross application tracing](https://docs.newrelic.com/docs/agents/ruby-agent/features/cross-application-tracing-ruby/).

- **Bugfix: Incorrectly loading configuration options from newrelic.yml**

  The agent will now import the configuration options [`error_collector.ignore_messages`](https://docs.newrelic.com/docs/agents/ruby-agent/configuration/ruby-agent-configuration/#error_collector-ignore_messages) and [`error_collector.expected_messages`](https://docs.newrelic.com/docs/agents/ruby-agent/configuration/ruby-agent-configuration/#error_collector-expected_messages) from the `newrelic.yml` file correctly.

- **Cross Application is now deprecated, and disabled by default**

  [Distributed tracing](https://docs.newrelic.com/docs/distributed-tracing/enable-configure/language-agents-enable-distributed-tracing/) is replacing [cross application tracing](https://docs.newrelic.com/docs/agents/ruby-agent/features/cross-application-tracing-ruby/) as the default means of tracing between services. To continue using it, enable it with `cross_application_tracer.enabled: true` and `distributed_tracing.enabled: false`

- **Update configuration option default value for `span_events.max_samples_stored` from 1000 to 2000**

  For more information about this configuration option, visit [the Ruby agent documentation](https://docs.newrelic.com/docs/agents/ruby-agent/configuration/ruby-agent-configuration/#span_events-max_samples_stored).

- **Agent now enforces server supplied maximum value for configuration option `span_events.max_samples_stored`**

  Upon connection to the New Relic servers, the agent will now enforce a maximum value allowed for the configuration option [`span_events.max_samples_stored`](https://docs.newrelic.com/docs/agents/ruby-agent/configuration/ruby-agent-configuration/#span_events-max_samples_stored) sent from the New Relic servers.

- **Remove Ruby 2.0 required kwarg compatibility checks**

  Our agent has code that provides compatibility for required keyword arguments in Ruby versions below 2.1. Since the agent now only supports Ruby 2.2+, this code is no longer required.

- **Replace Time.now with Process.clock_gettime**

  Calls to `Time.now` have been replaced with calls to `Process.clock_gettime` to leverage the system's built-in clocks for elapsed time (`Process::CLOCK_MONOTONIC`) and wall-clock time (`Process::CLOCK_REALTIME`). This results in fewer object allocations, more accurate elapsed time records, and enhanced performance. Thanks to @sdemjanenko and @viraptor for advocating for this change!

- **Updated generated default newrelic.yml**

  Thank you @wyhaines and @creaturenex for your contribution. The default newrelic.yml that the agent can generate is now updated with commented out examples of all configuration options.

- **Bugfix: Psych 4.0 causes errors when loading newrelic.yml**

  Psych 4.0 now uses safe load behavior when using `YAML.load` which by default doesn't allow aliases, causing errors when the agent loads the config file. We have updated how we load the config file to avoid these errors.

- **Remove support for Excon versions below 0.19.0**

  Excon versions below 0.19.0 will no longer be instrumented through the Ruby agent.

- **Remove support for Mongo versions below 2.1**

  Mongo versions below 2.1 will no longer be instrumented through the Ruby agent.

- **Remove tests for Rails 3.0 and Rails 3.1**

  As of the 7.0 release, the Ruby agent stopped supporting Rails 3.0 and Rails 3.1. Despite this, we still had tests for these versions running on the agent's CI. Those tests are now removed.

- **Update test Gemfiles for patched versions**

  The gem has individual Gemfiles it uses to test against different common user setups. Rails 5.2, 6.0, and 6.1 have been updated to the latest patch versions in the test Gemfiles. Rack was updated in the Rails61 test suite to 2.1.4 to resolve a security vulnerability.

- **Remove Merb Support**

  This release removes the remaining support for the [Merb](https://weblog.rubyonrails.org/2008/12/23/merb-gets-merged-into-rails-3/) framework. It merged with Rails during the 3.0 release. Now that the Ruby agent supports Rails 3.2 and above, we thought it was time to say goodbye.

- **Remove deprecated method External.start_segment**

  The method `NewRelic::Agent::External.start_segment` has been deprecated as of Ruby Agent 6.0.0. This method is now removed.

- **Added testing and support for the following gem versions**

  - activemerchant 1.121.0
  - bunny 2.19.0
  - excon 0.85.0
  - mongo 2.14.0, 2.15.1
  - padrino 0.15.1
  - resque 2.1.0
  - sequel 5.48.0
  - yajl-ruby 1.4.1

- **This version adds support for ARM64/Graviton2 platform using Ruby 3.0.2+**

## v7.2.0

- **Expected Errors and Ignore Errors**
  This release adds support for configuration for expected/ignored errors by class name, status code, and message. The following configuration options are now available:

  - `error_collector.ignore_classes`
  - `error_collector.ignore_messages`
  - `error_collector.ignore_status_codes`
  - `error_collector.expected_classes`
  - `error_collector.expected_messages`
  - `error_collector.expected_status_codes`
    For more details about expected and ignored errors, please see our [configuration documentation](https://docs.newrelic.com/docs/agents/ruby-agent/configuration/)

- **Bugfix: resolves "can't add a new key into hash during iteration" Errors**

  Thanks to @wyhaines for this fix that prevents "can't add a new key into hash during iteration" errors from occurring when iterating over environment data.

- **Bugfix: kwarg support fixed for Rack middleware instrumentation**

  Thanks to @walro for submitting this fix. This fixes the rack instrumentation when using kwargs.

- **Update known conflicts with use of Module#Prepend**

  With our release of v7.0.0, we updated our instrumentation to use Module#Prepend by default, instead of method chaining. We have received reports of conflicts and added a check for these known conflicts. If a known conflict with prepend is detected while using the default value of 'auto' for gem instrumentation, the agent will instead install method chaining instrumentation in order to avoid this conflict. This check can be bypassed by setting the instrumentation method for the gem to 'prepend'.

## v7.1.0

- **Add support for CSP nonces when using our API to insert the browser agent**

  We now support passing in a nonce to our API method `browser_timing_header` to allow the browser agent to run on applications using CSP nonces. This allows users to inject the browser agent themselves and use the nonce required for the script to run. In order to utilize this new feature, you must disable auto instrumentation for the browser agent, and use the API method browser_timing_header to pass the nonce in and inject the script manually.

- **Removed MD5 use in the SQL sampler**

  In order to allow the agent to run in FIPS compliant environments, the usage of MD5 for aggregating slow sql traces has been replaced with SHA1.

- **Enable server-side configuration of distributed tracing**

  `distributed_tracing.enabled` may now be set in server-side application configuration.

- **Bugfix: Fix for missing part of a previous bugfix**

  Our previous fix of "nil Middlewares injection now prevented and gracefully handled in Sinatra" released in 7.0.0 was partially overwritten by some of the other changes in that release. This release adds back those missing sections of the bugfix, and should resolve the issue for sinatra users.

- **Update known conflicts with use of Module#Prepend**

  With our release of v7.0.0, we updated our instrumentation to use Module#Prepend by default, instead of method chaining. We have received reports of conflicts and added a check for these known conflicts. If a known conflict with prepend is detected while using the default value of 'auto' for gem instrumentation, the agent will instead install method chaining instrumentation in order to avoid this conflict. This check can be bypassed by setting the instrumentation method for the gem to 'prepend'.

- **Bugfix: Updated support for ActiveRecord 6.1+ instrumentation**

  Previously, the agent depended on `connection_id` to be present in the Active Support instrumentation for `sql.active_record`
  to get the current ActiveRecord connection. As of Rails 6.1, `connection_id` has been dropped in favor of providing the connection
  object through the `connection` value exclusively. This resulted in datastore spans displaying fallback behavior, including showing
  "ActiveRecord" as the database vendor.

- **Bugfix: Updated support for Resque's FORK_PER_JOB option**

  Support for Resque's FORK_PER_JOB flag within the Ruby agent was incomplete and nonfunctional. The agent should now behave
  correctly when running in a non-forking Resque worker process.

- **Bugfix: Added check for ruby2_keywords in add_transaction_tracer**

  Thanks @beauraF for the contribution! Previously, the add_transaction_tracer was not updated when we added support for ruby 3. In order to correctly support `**kwargs`, ruby2_keywords was added to correctly update the method signature to use \*\*kwargs in ruby versions that support that.

- **Confirmed support for yajl 1.4.0**

  Thanks to @creaturenex for the contribution! `yajl-ruby` 1.4.0 was added to our test suite and confirmed all tests pass, showing the agent supports this version as well.

## v7.0.0

- **Ruby Agent 6.x to 7.x Migration Guide Available**

  Please see our [Ruby Agent 6.x to 7.x migration guide](https://docs.newrelic.com/docs/agents/ruby-agent/getting-started/migration-7x-guide/) for helpful strategies and tips for migrating from earlier versions of the Ruby agent to 7.0.0. We cover new configuration settings, diagnosing and installing SSL CA certificates and deprecated items and their replacements in this guide.

- **Ruby 2.0 and 2.1 Dropped**

  Support for Ruby 2.0 and 2.1 dropped with this release. No code changes that would prevent the agent from continuing to
  work with these releases are known. However, Rubies 2.0 and 2.1 are no longer included in our test matrices and are not supported
  for 7.0.0 and onward.

- **Implemented prepend auto-instrumentation strategies for most Ruby gems/libraries**

  This release brings the auto-instrumentation strategies for most gems into the modern era for Ruby by providing both
  prepend and method-chaining (a.k.a. method-aliasing) strategies for auto instrumenting. Prepend, which has been available since
  Ruby 2.0 is now the default strategy employed in auto-instrumenting. It is known that some external gems lead to Stack Level
  too Deep exceptions when prepend and method-chaining are mixed. In such known cases, auto-instrumenting strategy will fall back
  to method-chaining automatically.

  This release also deprecates many overlapping and inconsistently named configuration settings in favor of being able to control
  behavior of instrumentation per library with one setting that can be one of auto (the default), disabled, prepend, or chain.

  Please see the above-referenced migration guide for further details.

- **Removed SSL cert bundle**

  The agent will no longer ship this bundle and will rely on system certs.

- **Removed deprecated config options**

  The following config options were previously deprecated and are no longer available

  - `disable_active_record_4`
  - `disable_active_record_5`
  - `autostart.blacklisted_constants`
  - `autostart.blacklisted_executables`
  - `autostart.blacklisted_rake_tasks`
  - `strip_exception_messages.whitelist`

- **Removed deprecated attribute**

  The attribute `httpResponseCode` was previously deprecated and replaced with `http.statusCode`. This deprecated attribute has now been removed.

- **Removed deprecated option in notice_error**

  Previously, the `:trace_only` option to NewRelic::Agent.notice_error was deprecated and replaced with `:expected`. This deprecated option has been removed.

- **Removed deprecated api methods**

  Previously the api methods `create_distributed_trace_payload` and `accept_distributed_trace_payload` were deprecated. These have now been removed. Instead, please see `insert_distributed_trace_headers` and `accept_distributed_trace_headers`, respectively.

- **Bugfix: Prevent browser monitoring middleware from installing to middleware multiple times**

  In rare cases on jRuby, the BrowserMonitoring middleware could attempt to install itself
  multiple times at start-up. This bug fix addresses that by using a mutex to introduce
  thread safety to the operation. Sintra in particular can have this race condition because
  its middleware stack is not installed until the first request is received.

- **Skip constructing Time for transactions**

  Thanks to @viraptor, we are no longer constructing an unused Time object with every call to starting a new Transaction.

- **Bugfix: nil Middlewares injection now prevented and gracefully handled in Sinatra**

  Previously, the agent could potentially inject multiples of an instrumented middleware if Sinatra received many
  requests at once during start-up and initialization due to Sinatra's ability to delay full start-up as long as possible.
  This has now been fixed and the Ruby agent correctly instruments only once as well as gracefully handles nil middleware
  classes in general.

- **Bugfix: Ensure transaction nesting max depth is always consistent with length of segments**

  Thanks to @warp for noticing and fixing the scenario where Transaction nesting_max_depth can get out of sync
  with segments length resulting in an exception when attempting to nest the initial segment which does not exist.

## v6.15.0

- **Official Ruby 3.0 support**

  The ruby agent has been verified to run on ruby 3.0.0

- **Added support for Rails 6.1**

  The ruby agent has been verified to run with Rails 6.1
  Special thanks to @hasghari for setting this up!

- **Added support for Sidekiq 6.0, 6.1**

  The ruby agent has been verified to run with both 6.0 and 6.1 versions of sidekiq

- **Bugfix: No longer overwrites sidekiq trace data**

  Distributed tracing data is now added to the job trace info rather than overwriting the existing data.

- **Bugfix: Fixes cases where errors are reported for spans with no other attributes**

  Previously, in cases where a span does not have any agent/custom attributes on it, but an error
  is noticed and recorded against the span, a `FrozenError: can't modify frozen Hash` is thrown.
  This is now fixed and errors are now correctly recorded against such span events.

- **Bugfix: `DistributedTracing.insert_distributed_trace_headers` Supportability metric now recorded**

  Previously, API calls to `DistributedTracing.insert_distributed_trace_headers` would lead to an exception
  about the missing supportability metric rather than flowing through the API implementation as intended.
  This would potentially lead to broken distributed traces as the trace headers were not inserted on the API call.
  `DistributedTracing.insert_distributed_trace_headers` now correctly records the supportability metric and
  inserts the distributed trace headers as intended.

- **Bugfix: child completions after parent completes sometimes throws exception attempting to access nil parent**

  In scenarios where the child segment/span is completing after the parent in jRuby, the parent may have already
  been freed and no longer accessible. This would lead to an attempt to call `descendant_complete` on a Nil
  object. This is fixed to protect against calling the `descendant_complete` in such cases.

- **Feature: implements `force_install_exit_handler` config flag**

  The `force_install_exit_handler` configuration flag allows an application to instruct the agent to install its
  graceful shutdown exit handler, which will send any locally cached data to the New Relic collector prior to the
  application shutting down. This is useful for when the primary framework has an embedded Sinatra application that
  is otherwise detected and skips installing the exit hook for graceful shutdowns.

- **Default prepend_net_instrumentation to false**

  Previously, `prepend_net_instrumentation` defaulted to true. However, many gems are still using monkey patching on Net::HTTP, which causes compatibility issues with using prepend. Defaulting this to false minimizes instances of
  unexpected compatibility issues.

## v6.14.0

- **Bugfix: Method tracers no longer cloning arguments**

  Previously, when calling add_method_tracer with certain combination of arguments, it would lead to the wrapped method's arguments being cloned rather than passed to the original method for manipulation as intended. This has been fixed.

- **Bugfix: Delayed Job instrumentation fixed for Ruby 2.7+**

  Previously, the agent was erroneously separating positional and keyword arguments on the instrumented method calls into
  Delayed Job's library. The led to Delayed job not auto-instrumenting correctly and has been fixed.

- **Bugfix: Ruby 2.7+ methods sometimes erroneously attributed compiler warnings to the Agent's `add_method_tracer`**

  The specific edge cases presented are now fixed by this release of the agent. There are still some known corner-cases
  that will be resolved with upcoming changes in next major release of the Agent. If you encounter a problem with adding
  method tracers and compiler warnings raised, please continue to submit small reproducible examples.

- **Bugfix: Ruby 2.7+ fix for keyword arguments on Rack apps is unnecessary and removed**

  A common fix for positional and keyword arguments for method parameters was implemented where it was not needed and
  led to RackApps getting extra arguments converted to keyword arguments rather than Hash when it expected one. This
  Ruby 2.7+ change was reverted so that Rack apps behave correctly for Ruby >= 2.7.

- **Feature: captures incoming and outgoing request headers for distributed tracing**

  HTTP request headers will be logged when log level is at least debug level. Similarly, request headers
  for exchanges with New Relic servers are now audit logged when audit logging is enabled.

- **Bugfix: `newrelic.yml.erb` added to the configuration search path**

  Previously, when a user specifies a `newrelic.yml.erb` and no `newrelic.yml` file, the agent fails to find
  the `.erb` file because it was not in the list of files searched at startup. The Ruby agent has long supported this as a
  means of configuring the agent programmatically. The `newrelic.yml.erb` filename is restored to the search
  path and will be utilized if present. NOTE: `newrelic.yml` still takes precedence over `newrelic.yml.erb` If found,
  the `.yml` file is used instead of the `.erb` file. Search directories and order of traversal remain unchanged.

- **Bugfix: dependency detection of Redis now works without raising an exception**

  Previously, when detecting if Redis was available to instrument, the dependency detection would fail with an Exception raised
  (with side effect of not attempting to instrument Redis). This is now fixed with a better dependency check that resolves falsely without raising an `Exception`.

- **Bugfix: Gracefully handles NilClass as a Middleware Class when instrumenting**

  Previously, if a NilClass is passed as the Middleware Class to instrument when processing the middleware stack,
  the agent would fail to fully load and instrument the middleware stack. This fix gracefully skips over nil classes.

- **Memory Sampler updated to recognize macOS Big Sur**

  Previously, the agent was unable to recognize the platform macOS Big Sur in the memory sampler, resulting in an error being logged. The memory sampler is now able to recognize Big Sur.

- **Prepend implementation of Net::HTTP instrumentation available**

  There is now a config option (`prepend_net_instrumentation`) that will enable the agent to use prepend while instrumenting Net::HTTP. This option is set to true by default.

## v6.13.1

- **Bugfix: obfuscating URLs to external services no longer modifying original URI**

  A recent change to the Ruby agent to obfuscate URIs sent to external services had the unintended side-effect of removing query parameters
  from the original URI. This is fixed to obfuscate while also preserving the original URI.

  Thanks to @VictorJimenezKwast for pinpointing and helpful unit test to demonstrate.

## v6.13.0

- **Bugfix: never use redirect host when accessing preconnect endpoint**

  When connecting to New Relic, the Ruby Agent uses the value in `Agent.config[:host]` to post a request to the New Relic preconnect endpoint. This endpoint returns a "redirect host" which is the URL to which agents send data from that point on.

  Previously, if the agent needed to reconnect to the collector, it would incorrectly use this redirect host to call the preconnect
  endpoint, when it should have used the original configured value in `Agent.config[:host]`. The agent now uses the correct host
  for all calls to preconnect.

- **Bugfix: calling `add_custom_attributes` no longer modifies the params of the caller**

  The previous agent's improvements to recording attributes at the span level had an unexpected
  side-effect of modifying the params passed to the API call as duplicated attributes were deleted
  in the process. This is now fixed and params passed in are no longer modified.

  Thanks to Pete Johns (@johnsyweb) for the PR that resolves this bug.

- **Bugfix: `http.url` query parameters spans are now obfuscated**

  Previously, the agent was recording the full URL of the external requests, including
  the query and fragment parts of the URL as part of the attributes on the external request
  span. This has been fixed so that the URL is obfuscated to filter out potentially sensitive data.

- **Use system SSL certificates by default**

  The Ruby agent previously used a root SSL/TLS certificate bundle by default. Now the agent will attempt to use
  the default system certificates, but will fall back to the bundled certs if there is an issue (and log that this occurred).

- **Bugfix: reduce allocations for segment attributes**

  Previously, every segment received an `Attributes` object on initialization. The agent now lazily creates attributes
  on segments, resulting in a significant reduction in object allocations for a typical transaction.

- **Bugfix: eliminate errors around Rake::VERSION with Rails**

  When running a Rails application with rake tasks, customers could see the following error:

- **Prevent connecting agent thread from hanging on shutdown**

  A bug in `Net::HTTP`'s Gzip decoder can cause the (un-catchable)
  thread-kill exception to be replaced with a (catchable) `Zlib` exception,
  which prevents a connecting agent thread from exiting during shutdown,
  causing the Ruby process to hang indefinitely.
  This workaround checks for an `aborting` thread in the `#connect` exception handler
  and re-raises the exception, allowing a killed thread to continue exiting.

  Thanks to Will Jordan (@wjordan) for chasing this one down and patching with tests.

- **Fix error messages about Rake instrumentation**

  When running a Rails application with rake tasks, customers could see the following error in logs resulting from
  a small part of rake functionality being loaded with the Rails test runner:

  ```
  ERROR : Error while detecting rake_instrumentation:
  ERROR : NameError: uninitialized constant Rake::VERSION
  ```

  Such error messages should no longer appear in this context.

  Thanks to @CamilleDrapier for pointing out this issue.

- **Remove NewRelic::Metrics**

  The `NewRelic::Metrics` module has been removed from the agent since it is no longer used.

  Thanks to @csaura for the contribution!

## v6.12.0

- The New Relic Ruby Agent is now open source under the [Apache 2 license](LICENSE)
  and you can now observe the [issues we're working on](https://github.com/orgs/newrelic/projects/17). See our [Contributing guide](https://github.com/newrelic/newrelic-ruby-agent/blob/main/CONTRIBUTING.md)
  and [Code of Conduct](https://github.com/newrelic/.github/blob/master/CODE_OF_CONDUCT.md) for details on contributing!

- **Security: Updated all uses of Rake to >= 12.3.3**

  All versions of Rake testing prior to 12.3.3 were removed to address
  [CVE-2020-8130](https://nvd.nist.gov/vuln/detail/CVE-2020-8130).
  No functionality in the agent was removed nor deprecated with this change, and older versions
  of rake are expected to continue to work as they have in the past. However, versions of
  rake < 12.3.3 are no longer tested nor supported.

- **Bugfix: fixes an error capturing content length in middleware on multi-part responses**

  In the middleware tracing, the `Content-Length` header is sometimes returned as an array of
  values when content is a multi-part response. Previously, the agent would fail with
  "NoMethodError: undefined method `to_i` for Array" Error. This bug is now fixed and
  multi-part content lengths are summed for a total when an `Array` is present.

- **Added support for auto-instrumenting Mongo gem versions 2.6 to 2.12**

- **Bugfix: MongoDB instrumentation did not handle CommandFailed events when noticing errors**

  The mongo gem sometimes returns a CommandFailed object instead of a CommandSucceeded object with
  error attributes populated. The instrumentation did not handle noticing errors on CommandFailed
  objects and resulted in logging an error and backtrace to the log file.

  Additionally, a bug in recording the metric for "findAndModify" as all lowercased "findandmodify"
  for versions 2.1 through 2.5 was fixed.

- **Bugfix: Priority Sampler causes crash in high throughput environments in rare cases**

  Previously, the priority sampling buffer would, in rare cases, generate an error in high-throughput
  environments once capacity is reached and the sampling algorithm engages. This issue is fixed.

- **Additional Transaction Information applied to Span Events**

  When Distributed Tracing and/or Infinite Tracing are enabled, the agent will now incorporate additional information from the Transaction Event on to the root Span Event of the transaction.

  The following items are affected:

  - Custom attribute values applied to the Transaction via our [add_custom_attributes](http://www.rubydoc.info/github/newrelic/newrelic-ruby-agent/NewRelic/Agent#add_custom_attributes-instance_method) API method.
  - Request parameters: `request.parameters.*`
  - Request headers: `request.headers.*`
  - Response headers: `response.headers.*`
  - Resque job arguments: `job.resque.args.*`
  - Sidekiq job arguments: `job.sidekiq.args.*`
  - Messaging arguments: `message.*`
  - `httpResponseCode` (deprecated in this version; see note below)/`http.statusCode`
  - `response.status`
  - `request.uri`
  - `request.method`
  - `host.displayName`

- **Security Recommendation**

  Review your Transaction attributes [include](https://docs.newrelic.com/docs/agents/ruby-agent/attributes/enable-disable-attributes-ruby#transaction_events-attributes-include) and [exclude](https://docs.newrelic.com/docs/agents/ruby-agent/attributes/enable-disable-attributes-ruby#transaction_events-attributes-exclude) configurations. Any attribute include or exclude settings specific to Transaction Events should be applied
  to your Span attributes [include](https://docs.newrelic.com/docs/agents/ruby-agent/attributes/enable-disable-attributes-ruby#span-events-attributes-include) and [exclude](https://docs.newrelic.com/docs/agents/ruby-agent/attributes/enable-disable-attributes-ruby#span-events-attributes-exclude) configuration or your global attributes [include](https://docs.newrelic.com/docs/agents/ruby-agent/attributes/enable-disable-attributes-ruby#attributes-include) and [exclude](https://docs.newrelic.com/docs/agents/ruby-agent/attributes/enable-disable-attributes-ruby#attributes-exclude) configuration.

- **Agent attribute deprecation: httpResponseCode**

  Starting in this agent version, the [agent attribute](https://docs.newrelic.com/docs/agents/ruby-agent/attributes/ruby-agent-attributes#attributes) `httpResponseCode` (string value) has been deprecated. Customers can begin using `http.statusCode`
  (integer value) immediately, and `httpResponseCode` will be removed in the agent's next major version update.

- **Bugfix: Eliminate warnings for distributed tracing when using sidekiq**

  Previously, using sidekiq with distributed tracing disabled resulted in warning messages\
  `WARN : Not configured to accept distributed trace headers`\
  ` WARN : Not configured to insert distributed trace headers`\
  These messages no longer appear.

## v6.11.0

- **Infinite Tracing**

  This release adds support for [Infinite Tracing](https://docs.newrelic.com/docs/understand-dependencies/distributed-tracing/enable-configure/enable-distributed-tracing). Infinite Tracing observes 100% of your distributed traces and provides visualizations for the most actionable data. With Infinite Tracing, you get examples of errors and long-running traces so you can better diagnose and troubleshoot your systems.

  Configure your agent to send traces to a trace observer in New Relic Edge. View distributed traces through New Relic’s UI. There is no need to install a collector on your network.

  Infinite Tracing is currently available on a sign-up basis. If you would like to participate, please contact your sales representative.

- **Bugfix: Cross Application Tracing (CAT) adds a missing field to response**

  Previously, the Ruby agent's Cross Application Tracing header was missing a reserved field that would lead to an error
  in the Go agent's processing of incoming headers from the Ruby agent. This fix adds that missing field to the headers, eliminating
  the issue with traces involving the Ruby agent and the Go agent.

- **Bugfix: Environment Report now supports Rails >= 6.1**

  Previously, users of Rails 6.1 would see the following deprecation warning appear when the Ruby agent attempted to
  collect enviroment data: `DEPRECATION WARNING: [] is deprecated and will be removed from Rails 6.2`. These deprecation methods
  no longer appear.

  Thanks to Sébastien Dubois (sedubois) for reporting this issue and for the contribution!

- **Added distributed tracing to Sidekiq jobs**

  Previously, Sidekiq jobs were not included in portions of <a href="https://docs.newrelic.com/docs/understand-dependencies/distributed-tracing/get-started/introduction-distributed-tracing">distributed traces</a> captured by the Ruby agent. Now you can view distributed
  traces that include Sidekiq jobs instrumented by the Ruby agent.

  Thanks to andreaseger for the contribution!

- **Bugfix: Eliminate warnings appearing when using `add_method_tracer` with Ruby 2.7**

  Previously, using `add_method_tracer` with Ruby 2.7 to trace a method that included keyword arguments resulted in warning messages:
  `warning: Using the last argument as keyword parameters is deprecated; maybe ** should be added to the call`. These messages no
  longer appear.

  Thanks to Harm de Wit and Atsuo Fukaya for reporting the issue!

## v6.10.0

- **Error attributes now added to each span that exits with an error or exception**

  Error attributes `error.class` and `error.message` are now included on the span event in which an error
  or exception was noticed, and, in the case of unhandled exceptions, on any ancestor spans that also exit with an error.
  The public API method `notice_error` now attaches these error attributes to the currently executing span.

  <a href="https://docs.newrelic.com/docs/apm/distributed-tracing/ui-data/understand-use-distributed-tracing-data#rules-limits">Spans with error details are now highlighted red in the Distributed Tracing UI</a>, and error details will expose the associated
  `error.class` and `error.message`. It is also now possible to see when an exception leaves the boundary of the span,
  and if it is caught in an ancestor span without reaching the entry span. NOTE: This “bubbling up” of exceptions will impact
  the error count when compared to prior behavior for the same trace. It is possible to have a trace that now has span errors
  without the trace level showing an error.

  If multiple errors occur on the same span, only the most recent error information is added to the attributes. Prior errors on the same span are overwritten.

  These span event attributes conform to <a href="https://docs.newrelic.com/docs/agents/manage-apm-agents/agent-data/manage-errors-apm-collect-ignore-or-mark-expected#ignore">ignored errors</a> and <a href="https://docs.newrelic.com/docs/agents/manage-apm-agents/agent-data/manage-errors-apm-collect-ignore-or-mark-expected#expected">expected errors</a>.

- **Added tests for latest Grape / Rack combination**

  For a short period of time, the latest versions of Grape and Rack had compatibility issues.
  Generally, Rack 2.1.0 should be avoided in all cases due to breaking changes in many gems
  reliant on Rack. We recommend using either Rack <= 2.0.9, or using latest Rack when using Grape
  (2.2.2 at the time of this writing).

- **Bugfix: Calculate Content-Length in bytes**

  Previously, the Content-Length HTTP header would be incorrect after injecting the Browser Monitoring
  JS when the response contained Unicode characters because the value was not calculated in bytes.
  The Content-Length is now correctly updated.

  Thanks to thaim for the contribution!

- **Bugfix: Fix Content-Length calculation when response is nil**

  Previously, calculating the Content-Length HTTP header would result in a `NoMethodError` in the case of
  a nil response. These errors will no longer occur in such a case.

  Thanks to Johan Van Ryseghem for the contribution!

- **Bugfix: DecoratingFormatter now logs timestamps as millisecond Integers**

  Previously the agent sent timestamps as a Float with milliseconds as part of the
  fractional value. Logs in Context was changed to only accept Integer values and this
  release changes DecoratingFormatter to match.

- **Added --force option to `newrelic install` cli command to allow overwriting newrelic.yml**

- **Bugfix: The fully qualified hostname now works correctly for BSD and Solaris**

  Previously, when running on systems such as BSD and Solaris, the agent was unable to determine the fully
  qualified domain name, which is used to help link Ruby agent data with data from New Relic Infrastructure.
  This information is now successfully collected on various BSD distros and Solaris.

## v6.9.0

- **Added support for W3C Trace Context, with easy upgrade from New Relic trace context**

  - [Distributed Tracing now supports W3C Trace Context headers](https://docs.newrelic.com/docs/understand-dependencies/distributed-tracing/get-started/introduction-distributed-tracing#w3c-support) for HTTP protocols when distributed tracing is enabled. Our implementation can accept and emit both
    the W3C trace header format and the New Relic trace header format. This simplifies
    agent upgrades, allowing trace context to be propagated between services with older
    and newer releases of New Relic agents. W3C trace header format will always be
    accepted and emitted. New Relic trace header format will be accepted, and you can
    optionally disable emission of the New Relic trace header format.

  - When distributed tracing is enabled by setting `distributed_tracing.enabled` to `true`,
    the Ruby agent will now accept W3C's `traceparent` and `tracestate` headers when
    calling `DistributedTracing.accept_distributed_trace_headers` or automatically via
    `http` instrumentation. When calling `DistributedTracing.insert_distributed_trace_headers`,
    or automatically via `http` instrumentation, the Ruby agent will include the W3C
    headers along with the New Relic distributed tracing header, unless the New Relic
    trace header format is disabled by setting `exclude_newrelic_header` setting to `true`.

  - Added `DistributedTracing.accept_distributed_trace_headers` API for accepting both
    New Relic and W3C TraceContext distributed traces.

  - Deprecated `DistributedTracing.accept_distributed_trace_payload` which will be removed
    in a future major release.

  - Added `DistributedTracing.insert_distributed_trace_headers` API for adding outbound
    distributed trace headers. Both W3C TraceContext and New Relic formats will be
    included unless `distributed_tracing.exclude_newrelic_header: true`.

  - Deprecated `DistributedTracing.create_distributed_trace_payload` which will be removed
    in a future major release.

  Known Issues and Workarounds

  - If a .NET agent is initiating traces as the root service, do not upgrade your
    downstream Ruby New Relic agents to this agent release.

- **Official Ruby 2.7 support**

  The Ruby agent has been verified to run with Ruby 2.7.0.

- **Reduced allocations when tracing transactions using API calls**

  Default empty hashes for `options` parameter were not frozen, leading to
  excessive and unnecessary allocations when calling APIs for tracing transactions.

  Thanks to Joel Turkel (jturkel) for the contribution!

- **Bugfix for Resque worker thread race conditions**

  Recent changes in Rack surfaced issues marshalling data for resque, surfaced a potential race-condition with closing out the worker-threads before flushing the data pipe. This
  is now fixed.

  Thanks to Bertrand Paquet (bpaquet) for the contribution!

- **Bugfix for Content-Length when injecting Browser Monitoring JS**

  The Content-Length HTTP header would be incorrect after injecting the Browser Monitoring
  JS into the HEAD tag of the HTML source with Content-Length and lead to the HTML BODY content
  being truncated in some cases. The Content-Length is now correctly updated after injecting the
  Browser Monitoring JS script.

  Thanks to Slava Kardakov (ojab) for the contribution!

## v6.8.0

- **Initial Ruby 2.7 support**

  The Ruby agent has been verified to run with Ruby 2.7.0-preview1.

- **New API method to add custom attributes to Spans**

  New API method for adding custom attributes to spans. Previously, custom
  attributes were only available at the Transaction level. Now, with Span
  level custom attributes, more granular tagging of events is possible for
  easier isolation and review of trace events. For more information:

  - [`Agent#add_custom_span_attributes`](https://www.rubydoc.info/github/newrelic/newrelic-ruby-agent/NewRelic/Agent#add_custom_span_attributes)

- **Enables ability to migrate to Configurable Security Policies (CSP) on a per agent
  basis for accounts already using High Security Mode (HSM).**

  When both [HSM](https://docs.newrelic.com/docs/agents/manage-apm-agents/configuration/high-security-mode) and [CSP](https://docs.newrelic.com/docs/agents/manage-apm-agents/configuration/enable-configurable-security-policies) are enabled for an account, an agent (this version or later)
  can successfully connect with either `high_security: true` or the appropriate
  `security_policies_token` configured. `high_security` has been added as part of
  the preconnect payload.

- **Bugfix for Logs in Context combined with act-fluent-logger-rails**

  Previously, when using the Ruby agent's Logs in Context logger
  to link logging data with trace and entity metadata for an
  improved experience in the UI, customers who were also using
  the `act-fluent-logger-rails` gem would see a `NoMethodError`
  for `clear_tags!` that would interfere with the use of this
  feature. This error no longer appears, allowing customers to
  combine the use of Logs in Context with the use of this gem.

  Please note that the Logs in Context logger does not support
  tagged logging; if you are initializing your logger with a
  `log_tags` argument, your custom tags may not appear on the
  final version of your logs.

- **Bugfix for parsing invalid newrelic.yml**

  Previously, if the newrelic.yml configuration file was invalid, and the agent
  could not start as a result, the agent would not log any indication of
  the problem.

  This version of the agent will emit a FATAL message to STDOUT when this scenario
  occurs so that customers can address issues with newrelic.yml that prevent startup.

- **Configuration options containing the terms "whitelist" and "blacklist" deprecated**

  The following local configuration settings have been deprecated:

  - `autostart.blacklisted_constants`: use `autostart.denylisted_constants` instead.
  - `autostart.blacklisted_executables`: use `autostart.denylisted_executables` instead.
  - `autostart.blacklisted_rake_tasks`: use `autostart.denylisted_rake_tasks` instead.
  - `strip_exception_messages.whitelist`: use `strip_exception_messages.allowed_classes` instead.

- **Bugfix for module loading and constant resolution in Rails**

  Starting in version 6.3, the Ruby agent has caused module loading and constant
  resolution to sometimes fail, which caused errors in some Rails applications.
  These errors were generally `NoMethodError` exceptions or I18n errors
  `translation missing` or `invalid locale`. These errors would not appear if the agent
  was removed from the application's Gemfile.
  This version of the agent fixes these issues with module loading and constant
  resolution, so these errors no longer occur.

- **Bugfix: failed to get urandom**

  Previous versions of the agent would fail unexpectedly when the Ruby process used
  every available file descriptor. The failures would include this message:

  ```
  ERROR : RuntimeError: failed to get urandom
  ```

  This version of the agent uses a different strategy for generating random IDs, and
  will not fail in the same way when no file descriptors are available.

## v6.7.0

- **Trace and Entity Metadata API**

  Several new API methods have been added to the agent:

  - [`Agent#linking_metadata`](https://www.rubydoc.info/github/newrelic/newrelic-ruby-agent/NewRelic/Agent#linking_metadata-instance_method)
  - [`Tracer#trace_id`](https://www.rubydoc.info/github/newrelic/newrelic-ruby-agent/NewRelic/Agent/Tracer#trace_id-class_method)
  - [`Tracer#span_id`](https://www.rubydoc.info/github/newrelic/newrelic-ruby-agent/NewRelic/Agent/Tracer#span_id-class_method)
  - [`Tracer#sampled?`](https://www.rubydoc.info/github/newrelic/newrelic-ruby-agent/NewRelic/Agent/Tracer#sampled?-class_method)

  These API methods allow you to access information that can be used to link data of your choosing to a trace or entity.

- **Logs in Context**

  This version of the agent includes a logger, which can be used in place of `::Logger`
  from the standard library, or `ActiveSupport::Logger` from Rails. This logger
  leverages the new trace and entity metadata API to decorate log statements with entity
  and trace metadata, so they can be correlated together in the New Relic UI.

  For more information on how to use logs in context, see https://docs.newrelic.com/docs/enable-logs-context-ruby

- **Project metadata in Gemspec**

  Project metadata has been added to the gemspec file. This means our Rubygems page will allow users to more easily
  access the agent's source code, raise issues, and read the changelog.

  Thanks to Orien Madgwick for the contribution!

## v6.6.0

- **Bugfix for ActionCable Instrumentation**

  Previous versions of the agent sometimes caused application crashes with some versions
  of ActionCable. The application would exit quickly after startup with the error:
  `uninitialized constant ActionCable::Engine`.

  Version 6.6.0 of the agent no longer crashes in this way.

- **Handling of disabling Error Collection**

  When the agent first starts, it begins collecting Error Events and Traces before
  fetching configuration from New Relic. In previous versions of the agent, those
  events or traces would be sent to New Relic, even if _Error Collection_ is disabled in
  the application's server-side configuration.

  Version 6.6.0 of the agent drops all collected Error Events and Traces if the
  configuration from the server disables _Error Collection_.

## v6.5.0

- **Change to default setting for ActiveRecord connection resolution**

  Due to incompatibilities between the faster ActiveRecord connection resolution
  released in v6.3.0 of the agent and other gems which patch ActiveRecord,
  `backport_fast_active_record_connection_lookup` will now be set to `false` by default.
  Because it results in a significant performance improvement, we recommend customers
  whose environments include ActiveRecord change this setting to `true`
  _unless_ they are using other gems which measure ActiveRecord performance, which may
  lose functionality when combined with this setting. If unsure whether to enable
  `backport_fast_active_record_connection_lookup`, we recommend enabling it in a
  development environment to make sure other gems which patch ActiveRecord are still
  working as expected.

- **Bugfix for ActiveStorage instrumentation error**

  Version 6.4.0 of the agent introduced a bug that interfered with ActiveStorage
  callbacks, resulting in the agent being unable to instrument ActiveStorage operations.
  ActiveStorage segments are now correctly recorded.

- **Bugfix for ActiveRecord 4.1 and 4.2 exception logging**

  Version 6.3.0 of the agent introduced a bug that prevented ActiveRecord versions 4.1
  and 4.2 from logging exceptions that occurred within a database transaction. This
  version of the agent restores the exception logging functionality from previous agent
  versions.
  Thanks to Oleksiy Kovyrin for the contribution!

## v6.4.0

- **Custom Metadata Collection**

  The agent now collects environment variables prefixed by `NEW_RELIC_METADATA_`. These
  may be added to transaction events to provide context between your Kubernetes cluster
  and your services. For details on the behavior, see
  [this blog post](https://blog.newrelic.com/engineering/monitoring-application-performance-in-kubernetes/).

- **Bugfix for faster ActiveRecord connection resolution**

  Version 6.3.0 of the agent backported the faster ActiveRecord connection resolution
  from Rails 6.0 to previous versions, but the implementation caused certain other gems
  which measured ActiveRecord performance to stop working. This version of the agent
  changes the implementation of this performance improvement so no such conflicts occur.

- **Bugfix for Grape instrumentation error**

  Previous versions of the agent would fail to install Grape instrumentation in Grape
  versions 1.2.0 and up if the API being instrumented subclassed `Grape::API::Instance`
  rather than `Grape::API`. A warning would also print to the newrelic_agent log:

  ```
  WARN : Error in Grape instrumentation
  WARN : NoMethodError: undefined method `name' for nil:NilClass
  ```

  This version of the agent successfully installs instrumentation for subclasses
  of `Grape::API::Instance`, and these log messages should no longer appear.

- **Bugfix for streaming responses**

  Previous versions of the agent would attempt to insert JavaScript instrumentation into
  any streaming response that did not make use of `ActionController::Live`. This resulted
  in an empty, non-streamed response being sent to the client.

  This version of the agent will not attempt to insert JavaScript instrumentation into
  a response which includes the header `Transfer-Encoding=chunked`, which indicates a
  streaming response.

  This should exclude JavaScript instrumentation for all streamed responses. To include
  this instrumentation manually, see
  [Manually instrument via agent API](https://docs.newrelic.com/docs/agents/ruby-agent/features/new-relic-browser-ruby-agent#manual_instrumentation)
  in our documentation.

## v6.3.0

- **Official Rails 6.0 support**

  This version of the agent has been verified against the Rails 6.0.0 release.

  As ActiveRecord 4, 5, and 6 use the same New Relic instrumentation, the
  `disable_active_record_4` and `disable_active_record_5` settings in NewRelic.yml are being
  deprecated in favor of the new `disable_active_record_notifications`. This new
  setting will affect the instrumentation of ActiveRecord 4, 5, and 6. The deprecated settings
  will be removed in a future release.

- **Bugfix for `newrelic deployments` script**

  For applications housed in the EU, the `newrelic deployments` script included with previous
  versions of the agent would fail with the following message: `Deployment not recorded:
Application does not exist.` This is because the script would attempt to send the deployment
  notification to the US region. The deployment script now sends deployments to the correct region.

- **Faster ActiveRecord connection resolution**

  This version of the agent uses the faster ActiveRecord connection resolution that Rails 6.0 uses, even on previous versions of Rails.
  Thanks to Callum Jones for the contribution!

- **Support non-ascii characters in hostnames**

  Previous versions of the agent would frequently log warnings like: `log writing failed.  "\xE2" from ASCII-8BIT to UTF-8` if the hostname contained a non-ascii character. This version of the agent will no longer log these warnings.
  Thanks to Rafael Petry for the contribution!

## v6.2.0

- Bugfix for superfluous `Empty JSON response` error messages

  Version 6.1.0 of the agent frequently logged error messages about an empty
  JSON response, when no error had occurred. These logs no longer appear.

- Bugfix for `Unable to calculate elapsed transaction time` warning messages

  Ruby Agent versions 5.4 through 6.1, when running in jruby without
  ObjectSpace enabled, would occasionally log a warning indicating that the
  agent was unable to calculate the elapsed transaction time. When this log
  statement appeared, the affected transactions would not be included in the
  data displayed on the capacity analysis page. These transactions are now
  correctly recorded.

## v6.1.0

- Performance monitoring on Kubernetes

  This release adds Transaction event attributes that provide
  context between your Kubernetes cluster and services. For details
  on the benefits, see this [blog
  post](https://blog.newrelic.com/engineering/monitoring-application-performance-in-kubernetes/).

- Bugfix for Bunny instrumentation when popping empty queues

  When a customer calls `Bunny::Queue#pop` on an empty queue, Bunny
  returns a `nil` value. Previous Ruby Agent versions raised a
  `NoMethodError` when trying to process this result. Now, the
  agent correctly skips processing for `nil` values. Thanks to
  Matt Campbell for the contribution.

## v6.0.0

- Tracer API for flexible custom instrumentation

  With agent version 6.0, we are introducing the `Tracer` class, an
  officially supported public API for more flexible custom
  instrumentation. By calling its `in_transaction` method, you can
  instrument an arbitrary section of Ruby code without needing to
  juggle any explicit state. Behind the scenes, the agent will
  make sure that the measured code results in an APM segment inside
  a transaction.

  The same API contains additional methods for creating
  transactions and segments, and for interacting with the current
  transaction. For more details, see the [custom instrumentation
  documentation](https://docs.newrelic.com/docs/agents/ruby-agent/api-guides/ruby-custom-instrumentation).

  If you were previously using any of the agent's private,
  undocumented APIs, such as `Transaction.wrap` or
  `Transaction.start/stop`, you will need to update your code to
  use the Tracer API.

  The full list of APIs that were removed or deprecated are:

  - `External.start_segment`
  - `Transaction.create_segment`
  - `Transaction.start`
  - `Transaction.stop`
  - `Transaction.start_datastore_segment`
  - `Transaction.start_segment`
  - `Transaction.wrap`
  - `TransactionState.current_transaction`

  If are you using any of these APIs, please see the [upgrade guide](https://docs.newrelic.com/docs/agents/ruby-agent/troubleshooting/update-private-api-calls-public-tracer-api) for a list of replacements.

- Agent detects Rails 6.0

  The agent properly detects Rails 6.0 and no longer logs an error when
  started in a Rails 6.0 environment. This does not include full Rails 6.0
  support, which will be coming in a future release. Thanks to Jacob Bednarz
  for the contribution.

## v5.7.0

- Ruby 2.6 support

  We have tested the agent with the official release of Ruby 2.6.0
  made on December 25, 2018, and it looks great! Feel free to use
  agent v5.7 to measure the performance of your Ruby 2.6
  applications.

- Support for loading Sequel core standalone

  Earlier versions of the agent required users of the Sequel data
  mapping library to load the _entire_ library. The agent will now
  enable Sequel instrumentation when an application loads Sequel's
  core standalone; i.e., without the `Sequel::Model` class. Thanks
  to Vasily Kolesnikov for the contribution!

- Grape 1.2 support

  With agent versions 5.6 and earlier, Grape 1.2 apps reported
  their transactions under the name `Proc#call` instead of the name
  of the API endpoint. Starting with agent version 5.7, all
  existing versions of Grape will report the correct transaction
  name. Thanks to Masato Ohba for the contribution!

## v5.6.0

- Bugfix for transactions with `ActionController::Live`

  Previously, transactions containing `ActionController::Live` resulted in
  incorrect calculations of capacity analysis as well as error backtraces
  appearing in agent logs in agent versions 5.4 and later. The agent now
  correctly calculates capacity for transactions with `ActionController::Live`.

- Add ability to exclude attributes from span events and transaction
  segments

  Agent versions 5.5 and lower could selectively exclude attributes
  from page views, error traces, transaction traces, and
  transaction events. With agent version 5.6 and higher, you can
  also exclude attributes from span events (via the
  `span_events.include/exclude` options) and from transaction
  segments (via the `transaction_segments.include/exclude` options).

  As with other attribute destinations, these new options will
  inherit values from the top-level `attributes.include/exclude`
  settings. See the
  [documentation](https://docs.newrelic.com/docs/agents/ruby-agent/attributes/enabling-disabling-attributes-ruby)
  for more information.

- Increasing backoff sequence on failing to connect to New Relic

  If the agent cannot reach New Relic, it will now wait for an
  increasing amount of time after each failed attempt. We are also
  starting with a shorter delay initially, which will help customer
  apps bounce back more quickly from transient network errors.

- Truncation of long stack traces

  Previous versions of the agent would truncate long stack traces to
  50 frames. To give customers more flexibility, we have added the
  `error_collector.max_backtrace_frames` configuration option.
  Thanks to Patrick Tulskie for the contribution!

- Update link in documentation

  The community forum link in `README.md` now goes to the updated
  location. Thanks to Sam Killgallon for the contribution!

- Active Storage instrumentation

  The agent now provides instrumentation for Active Storage, introduced in
  Rails 5.2. Customers will see Active Storage operations represented as
  segments within transaction traces.

## v5.5.0

- Bugfix for `perform` instrumentation with curb gem

  Use of curb's `perform` method now no longer results in nil headers
  getting returned.

- Bugfix for parsing Docker container IDs

  The agent now parses Docker container IDs correctly regardless of the
  cgroup parent.

- Use lazy load hooks for ActiveJob instrumentation

  In some instances the ActiveJob instrumentation could trigger ActiveJob
  to load before it was initialized by Rails. This could result in
  configuration changes not being properly applied. The agent now uses lazy
  load hooks which fixes this issue.

- Documentation improvement

  The `config.dot` diagram of the agent's configuration settings no
  longer includes the deleted `developer_mode` option. Thanks to
  Yuichiro Kaneko for the contribution!

## v5.4.0

- Capacity analysis for multi-threaded dispatchers

  Metrics around capacity analysis did not previously account for multi-threaded
  dispatchers, and consequently could result in capacities of over 100% being
  recorded. This version now properly accounts for multi-threaded dispatchers.

- `NewRelic::Agent.disable_transaction_tracing` deprecated

  `NewRelic::Agent.disable_transaction_tracing` has been deprecated. Users
  are encouraged to use `NewRelic::Agent.disable_all_tracing` or
  `NewRelic::Agent.ignore_transaction` instead.

- Bugfix for SQL over-obfuscation

  A bug, introduced in v5.3.0, where SQL could be over-obfuscated for some
  database adapters has been fixed.

- Bugfix for span event data in Resque processes

  A bug where span events would not be sent from Resque processes due to a
  missing endpoint has been fixed.

## v5.3.0

- Distributed Tracing

  Distributed tracing lets you see the path that a request takes as
  it travels through your distributed system. By showing the
  distributed activity through a unified view, you can troubleshoot
  and understand a complex system better than ever before.

  Distributed tracing is available with an APM Pro or equivalent
  subscription. To see a complete distributed trace, you need to
  enable the feature on a set of neighboring services. Enabling
  distributed tracing changes the behavior of some New Relic
  features, so carefully consult the
  [transition guide](https://docs.newrelic.com/docs/transition-guide-distributed-tracing)
  before you enable this feature.

  To enable distributed tracing, set the
  `distributed_tracing.enabled` configuration option to `true`.

## v5.2.0

- Use priority sampling for errors and custom events

  Priority sampling replaces the older reservoir event sampling method.
  With this change, the agent will maintain randomness across a given
  time period while improving coordination among transactions, errors,
  and custom events.

- Bugfix for wrapping datastore operations

  The agent will now complete the process of wrapping datastore
  operations even if an error occurs during execution of a callback.

- Span Events

  Finished segments whose `sampled` property is `true` will now post
  Span events to Insights.

## v5.1.0

- Rails 5.2 support

  The Ruby agent has been validated against the latest release of
  Ruby on Rails!

- Support for newer libraries and frameworks

  We have updated the multiverse suite to test the agent against
  current versions of several frameworks.

- Add `custom_attributes.enabled` configuration option

  This option is enabled by default. When it's disabled, custom
  attributes will not be transmitted on transaction events or error
  events.

- Fix Grape load order dependency

  The agent will now choose the correct name for Grape transactions
  even if the customer's app loads the agent before Grape. Thanks
  to Daniel Doubrovkine for the contribution!

- Add `webpacker:compile` to blacklisted tasks

  `webpacker:compile` is commonly used for compiling assets. It has
  been added to `AUTOSTART_BLACKLISTED_RAKE_TASKS` in the default
  configuration. Thanks to Claudio B. for the contribution!

- Make browser instrumentation W3C-compliant

  `type="text/javascript"` is optional for the `<script>` tag under
  W3C. The `type` attribute has now been removed from browser
  instrumentation. Thanks to Spharian for the contribution!

- Deferred `add_method_tracer` calls

  If a third-party library calls `add_method_tracer` before the
  agent has finished starting, we now queue these calls and run them
  when it's safe to do so (rather than skipping them and logging a
  warning).

- Bugfix for Resque `around` / `before` hooks

  In rare cases, the agent was not instrumenting Resque `around` and
  `before` hooks. This version fixes the error.

- Truncation of long stack traces

  Occasionally, long stack traces would cause complications sending
  data to New Relic. This version truncates long traces to 50 frames
  (split evenly between the top and bottom of the trace).

## v5.0.0

- SSL connections to New Relic are now mandatory

  Prior to this version, using an SSL connection to New Relic was
  the default behavior, but could be overridden. SSL connections are
  now enforced (not overridable).

- Additional security checking before trying to explain
  multi-statement SQL queries

  Customer applications might submit SQL queries containing multiple
  statements (e.g., SELECT _ FROM table; SELECT _ FROM table). For
  security reasons, we should not generate explain plans in this
  situation.

  Although the agent correctly skipped explain plans for these
  queries during testing, we have added extra checks for this
  scenario.

- Bugfix for RabbitMQ exchange names that are symbols

  The agent no longer raises a TypeError when a RabbitMQ exchange
  name is a Ruby symbol instead of a string.

- Bugfix for audit logging to stdout

  Previous agents configured to log to stdout would correctly send
  regular agent logs to stdout, but would incorrectly send audit
  logs to a text file named "stdout". This release corrects the
  error.

- Bugfix for Capistrano deployment notifications on v3.7 and beyond

  Starting with version 3.7, Capistrano uses a different technique
  to determine a project's version control system. The agent now
  works correctly with this new behavior. Thanks to Jimmy Zhang for
  the contribution.

## v4.8.0

- Initialize New Relic Agent before config initializers

When running in a Rails environment, the agent registers an initializer that
starts the agent. This initializer is now defined to run before config/initializers.
Previously, the ordering was not specified for the initializer. This change
guarantees the agent will started by the time your initializers run, so you can
safely reference the Agent in your custom initializers. Thanks to Tony Ta for
the contribution.

- Ruby 2.5 Support

The Ruby Agent has been verified to run under Ruby 2.5.

- `request.uri` Collected as an Agent Attribute

Users can now control the collection of `request.uri` on errors and transaction
traces. Previously it was always collected without the ability to turn it off.
It is now an agent attribute that can be controlled via the attributes config.
For more information on agent attributes [see here](https://docs.newrelic.com/docs/agents/manage-apm-agents/agent-data/agent-attributes).

## 4.7.1

- Bugfix for Manual Browser Instrumentation

There was a previous bug that required setting both `rum.enabled: false` and
`browser.auto_instrument: false` to completely disable browser monitoring. An
attempt to fix this in 4.7.0 resulted in breaking manual browser
instrumentation. Those changes have been reverted. We will revisit this issue
in an upcoming release.

## v4.7.0

- Expected Error API

The agent now sends up `error.expected` as an intrinsic attribute on error
events and error traces. When you pass `expected: true` to the `notice_error`
method, both Insights and APM will indicate that the error is expected.

- Typhoeus Hydra Instrumentation

The agent now has request level visibility for HTTP requests made using
Typhoeus Hydra.

- Total Time Metrics are Recorded

The agent now records Total Time metrics. In an application where segments
execute concurrently, the total time can exceed the wall-clock time for a
transaction. Users of the new Typhoeus Hydra instrumentation will notice
this as changes on the overview page. Immediately after upgrading there
will be an alert in the APM dashboard that states: "There are both old and
new time metrics for this time window". This indicates that during that time
window, some transactions report the total time metrics, while others do not.
The message will go away after waiting for enough time to elapse and / or
updating the time window.

- Add `:message` category to `set_transaction_name` public API method

The agent now permits the `:message` category to be passed into the public
API method `set_transaction_name`, which will enable the transaction to be
displayed as a messaging transaction.

- Create `prepend_active_record_instrumentation` config option

Users may now set the `prepend_active_record_instrumentation` option in
their agent config to install Active Record 3 or 4 instrumentation using
`Module.prepend` rather than `alias_method`.

- Use Lazy load hooks for `ActionController::Base` and `ActionController::API`

The agent now uses lazy load hooks to hook on `ActionController::Base` and
`ActionController::API`. Thanks Edouard Chin for the contribution!

- Use Lazy load hooks for `ActiveRecord::Base` and `ActiveRecord::Relation`

The agent uses lazy load hooks when recording supportability metrics
for `ActiveRecord::Base` and `ActiveRecord::Relation`. Thanks Joseph Haig
for the contribution!

- Check that `Rails::VERSION` is defined instead of just `Rails`

The agent now checks that `Rails::VERSION` is defined since there are cases
where `Rails` is defined but `Rails::VERSION` is not. Thanks to Alex Riedler
and nilsding for the contribution!

- Support fast RPC/direct reply-to in RabbitMQ

The agent can now handle the pseudo-queue 'amq.rabbitmq.reply-to' in its
Bunny instrumentation. Previously, using fast RPC led to a `NoMethodError`
because the reply-to queue was expected to be a `Queue` object instead of
a string.

## v4.6.0

- Public API for External Requests

The agent now has public API for instrumenting external requests and linking
up transactions via cross application tracing. See the [API Guide](https://docs.newrelic.com/docs/agents/ruby-agent/customization/ruby-agent-api-guide#externals)
for more details this new functionality.

## v4.5.0

- Send synthetics headers even when CAT disabled

The agent now sends synthetics headers whenever they are received from an
external request, even if cross-application tracing is disabled.

- Bugfix for DelayedJob Daemonization

Customers using the delayed_job script that ships with the gem may encounter
an IOError with a message indicating the stream was closed. This was due to
the agent attempting to write a byte into a Pipe that was closed during the
deamonization of the delayed_job script. This issue has been fixed.

- Collect supportability metrics for public API

The agent now collects Supportability/API/{method} metrics to track usage of
all methods in the agent's public API.

- Collect supportability metrics on `Module#prepend`

The agent now collects Supportability/PrependedModules/{Module} metrics
for ActiveRecord 4 and 5, ActionController 4 and 5, ActionView 4 and 5,
ActiveJob 5, and ActionCable 5. These help track the adoption of the
`Module#prepend` method so we can maintain compatibility with newer versions
of Ruby and Rails.

- Collect explain plans when using PostGIS ActiveRecord adapter

The agent will now collect slow SQL explain plans, if configured to, on
connections using the PostGIS adapter. Thanks Ari Pollak for the contribution!

- Lazily initialize New Relic Config

The agent will lazily initialize the New Relic config. This allows the agent
to pickup configuration from environment variables set by dotenv and similar
tools.

## v4.4.0

- Include test helper for 3rd party use

In 4.2.0, all test files were excluded from being packaged in the gem. An
agent class method `NewRelic::Agent.require_test_helper` was used by 3rd
party gem authors to test extensions to the agent. The required file is now
included in the gem.

- Collect cloud metadata from Azure, GCP, PCF, and AWS cloud platform

The agent now collects additional metadata when running in AWS, GCP, Azure, and
PCF. This information is used to provide an enhanced experience when the agent
is deployed on those platforms.

- Install `at_exit` hook when running JRuby

The agent now installs an `at_exit` hook when running JRuby, which wasn't
done before because of constraints related to older JRuby versions that
are no longer supported.

- User/Utilization and System/Utilization metrics not recorded after Resque forks

The agent no longer records invalid User/Utilization and System/Utilization
metrics, which can lead to negative values, in forks of Resque processes.

- Add `identifier` field to agent connect settings

The agent now includes a unique identifier in its connect settings, ensuring
that when multiple agents connect to multiple different apps, data are reported
for each of the apps.

- Clear transaction state after forking now opt-in

The agent waits to connect until the first web request when it detects it's
running in a forking dispatcher. When clearing the transaction state in this
situation we lose the first frame of the transaction and the subsequent
trace becomes corrupted. We've made this feature opt-in and is turned off by
default. This behavior only affects the first transaction after a dispatcher
forks.

## v4.3.0

- Instrumentation for the Bunny AMQP Client

The Bunny AMQP Client is now automatically instrumented. The agent will
report data for messages sent and received by an application. Data on messages
is available in both APM and Insights. Applications connected through a
RabbitMQ exchange will now also be visible on Service Maps as part of Cross
Application Tracing. See the [message queues documentation page](https://docs.newrelic.com/docs/agents/ruby-agent/features/message-queues)
for more details.

- Safely normalize external hostnames

The agent has been updated to check for nil host values before downcasing the
hostname. Thanks Rafael Valério for the contribution!

- PageView events will not be generated for ignored transactions

The agent now checks if transaction is ignored before injecting the New Relic
Browser Agent. This will prevent PageView events from being generated for
ignored transactions.

- Datastores required explicitly in agent

The agent has been modified to explicity `require` the Datastores module
whereas previously there were situations where the module could be
implicitly defined. Thanks Kevin Griffin for the contribution!

- Clear transaction state after forking

Previously, if a transaction was started and the process forks, the transaction
state survived the fork and `#after_fork` call in thread local storage. Now,
this state is cleared by `#after_fork`.

- Postgis adapter reports as Postgres for datastores

The agent now maps the Postgis adapter to Postgres for datastore metrics.
Thanks Vojtěch Vondra for the contribution!

- Deprecate `:trace_only` option

The `NewRelic::Agent.notice_error` API has been updated to deprecate the
`:trace_only` option in favor of `:expected`.

## v4.2.0

- Sinatra 2.0 and Padrino 0.14.x Support

The agent has been verified against the latest versions of Sinatra and Padrino.

- Rails 5.1 Support

The Ruby agent has been validated against the latest release of Ruby on Rails!

- APP_ENV considered when determining environment

The agent will now consider the APP_ENV environment when starting up.

- Test files excluded from gem

The gemspec has been updated to exclude test files from being packaged into the
gem. Thanks dimko for the contribution!

## v4.1.0

- Developer Mode removed

The Ruby Agent's Developer Mode, which provided a very limited view of your
application performance data, has been removed. For more information, check
out our [community forum](https://discuss.newrelic.com/t/feedback-on-the-ruby-agent-s-developer-mode/46957).

- Support NEW_RELIC_ENV for Rails apps

Previously, users could set the agent environment with NEW_RELIC_ENV only
for non-Rails apps. For Rails app, the agent environment would use whatever
the Rails environment was set to. Now, NEW_RELIC_ENV can also be used for
Rails apps, so that it is possible to have an agent environment that is
different from the Rails environment. Thanks Andrea Campolonghi for the
contribution, as well as Steve Schwartz for also looking into this issue!

- Normalization of external hostnames

Hostnames from URIs used in external HTTP requests are now always downcased
to prevent duplicate metrics when only case is different.

## v4.0.0

- Require Ruby 2.0.0+

The agent no longer supports Ruby versions prior to 2.0, JRuby 1.7 and
earlier, and all versions of Rubinius. Customers using affected Rubies
can continue to run 3.x agent versions, but new features or bugfixes
will not be published for 3.x agents. For more information, check out our
[community forum](https://discuss.newrelic.com/t/support-for-ruby-jruby-1-x-is-being-deprecated-in-ruby-agent-4-0-0/44787).

- OkJson vendored library removed

Ruby 1.8 did not include the JSON gem by default, so the agent included a
vendored version of [OkJson](https://github.com/kr/okjson) that it would fall
back on using in cases where the JSON gem was not available. This has been
removed.

- YAJL workaround removed

[yajl-ruby](https://github.com/brianmario/yajl-ruby) versions prior to 1.2 had
the potential to cause a segmentation fault when working large, deeply-nested
objects like thread profiles. If you are using yajl-ruby with the `JSON`
monkey patches enabled by requiring `yajl/json_gem`, you should upgrade to
at least version 1.2.

- Deprecated APIs removed

  - `Agent.abort_transaction!`
  - `Agent.add_custom_parameters`
  - `Agent.add_request_parameters`
  - `Agent.browser_timing_footer`
  - `Agent.get_stats`
  - `Agent.get_stats_no_scope`
  - `Agent.record_transaction`
  - `Agent.reset_stats`
  - `Agent.set_user_attributes`
  - `Agent::Instrumentation::Rack`
  - `ActionController#newrelic_notice_error`
  - `ActiveRecordHelper.rollup_metrics_for` (may be incompatible with newrelic_moped)
  - `Instrumentation::MetricFrame.recording_web_transaction?`
  - `Instrumentation::MetricFrame.abort_transaction!`
  - `MethodTracer.get_stats_scoped`
  - `MethodTracer.get_stats_unscoped`
  - `MethodTracer.trace_method_execution`
  - `MethodTracer.trace_method_execution_no_scope`
  - `MethodTracer.trace_method_execution_with_scope`
  - `MetricSpec#sub`
  - `MetricStats#get_stats`
  - `MetricStats#get_stats_no_scope`
  - `NoticedError#exception_class`
  - `Rack::ErrorCollector`
  - `StatsEngine::Samplers.add_sampler`
  - `StatsEngine::Samplers.add_harvest_sampler`

The above methods have had deprecation notices on them for some time and
have now been removed. Assistance migrating usage of these APIs is
available at https://docs.newrelic.com/node/2601.

The agent no longer deletes deprecated keys passed to `add_method_tracer`. Passing
in deprecated keys can cause an exception. Ensure that you are not passing any of
the following keys: `:force, :scoped_metric_only, :deduct_call_time_from_parent`
to `add_method_tracer`.

The agent no longer deletes deprecated keys passed in as options to
`NewRelic::Agent.notice_error`. If you are passing any of these deprecated
keys: `:request_params, :request, :referer` to the `notice_error` API, please
delete them otherwise they will be collected as custom attributes.

- Error handling changes

The agent now only checks for `original_exception` in environments with Rails
versions prior to 5. Checking for `Exception#cause` has been removed. In addition,
the agent now will match class name with message and backtrace when noticing
errors that have an `original_exception`.

## v3.18.1

- Ensure Mongo aggregate queries are properly obfuscated

Instrumentation for the Mongo 2.x driver had a bug where the `pipeline`
attribute of Mongo aggregate queries was not properly obfuscated. Users
who have sensitive data in their `aggregate` queries are strongly encouraged
to upgrade to this version of the agent. Users who are unable to upgrade are
encouraged to turn off query collection using by setting
`mongo.capture_queries` to false in their newrelic.yml files.

This release fixes [New Relic Security Bulletin NR17-03](https://docs.newrelic.com/docs/accounts-partnerships/accounts/security-bulletins/security-bulletin-nr17-03).

- Early access Redis 4.0 instrumentation

Our Redis instrumentation has been tested against Redis 4.0.0.rc1.

## v3.18.0

- Ruby 2.4.0 support

The agent is now tested against the official release of ruby 2.4.0,
excluding incompatible packages.

- Agent-based metrics will not be recorded outside of active transactions

The agent has historically recorded metrics outside of a transaction. In
practice, this usually occurs in applications that run background job
processors. The agent would record metrics for queries the
background job processor is making between transactions. This can lead
to display issues on the background overview page and the presence of
metrics generated by the background job processor can mask the application
generated metrics on the database page. The agent will no longer generate
metrics outside of a transaction. Custom metrics recorded using
`NewRelic::Agent.record_metric` will continue to be recorded regardless
of whether there is an active transaction.

- Include ControllerInstrumentation module with ActiveSupport.on_load

The agent will now use the `on_load :action_controller` hook to include
the ControllerInstrumentation module into both the `Base` and `API`
classes of ActionController for Rails 5. This ensures that the proper
load order is retained, minimizing side-effects of having the agent in
an application.

- Ensure values for revisions on Capistrano deploy notices

Previously, running the task to look up the changelog could
generate an error, if there weren't previous and current revisions
defined. This has now been fixed. Thanks Winfield Peterson for the
contribution!

- External Segment Rewrites

The agent has made internal changes to how it represents segments for
external web requests.

## v3.17.2

- compatibility with ruby 2.4.0-preview3

the ruby agent has been updated to work on ruby 2.4.0-preview3.

- Early Access Sinatra 2.0 instrumentation

Our Sinatra instrumentation has been updated to work with Sinatra
2.0.0.beta2.

- Include controller instrumentation module in Rails 5 API

The agent now includes the ControllerInstrumentation module into
ActionController::API. This gives Rails API controllers access to
helper methods like `newrelic_ignore` in support of the existing
event-subscription-based action instrumentation. Thanks Andreas
Thurn for the contribution!

- Use Module#prepend for ActiveRecord 5 Instrumentation

Rails 5 deprecated the use of `alias_method_chain` in favor of using
`Module#prepend`. Mixing `Module#prepend` and `alias_method_chain`
can lead to a SystemStackError when an `alias_method_chain` is
applied after a module has been prepended. This should ensure
better compatibility between our ActiveRecord Instrumentation and
other third party gems that modify ActiveRecord using `Module#prepend`.

- Use license key passed into NewRelic::Agent.manual_start

Previously, the license key passed in when manually starting the agent
with NewRelic::Agent.manual_start was not referenced when setting up
the connection to report data to New Relic. This is now fixed.

- Account for DataMapper database connection errors

Our DataMapper instrumentation traces instances of DataObjects::SQLError
being raised and removes the password from the URI attribute. However,
when DataObjects cannot connect to the database (ex: could not resolve
host), it will raise a DataObjects::ConnectionError. This inherits from
DataObjects::SQLError but has `nil` for its URI attribute, since no
connection has been made yet. To avoid the password check here on `nil`,
the agent catches and re-raises any instances of DataObjects::ConnectionError
explicitly. Thanks Postmodern for this contribution!

- Account for request methods that require arguments

When tracing a transaction, the agent tries to get the request object
from a controller if it wasn't explicitly passed in. However, this posed
problems in non-controller transactions with their own `request` methods
defined that required arguments, such as in Resque jobs. This is now fixed.

## v3.17.1

- Datastore instance reporting for Redis, MongoDB, and memcached

The agent now collects datastore instance information for Redis, MongoDB,
and memcached. This information is displayed in transaction traces and slow
query traces. For memcached only, multi requests will expand to individual
server nodes, and the operation and key(s) will show in the trace details
"Database query" section. Metrics for `get_multi` nodes will change slightly.
Parent nodes for a `get_multi` will be recorded as generic segments. Their
children will be recorded as datastore segments under the name
`get_multi_request` and represent a batch request to a single Memcached
instance.

- Rescue errors from attempts to fetch slow query explain plans

For slow queries through ActiveRecord 4+, the agent will attempt to fetch
an explain plan on SELECT statements. In the event that this causes an
error, such as being run on an adapter that doesn't implement `exec_query`,
the agent will now rescue and log those errors.

## v3.17.0

- Datastore instance reporting for ActiveRecord

The agent now collects database instance information for ActiveRecord operations,
when using the MySQL and Postgres adapters. This information (database server
and database name) is displayed in transaction traces and slow query traces.

## v3.16.3

- Add `:trace_only` option to `notice_error` API

Previously, calling `notice_error` would record the trace, increment the
error count, and consider the transaction failing for Apdex purposes. This
method now accepts a `:trace_only` boolean option which, if true, will only
record the trace and not affect the error count or transaction.

- HTTP.rb support

The agent has been updated to add instrumentation support for the HTTP gem,
including Cross Application Tracing. Thanks Tiago Sousa for the contribution!

- Prevent redundant Delayed::Job instrumentation installation

This change was to handle situations where multiple Delayed::Worker instances
are being created but Delayed::Job has already been instrumented. Thanks Tony
Brown for the contribution!

## v3.16.2

- Fix for "Unexpected frame in traced method stack" errors

Our ActiveRecord 4.x instrumentation could have generated "Unexpected frame in
traced method stack" errors when used outside of an active transaction (for
example, in custom background job handlers). This has been fixed.

## v3.16.1

- Internal datastore instrumentation rewrites

The agent's internal tracing of datastore segments has been rewritten, and
instrumentation updated to utilize the new classes.

- Fix Grape endpoint versions in transaction names

Grape 0.16 changed Route#version (formerly #route_version) to possibly return
an Array of versions for the current endpoint. The agent has been updated to
use rack.env['api.version'] set by Grape, and fall back to joining the version
Array with '|' before inclusion in the transaction name when api.version is
not available. Thanks Geoff Massanek for the contribution!

- Fix deprecation warnings from various Rails error subclasses

Rails 5 deprecates #original_exception on a few internal subclasses of
StandardError in favor of Exception#cause from Ruby stdlib. The agent has
been updated to try Exception#cause first, thus avoiding deprecation
warnings. Thanks Alexander Stuart-Kregor for the contribution!

- Fix instrumentation for Sequel 4.35.0

The latest version of Sequel changes the name and signature of the method
that the Ruby Agent wraps for instrumentation. The agent has been updated
to handle these changes. Users using Sequel 4.35.0 or newer should upgrade
their agent.

- Fix DataMapper instrumentation for additional versions

Different versions of DataMapper have different methods for retrieving the
adapter name, and Postmodern expanded our coverage. Thanks for the
contribution!

## v3.16.0

- Official Rails 5.0 support

This version of the agent has been verified against the Rails 5.0.0 release.

- Early access Action Cable instrumentation

The Ruby agent instruments Action Cable channel actions and calls to
ActionCable::Channel#Transmit in Rails 5. Feedback is welcome!

- Obfuscate queries from `oracle_enhanced` adapter correctly

This change allows the `oracle_enhanced` adapter to use the same
obfuscation as `oracle` adapters. Thanks Dan Drinkard for the contribution!

- Make it possible to define a newrelic_role for deployment with Capistrano 3

Thanks NielsKSchjoedt for the contribution!

- Retry initial connection to New Relic in Resque master if needed

Previously, if the initial connection to New Relic in a monitored Resque
master process failed, the agent would not retry, and monitoring for the
process would be lost. This has been fixed, and the agent will continue
retrying in its background harvest thread until it successfully connects.

## v3.15.2

- Run explain plans on parameterized slow queries in AR4

In our ActiveRecord 4 instrumentation, we moved to tracing slow queries
using the payloads from ActiveSupport::Notifications `sql.active_record`
events. As a result, we were unable to run explain plans on parameterized
queries. This has now been updated to pass along and use the parameter values,
when available, to get the explain plans.

- Fix getMore metric grouping issue in Mongo 2.2.x instrumentation

A metric grouping issue had cropped up when using the most recent Mongo gem
(2.2.0) with the most recent release of the server (3.2.4). We now have a more
future-proof setup for preventing these.

- Restore older DataMapper support after password obfuscation fix

Back in 3.14.3, we released a fix to avoid inadvertently sending sensitive
information from DataMapper SQLErrors. Our implementation did not account for
DataMapper versions below v0.10.0 not implementing the #options accessor.
Thanks Bram de Vries for the fix to our fix!

- Padrino 0.13.1 Support

Users with Padrino 0.13.x apps were previously seeing the default transaction
name "(unknown)" for all of their routes. We now provide the full Padrino
route template in transaction names, including any parameter placeholders.
Thanks Robert Schulze for the contribution!

- Update transaction naming for Grape 0.16.x

In Grape 0.16.x, `route_` methods are no longer prefixed. Thanks to Daniel
Doubrovkine for the contribution!

- Fix name collision on method created for default metric name fix

We had a name collision with the yard gem, which sets a `class_name` method
on Module. We've renamed our internal method to `derived_class_name` instead.

## v3.15.1

- Rack 2 alpha support

This release includes experimental support for Rack 2 as of 2.0.0.alpha.
Rack 2 is still in development, but the agent should work as expected for
those who are experimenting with Rack 2.

- Rails 5 beta 3 support

We've tweaked our Action View instrumentation to accommodate changes introduced
in Rails v5.0.0.beta3.

- Defer referencing ::ActiveRecord::Base to avoid triggering its autoloading
  too soon

In 3.12.1 and later versions of the agent, the agent references (and
therefore loads) ActiveRecord::Base earlier on in the Rails loading process.
This could jump ahead of initializers that should be run first. We now wait
until ActiveRecord::Base is loaded elsewhere.

- Fix explain plans for non-parameterized queries with single quote literals

The agent does not run explain plans for queries still containing parameters
(such as `SELECT * FROM UNICORNS WHERE ID = $1 LIMIT 1`). This check was
unfortunately mutating the query to be obfuscated, causing an inability to
collect an explain plan. This has now been fixed.

- Fix default metric name for tracing class methods

When using `add_method_tracer` on a class method but without passing in a
`metric_name_code`, the default metric name will now look like
`Custom/ClassName/Class/method_name`. We also addressed default
metric names for anonymous classes and modules.

- Fix issue when rendering SQL strings in developer mode

When we obfuscate SQL statements, we rewrite the Statement objects as
SQL strings inline in our sample buffers at harvest time. However, in
developer mode, we also read out of these buffers when rendering pages.
Depending on whether a harvest has run yet, the buffer will contain either
Statement objects, SQL strings, or a mix. Now, developer mode can handle
them all!

- Fix DelayedJob Sampler reporting incorrect counts in Active Record 3 and below

When fixing various deprecation warnings on ActiveRecord 4, we introduced
a regression in our DelayedJob sampler which caused us to incorrectly report
failed and locked job counts in ActiveRecord 3 and below. This is now fixed.
Thanks Rangel Dokov for the contribution!

## v3.15.0

- Rails 5 support

This release includes experimental support for Rails 5 as of 5.0.0.beta2.
Please note that this release does not include any support for ActionCable,
the WebSockets framework new to Rails 5.

- Don't include extension from single format Grape API transaction names

Starting with Grape 0.12.0, an API with a single format no longer declares
methods with `.:format`, but with an extension such as `.json`. Thanks Daniel
Doubrovkine for the contribution!

- Fix warnings about shadowing outer local variable when running tests

Thanks Rafael Almeida de Carvalho for the contribution!

- Check config first for Rails middleware instrumentation installation

Checking the config first avoids issues with mock classes that don't implement
`VERSION`. Thanks Jesse Sanford for the contribution!

- Remove a trailing whitespace in the template for generated newrelic.yml

Thanks Paul Menzel for the contribution!

- Reference external resources in comments and readme with HTTPS

Thanks Benjamin Quorning for the contribution!

## v3.14.3

- Don't inadvertently send sensitive information from DataMapper SQLErrors

DataObjects::SQLError captures the SQL query, and when using versions of
data_objects prior to 0.10.8, built a URI attribute that contained the
database connection password. The :query attribute now respects the obfuscation
level set for slow SQL traces and splices out any password parameters to the
URI when sending up traced errors to New Relic.

- Improved SQL obfuscation algorithm

To help standardize SQL obfuscation across New Relic language agents, we've
improved the algorithm used and added more test cases.

- Configurable longer sql_id attribute on slow SQL traces

The sql_id attribute on slow SQL traces is used to aggregate normalized
queries together. Previously, these IDs would generally be 9-10 digits long,
due to a backend restriction. If `slow_sql.use_longer_sql_id` is set to `true`,
these IDs will now be 18-19 digits long.

## v3.14.2

- Improved transaction names for Sinatra

The agent will now use sinatra.route for transaction names on Sinatra 1.4.3+,
which sets it in the request environment. This gives names that closer resemble the
routes defined in the Sinatra DSL. Thanks to Brian Phillips for the suggestion!

- Bugfix for error flag on transaction events

There was an issue causing the error flag to always be set to false for Insights
transaction events that has been fixed.

- Official support for Sidekiq 4

The Ruby agent now officially supports Sidekiq 4.

- Additional attributes collected

The agent now collects the following information in web transactions:
Content-Length HTTP response and Content-Type HTTP request headers.

## v3.14.1

- Add support for setting a display name on hosts

You can now configure a display name for your hosts using process_host.display_name,
to more easily distinguish dynamically assigned hosts. For more info, see
https://docs.newrelic.com/docs/apm/new-relic-apm/maintenance/add-rename-remove-hosts#display_name

- Fixes automatic middleware instrumentation for Puma 2.12.x

Starting with version 2.12.x the Puma project inlines versions of Rack::Builder
and Rack::URLMap under the Puma namespace. This had the unfortunate side effect of
breaking automatic Rack middleware instrumentation. We now instrument Puma::Rack::Builder
and Puma::Rack::URLMap and once again have automatic Rack middleware instrumentation for
applications running on Puma.

- Do not use a DelayedJob's display_name for naming the transaction

A DelayedJob's name may be superceded by a display_name, which can
lead to a metric grouping issue if the display_name contains unique
identifiers. We no longer use job name methods that may lead to an
arbitrary display_name. Instead, we use the appropriate class and/or
method names, depending what makes sense for the job and how it's called.

- Improvements to Mongo 2.1.x instrumentation

Fixes issue where getMore operations in batched queries could create metric grouping issues.
Previously when multiple Mongo queries executed in the same scope only a single query was recorded
as part of a transaction trace. Now transaction trace nodes will be created for every query
executed during a transaction.

- Bugfix for NewRelic::Agent.notice_error

Fixes issue introduced in v3.14.0 where calling NewRelic::Agent.notice_error outside of an active
transaction results in a NoMethodError.

- Bugfix for Resque TransactionError events

Fixes error preventing Transaction Error events generated in Resque tasks from being sent to New Relic.

## v3.14.0

- pruby marshaller removed

The deprecated pruby marshaller has now been removed; the `marshaller` config
option now only accepts `json`. Customers still running Ruby 1.8.7/REE must
add the `json` gem to their Gemfile, or (preferably) upgrade to Ruby 1.9.3 or
newer.

- Log dates in ISO 8601 format

The agent will now log dates in ISO 8601 (YYYY-mm-dd) format, instead of
mm/dd/yy.

- Additional attributes collected

The agent now collects the following information in web transactions:
Accept, Host, User-Agent, Content-Length HTTP request headers, HTTP request
method, and Content-Type HTTP response header.

- TransactionErrors reported for Advanced Analytics for APM Errors

With this release, the agent reports TransactionError events. These new events
power the beta feature Advanced Analytics for APM Errors. The error events are
also available today through New Relic Insights.

Advanced Analytics for APM Errors lets you see all of your errors, with
granular detail. Filter and group by any attribute to analyze them. Take
action to resolve issues through collaboration.

For more information, see https://docs.newrelic.com/docs/apm/applications-menu/events/view-apm-errors-error-traces

## v3.13.2

- Don't fail to send data when using 'mathn' library

Version 3.12.1 introduced a bug with applications using the 'mathn' library
that would prevent the agent from sending data to New Relic. This has been
fixed.

## v3.13.1

- Don't use a pager when running `git log` command

This would cause Capistrano deploys to hang when a large number of commits were being deployed.
Thanks to John Naegle for reporting and fixing this issue!

- Official support for JRuby 9.0.0.0

The Ruby agent is now officially fully tested and supported on JRuby 9.0.0.0.

- Instrumentation for MongoDB 2.1.x

Visibility in your MongoDB queries returns when using version 2.1.0 of
the Mongo driver or newer. Thanks to Durran Jordan of MongoDB for contributing
the Mongo Monitoring instrumentation!

- Fix for ArgumentError "invalid byte sequence in UTF-8"

This would come up when trying to parse out the operation from a database query
containing characters that would trigger a invalid byte sequence in UTF-8 error.
Thanks to Mario Izquierdo for reporting this issue!

- Improved database metric names for ActiveRecord::Calculations queries

Aggregate metrics recorded for queries made via the ActiveRecord::Calculations
module (#count, #sum, #max, etc.) will now be associated with the correct
model name, rather than being counted as generic 'select' operations.

- Allow at_exit handlers to be installed for Rubinius

Rubinius can support the at_exit block used by install_exit_handler.
Thanks to Aidan Coyle for reporting and fixing this issue!

## v3.13.0

- Bugfix for uninitialized constant NewRelic::Agent::ParameterFiltering

Users in some environments encountered a NameError: uninitialized constant
NewRelic::Agent::ParameterFiltering from the Rails instrumentation while
running v3.12.x of the Ruby agent. This issue has been fixed.

- Rake task instrumentation

The Ruby agent now provides opt-in tracing for Rake tasks. If you run
long jobs via Rake, you can get all the visibility and goodness of New Relic
that your other background jobs have. To enable this, see
https://docs.newrelic.com/docs/agents/ruby-agent/frameworks/rake

- Redis instrumentation

Redis operations will now show up on the Databases tab and in transaction
traces. By default, only command names will be captured; to capture command
arguments, set `transaction_tracer.record_redis_arguments` to `true` in
your configuration.

- Fix for over-obfuscated SQL Traces and PostgreSQL

An issue with the agent obfuscating column and table names from Slow SQL
Traces when using PostgreSQL has been resolved.

- Rubinius 2.5.8 VM metric renaming support

Rubinius 2.5.8 changed some VM metric names and eliminated support for
total allocated object counters. The agent has been updated accordingly.

- Fix agent attributes with a value of false not being stored

An issue introduced in v3.12.1 prevented attributes (like those added with
`add_custom_attributes`) from being stored if their value was false. This has
been fixed.

## v3.12.1

- More granular Database metrics for ActiveRecord 3 and 4

Database metrics recorded for non-SELECT operations (UPDATE, INSERT, DELETE,
etc.) on ActiveRecord 3 and 4 now include the model name that the query was
being executed against, allowing you to view these queries broken down by
model on the Datastores page. Thanks to Bill Kayser for reporting this issue!

- Support for Multiverse testing third party gems

The Ruby agent has rich support for testing multiple gem versions, but
previously that wasn't accessible to third party gems. Now you can now
simply `require 'task/multiverse'` in your Rakefile to access the same
test:multiverse task that New Relic uses itself. For more details, see:

https://docs.newrelic.com/docs/agents/ruby-agent/frameworks/third-party-instrumentation#testing-your-extension

- Use Sidekiq 3.x's error handler

Sidekiq 3.x+ provides an error handler for internal and middleware related
failures. Failures at these points were previously unseen by the Ruby agent,
but now they are properly traced.

- Better error messages for common configuration problems with Capistrano

Templating errors in newrelic.yml would result in obscure error messages
during Capistrano deployments. These messages now more properly reflect the
root cause of the errors.

- newrelic_ignore methods allow strings

The newrelic_ignore methods previously only supported passing symbols, and
would quietly ignore any strings passed. Now strings can be passed as well
to get the intuitive ignoring behavior you'd expect.

- Replace DNS resolver for Resque jobs with Resolv

In some circumstances customers with a very high number of short-lived Resque
jobs were experiencing deadlocks during DNS resolution. Resolv is an all Ruby
DNS resolver that replaces the libc implementation to prevent these deadlocks.

## v3.12.0

- Flexible capturing of attributes

The Ruby agent now allows you more control over exactly which request
parameters and job arguments are attached to transaction traces, traced
errors, and Insights events. For details, see:

https://docs.newrelic.com/docs/agents/ruby-agent/ruby-agent-attributes

- Fixed missing URIs in traces for retried Excon requests

If Excon's idempotent option retried a request, the transaction trace node
for the call would miss having the URI assigned. This has been fixed.

- Capturing request parameters from rescued exceptions in Grape

If an exception was handled via a rescue_from in Grape, request parameters
were not properly set on the error trace. This has been fixed. Thanks to
Ankit Shah for helping us spot the bug.

## v3.11.2

- Better naming for Rack::URLMap

If a Rack app made direct use of Rack::URLMap, instrumentation would miss
out on using the clearest naming based on the app class. This has been
fixed.

- Avoid performance regression in makara database adapter

Delegation in the makara database adapter caused performance issues when the
agent looked up a connection in the pool. The agent now uses a faster
lookup to work around this problem in makara, and allocates less as well.
Thanks Mike Nelson for the help in resolving this!

- Allow audit logging to STDOUT

Previously audit logs of the agent's communication with New Relic could only
write to a file. This prevented using the feature on cloud providers like
Heroku. Now STDOUT is an allowed destination for `audit_log.path`. Logging
can also be restricted to certain endpoints via `audit_log.endpoints`.

For more information see https://docs.newrelic.com/docs/agents/ruby-agent/installation-configuration/ruby-agent-configuration#audit_log

- Fix for crash during startup when Rails required but not used

If an application requires Rails but wasn't actually running it, the Ruby
agent would fail during startup. This has been fixed.

- Use IO.select explicitly in the event loop

If an application adds their own select method to Object/Kernel or mixes in a
module that overrides the select method (as with ActionView::Helpers) we would
previously have used their implementation instead of the intended IO.select,
leading to all sorts of unusual errors. We now explicitly reference IO.select
in the event loop to avoid these issues.

- Fix for background thread hangs on old Linux kernels

When running under Ruby 1.8.7 on Linux kernel versions 2.6.11 and earlier,
the background thread used by the agent to report data would hang, leading
to no data being reported. This has been be fixed.

## v3.11.1

If an application adds their own select method to Object/Kernel or mixes in a
module that overrides the select method (as with ActionView::Helpers) we would
previously have used their implementation instead of the intended IO.select,
leading to all sorts of unusual errors. We now explicitly reference IO.select
in the event loop to avoid these issues.

- Fix for background thread hangs on old Linux kernels

When running under Ruby 1.8.7 on Linux kernel versions 2.6.11 and earlier,
the background thread used by the agent to report data would hang, leading
to no data being reported. This has been be fixed.

## v3.11.1

The Ruby agent incorrectly rescued exceptions at a point which caused
sequel_pg 1.6.11 to segfault. This has been fixed. Thanks to Oldrich
Vetesnik for the report!

## v3.11.0

- Unified view for SQL database and NoSQL datastore products.

The response time charts in the application overview page will now include
NoSQL datastores, such as MongoDB, and also the product name of existing SQL
databases such as MySQL, Postgres, etc.

The Databases page will now enable the filtering of metrics and operations
by product, and includes a table listing all operations.

For existing SQL databases, in addition to the existing breakdown of SQL
statements and operations, the queries are now also associated with the
database product being used.

For NoSQL datastores, such as MongoDB, we have now added information about
operations performed against those products, similar to what is being done
for SQL databases.

Because this introduces a notable change to how SQL database metrics are
collected, it is important that you upgrade the agent version on all hosts.
If you are unable to transition to the latest agent version on all hosts at
the same time, you can still access old and new metric data for SQL
databases, but the information will be split across two separate views.

For more information see https://docs.newrelic.com/docs/apm/applications-menu/monitoring/databases-slow-queries-dashboard

- Track background transactions as Key Transactions

In prior versions of the Ruby agent, only web transactions could be tracked
as Key Transactions. This functionality is now available to all
transactions, including custom Apdex values and X-Ray sessions.

For more information see https://docs.newrelic.com/docs/apm/selected-transactions/key-transactions/key-transactions-tracking-important-transactions-or-events

- More support and documentation for third-party extensions

It's always been possible to write extension gems for the Ruby agent, but
now there's one location with best practices and recommendations to guide
you in writing extensions. Check out
https://docs.newrelic.com/docs/agents/ruby-agent/frameworks/third-party-instrumentation

We've also added simpler APIs for tracing datastores and testing your
extensions. It's our way of giving back to everyone who's helped build on
the agent over the years. <3

- Fix for anonymous class middleware naming

Metric names based off anonymous middlewares lacked a class name in the UI.
The Ruby agent will now look for a superclass, or default to AnonymousClass
in those cases.

- Improved exit behavior in the presence of Sinatra

The agent uses an `at_exit` hook to ensure data from the last < 60s before a
process exits is sent to New Relic. Previously, this hook was skipped if
Sinatra::Application was defined. This unfortunately missed data for
short-lived background processes that required, but didn't run, Sinatra. Now
the agent only skips its `at_exit` hook if Sinatra actually runs from
`at_exit`.

## v3.10.0

- Support for the Grape framework

We now instrument the Grape REST API framework! To avoid conflicts with the
third-party newrelic-grape gem, our instrumentation will not be installed if
newrelic-grape is present in the Gemfile.

For more details, see https://docs.newrelic.com/docs/agents/ruby-agent/frameworks/grape-instrumentation

- Automatic Cross Application Tracing support for all Rack applications

Previously Rack apps not using Rails or Sinatra needed to include the
AgentHooks middleware to get Cross Application Tracing support. With
these changes, this is no longer necessary. Any explicit references to
AgentHooks can be removed unless the `disable_middleware_instrumentation`
setting is set to `true`.

- Metrics no longer reported from Puma master processes

When using Puma's cluster mode with the preload_app! configuration directive,
the agent will no longer start its reporting thread in the Puma master
process. This should result in more accurate instance counts, and more
accurate stats on the Ruby VMs page (since the master process will be
excluded).

- Better support for Sinatra apps used with Rack::Cascade

Previously, using a Sinatra application as part of a Rack::Cascade chain would
cause all transactions to be named after the Sinatra application, rather than
allowing downstream applications to set the transaction name when the Sinatra
application returned a 404 response. This has been fixed.

- Updated support for Rubinius 2.3+ metrics

Rubinius 2.3 introduced a new system for gathering metrics from the
underlying VM. Data capture for the Ruby VM's page has been updated to take
advantage of these. Thanks Yorick Peterse for the contribution!

- Fix for missing ActiveJob traced errors

ActiveJobs processed by backends where the Ruby agent lacked existing
instrumentation missed reporting traced errors. This did not impact
ActiveJobs used with Sidekiq or Resque, and has been fixed.

- Fix possible crash in middleware tracing

In rare circumstances, a failure in the agent early during tracing of a web
request could lead to a cascading error when trying to capture the HTTP status
code of the request. This has been fixed. Thanks to Michal Cichra for the fix!

## v3.9.9

- Support for Ruby 2.2

A new version of Ruby is available, and the Ruby agent is ready to run on
it. We've been testing things out since the early previews so you can
upgrade to the latest and greatest and use New Relic right away to see how
the new Ruby's performing for you.

- Support for Rails 4.2 and ActiveJob

Not only is a new Ruby available, but a new Rails is out too! The Ruby agent
provides all the usual support for Rails that you'd expect, and we
instrument the newly released ActiveJob framework that's part of 4.2.

- Security fix for handling of error responses from New Relic servers

This release fixes a potential security issue wherein an attacker who was able
to impersonate New Relic's servers could have triggered arbitrary code
execution in agent's host processes by sending a specially-crafted error
response to a data submission request.

This issue is mitigated by the fact that the agent uses SSL certificate
checking in order to verify the identity of the New Relic servers to which it
connects. SSL is enabled by default by the agent, and can be enforced
account-wide by enabling High Security Mode for your account:

https://docs.newrelic.com/docs/accounts-partnerships/accounts/security/high-security

- Fix for transactions with invalid URIs

If an application used the agent's `ignore_url_regexes` config setting to
ignore certain transactions, but received an invalid URI, the agent would
fail to record the transaction. This has been fixed.

- Fixed incompatibility with newrelic-grape

The 3.9.8 release of the Ruby agent included disabled prototyped
instrumentation for the Grape API framework. This introduced an
incompatibility with the existing third party extension newrelic-grape. This
has been fixed. Newrelic-grape continues to be the right solution until
full agent support for Grape is available.

## v3.9.8

- Custom Insights events API

In addition to attaching custom parameters to the events that the Ruby agent
generates automatically for each transaction, you can now record custom event
types into Insights with the new NewRelic::Agent.record_custom_event API.

For details, see https://docs.newrelic.com/docs/insights/new-relic-insights/adding-querying-data/inserting-custom-events-new-relic-agents

- Reduced memory usage for idling applications

Idling applications using the agent could previously appear to leak memory
because of native allocations during creation of new SSL connections to our
servers. These native allocations didn't factor into triggering Ruby's
garbage collector.

The agent will now re-use a single TCP connection to our servers for as long
as possible, resulting in improved memory usage for applications that are
idling and not having GC triggered for other reasons.

- Don't write to stderr during CPU sampling

The Ruby agent's code for gathering CPU information would write error
messages to stderr on some FreeBSD systems. This has been fixed.

- LocalJumpError on Rails 2.x

Under certain conditions, Rails 2.x controller instrumentation could fail
with a LocalJumpError when an action was not being traced. This has been
fixed.

- Fixed config lookup in warbler packaged apps

When running a Ruby application from a standalone warbler .jar file on
JRuby, the packaged config/newrelic.yml was not properly found. This has
been fixed, and thanks to Bob Beaty for the help getting it fixed!

- Hash iteration failure in middleware

If a background thread iterated over the keys in the Rack env hash, it could
cause failures in New Relic's AgentHooks middleware. This has been fixed.

## v3.9.7

- Support for New Relic Synthetics

The Ruby agent now gives you additional information for requests from New
Relic Synthetics. More transaction traces and events give you a clearer look
into how your application is performing around the world.

For more details, see https://docs.newrelic.com/docs/synthetics/new-relic-synthetics/getting-started/new-relic-synthetics

- Support for multiple job per fork gems with Resque

The resque-jobs-per-fork and resque-multi-job-forks gems alter Resque to
fork every N jobs instead of every job. This previously caused issues for
the Ruby agent, but those have been resolved. These gems are fully supported.

Running Resque with the FORK_PER_JOB=false environment variable setting is
also supported now.

For more details on our Resque support, see https://docs.newrelic.com/docs/agents/ruby-agent/background-jobs/resque-instrumentation

- Support agent when starting Resque Pool from Rake task

When running resque-pool with its provided rake tasks, the agent would not
start-up properly. Thanks Tiago Sousa for the fix!

- Fix for DelayedJob + Rails 4.x queue depth metrics

The Ruby agent periodically records DelayedJob queuedepth as a metric, but
this didn't work properly in Rails 4.x applications. This has been fixed.
Thanks Jonathan del Strother for his help with the issue!

- Fix for failure in background transactions with rules.ignore_url_regexes

The recently added feature for ignoring transactions via URL regexes caused
errors for non-web transactions. This has been fixed.

- Rename the TransactionNamer.name method to TransactionNamer.name_for

The internal TransactionNamer class had a class method called 'name', with a
different signature than the existing Class#name method and could cause
problems when trying to introspect instances of the class.

Thanks to Dennis Taylor for contributing this fix!

## v3.9.6

- Rails 4.2 ActiveJob support

A new version of Rails is coming! One of the highlight features is
ActiveJob, a framework for interacting with background job processors. This
release of the Ruby agent adds instrumentation to give you insight into
ActiveJob, whether you're just testing it out or running it for real.

Metrics are recorded around enqueuing ActiveJobs, and background transactions
are started for any ActiveJob performed where the agent didn't already
provide specific instrumentation (such as DelayedJob, Resque and Sidekiq).

Since Rails 4.2 is still in beta we'd love to hear any feedback on this
instrumentation so it'll be rock solid for the general release!

- Ruby 2.2.0-preview1 updates

Ruby 2.2.0 is on its way later in the year, and the Ruby agent is ready for
it. Updates to the GC stats and various other small changes have already been
applied, and our automated tests are running against 2.2.0 so the agent will
be ready on release day.

- Ignoring transactions by URL

While you could always ignore transactions by controller and action, the
Ruby agent previously lacked a way to ignore by specific URLs or patterns
without code changes. This release adds the config setting,
`rules.ignore_url_regexes` to ignore specific transactions based on the
request URL as well. For more information, see the documentation at:
https://docs.newrelic.com/docs/agents/ruby-agent/installation-configuration/ignoring-specific-transactions#config-ignoring

- Better dependency detection in non-Rack applications

The Ruby agent runs dependency detection at key points in the Rack and Rails
lifecycle, but non-Rails apps could occasionally miss out instrumenting late
loaded libraries. The agent now runs an additional dependency detection
during manual_start to more seamlessly install instrumentation in any app.

- Excluding /newrelic routes from developer mode

Recent changes to track time in middleware resulted in New Relic's developer
mode capturing its own page views in the list. This has been fixed. Thanks
to Ignatius Reza Lesmana for the report!

- Spikes in external time

Timeouts during certain external HTTP requests could result in incorrect
large spikes in the time recorded by the agent. This has been fixed.

- Recognize browser_monitoring.auto_instrument setting in non-Rails apps

The `browser_monitoring.auto_instrument` config setting disables
auto-injection of JavaScript into your pages, but was not properly obeyed in
Sinatra and other non-Rails contexts. This has been fixed.

- Failures to gather CPU thread time on JRuby

JRuby running on certain JVM's and operating systems (FreeBSD in particular)
did not always support the method being used to gather CPU burn metrics.
This would result in a failure during those transactions. This has been
fixed.

- Fix for rare race condition in Resque instrumentation

A race condition in the agent's Resque instrumentation that could cause rare
Resque job failures in high-throughput Resque setups has been fixed. This bug
would manifest as an exception with the following error message:
"RuntimeError: can't add a new key into hash during iteration" and a backtrace
leading through the PipeChannelManager class in the agent.

## v3.9.5

- Per-dyno data on Heroku

When running on Heroku, data from the agent can now be broken out by dyno
name, allowing you to more easily see what's happening on a per-dyno level.
Dynos on Heroku are now treated in the same way that distinct hosts on other
platforms work.

By default, 'scheduler' and 'run' dyno names will be aggregated into
'scheduler._' and 'run._' to avoid unbounded growth in the number of reported
hostnames.

Read more about this feature on our Heroku docs page:
https://docs.newrelic.com/docs/agents/ruby-agent/miscellaneous/ruby-agent-heroku

- HTTP response codes in Insights events

The Ruby agent will now capture HTTP response codes from Rack applications
(including Rails and Sinatra apps) and include them under the httpResponseCode
attribute on events sent to Insights.

- Stricter limits on memory usage of SQL traces

The agent now imposes stricter limits on the number of distinct SQL traces
that it will buffer in memory at any point in time, leading to more
predictable memory consumption even in exceptional circumstances.

- Improved reliability of thread profiling

Several issues that would previously have prevented the successful completion
and transmission of thread profiles to New Relic's servers have been fixed.

These issues were related to the use of recursion in processing thread
profiles, and have been addressed by both limiting the maximum depth of the
backtraces recorded in thread profiles, and eliminating the agent's use of
recursion in processing profile data.

- Allow tracing Rails view helpers with add_method_tracer

Previously, attempting to trace a Rails view helper method using
add_method_tracer on the view helper module would lead to a NoMethodError
when the traced method was called (undefined method `trace_execution_scoped').
This has been fixed.

This issue was an instance of the Ruby 'dynamic module inclusion' or 'double
inclusion' problem. Usage of add_method_tracer now no longer relies upon the
target class having actually picked up the trace_execution_scoped method from
the NewRelic::Agent::MethodTracer module.

- Improved performance of queue time parsing

The number of objects allocated while parsing the front-end timestamps on
incoming HTTP requests has been significantly reduced.

Thanks to Aleksei Magusev for the contribution!

## v3.9.4

- Allow agent to use alternate certificate stores

When connecting via SSL to New Relic services, the Ruby agent verifies its
connection via a certificate bundle shipped with the agent. This had problems
with certain proxy configurations, so the `ca_bundle_path` setting in
newrelic.yml can now override where the agent locates the cert bundle to use.

For more information see the documentation at:
https://docs.newrelic.com/docs/agents/ruby-agent/installation-configuration/ssl-settings-ruby-agent

- Rails 4.2 beta in tests

Although still in beta, a new version of Rails is on its way! We're
already running our automated test suites against the beta to ensure New
Relic is ready the day the next Rails is released.

- ActiveRecord 4 cached queries fix

Queries that were hitting in the ActiveRecord 4.x query cache were
incorrectly being counted as database time by the agent.

- Fix for error in newrelic.yml loading

If your application ran with a RAILS_ENV that was not listed in newrelic.yml
recent agent versions would give a NameError rather than a helpful message.
This has been fixed. Thanks Oleksiy Kovyrin for the patch!

## v3.9.3

- Fix to prevent proxy credentials transmission

This update prevents proxy credentials set in the agent config file from
being transmitted to New Relic.

## v3.9.2

- Added API for ignoring transactions

This release adds three new API calls for ignoring transactions:

    - `NewRelic::Agent.ignore_transaction`
    - `NewRelic::Agent.ignore_apdex`
    - `NewRelic::Agent.ignore_enduser`

The first of these ignores a transaction completely: nothing about it will be
reported to New Relic. The second ignores only the Apdex metric for a single
transaction. The third disables javascript injection for browser monitoring
for the current transaction.

These methods differ from the existing newrelic*ignore\*\* method in that they
may be called *during\* a transaction based on some dynamic runtime criteria,
as opposed to at the class level on startup.

See the docs for more details on how to use these methods:
https://docs.newrelic.com/docs/agents/ruby-agent/installation-and-configuration/ignoring-specific-transactions

- Improved SQL obfuscation

SQL queries containing string literals ending in backslash ('\') characters
would previously not have been obfuscated correctly by the Ruby agent prior to
transmission to New Relic. In addition, SQL comments were left un-obfuscated.
This has been fixed, and the test coverage for SQL obfuscation has been
improved.

- newrelic_ignore\* methods now work when called in a superclass

The newrelic_ignore\* family of methods previously did not apply to subclasses
of the class from which it was called, meaning that Rails controllers
inheriting from a single base class where newrelic_ignore had been called
would not be ignored. This has been fixed.

- Fix for rare crashes in Rack::Request#params on Sinatra apps

Certain kinds of malformed HTTP requests could previously have caused
unhandled exceptions in the Ruby agent's Sinatra instrumentation, in the
Rack::Request#params method. This has been fixed.

- Improved handling for rare errors caused by timeouts in Excon requests

In some rare cases, the agent would emit a warning message in its log file and
abort instrumentation of a transaction if a timeout occurred during an
Excon request initiated from within that transaction. This has been fixed.

- Improved behavior when the agent is misconfigured

When the agent is misconfigured by attempting to shut it down without
it ever having been started, or by attempting to disable instrumentation after
instrumentation has already been installed, the agent will no longer raise an
exception, but will instead log an error to its log file.

- Fix for ignore_error_filter not working in some configurations

The ignore_error_filter method allows you to specify a block to be evaluated
in order to determine whether a given error should be ignored by the agent.
If the agent was initially disabled, and then later enabled with a call to
manual_start, the ignore_error_filter would not work. This has been fixed.

- Fix for Capistrano 3 ignoring newrelic_revision

New Relic's Capistrano recipes support passing parameters to control the
values recorded with deployments, but user provided :newrelic_revision was
incorrectly overwritten. This has been fixed.

- Agent errors logged with ruby-prof in production

If the ruby-prof gem was available in an environment without New Relic's
developer mode enabled, the agent would generate errors to its log. This has
been fixed.

- Tighter requirements on naming for configuration environment variables

The agent would previously assume any environment variable containing
'NEWRELIC' was a configuration setting. It now looks for this string as a
prefix only.

Thanks to Chad Woolley for the contribution!

## v3.9.1

- Ruby 1.8.7 users: upgrade or add JSON gem now

Ruby 1.8.7 is end-of-lifed, and not receiving security updates, so we strongly
encourage all users with apps on 1.8.7 to upgrade.

If you're not able to upgrade yet, be aware that a coming release of the Ruby
agent will require users of Ruby 1.8.7 to have the 'json' gem available within
their applications in order to continue sending data to New Relic.

For more details, see:
https://docs.newrelic.com/docs/ruby/ruby-1.8.7-support

- Support for new Cross Application Trace view

This release enhances cross application tracing with a visualization of
the cross application calls that a specific Transaction Trace is involved
in. The new visualization helps you spot bottlenecks in external services
within Transaction Traces and gives you an end-to-end understanding
of how the transaction trace is used by other applications and services.
This leads to faster problem diagnosis and better collaboration across
teams. All agents involved in the cross application communication must
be upgraded to see the complete graph. You can view cross application
traces from in the Transaction Trace drill-down.

- High security mode V2

The Ruby agent now supports V2 of New Relic's high security mode. To enable
it, you must add 'high\_security: true' to your newrelic.yml file, _and_ enable
high security mode through the New Relic web interface. The local agent
setting must be in agreement with the server-side setting, or the agent will
shut down and no data will be collected.

Customers who already had the server-side high security mode setting enabled
must add 'high_security: true' to their agent configuration files when
upgrading to this release.

For details on high security mode, see:
http://docs.newrelic.com/docs/accounts-partnerships/accounts/security/high-security

- Improved memcached instrumentation

More accurate instrumentation for the 'cas' command when using version 1.8.0
or later of the memcached gem. Previous versions of the agent would count all
time spent in the block given to 'cas' as memcache time, but 1.8.0 and later
allows us to more accurately measure just the time spent talking to memcache.

Many thanks to Francis Bogsanyi for contributing this change!

- Improved support for Rails apps launched from outside the app root directory

The Ruby agent attempts to resolve the location of its configuration file at
runtime relative to the directory that the host process is started from.

In cases where the host process was started from outside of the application's
root directory (for example, if the process is started from '/'), it will
now also attempt to locate its configuration file based on the value of
Rails.root for Rails applications.

- Better compatibility with ActionController::Live

Browser Application Monitoring auto-injection can cause request failures under
certain circumstances when used with ActionController::Live, so the agent will
now automatically detect usage of ActionController::Live, and not attempt
auto-injection for those requests (even if auto-instrumentation is otherwise
enabled).

Many thanks to Rodrigo Rosenfeld Rosas for help diagnosing this issue!

- Fix for occasional spikes in external services time

Certain kinds of failures during HTTP requests made by an application could
have previously resulted in the Ruby agent reporting erroneously large amounts
of time spent in outgoing HTTP requests. This issue manifested most obviously
in spikes on the 'Web external' band on the main overview graph. This issue
has now been fixed.

- Fix 'rake newrelic:install' for Rails 4 applications

The newrelic:install rake task was previously not working for Rails 4
applications and has been fixed.

Thanks to Murahashi Sanemat Kenichi for contributing this fix!

## v3.9.0

- Rack middleware instrumentation

The Ruby agent now automatically instruments Rack middlewares!

This means that the agent can now give you a more complete picture of your
application's response time, including time spent in middleware. It also means
that requests which previously weren't captured by the agent because they
never made it to the bottom of your middleware stack (usually a Rails or
Sinatra application) will now be captured.

After installing this version of the Ruby agent, you'll see a new 'Middleware'
band on your application's overview graph, and individual middlewares will
appear in transaction breakdown charts and transaction traces.

The agent can instrument middlewares that are added from a config.ru file via
Rack::Builder, or via Rails' middleware stack in Rails 3.0+.

This instrumentation may be disabled with the
disable_middleware_instrumentation configuration setting.

For more details, see the documentation for this feature:

    - http://docs.newrelic.com/docs/ruby/rack-middlewares
    - http://docs.newrelic.com/docs/ruby/middleware-upgrade-changes

- Capistrano 3.x support

Recording application deployments using Capistrano 3.x is now supported.

Many thanks to Jennifer Page for the contribution!

- Better support for Sidekiq's Delayed extensions

Sidekiq jobs executed via the Delayed extensions (e.g. the #delay method) will
now be named after the actual class that #delay was invoked against, and will
have their job arguments correctly captured if the sidekiq.capture_params
configuration setting is enabled.

Many thanks to printercu for the contribution!

- Improved Apdex calculation with ignored error classes

Previously, a transaction resulting in an exception that bubbled up to the top
level would always be counted as failing for the purposes of Apdex
calculations (unless the transaction name was ignored entirely). Now,
exceptions whose classes have been ignored by the
error_collector.ignore_errors configuration setting will not cause a
transaction to be automatically counted as failing.

- Allow URIs that are not parseable by stdlib's URI if addressable is present

There are some URIs that are valid by RFC 3986, but not parseable by Ruby's
stdlib URI class. The Ruby agent will now attempt to use the addressable gem
to parse URIs if it is present, allowing requests against these problematic
URIs to be instrumented.

Many thanks to Craig R Webster and Amir Yalon for their help with this issue!

- More robust error collection from Resque processes

Previously, traced errors where the exception class was defined in the Resque
worker but not in the Resque master process would not be correctly handled by
the agent. This has been fixed.

- Allow Sinatra apps to set the New Relic environment without setting RACK_ENV

The NEW_RELIC_ENV environment variable may now be used to specify the
environment the agent should use from its configuration file, independently of
RACK_ENV.

Many thanks to Mario Izquierdo for the contribution!

- Better error handling in Browser Application Monitoring injection

The agent middleware that injects the JavaScript code necessary for Browser
Application Monitoring now does a better job of catching errors that might
occur during the injection process.

- Allow disabling of Net::HTTP instrumentation

Most instrumentation in the Ruby agent can be disabled easily via a
configuration setting. Our Net::HTTP instrumentation was previously an
exception, but now it can also be disabled with the disable_net_http
configuration setting.

- Make Rails constant presence check more defensive

The Ruby agent now guards against the (rare) case where an application has a
Rails constant defined, but no Rails::VERSION constant (because Rails is not
actually present).

Many thanks to Vladimir Kiselev for the contribution!

## v3.8.1

- Better handling for Rack applications implemented as middlewares

When using a Sinatra application as a middleware around another app (for
example, a Rails app), or manually instrumenting a Rack middleware wrapped
around another application, the agent would previously generate two separate
transaction names in the New Relic UI (one for the middleware, and one for
the inner application).

As of this release, the agent will instead unify these two parts into a single
transaction in the UI. The unified name will be the name assigned to the
inner-most traced transaction by default. Calls to
NewRelic::Agent.set_transaction_name will continue to override the default
names assigned by the agent's instrumentation code.

This change also makes it possible to run X-Ray sessions against transactions
of the 'inner' application in cases where one instrumented app is wrapped in
another that's implemented as a middleware.

- Support for mongo-1.10.0

The Ruby agent now instruments version 1.10.0 of the mongo gem (versions 1.8.x
and 1.9.x were already supported, and continue to be).

- Allow setting configuration file path via an option to manual_start

Previously, passing the :config_path option to NewRelic::Agent.manual_start
would not actually affect the location that the agent would use to look for
its configuration file. This has been fixed, and the log messages emitted when
a configuration file is not found should now be more helpful.

## v3.8.0

- Better support for forking and daemonizing dispatchers (e.g. Puma, Unicorn)

The agent should now work out-of-the box with no special configuration on
servers that fork or daemonize themselves (such as Unicorn or Puma in some
configurations). The agent's background thread will be automatically restarted
after the first transaction processed within each child process.

This change means it's no longer necessary to set the
'restart_thread_in_children setting' in your agent configuration file if you
were doing so previously.

- Rails 4.1 support

Rails 4.1 has shipped, and the Ruby agent is ready for it! We've been running
our test suites against the release candidates with no significant issues, so
we're happy to announce full compatibility with this new release of Rails.

- Ruby VM measurements

The Ruby agent now records more detailed information about the performance and
behavior of the Ruby VM, mainly focused around Ruby's garbage collector. This
information is exposed on the new 'Ruby VM' tab in the UI. For details about
what is recorded, see:

http://docs.newrelic.com/docs/ruby/ruby-vm-stats

- Separate in-transaction GC timings for web and background processes

Previously, an application with GC instrumentation enabled, and both web and
background processes reporting into it would show an overly inflated GC band
on the application overview graph, because data from both web and non-web
transactions would be included. This has been fixed, and GC time during web
and non-web transactions is now tracked separately.

- More accurate GC measurements on multi-threaded web servers

The agent could previously have reported inaccurate GC times on multi-threaded
web servers such as Puma. It will now correctly report GC timings in
multi-threaded contexts.

- Improved ActiveMerchant instrumentation

The agent will now trace the store, unstore, and update methods on
ActiveMerchant gateways. In addition, a bug preventing ActiveMerchant
instrumentation from working on Ruby 1.9+ has been fixed.

Thanks to Troex Nevelin for the contribution!

- More robust Real User Monitoring script injection with charset meta tags

Previous versions of the agent with Real User Monitoring enabled could have
injected JavaScript code into the page above a charset meta tag. By the HTML5
spec, the charset tag must appear in the first 1024 bytes of the page, so the
Ruby agent will now attempt to inject RUM script after a charset tag, if one
is present.

- More robust connection sequence with New Relic servers

A rare bug that could cause the agent's initial connection handshake with
New Relic servers to silently fail has been fixed, and better logging has been
added to the related code path to ease diagnosis of any future issues.

- Prevent over-counting of queue time with nested transactions

When using add_transaction_tracer on methods called from within a Rails or
Sinatra action, it was previously possible to get inflated queue time
measurements, because queue time would be recorded for both the outer
transaction (the Rails or Sinatra action) and the inner transaction (the
method given to add_transaction_tracer). This has been fixed, so only the
outermost transaction will now record queue time.

## v3.7.3

- Obfuscation for PostgreSQL explain plans

Fixes an agent bug with PostgreSQL where parameters from the original query
could appear in explain plans sent to New Relic servers, even when SQL
obfuscation was enabled. Parameters from the query are now masked in explain
plans prior to transmission when transaction_tracer.record_sql is set to
'obfuscated' (the default setting).

For more information, see:
https://docs.newrelic.com/docs/traces/security-for-postgresql-explain-plans

- More accurate categorization of SQL statements

Some SQL SELECT statements that were previously being mis-categorized as
'SQL - OTHER' will now correctly be tagged as 'SQL - SELECT'. This
particularly affected ActiveRecord users using PostgreSQL.

- More reliable Typhoeus instrumentation

Fixed an issue where an exception raised from a user-specified on_complete
block would cause our Typhoeus instrumentation to fail to record the request.

- Fix for Puma 2.8.0 cluster mode (3.7.3.204)

Puma's 2.8.0 release renamed a hook New Relic used to support Puma's cluster
mode. This resulted in missing data for users running Puma. Thanks Benjamin
Kudria for the fix!

- Fix for deployment command bug (3.7.3.204)

Problems with file loading order could result in `newrelic deployments`
failing with an unrecognized command error. This has been fixed.

## v3.7.2

- Mongo instrumentation improvements

Users of the 'mongo' MongoDB client gem will get more detailed instrumentation
including support for some operations that were not previously captured, and
separation of aggregate metrics for web transactions from background jobs.

An issue with ensure_index when passed a symbol or string was also fixed.
Thanks Maxime RETY for the report!

- More accurate error tracing in Rails 4

Traced errors in Rails 4 applications will now be correctly associated with
the transaction they occurred in, and custom attributes attached to the
transaction will be correctly attached to the traced error as well.

- More accurate partial-rendering metrics for Rails 4

View partials are now correctly treated as sub-components of the containing
template render in Rails 4 applications, meaning that the app server breakdown
graphs for Rails 4 transactions should be more accurate and useful.

- Improved Unicorn 4.8.0 compatibility

A rare issue that could lead to spurious traced errors on app startup for
applications using Unicorn 4.8.0 has been fixed.

- meta_request gem compatibility

An incompatibility with the meta_request gem has been fixed.

- Typhoeus 0.6.4+ compatibility

A potential crash with Typhoeus 0.6.4+ when passing a URI object instead of a
String instance to one of Typhoeus's HTTP request methods has been fixed.

- Sequel single threaded mode fix

The agent will no longer attempt to run EXPLAIN queries for slow SQL
statements issued using the Sequel gem in single-threaded mode, since
doing so could potentially cause crashes.

- Additional functionality for add_custom_parameters

Calling add_custom_parameters adds parameters to the system codenamed
Rubicon. For more information, see http://newrelic.com/software-analytics

- Update gem signing cert (3.7.2.195)

The certificate used to sign newrelic_rpm expired in February. This patch
updates that for clients installing with verification.

## v3.7.1

- MongoDB support

The Ruby agent provides support for the mongo gem, versions 1.8 and 1.9!
Mongo calls are captured for transaction traces along with their parameters,
and time spent in Mongo shows up on the Database tab.

Support for more Mongo gems and more UI goodness will be coming, so watch
http://docs.newrelic.com/docs/ruby/mongo for up-to-date status.

- Harvest thread restarts for forked and daemonized processes

Historically framework specific code was necessary for the Ruby agent to
successfully report data after an app forked or daemonized. Gems or scripts
with daemonizing modes had to wait for agent support or find workarounds.

With 3.7.1 setting `restart_thread_in_children: true` in your newrelic.yml
automatically restarts the agent in child processes without requiring custom
code. For now the feature is opt-in, but future releases may default it on.

- Fix for missing HTTP time

The agent previously did not include connection establishment time for
outgoing Net::HTTP requests. This has been corrected, and reported HTTP
timings should now be more accurate.

- Fix for Mongo ensure_index instrumentation (3.7.1.182)

The Mongo instrumentation for ensure_index in 3.7.1.180 was not properly
calling through to the uninstrumented version of this method. This has been
fixed in 3.7.1.182. Thanks to Yuki Miyauchi for the fix!

- Correct first reported metric timespan for forking dispatchers (3.7.1.188)

The first time a newly-forked process (in some configurations) reported metric
data, it would use the startup time of the parent process as the start time
for that metric data instead of its own start time. This has been fixed.

## v3.7.0

- Official Rubinius support (for Rubinius >= 2.2.1)

We're happy to say that all known issues with the Ruby agent running on
Rubinius have been resolved as of Rubinius version 2.2.1! See
http://docs.newrelic.com/docs/ruby/rubinius for the most up-to-date status.

- RUM injection updates

The Ruby agent's code for both automatic and manual injection of Real User
Monitoring scripts has been improved. No application changes are required, but
the new injection logic is simpler, faster, more robust, and paves the way for
future improvements to Real User Monitoring.

- More robust communication with New Relic

Failures when transmitting data to New Relic could cause data to be held over
unnecessarily to a later harvest. This has been improved both to handle
errors more robustly and consistently, and to send data as soon as possible.

- Fix for agent not restarting on server-side config changes

A bug in 3.6.9 caused the agent to not reset correctly after server-side
config changes. New settings would not be received without a full process
restart. This has been fixed.

- Blacklisting rake spec tasks

A blacklist helps the agent avoid starting during rake tasks. Some default
RSpec tasks were missing. Thanks for the contribution Kohei Hasegawa!

## v3.6.9

- Experimental Rubinius 2.x support

The agent is now being tested against the latest version of Rubinius. While
support is still considered experimental, you can track the progress at
http://docs.newrelic.com/docs/ruby/rubinius for up to date status.

- Capture arguments for Resque and Sidekiq jobs

The agent can optionally record arguments for your Resque and Sidekiq jobs on
transaction traces and traced errors. This is disabled by default, but may be
enabled by setting resque.capture_params or sidekiq.capture_params.

Thanks to Juan Ignacio Pumarino, Ken Mayer, Paul Henry, and Eric Saxby for
their help with this feature!

- Supported versions rake task and documentation

We've improved our documentation for what Ruby and gem versions we support.
Run `rake newrelic:supported_versions` or see the latest agent's versions at
https://docs.newrelic.com/docs/ruby/supported-frameworks.

- ActiveRecord 4.0 explain plans for JRuby and Rubinius

The agent's ActiveRecord 4.0 instrumentation could not gather SQL explain
plans on JRuby by default because of a dependency on ObjectSpace, which isn't
available by default. This has been fixed.

- Fix for Curb http_put_with_newrelic

A bug in the agent caused PUT calls in the Curb gem to crash. This has been
fixed. Thanks to Michael D'Auria and Kirk Diggler for the contributions!

- Fix for head position on RUM injection

Certain unusual HTML documents resulted in browser monitoring injecting
incorrect content. Thanks Alex McHale for the contribution!

- Specify the Content-Type header in developer mode

Thanks Jared Ning for the contribution!

## v3.6.8

- X-Ray Sessions support

X-Ray Sessions provide more targeted transaction trace samples and thread
profiling for web transactions. For full details see our X-Ray sessions
documentation at https://newrelic.com/docs/site/xray-sessions.

- Percentiles and Histograms

The Ruby Agent now captures data that provides percentile and histogram views
in the New Relic UI.

- CPU metrics re-enabled for JRuby >= 1.7.0

To work around a JRuby bug, the Ruby agent stopped gathering CPU metrics on
that platform. With the bug fixed, the agent can gather those metrics again.
Thanks Bram de Vries for the contribution!

- Missing Resque transaction traces (3.6.8.168)

A bug in 3.6.8.164 prevented transaction traces in Resque jobs from being
communicated back to New Relic. 3.6.8.168 fixes this.

- Retry on initial connect (3.6.8.168)

Failure to contact New Relic on agent start-up would not properly retry. This
has been fixed.

- Fix potential memory leak on failure to send to New Relic (3.6.8.168)

  3.6.8.164 introduced a potential memory leak when transmission of some kinds
  of data to New Relic servers failed. 3.6.8.168 fixes this.

## v3.6.7

- Resque-pool support

Resque processes started via the resque-pool gem weren't recognized by the
Ruby agent. The agent now starts correctly in those worker processes.

- Environment-based configuration

All settings in newrelic.yml can now be configured via environment variables.
See https://newrelic.com/docs/ruby/ruby-agent-configuration for full details.

- Additional locking option for Resque (3.6.7.159)

There have been reports of worker process deadlocks in Resque when using the
Ruby agent. An optional lock is now available to avoid those deadlocks. See
https://newrelic.com/docs/ruby/resque-instrumentation for more details.

- HTTP connection setup timeout (3.6.7.159)

HTTP initialization in the agent lacked an appropriate timeout,
leading to dropouts in reporting under certain network error conditions.

- Unnecessary requests from Resque jobs (3.6.7.159)

An issue causing Resque jobs to unnecessarily make requests against New Relic
servers was fixed.

- Fix compatibility issues with excon and curb instrumentation

This release of the agent fixes a warning seen under certain circumstances
with the excon gem (most notably, when excon was used by fog), as well as
a bug with the curb instrumentation that conflicted with the feedzirra gem.

- Allow license key to be set by Capistrano variables

A license key can be passed via a Capistrano variable where previously it
could only be in newrelic.yml. Thanks Chris Marshall for the contribution!

- Make HTTP client instrumentation aware of "Host" request header

If a "Host" header is set explicitly on an HTTP request, that hostname will
be used for external metrics. Thanks Mislav Marohnić for the contribution!

- Fix ActiveSupport::Concern warnings with MethodTracer

Including NewRelic::Agent::MethodTracer in a class using Concerns could cause
deprecation warnings. Thanks Mike Połtyn for the contribution!

- Fix Authlogic constant name

Code checking for the Authlogic module was using in the wrong case. Thanks
Dharam Gollapudi for the contribution!

## v3.6.6

- HTTPClient and Curb support

The Ruby agent now supports the HTTPClient and Curb HTTP libraries! Cross
application tracing and more is fully supported for these libraries. For more
details see https://newrelic.com/docs/ruby/ruby-http-clients.

- Sinatra startup improvements

In earlier agent versions, newrelic_rpm had to be required after Sinatra to
get instrumentation. Now the agent should start when your Sinatra app starts
up in rackup, thin, unicorn, or similar web servers.

- Puma clustered mode support

Clustered mode in Puma was not reporting data without manually adding a hook
to Puma's configuration. The agent will now automatically add this hook.

- SSL certificate verification

Early versions of the agent's SSL support provided an option to skip
certificate verification. This option has been removed.

## v3.6.5

- Rails 4.0 Support

The Ruby agent is all set for the recent general release of Rails 4.0! We've
been tracking the RC's, and that work paid off. Versions 3.6.5 and 3.6.4 of
the Ruby agent should work fine with Rails 4.0.0.

- Excon and Typhoeus support

The Ruby agent now supports the Excon and Typhoeus HTTP libraries! For more
details see https://newrelic.com/docs/ruby/ruby-http-clients.

## v3.6.4

- Exception Whitelist

We've improved exception message handling for applications running in
high security mode. Enabling 'high_security' now removes exception messages
entirely rather than simply obfuscating any SQL.

By default this feature affects all exceptions, though you can configure a
whitelist of exceptions whose messages should be left intact.

More details: https://newrelic.com/docs/ruby/ruby-agent-configuration

- Fix a race condition affecting some Rails applications at startup

Some Rails applications using newrelic_rpm were affected by a race condition
at startup that manifested as an error when model classes with associations
were first loaded. The cause of these errors has been addressed by moving the
generation of the agent's EnvironmentReport on startup from a background
thread to the main thread.

## v3.6.3

- Better Sinatra Support

A number of improvements have been made to our Sinatra instrumentation.
More details: https://newrelic.com/docs/ruby/sinatra-support-in-the-ruby-agent

Sinatra instrumentation has been updated to more accurately reflect the final
route that was actually executed, taking pass and conditions into account.

New Relic middlewares for error collection, real user monitoring, and cross
application tracing are automatically inserted into the middleware stack.

Ignoring routes, similar to functionality available to Rails controllers, is
now available in Sinatra as well.

Routes in 1.4 are properly formatting in transaction names. Thanks Zachary
Anker for the contribution!

- Padrino Support

Along with improving our support of Sinatra, we've also extended that to
supporting Padrino, a framework that builds on Sinatra. Web transactions
should show up in New Relic now for Padrino apps automatically. The agent has
been tested against the latest Padrino in versions 0.11.x and 0.10.x.

- Main overview graph only shows web transactions

In the past database times from background jobs mixed with other web transaction
metrics in the main overview graph. This often skewed graphs. A common workaround
was to send background jobs to a separate application, but that should no longer
be necessary as the overview graphs now only represent web transactions.

## v3.6.2

- Sequel support

The Ruby agent now supports Sequel, a database toolkit for Ruby. This
includes capturing SQL calls and model operations in transaction traces, and
recording slow SQL calls. See https://newrelic.com/docs/ruby/sequel-instrumentation
for full details.

- Thread profiling fix

The prior release of the agent (version 3.6.1) broke thread profiling. A
profile would appear to run, but return no data. This has been fixed.

- Fix for over-counted Net::HTTP calls

Under some circumstances, calls into Net::HTTP were being counted twice in
metrics and transaction traces. This has been fixed.

- Missing traced errors for Resque applications

Traced errors weren't displaying for some Resque workers, although the errors
were factored into the overall count graphs. This has been fixed, and traced
errors should be available again after upgrading the agent.

## v3.6.1

- Full URIs for HTTP requests are recorded in transaction traces

When recording a transaction trace node for an outgoing HTTP call via
Net::HTTP, the agent will now save the full URI (instead of just the hostname)
for the request. Embedded credentials, the query string, and the fragment will
be stripped from the URI before it is saved.

- Simplify Agent Autostart Logic

Previously the agent would only start when it detected a supported
"Dispatcher", meaning a known web server or background task framework. This
was problematic for customers using webservers that the agent was not
configured to detect (e.g. Puma). Now the agent will attempt to report any
time it detects it is running in a monitored environment (e.g. production).
There are two exceptions to this. The agent will not autostart in a rails
console or irb session or when the process was invoked by a rake task (e.g.
rake assets:precompile). The NEWRELIC_ENABLE environment variable can be set
to true or false to force the agent to start or not start.

- Don't attempt to resolve collector hostname when proxy is in use

When a proxy is configured, the agent will not attempt to lookup and cache the
IP address of New Relic server to which it is sending data, since DNS may not
be available in some environments. Thanks to Bill Kirtley for the contribution

- Added NewRelic::Agent.set_transaction_name and NewRelic::Agent.get_transaction_name

Ordinarily the name of your transaction is defined up-front, but if you'd like to
change the name of a transaction while it is still running you can use
**NewRelic::Agent.set_transaction_name()**. Similarly, if you need to know the name
of the currently running transaction, you can use **NewRelic::Agent.get_transaction_name()**.

## v3.6.0

- Sidekiq support

The Ruby agent now supports the Sidekiq background job framework. Traces from
Sidekiq jobs will automatically show up in the Background tasks on New Relic
similar to Resque and Delayed::Job tasks.

- Improved thread safety

The primary metrics data structures in the Ruby agent are now thread safe.
This should provide better reliability for the agent under JRuby and threaded
scenarios such as Sidekiq or Puma.

- More robust environment report

The agent's analysis of the local environment (e.g. OS, Processors, loaded
gems) will now work in a wider variety of app environments, including
Sinatra.

- Experimental Rainbows! support

The Ruby agent now automatically detects and instruments the Rainbows! web
server. This support is considered experimental at present, and has not been
tested with all dispatch modes.

Thanks to Joseph Chen for the contribution.

- Fix a potential file descriptor leak in Resque instrumentation

A file descriptor leak that occurred when DontPerform exceptions were used to
abort processing of a job has been fixed. This should allow the Resque
instrumentation work correctly with the resque-lonely_job gem.

## v3.5.8

- Key Transactions

  The Ruby agent now supports Key Transactions! Check out more details on the
  feature at https://newrelic.com/docs/site/key-transactions

- Ruby 2.0

  The Ruby agent is compatible with Ruby 2.0.0 which was just released.

- Improved Sinatra instrumentation

  Several cases around the use of conditions and pass in Sinatra are now
  better supported by the Ruby agent. Thanks Konstantin for the help!

- Outbound HTTP headers

  Adds a 'X-NewRelic-ID' header to outbound Net::HTTP requests. This change
  helps improve the correlation of performance between services in a service-
  oriented architecture for a forthcoming feature. In the meantime, to disable
  the header, set this in your newrelic.yml:

  cross_application_tracer:
  enabled: false

- Automatically detect Resque dispatcher

  The agent does better auto-detection for the Resque worker process.
  This should reduce the need to set NEW_RELIC_DISPATCHER=resque directly.

## v3.5.7

- Resolved some issues with tracking of frontend queue time, particularly
  when the agent is running on an app hosted on Heroku. The agent will now
  more reliably parse the headers described in
  https://newrelic.com/docs/features/tracking-front-end-time and will
  automatically detect whether the times provided are in seconds,
  milliseconds or microseconds.

## v3.5.6

- Use HTTPS by default

  The agent now defaults to using SSL when it communicates with New Relic's
  servers. By default is already configured New Relic does not transmit any
  sensitive information (e.g. SQL parameters are masked), but SSL adds an
  additional layer of security. Upgrading customers may need to remove the
  "ssl: false" directive from their newrelic.yml to enable ssl. Customers on
  Jruby may need to install the jruby-openssl gem to take advantage of this
  feature.

- Fix two Resque-related issues

  Fixes a possible hang on exit of an instrumented Resque master process
  (https://github.com/defunkt/resque/issues/578), as well as a file descriptor
  leak that could occur during startup of the Resque master process.

- Fix for error graph over 100%

  Some errors were double counted toward the overall error total. This
  resulted in graphs with error percentages over 100%. This duplication did
  not impact the specific error traces captured, only the total metric.

- Notice gracefully handled errors in Sinatra

  When show_exceptions was set to false in Sinatra, errors weren't caught
  by New Relic's error collector. Now handled errors also have the chance
  to get reported back.

- Ruby 2.0 compatibility fixes

  Ruby 2.0 no longer finds protected methods by default, but will with a flag.
  http://tenderlovemaking.com/2012/09/07/protected-methods-and-ruby-2-0.html

  Thanks Ravil Bayramgalin and Charlie Somerville for the fixes.

- Auto-detect Trinidad as dispatcher

  Code already existing for detecting Trinidad as a dispatcher, but was only
  accessible via an ENV variable. This now auto-detects on startup. Thanks
  Robert Rasmussen for catching that.

- Coercion of types in collector communication

  Certain metrics can be recorded with a Ruby Rational type, which JSON
  serializes as a string rather than a floating point value. We now treat
  coerce each outgoing value, and log issues before sending the data.

- Developer mode fix for chart error

  Added require to fix a NameError in developer mode for summary page. Thanks
  to Ryan B. Harvey.

- Don't touch deprecated RAILS_ROOT if on Rails 3

  Under some odd startup conditions, we would look for the RAILS_ROOT constant
  after failing to find the ::Rails.root in a Rails 3 app, causing deprecation
  warnings. Thanks for Adrian Irving-Beer for the fix.

## v3.5.5

- Add thread profiling support

  Thread profiling performs statistical sampling of backtraces of all threads
  within your Ruby processes. This feature requires MRI >= 1.9.2, and is
  controlled via the New Relic web UI. JRuby support (in 1.9.x compat mode) is
  considered experimental, due to issues with JRuby's Thread#backtrace.

- Add audit logging capability

  The agent can now log all of the data it sends to the New Relic servers to
  a special log file for human inspection. This feature is off by default, and
  can be enabled by setting the audit_log.enabled configuration key to true.
  You may also control the location of the audit log with the audit_log.path key.

- Use config system for dispatcher, framework, and config file detection

  Several aspects of the agent's configuration were not being handled by the
  configuration system. Detection/configuration of the dispatcher (e.g. passenger,
  unicorn, resque), framework (e.g. rails3, sinatra), and newrelic.yml
  location are now handled via the Agent environment, manual, and default
  configuration sources.

- Updates to logging across the agent

  We've carefully reviewed the logging messages that the agent outputs, adding
  details in some cases, and removing unnecessary clutter. We've also altered
  the startup sequence to ensure that we don't spam STDOUT with messages
  during initialization.

- Fix passing environment to manual_start()

  Thanks to Justin Hannus. The :env key, when passed to Agent.manual_start,
  can again be used to specify which section of newrelic.yml is loaded.

- Rails 4 support

  This release includes preliminary support for Rails 4 as of 4.0.0.beta.
  Rails 4 is still in development, but the agent should work as expected for
  people who are experimenting with the beta.

## v3.5.4

- Add queue time support for sinatra apps

  Sinatra applications can now take advantage of front end queue time
  reporting. Thanks to Winfield Peterson for this contribution.

- Simplify queue time configuration for nginx 1.2.6+

  Beginning in version 1.2.6, recently released as a development version, the
  $msec variable can be used to set an http header. This change allows front
  end queue time to be tracked in New Relic simply by adding this line to the
  nginx config:

  proxy_set_header X-Queue-Start "t=${msec}000"

  It will no longer be necessary to compile a patched version of nginx or
  compile in the perl or lua module to enable this functionality.

  Thanks to Lawrence Pit for the contribution.

- Report back build number and stage along with version info

  In the 3.5.3 series the agent would fail to report its full version number
  to NewRelic's environment report. For example it would report its version
  as 3.5.3 instead of 3.5.3.25 or 3.5.3.25.beta. The agent will now report
  its complete version number as defined in newrelic_rpm.gemspec.

- The host and the port that the agent reports to can now be set from environment vars

  The host can be set with NEW_RELIC_HOST and the port with NEW_RELIC_PORT. These setting
  will override any other settings in your newrelic.yml.

- Fix RUM reporting to multiple applications

  When the agent is configured to report to multiple "roll up" applications
  RUM did not work correctly.

## v3.5.3

- Update the collector protocol to use JSON and Ruby primitives

  The communication between the agent and the NewRelic will not longer be
  marshaled Ruby objects, but rather JSON in the case of Ruby 1.9 and marshaled
  Ruby primitives in the case of 1.8. This results in greater harvest efficiency
  as well as feature parity with other New Relic agents.

- Fix incorrect application of conditions in sinatra instrumentation

  The agent's sinatra instrumentation was causing sinatra's conditions to
  be incorrectly applied in some obscure cases. The bug was triggered
  when a condition was present on a lower priority route that would match
  the current request, except for the presence of a higher priority route.

## v3.5.2

- Simplified process of running agent test suite and documented code
  contribution process in GUIDELINES_FOR_CONTRIBUTING.

## v3.5.1

- Enabling Memory Profiling on Lion and Mountain Lion

  The agent's list of supported platforms for memory profiling wasn't correctly checking
  for more recent versions of OS X.

- Fixed an arity issue encountered when calling newrelic_notice_error from Rails applications.

- End user queue time was not being properly reported, works properly now.

- Server-side configuration for ignoring errors was not being heeded by agent.

- Better handling of a thread safety issue.

  Some issues may remain, which we are working to address, but they should be gracefully handled
  now, rather than crashing the running app.

- Use "java_import" rather than "include_class" when require Java Jars into a JRuby app.

  Thanks to Jan Habermann for the pull request

- Replaced alias_method mechanism with super call in DataMapper instrumentation.

  Thanks to Michael Rykov for the pull request

- Fixed the Rubinius GC profiler.

  Thanks to Dirkjan Bussink

- Use ActiveSupport.on_load to load controller instrumentation Rails 3.

  Thanks to Jonathan del Strother

- Reduce the number of thread local reference in a particular high traffic method

  Thanks to Jeremy Kemper

## v3.5.0.1

- (Fix) Due to a serious resource leak we have ended support for versions of Phusion Passenger
  older than 2.1.1. Users of older versions are encouraged upgrade to a more recent version.

## v3.5.0

- (Fix) RUM Stops Working After 3.4.2.1 Agent Upgrade

  v3.4.2.1 introduced a bug that caused the browser monitor auto instrumentation
  (for RUM) default to be false. The correct value of true is now used

- When the Ruby Agent detects Unicorn as the dispatcher it creates an INFO level log message
  with additional information

  To help customers using Unicorn, if the agent detects it (Unicorn) is being used as the
  dispatcher an INFO level log message it created that includes a link to New Relic
  online doc that has additional steps that may be required to get performance data reporting.

- (Fix) In version 3.4.2 of the Ruby Agent the server side value for Apdex T was disregarded

  With version 3.4.2 of the agent, the value set in the newrelic.yml file took precedence over the
  value set in the New Relic UI. As of version 3.5.0 only the value for Apdex T set in the
  New Relic UI will be used. Any setting in the yaml file will be ignored.

- Improved Error Detection/Reporting capabilities for Rails 3 apps

  Some errors are missed by the agent's exception reporting handlers because they are
  generated in the rails stack, outside of the instrumented controller action. A Rack
  middleware is now included that can detect these errors as they bubble out of the middleware stack.
  Note that this does not include Routing Errors.

- The Ruby Agent now logs certain information it receives from the New Relic servers

  After connecting to the New Relic servers the agent logs the New Relic URL
  of the app it is reporting to.

- GC profiling overhead for Ruby 1.9 reduced

  For Ruby 1.9 the amount of time spent in GC profiling has been reduced.

- Know issue with Ruby 1.8.7-p334, sqlite3-ruby 1.3.0 or older, and resque 1.23.0

  The Ruby Agent will not work in conjunction with Ruby 1.8.7-p334, sqlite3-ruby 1.3.3
  or earlier, and resque 1.23.0. Your app will likely stop functioning. This is a known problem
  with Ruby versions up to 1.8.7-p334. Upgrading to the last release of Ruby 1.8.7
  is recommended. This issue has been present in every version of the agent we've tested
  going back for a year.

## v3.4.2.1

- Fix issue when app_name is nil

  If the app_name setting ends up being nil an exception got generated and the application
  wouldn't run. This would notably occur when running a Heroku app locally without the
  NEW_RELIC_APP_NAME environment variable set. A nil app_name is now detected and an
  error logged specifying remediation.

## v3.4.2

- The RUM NRAGENT tk value gets more robustly sanitized to prevent potential XSS vulnerabilities

  The code that scrubs the token used in Real User Monitoring has been enhanced to be
  more robust.

- Support for Apdex T in server side configuration

  For those using server side configuration the Ruby Agent now supports setting
  the Apdex T value via the New Relic UI.

- Refactoring of agent config code

  The code that reads the configuration information and configures the agent
  got substantially reorganized, consolidated, simplified, and made more robust.

## v3.4.1

#### Bug Fixes

- Fix edge case in RUM auto instrumentation where X-UA-Compatible meta tag is
  present but </head> tag is missing.

  There is a somewhat obscure edge case where RUM auto instrumentation will
  crash a request. The issue seems to be triggered when the X-UA-Compatible
  meta tag is present and the </head> tag is missing.

- Fixed reference to @service.request_timeout to @request_timeout in
  new_relic_service.rb. (Thanks to Matthew Savage)

  When a timeout occurred during connection to the collector an "undefined
  method `request_timeout' for nil:NilClass'" would get raised.

- preserve visibility on traced methods.

  Aliased methods now have the same visibility as the original traced method.
  A couple of the esoteric methods created in the process weren't getting the
  visibility set properly.

- Agent service does not connect to directed shard collector after connecting
  to proxy

  After connecting to collector proxy name of real collector was updated, but
  ip address was not being updated causing connections to go to the proxy.
  Agent now looks up ip address for real collector.

- corrupt marshal data from pipe children crashing agent

  If the agent received corrupted data from the Resque worker child agent
  it could crash the agent itself. fixed.

- should reset RubyBench GC counter between polls

  On Ruby REE, the GC profiler does not reset the counter between polls. This
  is only a problem if GC could happen _between_ transactions, as in, for
  example, out-of-band GC in Unicorn. fixed.

## v3.4.0.1

- Prevent the agent from resolving the collector address when disabled.
- Fix for error collector configuration that was introduced during beta.
- Preserve method visibility when methods are traced with #add_method_tracer and #add_transaction_tracer

## v3.4.0

- Major refactor of data transmission mechanism. This enabled child processes to send data to parent processes, which then send the data to the New Relic service. This should only affect Resque users, dramatically improving their experience.
- Moved Resque instrumentation from rpm_contrib to main agent. Resque users should discontinue use of rpm_contrib or upgrade to 2.1.11.
- Resolve issue with configuring the Error Collector when using server-side configuration.

## v3.3.5

- [FIX] Allow tracing of methods ending in ! and ?
- [PERF] Give up after scanning first 50k of the response in RUM
  auto-instrumentation.
- [FIX] Don't raise when extracting metrics from SQL queries with non UTF-8 bytes.
- Replaced "Custom/DJ Locked Jobs" metric with new metrics for
  monitoring DelayedJob: queue_length, failed_jobs, and locked_jobs, all under
  Workers/DelayedJob. queue_length is also broken out by queue name or priority
  depending on the version of DelayedJob deployed.

## v3.3.4.1

- Bug fix when rendering empty collection in Rails 3.1+

## v3.3.4

- Rails 3 view instrumentation

## v3.3.3

- Improved Sinatra instrumentation
- Limit the number of nodes collected in long running transactions to prevent leaking memory

## v3.3.2.1

- [SECURITY] fix for cookie handling by End User Monitoring instrumentation

## v3.3.2

- deployments recipe change: truncate git SHAs to 7 characters
- Fixes for obfuscation of PostgreSQL and SQLite queries
- Fix for lost database connections when using a forking framework
- Workaround for RedHat kernel bug which prevented blocking reads of /proc fs
- Do not trap signals when handling exceptions

## v3.3.1

- improved Ruby 1.8.6 support
- fix for issues with RAILS_ROOT deprecation warnings
- fixed incorrect 1.9 GC time reporting
- obfuscation for Slow SQL queries respects transaction trace config
- fix for RUM instrumentation reporting bad timing info in some cases
- refactored ActiveRecord instrumentation, no longer requires Rails

## v3.3.0

- fix for GC instrumentation when using Ruby 1.9
- new feature to correlate browser and server transaction traces
- new feature to trace slow sql statements
- fix to help cope with malformed rack responses
- do not try to instrument versions of ActiveMerchant that are too old

## v3.2.0.1

- Updated LICENSE
- Updated links to support docs

## v3.2.0

- Fix over-detection of mongrel and unicorn and only start the agent when
  actual server is running
- Improve developer mode backtraces to support ruby 1.9.2, windows
- Fixed some cases where Memcache instrumentation was failing to load
- Ability to set log destination by NEW_RELIC_LOG env var
- Fix to mutex lib load issue
- Performance enhancements (thanks to Jeremy Kemper)
- Fix overly verbose STDOUT message (thanks to Anselm Helbig)

## v3.1.2

- Fixed some thread safety issues
- Work around for Ruby 1.8.7 Marshal crash bug
- Numerous community patches (Gabriel Horner, Bradley Harris, Diego Garcia,
  Tommy Sullivan, Greg Hazel, John Thomas Marino, Paul Elliott, Pan Thomakos)
- Fixed RUM instrumentation bug

## v3.1.1

- Support for Rails 3.1 (thanks to Ben Hoskings via github)
- Support for Rubinius
- Fixed issues affecting some Delayed Job users where log files were not appearing
- Fixed an issue where some instrumentation might not get loaded in Rails apps
- Fix for memcached cas method (thanks to Andrew Long and Joseph Palermo )
- Fix for logger deprecation warning (thanks to Jonathan del Strother via github)
- Support for logging to STDOUT
- Support for Spymemcached client on jruby

## v3.1.0

- Support for aggregating data from short-running
  processes to reduce reporting overhead
- Numerous bug fixes
- Increased unit test coverage

## v3.0.1

- Updated Real User Monitoring to reduce javascript size and improve
  compatibility, fix a few known bugs

## v3.0.0

- Support for Real User Monitoring
- Back end work on internals to improve reliability
- added a 'log_file_name' and 'log_file_path' configuration variable to allow
  setting the path and name of the agent log file
- Improve reliability of statistics calculations
- Remove some previously deprecated methods
- Remove Sequel instrumentation pending more work

## v2.14.1

- Avoid overriding methods named 'log' when including the MethodTracer module
- Ensure that all load paths for 'new_relic/agent' go through 'new_relic/control' first
- Remove some debugging output from tests

## v2.14.0

- Dependency detection framework to prevent multi-loading or early-loading
  of instrumentation files

## v2.13.5

- Moved the API helper to the github newrelic_api gem.
- Revamped queue time to include server, queue, and middleware time
- Increased test coverage and stability
- Add Trinidad as a dispatcher (from Calavera, on github)
- Sequel instrumentation from Aman Gupta
- patches to 1.9 compatibility from dkastner on github
- Support for 1.9.2's garbage collection instrumentation from Justin Weiss
- On Heroku, existing queue time headers will be detected
- Fix rack constant scoping in dev mode for 1.9 (Rack != ::Rack)
- Fixes for instrumentation loading failing on Exception classes that
  are not subclasses of StandardError
- Fix active record instrumentation load order for Rails 3

## v2.13.4

- Update DNS lookup code to remove hardcoded IP addresses

## v2.13.3

- Dalli instrumentation from Mike Perham (thanks Mike)
- Datamapper instrumentation from Jordan Ritter (thanks Jordan)
- Apdex now defaults to 0.5
  !!! Please be aware that if you are not setting an apdex,
  !!! this will cause a change in the apparent performance of your app.
- Make metric hashes threadsafe (fixes problems sending metrics in Jruby
  threaded code)
- Delete obsolete links to metric docs in developer mode
- Detect gems when using Bundler
- Fix newrelic_ignore in Rails 3
- Break metric parser into a separate vendored gem
- When using Unicorn, preload_app: true is recommended to get proper
  after_fork behavior.

## v2.13.2

- Remove a puts. Yes, a whole release for a puts.

## v2.13.1

- Add missing require in rails 3 framework control

## v2.13.0

- developer mode is now a rack middleware and can be used on any framework;
  it is no longer supported automatically on versions of Rails prior to 2.3;
  see README for details
- memcache key recording for transaction traces
- use system_timer gem if available, fall back to timeout lib
- address instability issues in JRuby 1.2
- renamed executable 'newrelic_cmd' to 'newrelic'; old name still supported
  for backward compatibility
- added 'newrelic install' command to install a newrelic.yml file in the
  current directory
- optimization to execution time measurement
- optimization to startup sequence
- change startup sequence so that instrumentation is installed after all
  other gems and plugins have loaded
- add option to override automatic flushing of data on exit--send_data_on_exit
  defaults to 'true'
- ignored errors no longer affect apdex score
- added record_transaction method to the api to allow recording
  details from web and background transactions occurring outside RPM
- fixed a bug related to enabling a gold trial / upgrade not sending
  transaction traces correctly

## v2.12.3

- fix regression in startup sequence

## v2.12.2

- fix for regression in Rails 2.1 inline rendering
- workaround bug found in some rubies that caused a segv and/or NoMemoryError
  when deflating content for upload
- avoid creating connection thread in unicorn/passenger spawners

## v2.12.1

- fix bug in profile mode
- fix race condition in Delayed::Job instrumentation loading
- fix glassfish detection in latest glassfish gem

## v2.12.0

- support basic instrumentation for ActsAsSolr and Sunspot

## v2.11.3

- fix bug in startup when running JRuby

## v2.11.2

- fix for unicorn not reporting when the proc line had 'master' in it
- fix regression for passenger 2.0 and earlier
- fix after_fork in the shim

## v2.11.1

- republished gem without generated rdocs

## v2.11.0

- rails3 instrumentation (no developer mode support yet)
- removed the ensure_worker_thread started and instead defined an after_fork
  handler that will set up the agent properly in forked processes.
- change at_exit handler so the shutdown always goes after other shutdown
  handlers
- add visibility to active record db transactions in the rpm transaction
  traces (thanks to jeremy kemper)
- fix regression in merb support which caused merb apps not to start
- added NewRelic::Agent.logger to the public api to write to the agent
  log file.
- optimizations to background thread, controller instrumentation, memory
  usage
- add logger method to public_api
- support list notation for ignored exceptions in the newrelic.yml

## v2.10.8

- fix bug in delayed_job instrumentation that caused the job queue sampler
  to run in the wrong place
- change startup sequence and code that restarts the worker loop
  thread
- detect the unicorn master and dont start the agent; hook in after_fork
- fix problem with the Authlogic metric names which caused errors in
  developer mode. Authlogic metrics now adhere to the convention of
  prefixing the name with 'Custom'
- allow more correct overriding of transaction trace settings in the
  call to #manual_start
- simplify WorkerLoop and add better protection for concurrency
- preliminary support for rails3

## v2.10.6

- fix missing URL and referrer on some traced errors and transactions
- gather traced errors _after_ executing the rescue chain in ActionController
- always load controller instrumentation
- pick up token validation from newrelic.yml

## v2.10.5

- fix bug in delayed_job instrumentation occurring when there was no DJ log

## v2.10.4

- fix incompatibility with Capistrano 2.5.16
- strip down URLs reported in transactions and errors to path only

## v2.10.3

- optimization to reduce overhead: move background samplers into foreground thread
- change default config file to ignore RoutingErrors
- moved the background task instrumentation into a separate tab in the RPM UI
- allow override of the RPM application name via NEWRELIC_APP_NAME environment variable
- revised Delayed::Job instrumentation so no manual_start is required
- send buffered data on shutdown
- expanded support for queue length and queue time
- remove calls to starts_with to fix Sinatra and non-rails deployments
- fix problem with apdex scores recording too low in some circumstances
- switch to jeweler for gem building
- minor fixes, test improvements, doc and rakefile improvements
- fix incompatibility with Hoptoad where Hoptoad was not getting errors handled by New Relic
- many other optimizations, bug fixes and documentation improvements

## v2.10.2.

- beta release of 2.10
- fix bugs with Sinatra app instrumentation
- minor doc updates

## v2.10.1.

- alpha release of 2.10
- rack support, including metal; ignores 404s; requires a module inclusion (see docs)
- sinatra support, displays actions named by the URI pattern matched
- add API method to abort transaction recording for in-flight transactions
- remove account management calls from newrelic_api.rb
- truncating extremely large transaction traces for efficiency
- fix error reporting in recipes; add newrelic_rails_env option to recipes to
  override the rails env used to pull the app_name out of newrelic.yml
- added TorqueBox recognition (thanks Bob McWhirter)
- renamed config settings: enabled => monitor_mode; developer => developer_mode;
  old names will still work in newrelic.yml
- instrumentation for DelayedJob (thanks Travis Tilley)
- added config switches to turn off certain instrumentation when you aren't
  interested in the metrics, to save on overhead--see newrelic.yml for details.
- add profiling support to dev mode; very experimental!
- add 'multi_threaded' config option to indicate when the app is running
  multi-threaded, so we can disable some instrumentation
- fix test failures in JRuby, REE
- improve Net::HTTP instrumentation so it's more efficient and distinguishes calls
  between web and non-web transactions.
- database instrumentation notices all database commands in addition to the core commands
- add support for textmate to dev mode
- added add_transaction_tracer method to support instrumenting methods as
  if they were web transactions; this will facilitate better visibility of background
  tasks and eventually things like rack, metal and Sinatra
- adjusted apdex scores to reflect time spent in the mongrel queue
- fixed incompatibility with JRuby on startup
- implemented CPU measure for JRuby which reflects the cpu burn for
  all controller actions (does not include background tasks)
- fixed scope issue with GC instrumentation, subtracting time from caller
- added # of GC calls to GC instrumentation
- renamed the dispatcher metric
- refactored stats_engine code for readability
- optimization: reduce wakeup times for harvest thread

## v2.10.0.

- alpha release of 2.10
- support unicorn
- instrumentation of GC for REE and MRE with GC patch
- support agent restarting when changes are made to the account
- removed #newrelic_notice_error from Object class, replaced by NewRelic::Agent#notice_error
- collect histogram statistics
- add custom parameters to newrelic_notice_error call to display
  extra info for errors
- add method disable_all_tracing(&block) to execute a block without
  capturing metrics
- newrelic_ignore now blocks all instrumentation collection for
  the specified actions
- added doc to method_tracer API and removed second arg
  requirement for add_method_tracer call
- instrumentation for Net::HTTP
- remove method_tracer shim to avoid timing problems in monitoring daemons
- for non-rails daemons, look at APP_ROOT and NRCONFIG env vars for custom locations

## v2.9.9.

- Disable at_exit handler for Unicorn which sometimes caused the
  agent to stop reporting immediately.

## v2.9.8.

- add instrumentation for Net::HTTP calls, to show up as "External"
- added support for validating agents in the cloud.
- recognize Unicorn dispatcher
- add NewRelic module definitions to ActiveRecord instrumentation

## v2.9.5.

- Snow Leopard memory fix

## v2.9.4.

- clamp size of data sent to server
- reset statistics for passenger when forking to avoid erroneous data
- fix problem deserializing errors from the server
- fix incompatibility with postgres introduced in 2.9.

## v2.9.3.

- fix startup failure in Windows due to memory sampler
- add JRuby environment information

## v2.9.2.

- change default apdex_t to 0.5 seconds
- fix bug in deployments introduced by multi_homed setting
- support overriding the log in the agent api
- fix JRuby problem using objectspace
- display custom parameters when looking at transactions in dev mode
- display count of sql statements on the list of transactions in dev mode
- fixes for merb--thanks to Carl Lerche

## v2.9.1.

- add newrelic_ignore_apdex method to controller classes to allow
  you to omit some actions from apdex statistics
- Add hook for Passenger shutdown events to get more timely shutdown
  notices; this will help in more accurate memory readings in
  Passenger
- add newrelic_notice_error to Object class
- optional ability to verify SSL certificates, note that this has some
  performance and reliability implications
- support multi-homed host with multiple apps running on duplicate
  ports

## v2.9.0.

Noteworthy Enhancements

- give visibility to templates and partials in Rails 2.1 and later, in
  dev mode and production
- change active record metrics to capture statistics in adapter log()
  call, resulting in lower overhead and improved visibility into
  different DB operations; only AR operations that are not hitting the
  query cache will be measured to avoid overhead
- added mongrel_rpm to the gem, a standalone daemon listening for custom
  metric values sent from local processes (experimental); do mongrel_rpm
  --help
- add API for system monitoring daemons (refer to KB articles); changed
  API for manual starting of the agent; refer to
  NewRelic::Agent.manual_start for details
- do certificate verification on ssl connections to
  collector.newrelic.com
- support instances appearing in more than one application by allowing a
  semicolon separated list of names for the newrelic.yml app_name
  setting.
- combined agent logfiles into a single logfile
- use rpm server time for transaction traces rather than agent time

Developer Mode (only) Enhancements

- show partial rendering in traces
- improved formatting of metric names in traces
- added number of queries to transactions in the transaction list
- added some sorting options for the transaction list
- added a page showing the list of active threads

Compatibility Enhancements

- ruby 1.9.1 compatibility
- support concurrency when determining busy times, for 2.2 compatibility
- in jruby, use Java used heap for memory sampling if the system memory
  is not accessible from an unsupported platform
- jruby will no longer start the agent now when running the console or
  rake tasks
- API support for RPM as a footnote add-in
- webrick support restored

Noteworthy bugfixes

- sample memory on linux by reading /proc/#{$$}/status file
- fixed ambiguous 'View' metrics showing up in controller breakdown
- removed Numeric extensions, including round_to, and to_ms
- using a different timeout mechanism when we post data to RPM
- remove usage of Rails::Info which had a side effect of enabling
  ActiveRecord even when it wasn't an active framework
- moved CPU sampler off background thread and onto the harvest thread
- tests now run cleanly in any rails app using test:newrelic or
  test:plugins

Agent improvements to support future RPM enhancements

- add instrumentation to capture metrics on response codes; not yet
  working in rails 2.3.\*
- added http referrer to traced errors
- capture gem requirements from rails
- capture cpu utilization adjusted for processor count
- transaction sampling

## v2.8.10.

- fix thin support with rails 2.3.2 when using script/server
- fix incompatibility with rails 2.3.2 and script/server options
  processing
- minor tweak to environment gathering for gem mode

## v2.8.9.

- fix problem finding the newrelic controller in dev mode
- fix incompatibility with older versions of optparse
- fix potential jvm problem with jruby
- remove test:all task definition to avoid conflicts
- change error message about window sampler in windows not supported to a
  warning message

## v2.8.8.

- fix error with jruby on windows
- fix problem where webrick was being incorrectly detected causing some
  problems with mongrel application assignments--had to disable webrick
  for now

## v2.8.7.

- fix for ssl connection hanging problems
- fix problem recognizing mongrel in rails 2.3.2
- fastcgi support in rails 2.3.2
- put back webrick support

## v2.8.6.

- fix for capture_params when using file uploads in controller actions
- use pure ruby NS lookup for collector host to eliminate possibly
  blocking applications

## v2.8.5.

- fix reference to CommandError which was breaking some cap scripts
- fix incompatibility with Rails 2.0 in the server API
- fix problem with litespeed with Lite accounts
- fix problem when ActiveRecord is disabled
- moved merb instrumentation to Merb::Controller instead of
  AbstractController to address incompatibility with MailController
- fix problem in devmode displaying sql with embedded urls

## v2.8.4.

- fix bug in capistrano recipe causing cap commands to fail with error
  about not finding Version class

## v2.8.3.

- refactor unit tests so they will run in a generic rails environment
- require classes in advance to avoid autoloading. this is to address
  incompatibilities with desert as well as more flexibility in gem
  initialization
- fixed newrelic_helper.rb 1.9 incompatibility

## v2.8.2.

- fix Ruby 1.9 syntax compatibility errors
- update the class loading sanity check, will notify server of errors
- fix agent output on script and rake task execution

## v2.8.1.

- Convert the deployment information upload script to an executable and
  put in the bin directory. When installed as a gem this command is
  symlinked to /usr/bin. Usage: newrelic_cmd deployments --help
- Fix issue invoking api when host is not set in newrelic.yml
- Fix deployments api so it will work from a gem
- Fix thin incompatibility in developer mode

## v2.8.0.

- add beta of api in new_relic_api.rb
- instrumented dynamic finders in ActiveRecord
- preliminary support for capturing deployment information via capistrano
- change memory sampler for solaris to use /usr/bin/ps
- allow ERB in newrelic.yml file
- merged support for merb into this version
- fix incompatibility in the developer mode with the safe_erb plugin
- fix module namespace issue causing an error accessing
  NewRelic::Instrumentation modules
- fix issue where the agent sometimes failed to start-up if there was a
  transient network problem
- fix IgnoreSilentlyException message

## v2.7.4.

- fix error when trying to serialize some kinds of Enumerable objects
- added extra debug logging
- added app_name to app mapping

## v2.7.3.

- fix compatibility issue with 1.8.5 causing error with Dir.glob

## v2.7.2.

- fix problem with passenger edge not being a detected environment

## v2.7.1.

- fix problem with skipped dispatcher instrumentation

## v2.7.0.

- Repackage to support both plugin and Gem installation
- Support passenger/litespeed/jruby application naming
- Update method for calculating dispatcher queue time
- Show stack traces in RPM Transaction Traces
- Capture error source for TemplateErrors
- Clean up error stack traces.
- Support query plans from postgres
- Performance tuning
- bugfixes

## v2.5.3.

- fix error in transaction tracing causing traces not to show up

## v2.5.2.

- fixes for postgres explain plan support

## v2.5.1.

- bugfixes

## v2.5.0.

- add agent support for rpm 1.1 features
- Fix regression error with thin support

## v2.4.3.

- added 'newrelic_ignore' controller class method with :except and :only options for finer grained control
  over the blocking of instrumentation in controllers.
- bugfixes

## v2.4.2.

- error reporting in early access

## v2.4.1.

- bugfix: initializing developer mode

## v2.4.0.

- Beta support for LiteSpeed and Passenger

## v2.3.7.

- bugfixes

## v2.3.6.

- bugfixes

## v2.3.5.

- bugfixes: pie chart data, rails 1.1 compatibility

## v2.3.4.

- bugfix

## v2.3.3.

- bugfix for non-mysql databases

## v2.3.2.

- bugfixes
- Add enhancement for Transaction Traces early access feature

## v2.3.1.

- bugfixes

## v2.3.0.

- Add support for Transaction Traces early access feature

## v2.2.2.

- bugfixes

## v2.2.1.

- Add rails 2.1 support for Developer Mode
- Changes to memory sampler: Add support for JRuby and fix Solaris support.

* Stop catching exceptions and start catching StandardError; other exception cleanup
* Add protective exception catching to the stats engine
* Improved support for thin domain sockets
* Support JRuby environments

## v2.1.6.

- bugfixes

## v2.1.5.

- bugfixes

## v2.1.4.

- bugfixes

## v2.1.3.

- bugfixes

## v2.1.2.

- bugfixes

## v2.1.1.

- bugfixes

## v2.1.0.

- release for private beta<|MERGE_RESOLUTION|>--- conflicted
+++ resolved
@@ -2,15 +2,11 @@
 
 ## dev
 
-<<<<<<< HEAD
-Version <dev> enhances support for AWS Lambda functions, adds experimental OpenSearch instrumentation, updates framework detection, fixes Falcon dispatcher detection, and addresses a JRuby specific concurrency issue.
+Version <dev> enhances support for AWS Lambda functions, adds experimental OpenSearch instrumentation, updates framework detection, fixes Falcon dispatcher detection, fixes a bug with Redis instrumentation installation, and addresses a JRuby specific concurrency issue.
 
 - **Feature: Enhanced AWS Lambda function instrumentation**
 
 When utilized via the latest [New Relic Ruby layer for AWS Lambda](https://layers.newrelic-external.com/), the agent now offers enhanced support for AWS Lambda function instrumentation. The agent's instrumentation for AWS Lambda functions now supports distributed tracing. Web-triggered invocations are now identified as being "web" based when an API Gateway call is involved, with support for both API Gateway versions 1.0 and 2.0. Web-based calls have the HTTP method, URI, and status code recorded. The agent now recognizes and reports on 12 separate AWS resources that are capable of triggering a Lambda function invocation: ALB, API Gateway V1, API Gateway V2, CloudFront, CloudWatch Scheduler, DynamoStreams, Firehose, Kinesis, S3, SES, SNS, and SQS. The type of the triggering resource and its ARN will be recorded for each resource, and for many of them, extra resource specific attributes will be recorded as well. For example, Lambda function invocations triggered by S3 bucket activity will now result in the S3 bucket name being recorded. [PR#2811](https://github.com/newrelic/newrelic-ruby-agent/pull/2811)
-=======
-Version <dev> adds experimental OpenSearch instrumentation, updates framework detection, fixes Falcon dispatcher detection, fixes a bug with Redis instrumentation installation, and addresses a JRuby specific concurrency issue.
->>>>>>> b87231a7
 
 - **Feature: Add experimental OpenSearch instrumentation**
 
