--- conflicted
+++ resolved
@@ -5,15 +5,9 @@
   * Expected Error API
 
   The agent now sends up `error.expected` as an intrinsic attribute on error
-<<<<<<< HEAD
   events and error traces. This attribute is set to `false` by default; it
   can be set to `true` by passing `expected: true` to the `notice_error`
   method.
-  
-=======
-  events and error traces.
-
->>>>>>> a5338298
   * Typhoeus Hydra Instrumentation
 
   The agent now has request level visibility for HTTP requests made using
