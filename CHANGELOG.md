# New Relic Ruby Agent Release Notes #

  ## v8.1.0

<<<<<<< HEAD
  * **Bugfix: Stop deadlocks between New Relic thread and Delayed Job sampling thread**

    Running the agent's polling queries for the DelayedJobSampler within the same ActiveRecord connection prevented the deadlocks. Thanks @jdelStrother for bringing this to our attention and providing excellent sample code to speed up development!
=======
  * **Intrumentation for Ruby standard library Logger**

    The agent will now automatically instrument Logger, recording number of lines and size of logging output, with breakdown by severity.
>>>>>>> 03e86f16

  * **Bugfix: Allow Net::HTTP request to IPv6 addresses**

    The agent will no longer raise an `URI::InvalidURIError` error if an IPv6 address is passed to Net::HTTP. Thank you @tristinbarnett and @tabathadelane for crafting a solution!

  * **Bugfix: Allow integers to be passed to error_collector.ignore_status_codes configuration**

    Integers not wrapped in quotation marks can be passed to `error_collector.ignore_status_codes` in the `newrelic.yml` file. Our thanks goes to @elaguerta and @brammerl for resolving this issue!


  ## v8.0.0

  * **`add_method_tracer` refactored to use prepend over alias_method chaining**

    This release overhauls the implementation of `add_method_tracer`, as detailed in [issue #502](https://github.com/newrelic/newrelic-ruby-agent/issues/502). The main breaking updates are as follows:
    - A metric name passed to `add_method_tracer` will no longer be interpolated in an instance context as before. To maintain this behavior, pass a Proc object with the same arity as the method being traced. For example:
      ```ruby
        # OLD
        add_method_tracer :foo, '#{args[0]}.#{args[1]}'

        # NEW
        add_method_tracer :foo, -> (*args) { "#{args[0]}.#{args[1]}" }
      ```

    - Similarly, the `:code_header` and `:code_footer` options to `add_method_tracer` will *only* accept a Proc object, which will be bound to the calling instance when the traced method is invoked.

    - Calling `add_method_tracer` for a method will overwrite any previously defined tracers for that method. To specify multiple metric names for a single method tracer, pass them to `add_method_tracer` as an array.

    See updated documentation on the following pages for full details:
    - [Ruby Custom Instrumentation: Method Tracers](https://docs.newrelic.com/docs/agents/ruby-agent/api-guides/ruby-custom-instrumentation/#method_tracers)
    - [MethodTracer::ClassMethods#add_method_tracer](https://rubydoc.info/github/newrelic/newrelic-ruby-agent/NewRelic/Agent/MethodTracer/ClassMethods#add_method_tracer-instance_method)


  * **Distributed tracing is enabled by default**

    [Distributed tracing](https://docs.newrelic.com/docs/distributed-tracing/enable-configure/language-agents-enable-distributed-tracing/) tracks and observes service requests as they flow through distributed systems. Distributed tracing is now enabled by default and replaces [cross application tracing](https://docs.newrelic.com/docs/agents/ruby-agent/features/cross-application-tracing-ruby/).

  * **Bugfix: Incorrectly loading configuration options from newrelic.yml**

    The agent will now  import the configuration options [`error_collector.ignore_messages`](https://docs.newrelic.com/docs/agents/ruby-agent/configuration/ruby-agent-configuration/#error_collector-ignore_messages) and [`error_collector.expected_messages`](https://docs.newrelic.com/docs/agents/ruby-agent/configuration/ruby-agent-configuration/#error_collector-expected_messages) from the `newrelic.yml` file correctly.

  * **Cross Application is now deprecated, and disabled by default**

    [Distributed tracing](https://docs.newrelic.com/docs/distributed-tracing/enable-configure/language-agents-enable-distributed-tracing/) is replacing [cross application tracing](https://docs.newrelic.com/docs/agents/ruby-agent/features/cross-application-tracing-ruby/) as the default means of tracing between services. To continue using it, enable it with `cross_application_tracer.enabled: true` and `distributed_tracing.enabled: false`

  * **Update configuration option default value for `span_events.max_samples_stored` from 1000 to 2000**

    For more information about this congfiguration option, visit [the Ruby agent documentation](https://docs.newrelic.com/docs/agents/ruby-agent/configuration/ruby-agent-configuration/#span_events-max_samples_stored).

  * **Agent now enforces server supplied maximum value for configuration option `span_events.max_samples_stored`**

    Upon connection to the New Relic servers, the agent will now enforce a maximum value allowed for the configuration option [`span_events.max_samples_stored`](https://docs.newrelic.com/docs/agents/ruby-agent/configuration/ruby-agent-configuration/#span_events-max_samples_stored) sent from the New Relic servers.

  * **Remove Ruby 2.0 required kwarg compatibility checks**

    Our agent has code that provides compatibility for required keyword arguments in Ruby versions below 2.1. Since the agent now only supports Ruby 2.2+, this code is no longer required.

  * **Replace Time.now with Process.clock_gettime**

    Calls to `Time.now` have been replaced with calls to `Process.clock_gettime` to leverage the system's built-in clocks for elapsed time (`Process::CLOCK_MONOTONIC`) and wall-clock time (`Process::CLOCK_REALTIME`). This results in fewer object allocations, more accurate elapsed time records, and enhanced performance. Thanks to @sdemjanenko and @viraptor for advocating for this change!

  * **Updated generated default newrelic.yml**

    Thank you @wyhaines and @creaturenex for your contribution. The default newrelic.yml that the agent can generate is now updated with commented out examples of all configuration options.

  * **Bugfix: Psych 4.0 causes errors when loading newrelic.yml**

    Psych 4.0 now uses safe load behavior when using `YAML.load` which by default doesn't allow aliases, causing errors when the agent loads the config file. We have updated how we load the config file to avoid these errors.

  * **Remove support for Excon versions below 0.19.0**

    Excon versions below 0.19.0 will no longer be instrumented through the Ruby agent.

  * **Remove support for Mongo versions below 2.1**

    Mongo versions below 2.1 will no longer be instrumented through the Ruby agent.

  * **Remove tests for Rails 3.0 and Rails 3.1**

    As of the 7.0 release, the Ruby agent stopped supporting Rails 3.0 and Rails 3.1. Despite this, we still had tests for these versions running on the agent's CI. Those tests are now removed.

  * **Update test Gemfiles for patched versions**

    The gem has individual Gemfiles it uses to test against different common user setups. Rails 5.2, 6.0, and 6.1 have been updated to the latest patch versions in the test Gemfiles. Rack was updated in the Rails61 test suite to 2.1.4 to resolve a security vulnerability.

  * **Remove Merb Support**

    This release removes the remaining support for the [Merb](https://weblog.rubyonrails.org/2008/12/23/merb-gets-merged-into-rails-3/) framework. It merged with Rails during the 3.0 release. Now that the Ruby agent supports Rails 3.2 and above, we thought it was time to say goodbye.

  * **Remove deprecated method External.start_segment**

    The method `NewRelic::Agent::External.start_segment` has been deprecated as of Ruby Agent 6.0.0. This method is now removed.

  * **Added testing and support for the following gem versions**

    - activemerchant 1.121.0
    - bunny 2.19.0
    - excon 0.85.0
    - mongo 2.14.0, 2.15.1
    - padrino 0.15.1
    - resque 2.1.0
    - sequel 5.48.0
    - yajl-ruby 1.4.1

  * **This version adds support for ARM64/Graviton2 platform using Ruby 3.0.2+**


  ## v7.2.0

  * **Expected Errors and Ignore Errors**
    This release adds support for configuration for expected/ignored errors by class name, status code, and message. The following configuration options are now available:
    - `error_collector.ignore_classes`
    - `error_collector.ignore_messages`
    - `error_collector.ignore_status_codes`
    - `error_collector.expected_classes`
    - `error_collector.expected_messages`
    - `error_collector.expected_status_codes`
    For more details about expected and ignored errors, please see our [configuration documentation](https://docs.newrelic.com/docs/agents/ruby-agent/configuration/)

  * **Bugfix: resolves "can't add a new key into hash during iteration" Errors**

    Thanks to @wyhaines for this fix that prevents "can't add a new key into hash during iteration" errors from occuring when iterating over environment data.

  * **Bugfix: kwarg support fixed for Rack middleware instrumentation**

    Thanks to @walro for submitting this fix. This fixes the rack instrumentation when using kwargs.

  * **Update known conflicts with use of Module#Prepend**

    With our release of v7.0.0, we updated our instrumentation to use Module#Prepend by default, instead of method chaining. We have received reports of conflicts and added a check for these known conflicts. If a known conflict with prepend is detected while using the default value of 'auto' for gem instrumentation, the agent will instead install method chaining instrumentation in order to avoid this conflict. This check can be bypassed by setting the instrumentation method for the gem to 'prepend'.

  ## v7.1.0

  * **Add support for CSP nonces when using our API to insert the browser agent**

    We now support passing in a nonce to our API method `browser_timing_header` to allow the browser agent to run on applications using CSP nonces. This allows users to inject the browser agent themselves and use the nonce required for the script to run. In order to utilize this new feature, you must disable auto instrumentation for the browser agent, and use the API method browser_timing_header to pass the nonce in and inject the script manually.

  * **Removed MD5 use in the SQL sampler**

    In order to allow the agent to run in FIPS compliant environments, the usage of MD5 for aggregating slow sql traces has been replaced with SHA1.

  * **Enable server-side configuration of distributed tracing**

    `distributed_tracing.enabled` may now be set in server-side application configuration.

  * **Bugfix: Fix for missing part of a previous bugfix**

    Our previous fix of "nil Middlewares injection now prevented and gracefully handled in Sinatra" released in 7.0.0 was partially overwritten by some of the other changes in that release. This release adds back those missing sections of the bugfix, and should resolve the issue for sinatra users.

  * **Update known conflicts with use of Module#Prepend**

    With our release of v7.0.0, we updated our instrumentation to use Module#Prepend by default, instead of method chaining. We have received reports of conflicts and added a check for these known conflicts. If a known conflict with prepend is detected while using the default value of 'auto' for gem instrumentation, the agent will instead install method chaining instrumentation in order to avoid this conflict. This check can be bypassed by setting the instrumentation method for the gem to 'prepend'.

  * **Bugfix: Updated support for ActiveRecord 6.1+ instrumentation**

    Previously, the agent depended on `connection_id` to be present in the Active Support instrumentation for `sql.active_record`
    to get the current ActiveRecord connection. As of Rails 6.1, `connection_id` has been dropped in favor of providing the connection
    object through the `connection` value exclusively. This resulted in datastore spans displaying fallback behavior, including showing
    "ActiveRecord" as the database vendor.

  * **Bugfix: Updated support for Resque's FORK_PER_JOB option**

    Support for Resque's FORK_PER_JOB flag within the Ruby agent was incomplete and nonfunctional. The agent should now behave
    correctly when running in a non-forking Resque worker process.

  * **Bugfix: Added check for ruby2_keywords in add_transaction_tracer**

    Thanks @beauraF for the contribution! Previously, the add_transaction_tracer was not updated when we added support for ruby 3. In order to correctly support `**kwargs`,  ruby2_keywords was added to correctly update the method signature to use **kwargs in ruby versions that support that.

  * **Confirmed support for yajl 1.4.0**

    Thanks to @creaturenex for the contribution! `yajl-ruby` 1.4.0 was added to our test suite and confirmed all tests pass, showing the agent supports this version as well.


  ## v7.0.0

  * **Ruby Agent 6.x to 7.x Migration Guide Available**

    Please see our [Ruby Agent 6.x to 7.x migration guide](https://docs.newrelic.com/docs/agents/ruby-agent/getting-started/migration-7x-guide/) for helpful strategies and tips for migrating from earlier versions of the Ruby agent to 7.0.0.  We cover new configuration settings, diagnosiing and installing SSL CA certificates and deprecated items and their replacements in this guide.

  * **Ruby 2.0 and 2.1 Dropped**

    Support for Ruby 2.0 and 2.1 dropped with this release.  No code changes that would prevent the agent from continuing to
    work with these releases are known.  However, Rubies 2.0 and 2.1 are no longer included in our test matrices and are not supported
    for 7.0.0 and onward.

  * **Implemented prepend auto-instrumentation strategies for most Ruby gems/libraries**

    This release brings the auto-instrumentation strategies for most gems into the modern era for Ruby by providing both
    prepend and method-chaining (a.k.a. method-aliasing) strategies for auto instrumenting.  Prepend, which has been available since
    Ruby 2.0 is now the default strategy employed in auto-instrumenting.  It is known that some external gems lead to Stack Level
    too Deep exceptions when prepend and method-chaining are mixed.  In such known cases, auto-instrumenting strategy will fall back
    to method-chaining automatically.

    This release also deprecates many overlapping and inconsistently named configuration settings in favor of being able to control
    behavior of instrumentation per library with one setting that can be one of auto (the default), disabled, prepend, or chain.

    Please see the above-referenced migration guide for further details.

  * **Removed SSL cert bundle**

    The agent will no longer ship this bundle and will rely on system certs.

  * **Removed deprecated config options**

    The following config options were previously deprecated and are no longer available
    - `disable_active_record_4`
    - `disable_active_record_5`
    - `autostart.blacklisted_constants`
    - `autostart.blacklisted_executables`
    - `autostart.blacklisted_rake_tasks`
    - `strip_exception_messages.whitelist`

  * **Removed deprecated attribute**

    The attribute `httpResponseCode` was previously deprecated and replaced with `http.statusCode`. This deprecated attribute has now been removed.

  * **Removed deprecated option in notice_error**

    Previously, the `:trace_only` option to NewRelic::Agent.notice_error was deprecated and replaced with `:expected`. This deprecated option has been removed.

  * **Removed deprecated api methods**

    Previously the api methods `create_distributed_trace_payload` and `accept_distributed_trace_payload` were deprecated. These have now been removed. Instead, please see `insert_distributed_trace_headers` and `accept_distributed_trace_headers`, respectively.

  * **Bugfix: Prevent browser monitoring middleware from installing to middleware multiple times**

    In rare cases on jRuby, the BrowserMonitoring middleware could attempt to install itself
    multiple times at start up.  This bug fix addresses that by using a mutex to introduce
    thread safety to the operation.  Sintra in particular can have this race condition because
    its middleware stack is not installed until the first request is received.

  * **Skip constructing Time for transactions**

    Thanks to @viraptor, we are no longer constructing an unused Time object with every call to starting a new Transaction.

  * **Bugfix: nil Middlewares injection now prevented and gracefully handled in Sinatra**

    Previously, the agent could potentially inject multiples of an instrumented middleware if Sinatra received many
    requests at once during start up and initialization due to Sinatra's ability to delay full start up as long as possible.
    This has now been fixed and the Ruby agent correctly instruments only once as well as gracefully handles nil middleware
    classes in general.

  * **Bugfix: Ensure transaction nesting max depth is always consistent with length of segments**

    Thanks to @warp for noticing and fixing the scenario where Transaction nesting_max_depth can get out of sync
    with segments length resulting in an exception when attempting to nest the initial segment which does not exist.

  ## v6.15.0

  * **Official Ruby 3.0 support**

    The ruby agent has been verified to run on ruby 3.0.0

  * **Added support for Rails 6.1**

    The ruby agent has been verified to run with Rails 6.1
    Special thanks to @hasghari for setting this up!

  * **Added support for Sidekiq 6.0, 6.1**

    The ruby agent has been verified to run with both 6.0 and 6.1 versions of sidekiq

  * **Bugfix: No longer overwrites sidekiq trace data**

    Distributed tracing data is now added to the job trace info rather than overwriting the existing data.

  * **Bugfix: Fixes cases where errors are reported for spans with no other attributes**

    Previously, in cases where a span does not have any agent/custom attributes on it, but an error
    is noticed and recorded against the span, a `FrozenError: can't modify frozen Hash` is thrown.
    This is now fixed and errors are now correctly recorded against such span events.

  * **Bugfix: `DistributedTracing.insert_distributed_trace_headers` Supportability metric now recorded**

    Previously, API calls to `DistributedTracing.insert_distributed_trace_headers` would lead to an exception
    about the missing supportability metric rather than flowing through the API implementation as intended.
    This would potentially lead to broken distributed traces as the trace headers were not inserted on the API call.
    `DistributedTracing.insert_distributed_trace_headers` now correctly records the supportability metric and
    inserts the distributed trace headers as intended.

  * **Bugfix: child completions after parent completes sometimes throws exception attempting to access nil parent**

    In scenarios where the child segment/span is completing after the parent in jRuby, the parent may have already
    been freed and no longer accessible.  This would lead to an attempt to call `descendant_complete` on a Nil
    object.  This is fixed to protect against calling the `descendant_complete` in such cases.

  * **Feature: implements `force_install_exit_handler` config flag**

    The `force_install_exit_handler` configuration flag allows an application to instruct the agent to install its
    graceful shutdown exit handler, which will send any locally cached data to the New Relic collector prior to the
    application shutting down.  This is useful for when the primary framework has an embedded Sinatra application that
    is otherwise detected and skips installing the exit hook for graceful shutdowns.

  * **Default prepend_net_instrumentation to false**

    Previously, `prepend_net_instrumentation` defaulted to true. However, many gems are still using monkey patching on Net::HTTP, which causes compatibility issues with using prepend. Defaulting this to false minimizes instances of
    unexpected compatibilty issues.

  ## v6.14.0

  * **Bugfix: Method tracers no longer cloning arguments**

    Previously, when calling add_method_tracer with certain combination of arguments, it would lead to the wrapped method's arguments being cloned rather than passed to the original method for manipulation as intended.  This has been fixed.

  * **Bugfix: Delayed Job instrumentation fixed for Ruby 2.7+**

    Previously, the agent was erroneousy separating positional and keyword arguments on the instrumented method calls into
    Delayed Job's library.  The led to Delayed job not auto-instrumenting correctly and has been fixed.

  * **Bugfix: Ruby 2.7+ methods sometimes erroneously attributed compiler warnings to the Agent's `add_method_tracer`**

    The specific edge cases presented are now fixed by this release of the agent.  There are still some known corner-cases
    that will be resolved with upcoming changes in next major release of the Agent.  If you encounter a problem with adding
    method tracers and compiler warnings raised, please continue to submit small repoducible examples.

  * **Bugfix: Ruby 2.7+ fix for keyword arguments on Rack apps is unnecessary and removed**

    A common fix for positional and keyword arguments for method parameters was implemented where it was not needed and
    led to RackApps getting extra arguments converted to keyword arguments rather than Hash when it expected one.  This
    Ruby 2.7+ change was reverted so that Rack apps behave correctly for Ruby >= 2.7.

  * **Feature: captures incoming and outgoing request headers for distributed tracing**

    HTTP request headers will be logged when log level is at least debug level.  Similarly, request headers
    for exchanges with New Relic servers are now audit logged when audit logging is enabled.

  * **Bugfix: `newrelic.yml.erb` added to the configuration search path**

    Previously, when a user specifies a `newrelic.yml.erb` and no `newrelic.yml` file, the agent fails to find
    the `.erb` file because it was not in the list of files searched at startup.  The Ruby agent has long supported this as a
    means of configuring the agent programatically.  The `newrelic.yml.erb` filename is restored to the search
    path and will be utilized if present.  NOTE:  `newrelic.yml` still takes precedence over `newrelic.yml.erb`  If found,
    the `.yml` file is used instead of the `.erb` file.  Search directories and order of traversal remain unchanged.

  * **Bugfix: dependency detection of Redis now works without raising an exception**

    Previously, when detecting if Redis was available to instrument, the dependency detection would fail with an Exception raised
    (with side effect of not attempting to instrument Redis).  This is now fixed with a better dependency check that resolves falsly without raising an `Exception`.

  * **Bugfix: Gracefully handles NilClass as a Middleware Class when instrumenting**

    Previously, if a NilClass is passed as the Middleware Class to instrument when processing the middleware stack,
    the agent would fail to fully load and instrument the middleware stack.  This fix gracefully skips over nil classes.

  * **Memory Sampler updated to recognize macOS Big Sur**

    Previously, the agent was unable to recognize the platform macOS Big Sur in the memory sampler, resulting in an error being logged. The memory sampler is now able to recognize Big Sur.

  * **Prepend implementation of Net::HTTP instrumentation available**

    There is now a config option (`prepend_net_instrumentation`) that will enable the agent to use prepend while instrumenting Net::HTTP. This option is set to true by default.

  ## v6.13.1

  * **Bugfix: obfuscating URLs to external services no longer modifying original URI**

    A recent change to the Ruby agent to obfuscate URIs sent to external services had the unintended side-effect of removing query parameters
    from the original URI.  This is fixed to obfuscate while also preserving the original URI.

    Thanks to @VictorJimenezKwast for pinpointing and helpful unit test to demonstrate.

  ## v6.13.0

  * **Bugfix: never use redirect host when accessing preconnect endpoint**

    When connecting to New Relic, the Ruby Agent uses the value in `Agent.config[:host]` to post a request to the New Relic preconnect endpoint. This endpoint returns a "redirect host" which is the URL to which agents send data from that point on.

    Previously, if the agent needed to reconnect to the collector, it would incorrectly use this redirect host to call the preconnect
    endpoint, when it should have used the original configured value in `Agent.config[:host]`. The agent now uses the correct host
    for all calls to preconnect.

  * **Bugfix: calling `add_custom_attributes` no longer modifies the params of the caller**

    The previous agent's improvements to recording attributes at the span level had an unexpected
    side-effect of modifying the params passed to the API call as duplicated attributes were deleted
    in the process. This is now fixed and params passed in are no longer modified.

    Thanks to Pete Johns (@johnsyweb) for the PR that resolves this bug.

  * **Bugfix: `http.url` query parameters spans are now obfuscated**

    Previously, the agent was recording the full URL of the external requests, including
    the query and fragment parts of the URL as part of the attributes on the external request
    span.  This has been fixed so that the URL is obfuscated to filter out potentially sensitive data.

  * **Use system SSL certificates by default**

    The Ruby agent previously used a root SSL/TLS certificate bundle by default. Now the agent will attempt to use
    the default system certificates, but will fall back to the bundled certs if there is an issue (and log that this occurred).

  * **Bugfix: reduce allocations for segment attributes**

    Previously, every segment received an `Attributes` object on initialization. The agent now lazily creates attributes
    on segments, resulting in a significant reduction in object allocations for a typical transaction.

  * **Bugfix: eliminate errors around Rake::VERSION with Rails**

    When running a Rails application with rake tasks, customers could see the following error:

  * **Prevent connecting agent thread from hanging on shutdown**

    A bug in `Net::HTTP`'s Gzip decoder can cause the (un-catchable)
    thread-kill exception to be replaced with a (catchable) `Zlib` exception,
    which prevents a connecting agent thread from exiting during shutdown,
    causing the Ruby process to hang indefinitely.
    This workaround checks for an `aborting` thread in the `#connect` exception handler
    and re-raises the exception, allowing a killed thread to continue exiting.

    Thanks to Will Jordan (@wjordan) for chasing this one down and patching with tests.

  * **Fix error messages about Rake instrumentation**

    When running a Rails application with rake tasks, customers could see the following error in logs resulting from
    a small part of rake functionality being loaded with the Rails test runner:

    ```
    ERROR : Error while detecting rake_instrumentation:
    ERROR : NameError: uninitialized constant Rake::VERSION
    ```

    Such error messages should no longer appear in this context.

    Thanks to @CamilleDrapier for pointing out this issue.

  * **Remove NewRelic::Metrics**

    The `NewRelic::Metrics` module has been removed from the agent since it is no longer used.

    Thanks to @csaura for the contribution!

  ## v6.12.0

  * The New Relic Ruby Agent is now open source under the [Apache 2 license](LICENSE)
    and you can now observe the project roadmap. See our [Contributing guide](https://github.com/newrelic/newrelic-ruby-agent/blob/main/CONTRIBUTING.md)
    and [Code of Conduct](https://github.com/newrelic/.github/blob/master/CODE_OF_CONDUCT.md) for details on contributing!

  * **Security: Updated all uses of Rake to >= 12.3.3**

    All versions of Rake testing prior to 12.3.3 were removed to address
    [CVE-2020-8130](https://nvd.nist.gov/vuln/detail/CVE-2020-8130).
    No functionality in the agent was removed nor deprecated with this change, and older versions
    of rake are expected to continue to work as they have in the past.  However, versions of
    rake < 12.3.3 are no longer tested nor supported.

  * **Bugfix: fixes an error capturing content length in middleware on multi-part responses**

    In the middleware tracing, the `Content-Length` header is sometimes returned as an array of
    values when content is a multi-part response.  Previously, the agent would fail with
    "NoMethodError: undefined method `to_i` for Array" Error.  This bug is now fixed and
    multi-part content lengths are summed for a total when an `Array` is present.

  * **Added support for auto-instrumenting Mongo gem versions 2.6 to 2.12**

  * **Bugfix: MongoDB instrumentation did not handle CommandFailed events when noticing errors**

    The mongo gem sometimes returns a CommandFailed object instead of a CommandSucceeded object with
    error attributes populated.  The instrumentation did not handle noticing errors on CommandFailed
    objects and resulted in logging an error and backtrace to the log file.

    Additionally, a bug in recording the metric for "findAndModify" as all lowercased "findandmodify"
    for versions 2.1 through 2.5 was fixed.

  * **Bugfix: Priority Sampler causes crash in high throughput environents in rare cases**

    Previously, the priority sampling buffer would, in rare cases, generate an error in high-throughput
    environments once capacity is reached and the sampling algorthym engages.  This issue is fixed.

  * **Additional Transaction Information applied to Span Events**

    When Distributed Tracing and/or Infinite Tracing are enabled, the Agent will now incorporate additional information from the Transaction Event on to the root Span Event of the transaction.

    The following items are affected:
      * Custom attribute values applied to the Transaction via our [add_custom_attributes](http://www.rubydoc.info/github/newrelic/newrelic-ruby-agent/NewRelic/Agent#add_custom_attributes-instance_method) API method.
      * Request parameters: `request.parameters.*`
      * Request headers: `request.headers.*`
      * Response headers: `response.headers.*`
      * Resque job arguments: `job.resque.args.*`
      * Sidekiq job arguments: `job.sidekiq.args.*`
      * Messaging arguments: `message.*`
      * `httpResponseCode` (deprecated in this version; see note below)/`http.statusCode`
      * `response.status`
      * `request.uri`
      * `request.method`
      * `host.displayName`

  * **Security Recommendation**

    Review your Transaction attributes [include](https://docs.newrelic.com/docs/agents/ruby-agent/attributes/enable-disable-attributes-ruby#transaction_events-attributes-include) and [exclude](https://docs.newrelic.com/docs/agents/ruby-agent/attributes/enable-disable-attributes-ruby#transaction_events-attributes-exclude) configurations.  Any attribute include or exclude settings specific to Transaction Events should be applied
    to your Span attributes [include](https://docs.newrelic.com/docs/agents/ruby-agent/attributes/enable-disable-attributes-ruby#span-events-attributes-include) and [exclude](https://docs.newrelic.com/docs/agents/ruby-agent/attributes/enable-disable-attributes-ruby#span-events-attributes-exclude) configuration or your global attributes [include](https://docs.newrelic.com/docs/agents/ruby-agent/attributes/enable-disable-attributes-ruby#attributes-include) and [exclude](https://docs.newrelic.com/docs/agents/ruby-agent/attributes/enable-disable-attributes-ruby#attributes-exclude) configuration.

  * **Agent attribute deprecation: httpResponseCode**

    Starting in this agent version, the [agent attribute](https://docs.newrelic.com/docs/agents/ruby-agent/attributes/ruby-agent-attributes#attributes) `httpResponseCode` (string value) has been deprecated. Customers can begin using `http.statusCode`
    (integer value) immediately, and `httpResponseCode` will be removed in the agent's next major version update.

  * **Bugfix: Eliminate warnings for distributed tracing when using sidekiq**

    Previously, using sidekiq with distributed tracing disabled resulted in warning messages\
    `WARN : Not configured to accept distributed trace headers`\
    ` WARN : Not configured to insert distributed trace headers`\
    These messages no longer appear.

  ## v6.11.0

  * **Infinite Tracing**

    This release adds support for [Infinite Tracing](https://docs.newrelic.com/docs/understand-dependencies/distributed-tracing/enable-configure/enable-distributed-tracing). Infinite Tracing observes 100% of your distributed traces and provides visualizations for the most actionable data. With Infinite Tracing, you get examples of errors and long-running traces so you can better diagnose and troubleshoot your systems.

    Configure your agent to send traces to a trace observer in New Relic Edge. View distributed traces through New Relic’s UI. There is no need to install a collector on your network.

    Infinite Tracing is currently available on a sign-up basis. If you would like to participate, please contact your sales representative.

  * **Bugfix: Cross Application Tracing (CAT) adds a missing field to response**

    Previously, the Ruby agent's Cross Application Tracing header was missing a reserved field that would lead to an error
    in the Go agent's processing of incoming headers from the Ruby agent. This fix adds that missing field to the headers, eliminating
    the issue with traces involving the Ruby agent and the Go agent.

  * **Bugfix: Environment Report now supports Rails >= 6.1**

    Previously, users of Rails 6.1 would see the following deprecation warning appear when the Ruby agent attempted to
    collect enviroment data: `DEPRECATION WARNING: [] is deprecated and will be removed from Rails 6.2`. These deprecation methods
    no longer appear.

    Thanks to Sébastien Dubois (sedubois) for reporting this issue and for the contribution!

  * **Added distributed tracing to Sidekiq jobs**

    Previously, Sidekiq jobs were not included in portions of <a href="https://docs.newrelic.com/docs/understand-dependencies/distributed-tracing/get-started/introduction-distributed-tracing">distributed traces</a> captured by the Ruby agent. Now you can view distributed
    traces that include Sidekiq jobs instrumented by the Ruby agent.

    Thanks to andreaseger for the contribution!

  * **Bugfix: Eliminate warnings appearing when using `add_method_tracer` with Ruby 2.7**

    Previously, using `add_method_tracer` with Ruby 2.7 to trace a method that included keyword arguments resulted in warning messages:
    `warning: Using the last argument as keyword parameters is deprecated; maybe ** should be added to the call`. These messages no
    longer appear.

    Thanks to Harm de Wit and Atsuo Fukaya for reporting the issue!

  ## v6.10.0

  * **Error attributes now added to each span that exits with an error or exception**

    Error attributes `error.class` and `error.message` are now included on the span event in which an error
    or exception was noticed, and, in the case of unhandled exceptions, on any ancestor spans that also exit with an error.
    The public API method `notice_error` now attaches these error attributes to the currently executing span.

    <a href="https://docs.newrelic.com/docs/apm/distributed-tracing/ui-data/understand-use-distributed-tracing-data#rules-limits">Spans with error details are now highlighted red in the Distributed Tracing UI</a>, and error details will expose the associated
    `error.class` and `error.message`.  It is also now possible to see when an exception leaves the boundary of the span,
    and if it is caught in an ancestor span without reaching the entry span. NOTE: This “bubbling up” of exceptions will impact
    the error count when compared to prior behavior for the same trace. It is possible to have a trace that now has span errors
    without the trace level showing an error.

    If multiple errors occur on the same span, only the most recent error information is added to the attributes. Prior errors on the same span are overwritten.

    These span event attributes conform to <a href="https://docs.newrelic.com/docs/agents/manage-apm-agents/agent-data/manage-errors-apm-collect-ignore-or-mark-expected#ignore">ignored errors</a> and <a href="https://docs.newrelic.com/docs/agents/manage-apm-agents/agent-data/manage-errors-apm-collect-ignore-or-mark-expected#expected">expected errors</a>.

  * **Added tests for latest Grape / Rack combination**

    For a short period of time, the latest versions of Grape and Rack had compatibility issues.
    Generally, Rack 2.1.0 should be avoided in all cases due to breaking changes in many gems
    reliant on Rack. We recommend using either Rack <= 2.0.9, or using latest Rack when using Grape
    (2.2.2 at the time of this writing).

  * **Bugfix: Calculate Content-Length in bytes**

    Previously, the Content-Length HTTP header would be incorrect after injecting the Browser Monitoring
    JS when the response contained Unicode characters because the value was not calculated in bytes.
    The Content-Length is now correctly updated.

    Thanks to thaim for the contribution!

  * **Bugfix: Fix Content-Length calculation when response is nil**

    Previously, calculating the Content-Length HTTP header would result in a `NoMethodError` in the case of
    a nil response. These errors will no longer occur in such a case.

    Thanks to Johan Van Ryseghem for the contribution!

  * **Bugfix: DecoratingFormatter now logs timestamps as millisecond Integers**

    Previously the agent sent timestamps as a Float with milliseconds as part of the
    fractional value.  Logs in Context was changed to only accept Integer values and this
    release changes DecoratingFormatter to match.

  * **Added --force option to `newrelic install` cli command to allow overwriting newrelic.yml**

  * **Bugfix: The fully qualified hostname now works correctly for BSD and Solaris**

    Previously, when running on systems such as BSD and Solaris, the agent was unable to determine the fully
    qualified domain name, which is used to help link Ruby agent data with data from New Relic Infrastructure.
    This information is now successfully collected on various BSD distros and Solaris.


  ## v6.9.0

  * **Added support for W3C Trace Context, with easy upgrade from New Relic trace context**

    * [Distributed Tracing now supports W3C Trace Context headers](https://docs.newrelic.com/docs/understand-dependencies/distributed-tracing/get-started/introduction-distributed-tracing#w3c-support)  for HTTP protocols when distributed tracing is enabled. Our implementation can accept and emit both
      the W3C trace header format and the New Relic trace header format. This simplifies
      agent upgrades, allowing trace context to be propagated between services with older
      and newer releases of New Relic agents. W3C trace header format will always be
      accepted and emitted. New Relic trace header format will be accepted, and you can
      optionally disable emission of the New Relic trace header format.

    * When distributed tracing is enabled by setting `distributed_tracing.enabled` to `true`,
      the Ruby agent will now accept W3C's `traceparent` and `tracestate` headers when
      calling `DistributedTracing.accept_distributed_trace_headers` or automatically via
      `http` instrumentation. When calling `DistributedTracing.insert_distributed_trace_headers`,
      or automatically via `http` instrumentation, the Ruby agent will include the W3C
      headers along with the New Relic distributed tracing header, unless the New Relic
      trace header format is disabled by setting `exclude_newrelic_header` setting to `true`.

    * Added `DistributedTracing.accept_distributed_trace_headers` API for accepting both
      New Relic and W3C TraceContext distributed traces.

    * Deprecated `DistributedTracing.accept_distributed_trace_payload` which will be removed
      in a future major release.

    * Added `DistributedTracing.insert_distributed_trace_headers` API for adding outbound
      distributed trace headers. Both W3C TraceContext and New Relic formats will be
      included unless `distributed_tracing.exclude_newrelic_header: true`.

    * Deprecated `DistributedTracing.create_distributed_trace_payload` which will be removed
      in a future major release.

    Known Issues and Workarounds

    * If a .NET agent is initiating traces as the root service, do not upgrade your
      downstream Ruby New Relic agents to this agent release.

  * **Official Ruby 2.7 support**

    The Ruby agent has been verified to run with Ruby 2.7.0.

  * **Reduced allocations when tracing transactions using API calls**

    Default empty hashes for `options` parameter were not frozen, leading to
    excessive and unnecessary allocations when calling APIs for tracing transactions.

    Thanks to Joel Turkel (jturkel) for the contribution!

  * **Bugfix for Resque worker thread race conditions**

    Recent changes in Rack surfaced issues marshalling data for resque, surfaced a potential race-condition with closing out the worker-threads before flushing the data pipe.  This
    is now fixed.

    Thanks to Bertrand Paquet (bpaquet) for the contribution!

  * **Bugfix for Content-Length when injecting Browser Monitoring JS**

    The Content-Length HTTP header would be incorrect after injecting the Browser Monitoring
    JS into the HEAD tag of the HTML source with Content-Length and lead to the HTML BODY content
    being truncated in some cases.  The Content-Length is now correctly updated after injecting the
    Browser Monitoring JS script.

    Thanks to Slava Kardakov (ojab) for the contribution!

  ## v6.8.0

  * **Initial Ruby 2.7 support**

    The Ruby agent has been verified to run with Ruby 2.7.0-preview1.

  * **New API method to add custom attributes to Spans**

    New API method for adding custom attributes to spans.  Previously, custom
    attributes were only available at the Transaction level.  Now, with Span
    level custom attributes, more granular tagging of events is possible for
    easier isolation and review of trace events.  For more information:

    * [`Agent#add_custom_span_attributes`](https://www.rubydoc.info/github/newrelic/newrelic-ruby-agent/NewRelic/Agent#add_custom_span_attributes)

  * **Enables ability to migrate to Configurable Security Policies (CSP) on a per agent
  basis for accounts already using High Security Mode (HSM).**

    When both [HSM](https://docs.newrelic.com/docs/agents/manage-apm-agents/configuration/high-security-mode) and [CSP](https://docs.newrelic.com/docs/agents/manage-apm-agents/configuration/enable-configurable-security-policies) are enabled for an account, an agent (this version or later)
    can successfully connect with either `high_security: true` or the appropriate
    `security_policies_token` configured. `high_security` has been added as part of
    the preconnect payload.

  * **Bugfix for Logs in Context combined with act-fluent-logger-rails**

    Previously, when using the Ruby agent's Logs in Context logger
    to link logging data with trace and entity metadata for an
    improved experience in the UI, customers who were also using
    the `act-fluent-logger-rails` gem would see a `NoMethodError`
    for `clear_tags!` that would interfere with the use of this
    feature. This error no longer appears, allowing customers to
    combine the use of Logs in Context with the use of this gem.

    Please note that the Logs in Context logger does not support
    tagged logging; if you are initializing your logger with a
    `log_tags` argument, your custom tags may not appear on the
    final version of your logs.

  * **Bugfix for parsing invalid newrelic.yml**

    Previously, if the newrelic.yml configuration file was invalid, and the agent
    could not start as a result, the agent would not log any indication of
    the problem.

    This version of the agent will emit a FATAL message to STDOUT when this scenario
    occurs so that customers can address issues with newrelic.yml that prevent startup.

  * **Configuration options containing the terms "whitelist" and "blacklist" deprecated**

    The following local configuration settings have been deprecated:

    * `autostart.blacklisted_constants`: use `autostart.denylisted_constants` instead.
    * `autostart.blacklisted_executables`: use `autostart.denylisted_executables` instead.
    * `autostart.blacklisted_rake_tasks`: use `autostart.denylisted_rake_tasks` instead.
    * `strip_exception_messages.whitelist`: use `strip_exception_messages.allowed_classes` instead.

  * **Bugfix for module loading and constant resolution in Rails**

    Starting in version 6.3, the Ruby agent has caused module loading and constant
    resolution to sometimes fail, which caused errors in some Rails applications.
    These errors were generally `NoMethodError` exceptions or I18n errors
    `translation missing` or `invalid locale`.  These errors would not appear if the agent
    was removed from the application's Gemfile.
    This version of the agent fixes these issues with module loading and constant
    resolution, so these errors no longer occur.

  * **Bugfix: failed to get urandom**

    Previous versions of the agent would fail unexpectedly when the Ruby process used
    every available file descriptor.  The failures would include this message:
    ```
    ERROR : RuntimeError: failed to get urandom
    ```
    This version of the agent uses a different strategy for generating random IDs, and
    will not fail in the same way when no file descriptors are available.

  ## v6.7.0

  * **Trace and Entity Metadata API**

    Several new API methods have been added to the agent:
    * [`Agent#linking_metadata`](https://www.rubydoc.info/github/newrelic/newrelic-ruby-agent/NewRelic/Agent#linking_metadata-instance_method)
    * [`Tracer#trace_id`](https://www.rubydoc.info/github/newrelic/newrelic-ruby-agent/NewRelic/Agent/Tracer#trace_id-class_method)
    * [`Tracer#span_id`](https://www.rubydoc.info/github/newrelic/newrelic-ruby-agent/NewRelic/Agent/Tracer#span_id-class_method)
    * [`Tracer#sampled?`](https://www.rubydoc.info/github/newrelic/newrelic-ruby-agent/NewRelic/Agent/Tracer#sampled?-class_method)

    These API methods allow you to access information that can be used to link data of your choosing to a trace or entity.

  * **Logs in Context**

    This version of the agent includes a logger, which can be used in place of `::Logger`
    from the standard library, or `ActiveSupport::Logger` from Rails.  This logger
    leverages the new trace and entity metadata API to decorate log statements with entity
    and trace metadata, so they can be correlated together in the New Relic UI.

    For more information on how to use logs in context, see https://docs.newrelic.com/docs/enable-logs-context-ruby

  * **Project metadata in Gemspec**

     Project metadata has been added to the gemspec file. This means our Rubygems page will allow users to more easily
     access the agent's source code, raise issues, and read the changelog.

     Thanks to Orien Madgwick for the contribution!

## v6.6.0

  * **Bugfix for ActionCable Instrumentation**

    Previous versions of the agent sometimes caused application crashes with some versions
    of ActionCable.  The application would exit quickly after startup with the error:
    `uninitialized constant ActionCable::Engine`.

    Version 6.6.0 of the agent no longer crashes in this way.


  * **Handling of disabling Error Collection**

    When the agent first starts, it begins collecting Error Events and Traces before
    fetching configuration from New Relic.  In previous versions of the agent, those
    events or traces would be sent to New Relic, even if _Error Collection_ is disabled in
    the application's server-side configuration.

    Version 6.6.0 of the agent drops all collected Error Events and Traces if the
    configuration from the server disables _Error Collection_.

## v6.5.0

* **Change to default setting for ActiveRecord connection resolution**

  Due to incompatibilities between the faster ActiveRecord connection resolution
  released in v6.3.0 of the agent and other gems which patch ActiveRecord,
  `backport_fast_active_record_connection_lookup` will now be set to `false` by default.
  Because it results in a significant performance improvement, we recommend customers
  whose environments include ActiveRecord change this setting to `true`
  _unless_ they are using other gems which measure ActiveRecord performance, which may
  lose functionality when combined with this setting. If unsure whether to enable
  `backport_fast_active_record_connection_lookup`, we recommend enabling it in a
  development environment to make sure other gems which patch ActiveRecord are still
  working as expected.

* **Bugfix for ActiveStorage instrumentation error**

  Version 6.4.0 of the agent introduced a bug that interfered with ActiveStorage
  callbacks, resulting in the agent being unable to instrument ActiveStorage operations.
  ActiveStorage segments are now correctly recorded.

* **Bugfix for ActiveRecord 4.1 and 4.2 exception logging**

  Version 6.3.0 of the agent introduced a bug that prevented ActiveRecord versions 4.1
  and 4.2 from logging exceptions that occurred within a database transaction.  This
  version of the agent restores the exception logging functionality from previous agent
  versions.
  Thanks to Oleksiy Kovyrin for the contribution!

## v6.4.0

* **Custom Metadata Collection**

  The agent now collects environment variables prefixed by `NEW_RELIC_METADATA_`.  These
  may be added to transaction events to provide context between your Kubernetes cluster
  and your services.  For details on the behavior, see
  [this blog post](https://blog.newrelic.com/engineering/monitoring-application-performance-in-kubernetes/).

* **Bugfix for faster ActiveRecord connection resolution**

  Version 6.3.0 of the agent backported the faster ActiveRecord connection resolution
  from Rails 6.0 to previous versions, but the implementation caused certain other gems
  which measured ActiveRecord performance to stop working. This version of the agent
  changes the implementation of this performance improvement so no such conflicts occur.

* **Bugfix for Grape instrumentation error**

  Previous versions of the agent would fail to install Grape instrumentation in Grape
  versions 1.2.0 and up if the API being instrumented subclassed `Grape::API::Instance`
  rather than `Grape::API`.  A warning would also print to the newrelic_agent log:
  ```
  WARN : Error in Grape instrumentation
  WARN : NoMethodError: undefined method `name' for nil:NilClass
  ```

  This version of the agent successfully installs instrumentation for subclasses
  of `Grape::API::Instance`, and these log messages should no longer appear.

* **Bugfix for streaming responses**

  Previous versions of the agent would attempt to insert JavaScript instrumentation into
  any streaming response that did not make use of `ActionController::Live`.  This resulted
  in an empty, non-streamed response being sent to the client.

  This version of the agent will not attempt to insert JavaScript instrumentation into
  a response which includes the header `Transfer-Encoding=chunked`, which indicates a
  streaming response.

  This should exclude JavaScript instrumentation for all streamed responses.  To include
  this instrumentation manually, see
  [Manually instrument via agent API](https://docs.newrelic.com/docs/agents/ruby-agent/features/new-relic-browser-ruby-agent#manual_instrumentation)
  in our documentation.

## v6.3.0

  * **Official Rails 6.0 support**

    This version of the agent has been verified against the Rails 6.0.0 release.

    As ActiveRecord 4, 5, and 6 use the same New Relic instrumentation, the
    `disable_active_record_4` and `disable_active_record_5` settings in NewRelic.yml are being
    deprecated in favor of the new `disable_active_record_notifications`.  This new
    setting will affect the instrumentation of ActiveRecord 4, 5, and 6. The deprecated settings
    will be removed in a future release.

  * **Bugfix for `newrelic deployments` script**

    For applications housed in the EU, the `newrelic deployments` script included with previous
    versions of the agent would fail with the following message: `Deployment not recorded:
    Application does not exist.` This is because the script would attempt to send the deployment
    notification to the US region. The deployment script now sends deployments to the correct region.

  * **Faster ActiveRecord connection resolution**

    This version of the agent uses the faster ActiveRecord connection resolution that Rails 6.0 uses, even on previous versions of Rails.
    Thanks to Callum Jones for the contribution!

  * **Support non-ascii characters in hostnames**

    Previous versions of the agent would frequently log warnings like: `log writing failed.  "\xE2" from ASCII-8BIT to UTF-8` if the hostname contained a non-ascii character.  This version of the agent will no longer log these warnings.
    Thanks to Rafael Petry for the contribution!

## v6.2.0

  * Bugfix for superfluous `Empty JSON response` error messages

    Version 6.1.0 of the agent frequently logged error messages about an empty
    JSON response, when no error had occurred.  These logs no longer appear.

  * Bugfix for `Unable to calculate elapsed transaction time` warning messages

    Ruby Agent versions 5.4 through 6.1, when running in jruby without
    ObjectSpace enabled, would occasionally log a warning indicating that the
    agent was unable to calculate the elapsed transaction time.  When this log
    statement appeared, the affected transactions would not be included in the
    data displayed on the capacity analysis page.  These transactions are now
    correctly recorded.

## v6.1.0

   * Performance monitoring on Kubernetes

     This release adds Transaction event attributes that provide
     context between your Kubernetes cluster and services. For details
     on the benefits, see this [blog
     post](https://blog.newrelic.com/engineering/monitoring-application-performance-in-kubernetes/).

   * Bugfix for Bunny instrumentation when popping empty queues

     When a customer calls `Bunny::Queue#pop` on an empty queue, Bunny
     returns a `nil` value.  Previous Ruby Agent versions raised a
     `NoMethodError` when trying to process this result.  Now, the
     agent correctly skips processing for `nil` values.  Thanks to
     Matt Campbell for the contribution.

## v6.0.0

   * Tracer API for flexible custom instrumentation

     With agent version 6.0, we are introducing the `Tracer` class, an
     officially supported public API for more flexible custom
     instrumentation.  By calling its `in_transaction` method, you can
     instrument an arbitrary section of Ruby code without needing to
     juggle any explicit state.  Behind the scenes, the agent will
     make sure that the measured code results in an APM segment inside
     a transaction.

     The same API contains additional methods for creating
     transactions and segments, and for interacting with the current
     transaction.  For more details, see the [custom instrumentation
     documentation](https://docs.newrelic.com/docs/agents/ruby-agent/api-guides/ruby-custom-instrumentation).

     If you were previously using any of the agent's private,
     undocumented APIs, such as `Transaction.wrap` or
     `Transaction.start/stop`, you will need to update your code to
     use the Tracer API.

     The full list of APIs that were removed or deprecated are:
       * `External.start_segment`
       * `Transaction.create_segment`
       * `Transaction.start`
       * `Transaction.stop`
       * `Transaction.start_datastore_segment`
       * `Transaction.start_segment`
       * `Transaction.wrap`
       * `TransactionState.current_transaction`

     If are you using any of these APIs, please see the [upgrade guide](https://docs.newrelic.com/docs/agents/ruby-agent/troubleshooting/update-private-api-calls-public-tracer-api) for a list of replacements.

   * Agent detects Rails 6.0

     The agent properly detects Rails 6.0 and no longer logs an error when
     started in a Rails 6.0 environment. This does not include full Rails 6.0
     support, which will be coming in a future release. Thanks to Jacob Bednarz
     for the contribution.

## v5.7.0

   * Ruby 2.6 support

     We have tested the agent with the official release of Ruby 2.6.0
     made on December 25, 2018, and it looks great! Feel free to use
     agent v5.7 to measure the performance of your Ruby 2.6
     applications.

   * Support for loading Sequel core standalone

     Earlier versions of the agent required users of the Sequel data
     mapping library to load the _entire_ library.  The agent will now
     enable Sequel instrumentation when an application loads Sequel's
     core standalone; i.e., without the `Sequel::Model` class.  Thanks
     to Vasily Kolesnikov for the contribution!

   * Grape 1.2 support

     With agent versions 5.6 and earlier, Grape 1.2 apps reported
     their transactions under the name `Proc#call` instead of the name
     of the API endpoint.  Starting with agent version 5.7, all
     existing versions of Grape will report the correct transaction
     name.  Thanks to Masato Ohba for the contribution!

## v5.6.0

  * Bugfix for transactions with `ActionController::Live`

    Previously, transactions containing `ActionController::Live` resulted in
    incorrect calculations of capacity analysis as well as error backtraces
    appearing in agent logs in agent versions 5.4 and later. The agent now
    correctly calculates capacity for transactions with `ActionController::Live`.

  * Add ability to exclude attributes from span events and transaction
    segments

    Agent versions 5.5 and lower could selectively exclude attributes
    from page views, error traces, transaction traces, and
    transaction events.  With agent version 5.6 and higher, you can
    also exclude attributes from span events (via the
    `span_events.include/exclude` options) and from transaction
    segments (via the `transaction_segments.include/exclude` options).

    As with other attribute destinations, these new options will
    inherit values from the top-level `attributes.include/exclude`
    settings. See the
    [documentation](https://docs.newrelic.com/docs/agents/ruby-agent/attributes/enabling-disabling-attributes-ruby)
    for more information.

  * Increasing backoff sequence on failing to connect to New Relic

    If the agent cannot reach New Relic, it will now wait for an
    increasing amount of time after each failed attempt.  We are also
    starting with a shorter delay initially, which will help customer
    apps bounce back more quickly from transient network errors.

  * Truncation of long stack traces

    Previous versions of the agent would truncate long stack traces to
    50 frames.  To give customers more flexibility, we have added the
    `error_collector.max_backtrace_frames` configuration option.
    Thanks to Patrick Tulskie for the contribution!

  * Update link in documentation

    The community forum link in `README.md` now goes to the updated
    location.  Thanks to Sam Killgallon for the contribution!

  * Active Storage instrumentation

    The agent now provides instrumentation for Active Storage, introduced in
    Rails 5.2. Customers will see Active Storage operations represented as
    segments within transaction traces.

## v5.5.0

  * Bugfix for `perform` instrumentation with curb gem

    Use of curb's `perform` method now no longer results in nil headers
    getting returned.

  * Bugfix for parsing Docker container IDs

    The agent now parses Docker container IDs correctly regardless of the
    cgroup parent.

  * Use lazy load hooks for ActiveJob instrumentation

    In some instances the ActiveJob instrumentation could trigger ActiveJob
    to load before it was initialized by Rails. This could result in
    configuration changes not being properly applied. The agent now uses lazy
    load hooks which fixes this issue.

  * Documentation improvement

    The `config.dot` diagram of the agent's configuration settings no
    longer includes the deleted `developer_mode` option.  Thanks to
    Yuichiro Kaneko for the contribution!

## v5.4.0

  * Capacity analysis for multi-threaded dispatchers

    Metrics around capacity analysis did not previously account for multi-threaded
    dispatchers, and consequently could result in capacities of over 100% being
    recorded. This version now properly accounts for multi-threaded dispatchers.

  * `NewRelic::Agent.disable_transaction_tracing` deprecated

    `NewRelic::Agent.disable_transaction_tracing` has been deprecated. Users
    are encouraged to use `NewRelic::Agent.disable_all_tracing` or
    `NewRelic::Agent.ignore_transaction` instead.

  * Bugfix for SQL over-obfuscation

    A bug, introduced in v5.3.0, where SQL could be over-obfuscated for some
    database adapters has been fixed.

  * Bugfix for span event data in Resque processes

    A bug where span events would not be sent from Resque processes due to a
    missing endpoint has been fixed.

## v5.3.0 ##

  * Distributed Tracing

    Distributed tracing lets you see the path that a request takes as
    it travels through your distributed system. By showing the
    distributed activity through a unified view, you can troubleshoot
    and understand a complex system better than ever before.

    Distributed tracing is available with an APM Pro or equivalent
    subscription. To see a complete distributed trace, you need to
    enable the feature on a set of neighboring services. Enabling
    distributed tracing changes the behavior of some New Relic
    features, so carefully consult the
    [transition guide](https://docs.newrelic.com/docs/transition-guide-distributed-tracing)
    before you enable this feature.

    To enable distributed tracing, set the
    `distributed_tracing.enabled` configuration option to `true`.

## v5.2.0 ##

  * Use priority sampling for errors and custom events

    Priority sampling replaces the older reservoir event sampling method.
    With this change, the agent will maintain randomness across a given
    time period while improving coordination among transactions, errors,
    and custom events.

  * Bugfix for wrapping datastore operations

    The agent will now complete the process of wrapping datastore
    operations even if an error occurs during execution of a callback.

  * Span Events

    Finished segments whose `sampled` property is `true` will now post
    Span events to Insights.

## v5.1.0 ##

  * Rails 5.2 support

    The Ruby agent has been validated against the latest release of
    Ruby on Rails!

  * Support for newer libraries and frameworks

    We have updated the multiverse suite to test the agent against
    current versions of several frameworks.

  * Add `custom_attributes.enabled` configuration option

    This option is enabled by default. When it's disabled, custom
    attributes will not be transmitted on transaction events or error
    events.

  * Fix Grape load order dependency

    The agent will now choose the correct name for Grape transactions
    even if the customer's app loads the agent before Grape. Thanks
    to Daniel Doubrovkine for the contribution!

  * Add `webpacker:compile` to blacklisted tasks

    `webpacker:compile` is commonly used for compiling assets. It has
    been added to `AUTOSTART_BLACKLISTED_RAKE_TASKS` in the default
    configuration. Thanks to Claudio B. for the contribution!

  * Make browser instrumentation W3C-compliant

    `type="text/javascript"` is optional for the `<script>` tag under
    W3C. The `type` attribute has now been removed from browser
    instrumentation. Thanks to Spharian for the contribution!

  * Deferred `add_method_tracer` calls

    If a third-party library calls `add_method_tracer` before the
    agent has finished starting, we now queue these calls and run them
    when it's safe to do so (rather than skipping them and logging a
    warning).

  * Bugfix for Resque `around` / `before` hooks

    In rare cases, the agent was not instrumenting Resque `around` and
    `before` hooks. This version fixes the error.

  * Truncation of long stack traces

    Occasionally, long stack traces would cause complications sending
    data to New Relic. This version truncates long traces to 50 frames
    (split evenly between the top and bottom of the trace).

## v5.0.0 ##

  * SSL connections to New Relic are now mandatory

    Prior to this version, using an SSL connection to New Relic was
    the default behavior, but could be overridden. SSL connections are
    now enforced (not overrideable).

  * Additional security checking before trying to explain
    multi-statement SQL queries

    Customer applications might submit SQL queries containing multiple
    statements (e.g., SELECT * FROM table; SELECT * FROM table).  For
    security reasons, we should not generate explain plans in this
    situation.

    Although the agent correctly skipped explain plans for these
    queries during testing, we have added extra checks for this
    scenario.

  * Bugfix for RabbitMQ exchange names that are symbols

    The agent no longer raises a TypeError when a RabbitMQ exchange
    name is a Ruby symbol instead of a string.

  * Bugfix for audit logging to stdout

    Previous agents configured to log to stdout would correctly send
    regular agent logs to stdout, but would incorrectly send audit
    logs to a text file named "stdout".  This release corrects the
    error.

  * Bugfix for Capistrano deployment notifications on v3.7 and beyond

    Starting with version 3.7, Capistrano uses a different technique
    to determine a project's version control system.  The agent now
    works correctly with this new behavior. Thanks to Jimmy Zhang for
    the contribution.

## v4.8.0 ##

  * Initialize New Relic Agent before config initializers

  When running in a Rails environment, the agent registers an initializer that
  starts the agent. This initializer is now defined to run before config/initializers.
  Previously, the ordering was not specified for the initializer. This change
  guarantees the agent will started by the time your initializers run, so you can
  safely reference the Agent in your custom initializers. Thanks to Tony Ta for
  the contribution.

  * Ruby 2.5 Support

  The Ruby Agent has been verified to run under Ruby 2.5.

  * `request.uri` Collected as an Agent Attribute

  Users can now control the collection of `request.uri` on errors and transaction
  traces. Previously it was always collected without the ability to turn it off.
  It is now an agent attribute that can be controlled via the attributes config.
  For more information on agent attributes [see here](https://docs.newrelic.com/docs/agents/manage-apm-agents/agent-data/agent-attributes).

## 4.7.1 ##

  * Bugfix for Manual Browser Instrumentation

  There was a previous bug that required setting both `rum.enabled: false` and
  `browser.auto_instrument: false` to completely disable browser monitoring. An
  attempt to fix this in 4.7.0 resulted in breaking manual browser
  instrumentation. Those changes have been reverted. We will revisit this issue
  in an upcoming release.

## v4.7.0 ##

  * Expected Error API

  The agent now sends up `error.expected` as an intrinsic attribute on error
  events and error traces. When you pass `expected: true` to the `notice_error`
  method, both Insights and APM will indicate that the error is expected.

  * Typhoeus Hydra Instrumentation

  The agent now has request level visibility for HTTP requests made using
  Typhoeus Hydra.

  * Total Time Metrics are Recorded

  The agent now records Total Time metrics. In an application where segments
  execute concurrently, the total time can exceed the wall-clock time for a
  transaction. Users of the new Typhoeus Hydra instrumentation will notice
  this as changes on the overview page. Immediately after upgrading there
  will be an alert in the APM dashboard that states: "There are both old and
  new time metrics for this time window". This indicates that during that time
  window, some transactions report the total time metrics, while others do not.
  The message will go away after waiting for enough time to elapse and / or
  updating the time window.

  * Add `:message` category to `set_transaction_name` public API method

  The agent now permits the `:message` category to be passed into the public
  API method `set_transaction_name`, which will enable the transaction to be
  displayed as a messaging transaction.

  * Create `prepend_active_record_instrumentation` config option

  Users may now set the `prepend_active_record_instrumentation` option in
  their agent config to install Active Record 3 or 4 instrumentation using
  `Module.prepend` rather than `alias_method`.

  * Use Lazy load hooks for `ActionController::Base` and `ActionController::API`

  The agent now uses lazy load hooks to hook on `ActionController::Base` and
  `ActionController::API`. Thanks Edouard Chin for the contribution!

  * Use Lazy load hooks for `ActiveRecord::Base` and `ActiveRecord::Relation`

  The agent uses lazy load hooks when recording supportability metrics
  for `ActiveRecord::Base` and `ActiveRecord::Relation`. Thanks Joseph Haig
  for the contribution!

  * Check that `Rails::VERSION` is defined instead of just `Rails`

  The agent now checks that `Rails::VERSION` is defined since there are cases
  where `Rails` is defined but `Rails::VERSION` is not. Thanks to Alex Riedler
  and nilsding for the contribution!

  * Support fast RPC/direct reply-to in RabbitMQ

  The agent can now handle the pseudo-queue 'amq.rabbitmq.reply-to' in its
  Bunny instrumentation. Previously, using fast RPC led to a `NoMethodError`
  because the reply-to queue was expected to be a `Queue` object instead of
  a string.

## v4.6.0 ##

  * Public API for External Requests

  The agent now has public API for instrumenting external requests and linking
  up transactions via cross application tracing. See the [API Guide](https://docs.newrelic.com/docs/agents/ruby-agent/customization/ruby-agent-api-guide#externals)
  for more details this new functionality.

## v4.5.0 ##

  * Send synthetics headers even when CAT disabled

  The agent now sends synthetics headers whenever they are received from an
  external request, even if cross-application tracing is disabled.

  * Bugfix for DelayedJob Daemonization

  Customers using the delayed_job script that ships with the gem may encounter
  an IOError with a message indicating the stream was closed. This was due to
  the agent attempting to write a byte into a Pipe that was closed during the
  deamonization of the delayed_job script. This issue has been fixed.

  * Collect supportability metrics for public API

  The agent now collects Supportability/API/{method} metrics to track usage of
  all methods in the agent's public API.

  * Collect supportability metrics on `Module#prepend`

  The agent now collects Supportability/PrependedModules/{Module} metrics
  for ActiveRecord 4 and 5, ActionController 4 and 5, ActionView 4 and 5,
  ActiveJob 5, and ActionCable 5. These help track the adoption of the
  `Module#prepend` method so we can maintain compatibility with newer versions
  of Ruby and Rails.

  * Collect explain plans when using PostGIS ActiveRecord adapter

  The agent will now collect slow SQL explain plans, if configured to, on
  connections using the PostGIS adapter. Thanks Ari Pollak for the contribution!

  * Lazily intialize New Relic Config

  The agent will lazily initialize the New Relic config. This allows the agent
  to pickup configuration from environment variables set by dotenv and similar
  tools.

## v4.4.0 ##

  * Include test helper for 3rd party use

  In 4.2.0, all test files were excluded from being packaged in the gem. An
  agent class method `NewRelic::Agent.require_test_helper` was used by 3rd
  party gem authors to test extensions to the agent. The required file is now
  included in the gem.

  * Collect cloud metadata from Azure, GCP, PCF, and AWS cloud platform

  The agent now collects additional metadata when running in AWS, GCP, Azure, and
  PCF. This information is used to provide an enhanced experience when the agent
  is deployed on those platforms.

  * Install `at_exit` hook when running JRuby

  The agent now installs an `at_exit` hook when running JRuby, which wasn't
  done before because of constraints related to older JRuby versions that
  are no longer supported.

  * User/Utilization and System/Utilization metrics not recorded after Resque forks

  The agent no longer records invalid User/Utilization and System/Utilization
  metrics, which can lead to negative values, in forks of Resque processes.

  * Add `identifier` field to agent connect settings

  The agent now includes a unique identifier in its connect settings, ensuring
  that when multiple agents connect to multiple different apps, data are reported
  for each of the apps.

  * Clear transaction state after forking now opt-in

  The agent waits to connect until the first web request when it detects it's
  running in a forking dispatcher. When clearing the transaction state in this
  situation we lose the first frame of the transaction and the subsequent
  trace becomes corrupted. We've made this feature opt-in and is turned off by
  default. This behavior only affects the first transaction after a dispatcher
  forks.

## v4.3.0 ##

  * Instrumentation for the Bunny AMQP Client

  The Bunny AMQP Client is now automatically instrumented. The agent will
  report data for messages sent and received by an application. Data on messages
  is available in both APM and Insights. Applications connected through a
  RabbitMQ exchange will now also be visible on Service Maps as part of Cross
  Application Tracing. See the [message queues documentation page](https://docs.newrelic.com/docs/agents/ruby-agent/features/message-queues)
  for more details.

  * Safely normalize external hostnames

  The agent has been updated to check for nil host values before downcasing the
  hostname. Thanks Rafael Valério for the contribution!

  * PageView events will not be generated for ignored transactions

  The agent now checks if transaction is ignored before injecting the New Relic
  Browser Agent. This will prevent PageView events from being generated for
  ignored transactions.

  * Datastores required explicitly in agent

  The agent has been modified to explicity `require` the Datastores module
  whereas previously there were situations where the module could be
  implicitly defined. Thanks Kevin Griffin for the contribution!

  * Clear transaction state after forking

  Previously, if a transaction was started and the process forks, the transaction
  state survived the fork and `#after_fork` call in thread local storage. Now,
  this state is cleared by `#after_fork`.

  * Postgis adapter reports as Postgres for datastores

  The agent now maps the Postgis adapter to Postgres for datastore metrics.
  Thanks Vojtěch Vondra for the contribution!

  * Deprecate `:trace_only` option

  The `NewRelic::Agent.notice_error` API has been updated to deprecate the
  `:trace_only` option in favor of `:expected`.

## v4.2.0 ##

  * Sinatra 2.0 and Padrino 0.14.x Support

  The agent has been verified against the latest versions of Sinatra and Padrino.

  * Rails 5.1 Support

  The Ruby agent has been validated against the latest release of Ruby on Rails!

  * APP_ENV considered when determining environment

  The agent will now consider the APP_ENV environment when starting up.

  * Test files excluded from gem

  The gemspec has been updated to exclude test files from being packaged into the
  gem. Thanks dimko for the contribution!

## v4.1.0 ##

  * Developer Mode removed

  The Ruby Agent's Developer Mode, which provided a very limited view of your
  application performance data, has been removed. For more information, check
  out our [community forum](https://discuss.newrelic.com/t/feedback-on-the-ruby-agent-s-developer-mode/46957).

  * Support NEW_RELIC_ENV for Rails apps

  Previously, users could set the agent environment with NEW_RELIC_ENV only
  for non-Rails apps. For Rails app, the agent environment would use whatever
  the Rails environment was set to. Now, NEW_RELIC_ENV can also be used for
  Rails apps, so that it is possible to have an agent environment that is
  different from the Rails environment. Thanks Andrea Campolonghi for the
  contribution, as well as Steve Schwartz for also looking into this issue!

  * Normalization of external hostnames

  Hostnames from URIs used in external HTTP requests are now always downcased
  to prevent duplicate metrics when only case is different.

## v4.0.0 ##

  * Require Ruby 2.0.0+

  The agent no longer supports Ruby versions prior to 2.0, JRuby 1.7 and
  earlier, and all versions of Rubinius. Customers using affected Rubies
  can continue to run 3.x agent versions, but new features or bugfixes
  will not be published for 3.x agents. For more information, check out our
  [community forum](https://discuss.newrelic.com/t/support-for-ruby-jruby-1-x-is-being-deprecated-in-ruby-agent-4-0-0/44787).

  * OkJson vendored library removed

  Ruby 1.8 did not include the JSON gem by default, so the agent included a
  vendored version of [OkJson](https://github.com/kr/okjson) that it would fall
  back on using in cases where the JSON gem was not available. This has been
  removed.

  * YAJL workaround removed

  [yajl-ruby](https://github.com/brianmario/yajl-ruby) versions prior to 1.2 had
  the potential to cause a segmentation fault when working large, deeply-nested
  objects like thread profiles. If you are using yajl-ruby with the `JSON`
  monkey patches enabled by requiring `yajl/json_gem`, you should upgrade to
  at least version 1.2.

  * Deprecated APIs removed

    * `Agent.abort_transaction!`
    * `Agent.add_custom_parameters`
    * `Agent.add_request_parameters`
    * `Agent.browser_timing_footer`
    * `Agent.get_stats`
    * `Agent.get_stats_no_scope`
    * `Agent.record_transaction`
    * `Agent.reset_stats`
    * `Agent.set_user_attributes`
    * `Agent::Instrumentation::Rack`
    * `ActionController#newrelic_notice_error`
    * `ActiveRecordHelper.rollup_metrics_for` (may be incompatible with newrelic_moped)
    * `Instrumentation::MetricFrame.recording_web_transaction?`
    * `Instrumentation::MetricFrame.abort_transaction!`
    * `MethodTracer.get_stats_scoped`
    * `MethodTracer.get_stats_unscoped`
    * `MethodTracer.trace_method_execution`
    * `MethodTracer.trace_method_execution_no_scope`
    * `MethodTracer.trace_method_execution_with_scope`
    * `MetricSpec#sub`
    * `MetricStats#get_stats`
    * `MetricStats#get_stats_no_scope`
    * `NoticedError#exception_class`
    * `Rack::ErrorCollector`
    * `StatsEngine::Samplers.add_sampler`
    * `StatsEngine::Samplers.add_harvest_sampler`

  The above methods have had deprecation notices on them for some time and
  have now been removed. Assistance migrating usage of these APIs is
  available at https://docs.newrelic.com/node/2601.

  The agent no longer deletes deprecated keys passed to `add_method_tracer`. Passing
  in deprecated keys can cause an exception. Ensure that you are not passing any of
  the following keys: `:force, :scoped_metric_only, :deduct_call_time_from_parent`
  to `add_method_tracer`.

  The agent no longer deletes deprecated keys passed in as options to
  `NewRelic::Agent.notice_error`. If you are passing any of these deprecated
  keys: `:request_params, :request, :referer` to the `notice_error` API, please
  delete them otherwise they will be collected as custom attributes.

  * Error handling changes

  The agent now only checks for `original_exception` in environments with Rails
  versions prior to 5. Checking for `Exception#cause` has been removed. In addition,
  the agent now will match class name with message and backtrace when noticing
  errors that have an `original_exception`.

## v3.18.1 ##

  * Ensure Mongo aggregate queries are properly obfuscated

  Instrumentation for the Mongo 2.x driver had a bug where the `pipeline`
  attribute of Mongo aggregate queries was not properly obfuscated. Users
  who have sensitive data in their `aggregate` queries are strongly encouraged
  to upgrade to this version of the agent. Users who are unable to upgrade are
  encouraged to turn off query collection using by setting
  `mongo.capture_queries` to false in their newrelic.yml files.

  This release fixes [New Relic Security Bulletin NR17-03](https://docs.newrelic.com/docs/accounts-partnerships/accounts/security-bulletins/security-bulletin-nr17-03).

  * Early access Redis 4.0 instrumentation

  Our Redis instrumentation has been tested against Redis 4.0.0.rc1.

## v3.18.0 ##

  * Ruby 2.4.0 support

  The agent is now tested against the official release of ruby 2.4.0,
  excluding incompatible packages.

  * Agent-based metrics will not be recorded outside of active transactions

  The agent has historically recorded metrics outside of a transaction. In
  practice, this usually occurs in applications that run background job
  processors. The agent would record metrics for queries the
  background job processor is making between transactions. This can lead
  to display issues on the background overview page and the presence of
  metrics generated by the background job processor can mask the application
  generated metrics on the database page. The agent will no longer generate
  metrics outside of a transaction. Custom metrics recorded using
  `NewRelic::Agent.record_metric` will continue to be recorded regardless
  of whether there is an active transaction.

  * Include ControllerInstrumentation module with ActiveSupport.on_load

  The agent will now use the `on_load :action_controller` hook to include
  the ControllerInstrumentation module in to both the `Base` and `API`
  classes of ActionController for Rails 5. This ensures that the proper
  load order is retained, minimizing side-effects of having the agent in
  an application.

  * Ensure values for revisions on Capistrano deploy notices

  Previously, running the task to look up the changelog could
  generate an error, if there weren't previous and current revisions
  defined. This has now been fixed. Thanks Winfield Peterson for the
  contribution!

  * External Segment Rewrites

  The agent has made internal changes to how it represents segments for
  external web requests.

## v3.17.2 ##

  * compatibility with ruby 2.4.0-preview3

  the ruby agent has been updated to work on ruby 2.4.0-preview3.

  * Early Access Sinatra 2.0 instrumentation

  Our Sinatra instrumentation has been updated to work with Sinatra
  2.0.0.beta2.

  * Include controller instrumentation module in Rails 5 API

  The agent now includes the ControllerInstrumentation module into
  ActionController::API. This gives Rails API controllers access to
  helper methods like `newrelic_ignore` in support of the existing
  event-subscription-based action instrumentation. Thanks Andreas
  Thurn for the contribution!

  * Use Module#prepend for ActiveRecord 5 Instrumentation

  Rails 5 deprecated the use of `alias_method_chain` in favor of using
  `Module#prepend`. Mixing `Module#prepend` and `alias_method_chain`
  can lead to a SystemStackError when an `alias_method_chain` is
  applied after a module has been prepended. This should ensure
  better compatibility between our ActiveRecord Instrumentation and
  other third party gems that modify ActiveRecord using `Module#prepend`.

  * Use license key passed in to NewRelic::Agent.manual_start

  Previously, the license key passed in when manually starting the agent
  with NewRelic::Agent.manual_start was not referenced when setting up
  the connection to report data to New Relic. This is now fixed.

  * Account for DataMapper database connection errors

  Our DataMapper instrumentation traces instances of DataObjects::SQLError
  being raised and removes the password from the URI attribute. However,
  when DataObjects cannot connect to the database (ex: could not resolve
  host), it will raise a DataObjects::ConnectionError. This inherits from
  DataObjects::SQLError but has `nil` for its URI attribute, since no
  connection has been made yet. To avoid the password check here on `nil`,
  the agent catches and re-raises any instances of DataObjects::ConnectionError
  explicitly. Thanks Postmodern for this contribution!

  * Account for request methods that require arguments

  When tracing a transaction, the agent tries to get the request object
  from a controller if it wasn't explicitly passed in. However, this posed
  problems in non-controller transactions with their own `request` methods
  defined that required arguments, such as in Resque jobs. This is now fixed.

## v3.17.1 ##

  * Datastore instance reporting for Redis, MongoDB, and memcached

  The agent now collects datastore instance information for Redis, MongoDB,
  and memcached. This information is displayed in transaction traces and slow
  query traces. For memcached only, multi requests will expand to individual
  server nodes, and the operation and key(s) will show in the trace details
  "Database query" section. Metrics for `get_multi` nodes will change slightly.
  Parent nodes for a `get_multi` will be recorded as generic segments. Their
  children will be recorded as datastore segments under the name
  `get_multi_request` and represent a batch request to a single Memcached
  instance.

  * Rescue errors from attempts to fetch slow query explain plans

  For slow queries through ActiveRecord 4+, the agent will attempt to fetch
  an explain plan on SELECT statements. In the event that this causes an
  error, such as being run on an adapter that doesn't implement `exec_query`,
  the agent will now rescue and log those errors.

## v3.17.0 ##

  * Datastore instance reporting for ActiveRecord

  The agent now collects database instance information for ActiveRecord operations,
  when using the MySQL and Postgres adapters.  This information (database server
  and database name) is displayed in transaction traces and slow query traces.

## v3.16.3 ##

  * Add `:trace_only` option to `notice_error` API

  Previously, calling `notice_error` would record the trace, increment the
  error count, and consider the transaction failing for Apdex purposes. This
  method now accepts a `:trace_only` boolean option which, if true, will only
  record the trace and not affect the error count or transaction.

  * HTTP.rb support

  The agent has been updated to add instrumentation support for the HTTP gem,
  including Cross Application Tracing. Thanks Tiago Sousa for the contribution!

  * Prevent redundant Delayed::Job instrumentation installation

  This change was to handle situations where multiple Delayed::Worker instances
  are being created but Delayed::Job has already been instrumented. Thanks Tony
  Brown for the contribution!

## v3.16.2 ##

  * Fix for "Unexpected frame in traced method stack" errors

  Our ActiveRecord 4.x instrumentation could have generated "Unexpected frame in
  traced method stack" errors when used outside of an active transaction (for
  example, in custom background job handlers). This has been fixed.

## v3.16.1 ##

  * Internal datastore instrumentation rewrites

  The agent's internal tracing of datastore segments has been rewritten, and
  instrumentation updated to utilize the new classes.

  * Fix Grape endpoint versions in transaction names

  Grape 0.16 changed Route#version (formerly #route_version) to possibly return
  an Array of versions for the current endpoint. The agent has been updated to
  use rack.env['api.version'] set by Grape, and fall back to joining the version
  Array with '|' before inclusion in the transaction name when api.version is
  not available. Thanks Geoff Massanek for the contribution!

  * Fix deprecation warnings from various Rails error subclasses

  Rails 5 deprecates #original_exception on a few internal subclasses of
  StandardError in favor of Exception#cause from Ruby stdlib. The agent has
  been updated to try Exception#cause first, thus avoiding deprecation
  warnings. Thanks Alexander Stuart-Kregor for the contribution!

  * Fix instrumentation for Sequel 4.35.0

  The latest version of Sequel changes the name and signature of the method
  that the Ruby Agent wraps for instrumentation. The agent has been updated
  to handle these changes. Users using Sequel 4.35.0 or newer should upgrade
  their agent.

  * Fix DataMapper instrumentation for additional versions

  Different versions of DataMapper have different methods for retrieving the
  adapter name, and Postmodern expanded our coverage. Thanks for the
  contribution!

## v3.16.0 ##

  * Official Rails 5.0 support

  This version of the agent has been verified against the Rails 5.0.0 release.

  * Early access Action Cable instrumentation

  The Ruby agent instruments Action Cable channel actions and calls to
  ActionCable::Channel#Transmit in Rails 5. Feedback is welcome!

  * Obfuscate queries from `oracle_enhanced` adapter correctly

  This change allows the `oracle_enhanced` adapter to use the same
  obfuscation as `oracle` adapters. Thanks Dan Drinkard for the contribution!

  * Make it possible to define a newrelic_role for deployment with Capistrano 3

  Thanks NielsKSchjoedt for the contribution!

  * Retry initial connection to New Relic in Resque master if needed

  Previously, if the initial connection to New Relic in a monitored Resque
  master process failed, the agent would not retry, and monitoring for the
  process would be lost. This has been fixed, and the agent will continue
  retrying in its background harvest thread until it successfully connects.

## v3.15.2 ##

  * Run explain plans on parameterized slow queries in AR4

  In our ActiveRecord 4 instrumentation, we moved to tracing slow queries
  using the payloads from ActiveSupport::Notifications `sql.active_record`
  events. As a result, we were unable to run explain plans on parameterized
  queries. This has now been updated to pass along and use the parameter values,
  when available, to get the explain plans.

  * Fix getMore metric grouping issue in Mongo 2.2.x instrumentation

  A metric grouping issue had cropped up when using the most recent Mongo gem
  (2.2.0) with the most recent release of the server (3.2.4). We now have a more
  future-proof setup for preventing these.

  * Restore older DataMapper support after password obfuscation fix

  Back in 3.14.3, we released a fix to avoid inadvertently sending sensitive
  information from DataMapper SQLErrors. Our implementation did not account for
  DataMapper versions below v0.10.0 not implementing the #options accessor.
  Thanks Bram de Vries for the fix to our fix!

  * Padrino 0.13.1 Support

  Users with Padrino 0.13.x apps were previously seeing the default transaction
  name "(unknown)" for all of their routes. We now provide the full Padrino
  route template in transaction names, including any parameter placeholders.
  Thanks Robert Schulze for the contribution!

  * Update transaction naming for Grape 0.16.x

  In Grape 0.16.x, `route_` methods are no longer prefixed. Thanks to Daniel
  Doubrovkine for the contribution!

  * Fix name collision on method created for default metric name fix

  We had a name collision with the yard gem, which sets a `class_name` method
  on Module. We've renamed our internal method to `derived_class_name` instead.

## v3.15.1 ##

  * Rack 2 alpha support

  This release includes experimental support for Rack 2 as of 2.0.0.alpha.
  Rack 2 is still in development, but the agent should work as expected for
  those who are experimenting with Rack 2.

  * Rails 5 beta 3 support

  We've tweaked our Action View instrumentation to accommodate changes introduced
  in Rails v5.0.0.beta3.

  * Defer referencing ::ActiveRecord::Base to avoid triggering its autoloading
  too soon

  In 3.12.1 and later versions of the agent, the agent references (and
  therefore loads) ActiveRecord::Base earlier on in the Rails loading process.
  This could jump ahead of initializers that should be run first. We now wait
  until ActiveRecord::Base is loaded elsewhere.

  * Fix explain plans for non-parameterized queries with single quote literals

  The agent does not run explain plans for queries still containing parameters
  (such as `SELECT * FROM UNICORNS WHERE ID = $1 LIMIT 1`). This check was
  unfortunately mutating the query to be obfuscated, causing an inability to
  collect an explain plan. This has now been fixed.

  * Fix default metric name for tracing class methods

  When using `add_method_tracer` on a class method but without passing in a
  `metric_name_code`, the default metric name will now look like
  `Custom/ClassName/Class/method_name`. We also addressed default
  metric names for anonymous classes and modules.

  * Fix issue when rendering SQL strings in developer mode

  When we obfuscate SQL statements, we rewrite the Statement objects as
  SQL strings inline in our sample buffers at harvest time. However, in
  developer mode, we also read out of these buffers when rendering pages.
  Depending on whether a harvest has run yet, the buffer will contain either
  Statement objects, SQL strings, or a mix. Now, developer mode can handle
  them all!

  * Fix DelayedJob Sampler reporting incorrect counts in Active Record 3 and below

  When fixing various deprecation warnings on ActiveRecord 4, we introduced
  a regression in our DelayedJob sampler which caused us to incorrectly report
  failed and locked job counts in ActiveRecord 3 and below. This is now fixed.
  Thanks Rangel Dokov for the contribution!

## v3.15.0 ##

  * Rails 5 support

  This release includes experimental support for Rails 5 as of 5.0.0.beta2.
  Please note that this release does not include any support for ActionCable,
  the WebSockets framework new to Rails 5.

  * Don't include extension from single format Grape API transaction names

  Starting with Grape 0.12.0, an API with a single format no longer declares
  methods with `.:format`, but with an extension such as `.json`. Thanks Daniel
  Doubrovkine for the contribution!

  * Fix warnings about shadowing outer local variable when running tests

  Thanks Rafael Almeida de Carvalho for the contribution!

  * Check config first for Rails middleware instrumentation installation

  Checking the config first avoids issues with mock classes that don't implement
  `VERSION`. Thanks Jesse Sanford for the contribution!

  * Remove a trailing whitespace in the template for generated newrelic.yml

  Thanks Paul Menzel for the contribution!

  * Reference external resources in comments and readme with HTTPS

  Thanks Benjamin Quorning for the contribution!

## v3.14.3 ##

  * Don't inadvertently send sensitive information from DataMapper SQLErrors

  DataObjects::SQLError captures the SQL query, and when using versions of
  data_objects prior to 0.10.8, built a URI attribute that contained the
  database connection password. The :query attribute now respects the obfuscation
  level set for slow SQL traces and splices out any password parameters to the
  URI when sending up traced errors to New Relic.

  * Improved SQL obfuscation algorithm

  To help standardize SQL obfuscation across New Relic language agents, we've
  improved the algorithm used and added more test cases.

  * Configurable longer sql_id attribute on slow SQL traces

  The sql_id attribute on slow SQL traces is used to aggregate normalized
  queries together. Previously, these IDs would generally be 9-10 digits long,
  due to a backend restriction. If `slow_sql.use_longer_sql_id` is set to `true`,
  these IDs will now be 18-19 digits long.

## v3.14.2 ##

  * Improved transaction names for Sinatra

  The agent will now use sinatra.route for transaction names on Sinatra 1.4.3+,
  which sets it in the request environment. This gives names that closer resemble the
  routes defined in the Sinatra DSL.  Thanks to Brian Phillips for the suggestion!

  * Bugfix for error flag on transaction events

  There was an issue causing the error flag to always be set to false for Insights
  transaction events that has been fixed.

  * Official support for Sidekiq 4

  The Ruby agent now officially supports Sidekiq 4.

  * Additional attributes collected

  The agent now collects the following information in web transactions:
  Content-Length HTTP response and Content-Type HTTP request headers.

## v3.14.1 ##

  * Add support for setting a display name on hosts

  You can now configure a display name for your hosts using process_host.display_name,
  to more easily distinguish dynamically assigned hosts. For more info, see
  https://docs.newrelic.com/docs/apm/new-relic-apm/maintenance/add-rename-remove-hosts#display_name

  * Fixes automatic middleware instrumentation for Puma 2.12.x

  Starting with version 2.12.x the Puma project inlines versions of Rack::Builder
  and Rack::URLMap under the Puma namespace. This had the unfortunate side effect of
  breaking automatic Rack middleware instrumentation. We now instrument Puma::Rack::Builder
  and Puma::Rack::URLMap and once again have automatic Rack middleware instrumentation for
  applications running on Puma.

  * Do not use a DelayedJob's display_name for naming the transaction

  A DelayedJob's name may be superceded by a display_name, which can
  lead to a metric grouping issue if the display_name contains unique
  identifiers. We no longer use job name methods that may lead to an
  arbitrary display_name. Instead, we use the appropriate class and/or
  method names, depending what makes sense for the job and how it's called.

  * Improvements to Mongo 2.1.x instrumentation

  Fixes issue where getMore operations in batched queries could create metric grouping issues.
  Previously when multiple Mongo queries executed in the same scope only a single query was recorded
  as part of a transaction trace. Now transaction trace nodes will be created for every query
  executed during a transaction.

  * Bugfix for NewRelic::Agent.notice_error

  Fixes issue introduced in v3.14.0 where calling NewRelic::Agent.notice_error outside of an active
  transaction results in a NoMethodError.

  * Bugfix for Resque TransactionError events

  Fixes error preventing Transaction Error events generated in Resque tasks from being sent to New Relic.

## v3.14.0 ##

  * pruby marshaller removed

  The deprecated pruby marshaller has now been removed; the `marshaller` config
  option now only accepts `json`. Customers still running Ruby 1.8.7/REE must
  add the `json` gem to their Gemfile, or (preferably) upgrade to Ruby 1.9.3 or
  newer.

  * Log dates in ISO 8601 format

  The agent will now log dates in ISO 8601 (YYYY-mm-dd) format, instead of
  mm/dd/yy.

  * Additional attributes collected

  The agent now collects the following information in web transactions:
  Accept, Host, User-Agent, Content-Length HTTP request headers, HTTP request
  method, and Content-Type HTTP response header.

  * TransactionErrors reported for Advanced Analytics for APM Errors

  With this release, the agent reports TransactionError events. These new events
  power the beta feature Advanced Analytics for APM Errors. The error events are
  also available today through New Relic Insights.

  Advanced Analytics for APM Errors lets you see all of your errors, with
  granular detail. Filter and group by any attribute to analyze them. Take
  action to resolve issues through collaboration.

  For more information, see https://docs.newrelic.com/docs/apm/applications-menu/events/view-apm-errors-error-traces

## v3.13.2 ##

  * Don't fail to send data when using 'mathn' library

  Version 3.12.1 introduced a bug with applications using the 'mathn' library
  that would prevent the agent from sending data to New Relic. This has been
  fixed.

## v3.13.1 ##

  * Don't use a pager when running `git log` command

  This would cause Capistrano deploys to hang when a large number of commits were being deployed.
  Thanks to John Naegle for reporting and fixing this issue!

  * Official support for JRuby 9.0.0.0

  The Ruby agent is now officially fully tested and supported on JRuby 9.0.0.0.

  * Instrumentation for MongoDB 2.1.x

  Visibility in your MongoDB queries returns when using version 2.1.0 of
  the Mongo driver or newer.  Thanks to Durran Jordan of MongoDB for contributing
  the Mongo Monitoring instrumentation!

  * Fix for ArgumentError "invalid byte sequence in UTF-8"

  This would come up when trying to parse out the operation from a database query
  containing characters that would trigger a invalid byte sequence in UTF-8 error.
  Thanks to Mario Izquierdo for reporting this issue!

  * Improved database metric names for ActiveRecord::Calculations queries

  Aggregate metrics recorded for queries made via the ActiveRecord::Calculations
  module (#count, #sum, #max, etc.) will now be associated with the correct
  model name, rather than being counted as generic 'select' operations.

  * Allow at_exit handlers to be installed for Rubinius

  Rubinius can support the at_exit block used by install_exit_handler.
  Thanks to Aidan Coyle for reporting and fixing this issue!

## v3.13.0 ##

  * Bugfix for uninitialized constant NewRelic::Agent::ParameterFiltering

  Users in some environments encountered a NameError: uninitialized constant
  NewRelic::Agent::ParameterFiltering from the Rails instrumentation while
  running v3.12.x of the Ruby agent. This issue has been fixed.

  * Rake task instrumentation

  The Ruby agent now provides opt-in tracing for Rake tasks. If you run
  long jobs via Rake, you can get all the visibility and goodness of New Relic
  that your other background jobs have. To enable this, see
  https://docs.newrelic.com/docs/agents/ruby-agent/frameworks/rake

  * Redis instrumentation

  Redis operations will now show up on the Databases tab and in transaction
  traces. By default, only command names will be captured; to capture command
  arguments, set `transaction_tracer.record_redis_arguments` to `true` in
  your configuration.

  * Fix for over-obfuscated SQL Traces and PostgreSQL

  An issue with the agent obfuscating column and table names from Slow SQL
  Traces when using PostgreSQL has been resolved.

  * Rubinius 2.5.8 VM metric renaming support

  Rubinius 2.5.8 changed some VM metric names and eliminated support for
  total allocated object counters. The agent has been updated accordingly.

  * Fix agent attributes with a value of false not being stored

  An issue introduced in v3.12.1 prevented attributes (like those added with
  `add_custom_attributes`) from being stored if their value was false. This has
  been fixed.

## v3.12.1 ##

  * More granular Database metrics for ActiveRecord 3 and 4

  Database metrics recorded for non-SELECT operations (UPDATE, INSERT, DELETE,
  etc.) on ActiveRecord 3 and 4 now include the model name that the query was
  being executed against, allowing you to view these queries broken down by
  model on the Datastores page. Thanks to Bill Kayser for reporting this issue!

  * Support for Multiverse testing third party gems

  The Ruby agent has rich support for testing multiple gem versions, but
  previously that wasn't accessible to third party gems.  Now you can now
  simply `require 'task/multiverse'` in your Rakefile to access the same
  test:multiverse task that New Relic uses itself. For more details, see:

  https://docs.newrelic.com/docs/agents/ruby-agent/frameworks/third-party-instrumentation#testing-your-extension

  * Use Sidekiq 3.x's error handler

  Sidekiq 3.x+ provides an error handler for internal and middleware related
  failures. Failures at these points were previously unseen by the Ruby agent,
  but now they are properly traced.

  * Better error messages for common configuration problems with Capistrano

  Templating errors in newrelic.yml would result in obscure error messages
  during Capistrano deployments. These messages now more properly reflect the
  root cause of the errors.

  * newrelic_ignore methods allow strings

  The newrelic_ignore methods previously only supported passing symbols, and
  would quietly ignore any strings passed. Now strings can be passed as well
  to get the intuitive ignoring behavior you'd expect.

  * Replace DNS resolver for Resque jobs with Resolv

  In some circumstances customers with a very high number of short-lived Resque
  jobs were experiencing deadlocks during DNS resolution. Resolv is an all Ruby
  DNS resolver that replaces the libc implementation to prevent these deadlocks.

## v3.12.0 ##

  * Flexible capturing of attributes

  The Ruby agent now allows you more control over exactly which request
  parameters and job arguments are attached to transaction traces, traced
  errors, and Insights events. For details, see:

  https://docs.newrelic.com/docs/agents/ruby-agent/ruby-agent-attributes

  * Fixed missing URIs in traces for retried Excon requests

  If Excon's idempotent option retried a request, the transaction trace node
  for the call would miss having the URI assigned. This has been fixed.

  * Capturing request parameters from rescued exceptions in Grape

  If an exception was handled via a rescue_from in Grape, request parameters
  were not properly set on the error trace. This has been fixed. Thanks to
  Ankit Shah for helping us spot the bug.

## v3.11.2 ##

  * Better naming for Rack::URLMap

  If a Rack app made direct use of Rack::URLMap, instrumentation would miss
  out on using the clearest naming based on the app class. This has been
  fixed.

  * Avoid performance regression in makara database adapter

  Delegation in the makara database adapter caused performance issues when the
  agent looked up a connection in the pool.  The agent now uses a faster
  lookup to work around this problem in makara, and allocates less as well.
  Thanks Mike Nelson for the help in resolving this!

  * Allow audit logging to STDOUT

  Previously audit logs of the agent's communication with New Relic could only
  write to a file. This prevented using the feature on cloud providers like
  Heroku. Now STDOUT is an allowed destination for `audit_log.path`. Logging
  can also be restricted to certain endpoints via `audit_log.endpoints`.

  For more information see https://docs.newrelic.com/docs/agents/ruby-agent/installation-configuration/ruby-agent-configuration#audit_log

  * Fix for crash during startup when Rails required but not used

  If an application requires Rails but wasn't actually running it, the Ruby
  agent would fail during startup. This has been fixed.

  * Use IO.select explicitly in the event loop

  If an application adds their own select method to Object/Kernel or mixes in a
  module that overrides the select method (as with ActionView::Helpers) we would
  previously have used their implementation instead of the intended IO.select,
  leading to all sorts of unusual errors. We now explicitly reference IO.select
  in the event loop to avoid these issues.

  * Fix for background thread hangs on old Linux kernels

  When running under Ruby 1.8.7 on Linux kernel versions 2.6.11 and earlier,
  the background thread used by the agent to report data would hang, leading
  to no data being reported. This has been be fixed.

## v3.11.1 ##

  If an application adds their own select method to Object/Kernel or mixes in a
  module that overrides the select method (as with ActionView::Helpers) we would
  previously have used their implementation instead of the intended IO.select,
  leading to all sorts of unusual errors. We now explicitly reference IO.select
  in the event loop to avoid these issues.

  * Fix for background thread hangs on old Linux kernels

  When running under Ruby 1.8.7 on Linux kernel versions 2.6.11 and earlier,
  the background thread used by the agent to report data would hang, leading
  to no data being reported. This has been be fixed.

## v3.11.1 ##

  The Ruby agent incorrectly rescued exceptions at a point which caused
  sequel_pg 1.6.11 to segfault. This has been fixed. Thanks to Oldrich
  Vetesnik for the report!

## v3.11.0 ##

  * Unified view for SQL database and NoSQL datastore products.

  The response time charts in the application overview page will now include
  NoSQL datastores, such as MongoDB, and also the product name of existing SQL
  databases such as MySQL, Postgres, etc.

  The Databases page will now enable the filtering of metrics and operations
  by product, and includes a table listing all operations.

  For existing SQL databases, in addition to the existing breakdown of SQL
  statements and operations, the queries are now also associated with the
  database product being used.

  For NoSQL datastores, such as MongoDB, we have now added information about
  operations performed against those products, similar to what is being done
  for SQL databases.

  Because this introduces a notable change to how SQL database metrics are
  collected, it is important that you upgrade the agent version on all hosts.
  If you are unable to transition to the latest agent version on all hosts at
  the same time, you can still access old and new metric data for SQL
  databases, but the information will be split across two separate views.

  For more information see https://docs.newrelic.com/docs/apm/applications-menu/monitoring/databases-slow-queries-dashboard

  * Track background transactions as Key Transactions

  In prior versions of the Ruby agent, only web transactions could be tracked
  as Key Transactions. This functionality is now available to all
  transactions, including custom Apdex values and X-Ray sessions.

  For more information see https://docs.newrelic.com/docs/apm/selected-transactions/key-transactions/key-transactions-tracking-important-transactions-or-events

  * More support and documentation for third-party extensions

  It's always been possible to write extension gems for the Ruby agent, but
  now there's one location with best practices and recommendations to guide
  you in writing extensions. Check out
  https://docs.newrelic.com/docs/agents/ruby-agent/frameworks/third-party-instrumentation

  We've also added simpler APIs for tracing datastores and testing your
  extensions. It's our way of giving back to everyone who's helped build on
  the agent over the years. <3

  * Fix for anonymous class middleware naming

  Metric names based off anonymous middlewares lacked a class name in the UI.
  The Ruby agent will now look for a superclass, or default to AnonymousClass
  in those cases.

  * Improved exit behavior in the presence of Sinatra

  The agent uses an `at_exit` hook to ensure data from the last < 60s before a
  process exits is sent to New Relic. Previously, this hook was skipped if
  Sinatra::Application was defined. This unfortunately missed data for
  short-lived background processes that required, but didn't run, Sinatra. Now
  the agent only skips its `at_exit` hook if Sinatra actually runs from
  `at_exit`.

## v3.10.0 ##

  * Support for the Grape framework

  We now instrument the Grape REST API framework! To avoid conflicts with the
  third-party newrelic-grape gem, our instrumentation will not be installed if
  newrelic-grape is present in the Gemfile.

  For more details, see https://docs.newrelic.com/docs/agents/ruby-agent/frameworks/grape-instrumentation

  * Automatic Cross Application Tracing support for all Rack applications

  Previously Rack apps not using Rails or Sinatra needed to include the
  AgentHooks middleware to get Cross Application Tracing support. With
  these changes, this is no longer necessary. Any explicit references to
  AgentHooks can be removed unless the `disable_middleware_instrumentation`
  setting is set to `true`.

  * Metrics no longer reported from Puma master processes

  When using Puma's cluster mode with the preload_app! configuration directive,
  the agent will no longer start its reporting thread in the Puma master
  process. This should result in more accurate instance counts, and more
  accurate stats on the Ruby VMs page (since the master process will be
  excluded).

  * Better support for Sinatra apps used with Rack::Cascade

  Previously, using a Sinatra application as part of a Rack::Cascade chain would
  cause all transactions to be named after the Sinatra application, rather than
  allowing downstream applications to set the transaction name when the Sinatra
  application returned a 404 response. This has been fixed.

  * Updated support for Rubinius 2.3+ metrics

  Rubinius 2.3 introduced a new system for gathering metrics from the
  underlying VM. Data capture for the Ruby VM's page has been updated to take
  advantage of these. Thanks Yorick Peterse for the contribution!

  * Fix for missing ActiveJob traced errors

  ActiveJobs processed by backends where the Ruby agent lacked existing
  instrumentation missed reporting traced errors. This did not impact
  ActiveJobs used with Sidekiq or Resque, and has been fixed.

  * Fix possible crash in middleware tracing

  In rare circumstances, a failure in the agent early during tracing of a web
  request could lead to a cascading error when trying to capture the HTTP status
  code of the request. This has been fixed. Thanks to Michal Cichra for the fix!

## v3.9.9 ##

  * Support for Ruby 2.2

  A new version of Ruby is available, and the Ruby agent is ready to run on
  it. We've been testing things out since the early previews so you can
  upgrade to the latest and greatest and use New Relic right away to see how
  the new Ruby's performing for you.

  * Support for Rails 4.2 and ActiveJob

  Not only is a new Ruby available, but a new Rails is out too! The Ruby agent
  provides all the usual support for Rails that you'd expect, and we
  instrument the newly released ActiveJob framework that's part of 4.2.

  * Security fix for handling of error responses from New Relic servers

  This release fixes a potential security issue wherein an attacker who was able
  to impersonate New Relic's servers could have triggered arbitrary code
  execution in agent's host processes by sending a specially-crafted error
  response to a data submission request.

  This issue is mitigated by the fact that the agent uses SSL certificate
  checking in order to verify the identity of the New Relic servers to which it
  connects. SSL is enabled by default by the agent, and can be enforced
  account-wide by enabling High Security Mode for your account:

  https://docs.newrelic.com/docs/accounts-partnerships/accounts/security/high-security

  * Fix for transactions with invalid URIs

  If an application used the agent's `ignore_url_regexes` config setting to
  ignore certain transactions, but received an invalid URI, the agent would
  fail to record the transaction. This has been fixed.

  * Fixed incompatibility with newrelic-grape

  The 3.9.8 release of the Ruby agent included disabled prototyped
  instrumentation for the Grape API framework. This introduced an
  incompatibility with the existing third party extension newrelic-grape. This
  has been fixed. Newrelic-grape continues to be the right solution until
  full agent support for Grape is available.

## v3.9.8 ##

  * Custom Insights events API

  In addition to attaching custom parameters to the events that the Ruby agent
  generates automatically for each transaction, you can now record custom event
  types into Insights with the new NewRelic::Agent.record_custom_event API.

  For details, see https://docs.newrelic.com/docs/insights/new-relic-insights/adding-querying-data/inserting-custom-events-new-relic-agents

  * Reduced memory usage for idling applications

  Idling applications using the agent could previously appear to leak memory
  because of native allocations during creation of new SSL connections to our
  servers. These native allocations didn't factor into triggering Ruby's
  garbage collector.

  The agent will now re-use a single TCP connection to our servers for as long
  as possible, resulting in improved memory usage for applications that are
  idling and not having GC triggered for other reasons.

  * Don't write to stderr during CPU sampling

  The Ruby agent's code for gathering CPU information would write error
  messages to stderr on some FreeBSD systems. This has been fixed.

  * LocalJumpError on Rails 2.x

  Under certain conditions, Rails 2.x controller instrumentation could fail
  with a LocalJumpError when an action was not being traced. This has been
  fixed.

  * Fixed config lookup in warbler packaged apps

  When running a Ruby application from a standalone warbler .jar file on
  JRuby, the packaged config/newrelic.yml was not properly found. This has
  been fixed, and thanks to Bob Beaty for the help getting it fixed!

  * Hash iteration failure in middleware

  If a background thread iterated over the keys in the Rack env hash, it could
  cause failures in New Relic's AgentHooks middleware. This has been fixed.

## v3.9.7 ##

  * Support for New Relic Synthetics

  The Ruby agent now gives you additional information for requests from New
  Relic Synthetics. More transaction traces and events give you a clearer look
  into how your application is performing around the world.

  For more details, see https://docs.newrelic.com/docs/synthetics/new-relic-synthetics/getting-started/new-relic-synthetics

  * Support for multiple job per fork gems with Resque

  The resque-jobs-per-fork and resque-multi-job-forks gems alter Resque to
  fork every N jobs instead of every job. This previously caused issues for
  the Ruby agent, but those have been resolved. These gems are fully supported.

  Running Resque with the FORK_PER_JOB=false environment variable setting is
  also supported now.

  For more details on our Resque support, see https://docs.newrelic.com/docs/agents/ruby-agent/background-jobs/resque-instrumentation

  * Support agent when starting Resque Pool from Rake task

  When running resque-pool with its provided rake tasks, the agent would not
  start up properly. Thanks Tiago Sousa for the fix!

  * Fix for DelayedJob + Rails 4.x queue depth metrics

  The Ruby agent periodically records DelayedJob queuedepth as a metric, but
  this didn't work properly in Rails 4.x applications.  This has been fixed.
  Thanks Jonathan del Strother for his help with the issue!

  * Fix for failure in background transactions with rules.ignore_url_regexes

  The recently added feature for ignoring transactions via URL regexes caused
  errors for non-web transactions. This has been fixed.

  * Rename the TransactionNamer.name method to TransactionNamer.name_for

  The internal TransactionNamer class had a class method called 'name', with a
  different signature than the existing Class#name method and could cause
  problems when trying to introspect instances of the class.

  Thanks to Dennis Taylor for contributing this fix!

## v3.9.6 ##

  * Rails 4.2 ActiveJob support

  A new version of Rails is coming! One of the highlight features is
  ActiveJob, a framework for interacting with background job processors. This
  release of the Ruby agent adds instrumentation to give you insight into
  ActiveJob, whether you're just testing it out or running it for real.

  Metrics are recorded around enqueuing ActiveJobs, and background transactions
  are started for any ActiveJob performed where the agent didn't already
  provide specific instrumentation (such as DelayedJob, Resque and Sidekiq).

  Since Rails 4.2 is still in beta we'd love to hear any feedback on this
  instrumentation so it'll be rock solid for the general release!

  * Ruby 2.2.0-preview1 updates

  Ruby 2.2.0 is on its way later in the year, and the Ruby agent is ready for
  it. Updates to the GC stats and various other small changes have already been
  applied, and our automated tests are running against 2.2.0 so the agent will
  be ready on release day.

  * Ignoring transactions by URL

  While you could always ignore transactions by controller and action, the
  Ruby agent previously lacked a way to ignore by specific URLs or patterns
  without code changes. This release adds the config setting,
  `rules.ignore_url_regexes` to ignore specific transactions based on the
  request URL as well. For more information, see the documentation at:
  https://docs.newrelic.com/docs/agents/ruby-agent/installation-configuration/ignoring-specific-transactions#config-ignoring

  * Better dependency detection in non-Rack applications

  The Ruby agent runs dependency detection at key points in the Rack and Rails
  lifecycle, but non-Rails apps could occasionally miss out instrumenting late
  loaded libraries. The agent now runs an additional dependency detection
  during manual_start to more seamlessly install instrumentation in any app.

  * Excluding /newrelic routes from developer mode

  Recent changes to track time in middleware resulted in New Relic's developer
  mode capturing its own page views in the list. This has been fixed. Thanks
  to Ignatius Reza Lesmana for the report!

  * Spikes in external time

  Timeouts during certain external HTTP requests could result in incorrect
  large spikes in the time recorded by the agent. This has been fixed.

  * Recognize browser_monitoring.auto_instrument setting in non-Rails apps

  The `browser_monitoring.auto_instrument` config setting disables
  auto-injection of JavaScript into your pages, but was not properly obeyed in
  Sinatra and other non-Rails contexts.  This has been fixed.

  * Failures to gather CPU thread time on JRuby

  JRuby running on certain JVM's and operating systems (FreeBSD in particular)
  did not always support the method being used to gather CPU burn metrics.
  This would result in a failure during those transactions. This has been
  fixed.

  * Fix for rare race condition in Resque instrumentation

  A race condition in the agent's Resque instrumentation that could cause rare
  Resque job failures in high-throughput Resque setups has been fixed. This bug
  would manifest as an exception with the following error message:
  "RuntimeError: can't add a new key into hash during iteration" and a backtrace
  leading through the PipeChannelManager class in the agent.

## v3.9.5 ##

  * Per-dyno data on Heroku

  When running on Heroku, data from the agent can now be broken out by dyno
  name, allowing you to more easily see what's happening on a per-dyno level.
  Dynos on Heroku are now treated in the same way that distinct hosts on other
  platforms work.

  By default, 'scheduler' and 'run' dyno names will be aggregated into
  'scheduler.*' and 'run.*' to avoid unbounded growth in the number of reported
  hostnames.

  Read more about this feature on our Heroku docs page:
  https://docs.newrelic.com/docs/agents/ruby-agent/miscellaneous/ruby-agent-heroku

  * HTTP response codes in Insights events

  The Ruby agent will now capture HTTP response codes from Rack applications
  (including Rails and Sinatra apps) and include them under the httpResponseCode
  attribute on events sent to Insights.

  * Stricter limits on memory usage of SQL traces

  The agent now imposes stricter limits on the number of distinct SQL traces
  that it will buffer in memory at any point in time, leading to more
  predictable memory consumption even in exceptional circumstances.

  * Improved reliability of thread profiling

  Several issues that would previously have prevented the successful completion
  and transmission of thread profiles to New Relic's servers have been fixed.

  These issues were related to the use of recursion in processing thread
  profiles, and have been addressed by both limiting the maximum depth of the
  backtraces recorded in thread profiles, and eliminating the agent's use of
  recursion in processing profile data.

  * Allow tracing Rails view helpers with add_method_tracer

  Previously, attempting to trace a Rails view helper method using
  add_method_tracer on the view helper module would lead to a NoMethodError
  when the traced method was called (undefined method `trace_execution_scoped').
  This has been fixed.

  This issue was an instance of the Ruby 'dynamic module inclusion' or 'double
  inclusion' problem. Usage of add_method_tracer now no longer relies upon the
  target class having actually picked up the trace_execution_scoped method from
  the NewRelic::Agent::MethodTracer module.

  * Improved performance of queue time parsing

  The number of objects allocated while parsing the front-end timestamps on
  incoming HTTP requests has been significantly reduced.

  Thanks to Aleksei Magusev for the contribution!

## v3.9.4 ##

  * Allow agent to use alternate certificate stores

  When connecting via SSL to New Relic services, the Ruby agent verifies its
  connection via a certificate bundle shipped with the agent. This had problems
  with certain proxy configurations, so the `ca_bundle_path` setting in
  newrelic.yml can now override where the agent locates the cert bundle to use.

  For more information see the documentation at:
  https://docs.newrelic.com/docs/agents/ruby-agent/installation-configuration/ssl-settings-ruby-agent

  * Rails 4.2 beta in tests

  Although still in beta, a new version of Rails is on its way!  We're
  already running our automated test suites against the beta to ensure New
  Relic is ready the day the next Rails is released.

  * ActiveRecord 4 cached queries fix

  Queries that were hitting in the ActiveRecord 4.x query cache were
  incorrectly being counted as database time by the agent.

  * Fix for error in newrelic.yml loading

  If your application ran with a RAILS_ENV that was not listed in newrelic.yml
  recent agent versions would give a NameError rather than a helpful message.
  This has been fixed. Thanks Oleksiy Kovyrin for the patch!

## v3.9.3 ##

  * Fix to prevent proxy credentials transmission

  This update prevents proxy credentials set in the agent config file from
  being transmitted to New Relic.

## v3.9.2 ##

  * Added API for ignoring transactions

  This release adds three new API calls for ignoring transactions:

    - `NewRelic::Agent.ignore_transaction`
    - `NewRelic::Agent.ignore_apdex`
    - `NewRelic::Agent.ignore_enduser`

  The first of these ignores a transaction completely: nothing about it will be
  reported to New Relic. The second ignores only the Apdex metric for a single
  transaction. The third disables javascript injection for browser monitoring
  for the current transaction.

  These methods differ from the existing newrelic_ignore_* method in that they
  may be called *during* a transaction based on some dynamic runtime criteria,
  as opposed to at the class level on startup.

  See the docs for more details on how to use these methods:
  https://docs.newrelic.com/docs/agents/ruby-agent/installation-and-configuration/ignoring-specific-transactions

  * Improved SQL obfuscation

  SQL queries containing string literals ending in backslash ('\') characters
  would previously not have been obfuscated correctly by the Ruby agent prior to
  transmission to New Relic. In addition, SQL comments were left un-obfuscated.
  This has been fixed, and the test coverage for SQL obfuscation has been
  improved.

  * newrelic_ignore* methods now work when called in a superclass

  The newrelic_ignore* family of methods previously did not apply to subclasses
  of the class from which it was called, meaning that Rails controllers
  inheriting from a single base class where newrelic_ignore had been called
  would not be ignored. This has been fixed.

  * Fix for rare crashes in Rack::Request#params on Sinatra apps

  Certain kinds of malformed HTTP requests could previously have caused
  unhandled exceptions in the Ruby agent's Sinatra instrumentation, in the
  Rack::Request#params method. This has been fixed.

  * Improved handling for rare errors caused by timeouts in Excon requests

  In some rare cases, the agent would emit a warning message in its log file and
  abort instrumentation of a transaction if a timeout occurred during an
  Excon request initiated from within that transaction. This has been fixed.

  * Improved behavior when the agent is misconfigured

  When the agent is misconfigured by attempting to shut it down without
  it ever having been started, or by attempting to disable instrumentation after
  instrumentation has already been installed, the agent will no longer raise an
  exception, but will instead log an error to its log file.

  * Fix for ignore_error_filter not working in some configurations

  The ignore_error_filter method allows you to specify a block to be evaluated
  in order to determine whether a given error should be ignored by the agent.
  If the agent was initially disabled, and then later enabled with a call to
  manual_start, the ignore_error_filter would not work. This has been fixed.

  * Fix for Capistrano 3 ignoring newrelic_revision

  New Relic's Capistrano recipes support passing parameters to control the
  values recorded with deployments, but user provided :newrelic_revision was
  incorrectly overwritten. This has been fixed.

  * Agent errors logged with ruby-prof in production

  If the ruby-prof gem was available in an environment without New Relic's
  developer mode enabled, the agent would generate errors to its log. This has
  been fixed.

  * Tighter requirements on naming for configuration environment variables

  The agent would previously assume any environment variable containing
  'NEWRELIC' was a configuration setting. It now looks for this string as a
  prefix only.

  Thanks to Chad Woolley for the contribution!

## v3.9.1 ##

  * Ruby 1.8.7 users: upgrade or add JSON gem now

  Ruby 1.8.7 is end-of-lifed, and not receiving security updates, so we strongly
  encourage all users with apps on 1.8.7 to upgrade.

  If you're not able to upgrade yet, be aware that a coming release of the Ruby
  agent will require users of Ruby 1.8.7 to have the 'json' gem available within
  their applications in order to continue sending data to New Relic.

  For more details, see:
  https://docs.newrelic.com/docs/ruby/ruby-1.8.7-support

  * Support for new Cross Application Trace view

  This release enhances cross application tracing with a visualization of
  the cross application calls that a specific Transaction Trace is involved
  in. The new visualization helps you spot bottlenecks in external services
  within Transaction Traces and gives you an end-to-end understanding
  of how the transaction trace is used by other applications and services.
  This leads to faster problem diagnosis and better collaboration across
  teams. All agents involved in the cross application communication must
  be upgraded to see the complete graph. You can view cross application
  traces from in the Transaction Trace drill-down.

  * High security mode V2

  The Ruby agent now supports V2 of New Relic's high security mode. To enable
  it, you must add 'high_security: true' to your newrelic.yml file, *and* enable
  high security mode through the New Relic web interface. The local agent
  setting must be in agreement with the server-side setting, or the agent will
  shut down and no data will be collected.

  Customers who already had the server-side high security mode setting enabled
  must add 'high_security: true' to their agent configuration files when
  upgrading to this release.

  For details on high security mode, see:
  http://docs.newrelic.com/docs/accounts-partnerships/accounts/security/high-security

  * Improved memcached instrumentation

  More accurate instrumentation for the 'cas' command when using version 1.8.0
  or later of the memcached gem. Previous versions of the agent would count all
  time spent in the block given to 'cas' as memcache time, but 1.8.0 and later
  allows us to more accurately measure just the time spent talking to memcache.

  Many thanks to Francis Bogsanyi for contributing this change!

  * Improved support for Rails apps launched from outside the app root directory

  The Ruby agent attempts to resolve the location of its configuration file at
  runtime relative to the directory that the host process is started from.

  In cases where the host process was started from outside of the application's
  root directory (for example, if the process is started from from '/'), it will
  now also attempt to locate its configuration file based on the value of
  Rails.root for Rails applications.

  * Better compatibility with ActionController::Live

  Browser Application Monitoring auto-injection can cause request failures under
  certain circumstances when used with ActionController::Live, so the agent will
  now automatically detect usage of ActionController::Live, and not attempt
  auto-injection for those requests (even if auto-instrumentation is otherwise
  enabled).

  Many thanks to Rodrigo Rosenfeld Rosas for help diagnosing this issue!

  * Fix for occasional spikes in external services time

  Certain kinds of failures during HTTP requests made by an application could
  have previously resulted in the Ruby agent reporting erroneously large amounts
  of time spent in outgoing HTTP requests. This issue manifested most obviously
  in spikes on the 'Web external' band on the main overview graph. This issue
  has now been fixed.

  * Fix 'rake newrelic:install' for Rails 4 applications

  The newrelic:install rake task was previously not working for Rails 4
  applications and has been fixed.

  Thanks to Murahashi Sanemat Kenichi for contributing this fix!

## v3.9.0 ##

  * Rack middleware instrumentation

  The Ruby agent now automatically instruments Rack middlewares!

  This means that the agent can now give you a more complete picture of your
  application's response time, including time spent in middleware. It also means
  that requests which previously weren't captured by the agent because they
  never made it to the bottom of your middleware stack (usually a Rails or
  Sinatra application) will now be captured.

  After installing this version of the Ruby agent, you'll see a new 'Middleware'
  band on your application's overview graph, and individual middlewares will
  appear in transaction breakdown charts and transaction traces.

  The agent can instrument middlewares that are added from a config.ru file via
  Rack::Builder, or via Rails' middleware stack in Rails 3.0+.

  This instrumentation may be disabled with the
  disable_middlware_instrumentation configuration setting.

  For more details, see the documentation for this feature:

    - http://docs.newrelic.com/docs/ruby/rack-middlewares
    - http://docs.newrelic.com/docs/ruby/middleware-upgrade-changes

  * Capistrano 3.x support

  Recording application deployments using Capistrano 3.x is now supported.

  Many thanks to Jennifer Page for the contribution!

  * Better support for Sidekiq's Delayed extensions

  Sidekiq jobs executed via the Delayed extensions (e.g. the #delay method) will
  now be named after the actual class that #delay was invoked against, and will
  have their job arguments correctly captured if the sidekiq.capture_params
  configuration setting is enabled.

  Many thanks to printercu for the contribution!

  * Improved Apdex calculation with ignored error classes

  Previously, a transaction resulting in an exception that bubbled up to the top
  level would always be counted as failing for the purposes of Apdex
  calculations (unless the transaction name was ignored entirely). Now,
  exceptions whose classes have been ignored by the
  error_collector.ignore_errors configuration setting will not cause a
  transaction to be automatically counted as failing.

  * Allow URIs that are not parseable by stdlib's URI if addressable is present

  There are some URIs that are valid by RFC 3986, but not parseable by Ruby's
  stdlib URI class. The Ruby agent will now attempt to use the addressable gem
  to parse URIs if it is present, allowing requests against these problematic
  URIs to be instrumented.

  Many thanks to Craig R Webster and Amir Yalon for their help with this issue!

  * More robust error collection from Resque processes

  Previously, traced errors where the exception class was defined in the Resque
  worker but not in the Resque master process would not be correctly handled by
  the agent. This has been fixed.

  * Allow Sinatra apps to set the New Relic environment without setting RACK_ENV

  The NEW_RELIC_ENV environment variable may now be used to specify the
  environment the agent should use from its configuration file, independently of
  RACK_ENV.

  Many thanks to Mario Izquierdo for the contribution!

  * Better error handling in Browser Application Monitoring injection

  The agent middleware that injects the JavaScript code necessary for Browser
  Application Monitoring now does a better job of catching errors that might
  occur during the injection process.

  * Allow disabling of Net::HTTP instrumentation

  Most instrumentation in the Ruby agent can be disabled easily via a
  configuration setting. Our Net::HTTP instrumentation was previously an
  exception, but now it can also be disabled with the disable_net_http
  configuration setting.

  * Make Rails constant presence check more defensive

  The Ruby agent now guards against the (rare) case where an application has a
  Rails constant defined, but no Rails::VERSION constant (because Rails is not
  actually present).

  Many thanks to Vladimir Kiselev for the contribution!

## v3.8.1 ##

  * Better handling for Rack applications implemented as middlewares

  When using a Sinatra application as a middleware around another app (for
  example, a Rails app), or manually instrumenting a Rack middleware wrapped
  around another application, the agent would previously generate two separate
  transaction names in the New Relic UI (one for the middleware, and one for
  the inner application).

  As of this release, the agent will instead unify these two parts into a single
  transaction in the UI. The unified name will be the name assigned to the
  inner-most traced transaction by default. Calls to
  NewRelic::Agent.set_transaction_name will continue to override the default
  names assigned by the agent's instrumentation code.

  This change also makes it possible to run X-Ray sessions against transactions
  of the 'inner' application in cases where one instrumented app is wrapped in
  another that's implemented as a middleware.

  * Support for mongo-1.10.0

  The Ruby agent now instruments version 1.10.0 of the mongo gem (versions 1.8.x
  and 1.9.x were already supported, and continue to be).

  * Allow setting configuration file path via an option to manual_start

  Previously, passing the :config_path option to NewRelic::Agent.manual_start
  would not actually affect the location that the agent would use to look for
  its configuration file. This has been fixed, and the log messages emitted when
  a configuration file is not found should now be more helpful.

## v3.8.0 ##

  * Better support for forking and daemonizing dispatchers (e.g. Puma, Unicorn)

  The agent should now work out-of-the box with no special configuration on
  servers that fork or daemonize themselves (such as Unicorn or Puma in some
  configurations). The agent's background thread will be automatically restarted
  after the first transaction processed within each child process.

  This change means it's no longer necessary to set the
  'restart_thread_in_children setting' in your agent configuration file if you
  were doing so previously.

  * Rails 4.1 support

  Rails 4.1 has shipped, and the Ruby agent is ready for it! We've been running
  our test suites against the release candidates with no significant issues, so
  we're happy to announce full compatibility with this new release of Rails.

  * Ruby VM measurements

  The Ruby agent now records more detailed information about the performance and
  behavior of the Ruby VM, mainly focused around Ruby's garbage collector. This
  information is exposed on the new 'Ruby VM' tab in the UI. For details about
  what is recorded, see:

  http://docs.newrelic.com/docs/ruby/ruby-vm-stats

  * Separate in-transaction GC timings for web and background processes

  Previously, an application with GC instrumentation enabled, and both web and
  background processes reporting in to it would show an overly inflated GC band
  on the application overview graph, because data from both web and non-web
  transactions would be included. This has been fixed, and GC time during web
  and non-web transactions is now tracked separately.

  * More accurate GC measurements on multi-threaded web servers

  The agent could previously have reported inaccurate GC times on multi-threaded
  web servers such as Puma. It will now correctly report GC timings in
  multi-threaded contexts.

  * Improved ActiveMerchant instrumentation

  The agent will now trace the store, unstore, and update methods on
  ActiveMerchant gateways. In addition, a bug preventing ActiveMerchant
  instrumentation from working on Ruby 1.9+ has been fixed.

  Thanks to Troex Nevelin for the contribution!

  * More robust Real User Monitoring script injection with charset meta tags

  Previous versions of the agent with Real User Monitoring enabled could have
  injected JavaScript code into the page above a charset meta tag. By the HTML5
  spec, the charset tag must appear in the first 1024 bytes of the page, so the
  Ruby agent will now attempt to inject RUM script after a charset tag, if one
  is present.

  * More robust connection sequence with New Relic servers

  A rare bug that could cause the agent's initial connection handshake with
  New Relic servers to silently fail has been fixed, and better logging has been
  added to the related code path to ease diagnosis of any future issues.

  * Prevent over-counting of queue time with nested transactions

  When using add_transaction_tracer on methods called from within a Rails or
  Sinatra action, it was previously possible to get inflated queue time
  measurements, because queue time would be recorded for both the outer
  transaction (the Rails or Sinatra action) and the inner transaction (the
  method given to add_transaction_tracer). This has been fixed, so only the
  outermost transaction will now record queue time.

## v3.7.3 ##

  * Obfuscation for PostgreSQL explain plans

  Fixes an agent bug with PostgreSQL where parameters from the original query
  could appear in explain plans sent to New Relic servers, even when SQL
  obfuscation was enabled. Parameters from the query are now masked in explain
  plans prior to transmission when transaction_tracer.record_sql is set to
  'obfuscated' (the default setting).

  For more information, see:
  https://docs.newrelic.com/docs/traces/security-for-postgresql-explain-plans

  * More accurate categorization of SQL statements

  Some SQL SELECT statements that were previously being mis-categorized as
  'SQL - OTHER' will now correctly be tagged as 'SQL - SELECT'. This
  particularly affected ActiveRecord users using PostgreSQL.

  * More reliable Typhoeus instrumentation

  Fixed an issue where an exception raised from a user-specified on_complete
  block would cause our Typhoeus instrumentation to fail to record the request.

  * Fix for Puma 2.8.0 cluster mode (3.7.3.204)

  Puma's 2.8.0 release renamed a hook New Relic used to support Puma's cluster
  mode.  This resulted in missing data for users running Puma. Thanks Benjamin
  Kudria for the fix!

  * Fix for deployment command bug (3.7.3.204)

  Problems with file loading order could result in `newrelic deployments`
  failing with an unrecognized command error. This has been fixed.

## v3.7.2 ##

  * Mongo instrumentation improvements

  Users of the 'mongo' MongoDB client gem will get more detailed instrumentation
  including support for some operations that were not previously captured, and
  separation of aggregate metrics for web transactions from background jobs.

  An issue with ensure_index when passed a symbol or string was also fixed.
  Thanks Maxime RETY for the report!

  * More accurate error tracing in Rails 4

  Traced errors in Rails 4 applications will now be correctly associated with
  the transaction they occurred in, and custom attributes attached to the
  transaction will be correctly attached to the traced error as well.

  * More accurate partial-rendering metrics for Rails 4

  View partials are now correctly treated as sub-components of the containing
  template render in Rails 4 applications, meaning that the app server breakdown
  graphs for Rails 4 transactions should be more accurate and useful.

  * Improved Unicorn 4.8.0 compatibility

  A rare issue that could lead to spurious traced errors on app startup for
  applications using Unicorn 4.8.0 has been fixed.

  * meta_request gem compatibility

  An incompatibility with the meta_request gem has been fixed.

  * Typhoeus 0.6.4+ compatibility

  A potential crash with Typhoeus 0.6.4+ when passing a URI object instead of a
  String instance to one of Typhoeus's HTTP request methods has been fixed.

  * Sequel single threaded mode fix

  The agent will no longer attempt to run EXPLAIN queries for slow SQL
  statements issued using the Sequel gem in single-threaded mode, since
  doing so could potentially cause crashes.

  * Additional functionality for add_custom_parameters

  Calling add_custom_parameters adds parameters to the system codenamed
  Rubicon. For more information, see http://newrelic.com/software-analytics

  * Update gem signing cert (3.7.2.195)

  The certificate used to sign newrelic_rpm expired in February. This patch
  updates that for clients installing with verification.

## v3.7.1 ##

  * MongoDB support

  The Ruby agent provides support for the mongo gem, versions 1.8 and 1.9!
  Mongo calls are captured for transaction traces along with their parameters,
  and time spent in Mongo shows up on the Database tab.

  Support for more Mongo gems and more UI goodness will be coming, so watch
  http://docs.newrelic.com/docs/ruby/mongo for up-to-date status.

  * Harvest thread restarts for forked and daemonized processes

  Historically framework specific code was necessary for the Ruby agent to
  successfully report data after an app forked or daemonized. Gems or scripts
  with daemonizing modes had to wait for agent support or find workarounds.

  With 3.7.1 setting `restart_thread_in_children: true` in your newrelic.yml
  automatically restarts the agent in child processes without requiring custom
  code. For now the feature is opt-in, but future releases may default it on.

  * Fix for missing HTTP time

  The agent previously did not include connection establishment time for
  outgoing Net::HTTP requests. This has been corrected, and reported HTTP
  timings should now be more accurate.

  * Fix for Mongo ensure_index instrumentation (3.7.1.182)

  The Mongo instrumentation for ensure_index in 3.7.1.180 was not properly
  calling through to the uninstrumented version of this method. This has been
  fixed in 3.7.1.182. Thanks to Yuki Miyauchi for the fix!

  * Correct first reported metric timespan for forking dispatchers (3.7.1.188)

  The first time a newly-forked process (in some configurations) reported metric
  data, it would use the startup time of the parent process as the start time
  for that metric data instead of its own start time. This has been fixed.

## v3.7.0 ##

  * Official Rubinius support (for Rubinius >= 2.2.1)

  We're happy to say that all known issues with the Ruby agent running on
  Rubinius have been resolved as of Rubinius version 2.2.1! See
  http://docs.newrelic.com/docs/ruby/rubinius for the most up-to-date status.

  * RUM injection updates

  The Ruby agent's code for both automatic and manual injection of Real User
  Monitoring scripts has been improved. No application changes are required, but
  the new injection logic is simpler, faster, more robust, and paves the way for
  future improvements to Real User Monitoring.

  * More robust communication with New Relic

  Failures when transmitting data to New Relic could cause data to be held over
  unnecessarily to a later harvest. This has been improved both to handle
  errors more robustly and consistently, and to send data as soon as possible.

  * Fix for agent not restarting on server-side config changes

  A bug in 3.6.9 caused the agent to not reset correctly after server-side
  config changes. New settings would not be received without a full process
  restart. This has been fixed.

  * Blacklisting rake spec tasks

  A blacklist helps the agent avoid starting during rake tasks. Some default
  RSpec tasks were missing. Thanks for the contribution Kohei Hasegawa!

## v3.6.9 ##

  * Experimental Rubinius 2.x support

  The agent is now being tested against the latest version of Rubinius. While
  support is still considered experimental, you can track the progress at
  http://docs.newrelic.com/docs/ruby/rubinius for up to date status.

  * Capture arguments for Resque and Sidekiq jobs

  The agent can optionally record arguments for your Resque and Sidekiq jobs on
  transaction traces and traced errors. This is disabled by default, but may be
  enabled by setting resque.capture_params or sidekiq.capture_params.

  Thanks to Juan Ignacio Pumarino, Ken Mayer, Paul Henry, and Eric Saxby for
  their help with this feature!

  * Supported versions rake task and documentation

  We've improved our documentation for what Ruby and gem versions we support.
  Run `rake newrelic:supported_versions` or see the latest agent's versions at
  https://docs.newrelic.com/docs/ruby/supported-frameworks.

  * ActiveRecord 4.0 explain plans for JRuby and Rubinius

  The agent's ActiveRecord 4.0 instrumentation could not gather SQL explain
  plans on JRuby by default because of a dependency on ObjectSpace, which isn't
  avialable by default. This has been fixed.

  * Fix for Curb http_put_with_newrelic

  A bug in the agent caused PUT calls in the Curb gem to crash. This has been
  fixed. Thanks to Michael D'Auria and Kirk Diggler for the contributions!

  * Fix for head position on RUM injection

  Certain unusual HTML documents resulted in browser monitoring injecting
  incorrect content. Thanks Alex McHale for the contribution!

  * Specify the Content-Type header in developer mode

  Thanks Jared Ning for the contribution!

## v3.6.8 ##

  * X-Ray Sessions support

  X-Ray Sessions provide more targeted transaction trace samples and thread
  profiling for web transactions. For full details see our X-Ray sessions
  documentation at https://newrelic.com/docs/site/xray-sessions.

  * Percentiles and Histograms

  The Ruby Agent now captures data that provides percentile and histogram views
  in the New Relic UI.

  * CPU metrics re-enabled for JRuby >= 1.7.0

  To work around a JRuby bug, the Ruby agent stopped gathering CPU metrics on
  that platform.  With the bug fixed, the agent can gather those metrics again.
  Thanks Bram de Vries for the contribution!

  * Missing Resque transaction traces (3.6.8.168)

  A bug in 3.6.8.164 prevented transaction traces in Resque jobs from being
  communicated back to New Relic. 3.6.8.168 fixes this.

  * Retry on initial connect (3.6.8.168)

  Failure to contact New Relic on agent start-up would not properly retry. This
  has been fixed.

  * Fix potential memory leak on failure to send to New Relic (3.6.8.168)

  3.6.8.164 introduced a potential memory leak when transmission of some kinds
  of data to New Relic servers failed. 3.6.8.168 fixes this.

## v3.6.7 ##

  * Resque-pool support

  Resque processes started via the resque-pool gem weren't recognized by the
  Ruby agent. The agent now starts correctly in those worker processes.

  * Environment-based configuration

  All settings in newrelic.yml can now be configured via environment variables.
  See https://newrelic.com/docs/ruby/ruby-agent-configuration for full details.

  * Additional locking option for Resque (3.6.7.159)

  There have been reports of worker process deadlocks in Resque when using the
  Ruby agent. An optional lock is now available to avoid those deadlocks. See
  https://newrelic.com/docs/ruby/resque-instrumentation for more details.

  * HTTP connection setup timeout (3.6.7.159)

  HTTP initialization in the agent lacked an appropriate timeout,
  leading to dropouts in reporting under certain network error conditions.

  * Unnecessary requests from Resque jobs (3.6.7.159)

  An issue causing Resque jobs to unnecessarily make requests against New Relic
  servers was fixed.

  * Fix compatibility issues with excon and curb instrumentation

  This release of the agent fixes a warning seen under certain circumstances
  with the excon gem (most notably, when excon was used by fog), as well as
  a bug with the curb instrumentation that conflicted with the  feedzirra gem.

  * Allow license key to be set by Capistrano variables

  A license key can be passed via a Capistrano variable where previously it
  could only be in newrelic.yml. Thanks Chris Marshall for the contribution!

  * Make HTTP client instrumentation aware of "Host" request header

  If a "Host" header is set explicitly on an HTTP request, that hostname will
  be used for external metrics. Thanks Mislav Marohnić for the contribution!

  * Fix ActiveSupport::Concern warnings with MethodTracer

  Including NewRelic::Agent::MethodTracer in a class using Concerns could cause
  deprecation warnings. Thanks Mike Połtyn for the contribution!

  * Fix Authlogic constant name

  Code checking for the Authlogic module was using in the wrong case. Thanks
  Dharam Gollapudi for the contribution!

## v3.6.6 ##

  * HTTPClient and Curb support

  The Ruby agent now supports the HTTPClient and Curb HTTP libraries! Cross
  application tracing and more is fully supported for these libraries. For more
  details see https://newrelic.com/docs/ruby/ruby-http-clients.

  * Sinatra startup improvements

  In earlier agent versions, newrelic_rpm had to be required after Sinatra to
  get instrumentation. Now the agent should start when your Sinatra app starts
  up in rackup, thin, unicorn, or similar web servers.

  * Puma clustered mode support

  Clustered mode in Puma was not reporting data without manually adding a hook
  to Puma's configuration. The agent will now automatically add this hook.

  * SSL certificate verification

  Early versions of the agent's SSL support provided an option to skip
  certificate verification. This option has been removed.

## v3.6.5 ##

  * Rails 4.0 Support

  The Ruby agent is all set for the recent general release of Rails 4.0! We've
  been tracking the RC's, and that work paid off. Versions 3.6.5 and 3.6.4 of
  the Ruby agent should work fine with Rails 4.0.0.

  * Excon and Typhoeus support

  The Ruby agent now supports the Excon and Typhoeus HTTP libraries! For more
  details see https://newrelic.com/docs/ruby/ruby-http-clients.

## v3.6.4 ##

  * Exception Whitelist

  We've improved exception message handling for applications running in
  high security mode. Enabling 'high_security' now removes exception messages
  entirely rather than simply obfuscating any SQL.

  By default this feature affects all exceptions, though you can configure a
  whitelist of exceptions whose messages should be left intact.

  More details: https://newrelic.com/docs/ruby/ruby-agent-configuration

  * Fix a race condition affecting some Rails applications at startup

  Some Rails applications using newrelic_rpm were affected by a race condition
  at startup that manifested as an error when model classes with associations
  were first loaded. The cause of these errors has been addressed by moving the
  generation of the agent's EnvironmentReport on startup from a background
  thread to the main thread.

## v3.6.3 ##

  * Better Sinatra Support

  A number of improvements have been made to our Sinatra instrumentation.
  More details: https://newrelic.com/docs/ruby/sinatra-support-in-the-ruby-agent

  Sinatra instrumentation has been updated to more accurately reflect the final
  route that was actually executed, taking pass and conditions into account.

  New Relic middlewares for error collection, real user monitoring, and cross
  application tracing are automatically inserted into the middleware stack.

  Ignoring routes, similar to functionality available to Rails controllers, is
  now available in Sinatra as well.

  Routes in 1.4 are properly formatting in transaction names. Thanks Zachary
  Anker for the contribution!

  * Padrino Support

  Along with improving our support of Sinatra, we've also extended that to
  supporting Padrino, a framework that builds on Sinatra. Web transactions
  should show up in New Relic now for Padrino apps automatically. The agent has
  been tested against the latest Padrino in versions 0.11.x and 0.10.x.

  * Main overview graph only shows web transactions

  In the past database times from background jobs mixed with other web transaction
  metrics in the main overview graph. This often skewed graphs. A common workaround
  was to send background jobs to a separate application, but that should no longer
  be necessary as the overview graphs now only represent web transactions.

## v3.6.2 ##

  * Sequel support

  The Ruby agent now supports Sequel, a database toolkit for Ruby. This
  includes capturing SQL calls and model operations in transaction traces, and
  recording slow SQL calls. See https://newrelic.com/docs/ruby/sequel-instrumentation
  for full details.

  * Thread profiling fix

  The prior release of the agent (version 3.6.1) broke thread profiling. A
  profile would appear to run, but return no data. This has been fixed.

  * Fix for over-counted Net::HTTP calls

  Under some circumstances, calls into Net::HTTP were being counted twice in
  metrics and transaction traces. This has been fixed.

  * Missing traced errors for Resque applications

  Traced errors weren't displaying for some Resque workers, although the errors
  were factored into the overall count graphs. This has been fixed, and traced
  errors should be available again after upgrading the agent.

## v3.6.1 ##

  * Full URIs for HTTP requests are recorded in transaction traces

  When recording a transaction trace node for an outgoing HTTP call via
  Net::HTTP, the agent will now save the full URI (instead of just the hostname)
  for the request. Embedded credentials, the query string, and the fragment will
  be stripped from the URI before it is saved.

  * Simplify Agent Autostart Logic

  Previously the agent would only start when it detected a supported
  "Dispatcher", meaning a known web server or background task framework.  This
  was problematic for customers using webservers that the agent was not
  configured to detect (e.g. Puma).  Now the agent will attempt to report any
  time it detects it is running in a monitored environment (e.g. production).
  There are two exceptions to this.  The agent will not autostart in a rails
  console or irb session or when the process was invoked by a rake task (e.g.
  rake assets:precompile).  The NEWRELIC_ENABLE environment variable can be set
  to true or false to force the agent to start or not start.

  * Don't attempt to resolve collector hostname when proxy is in use

  When a proxy is configured, the agent will not attempt to lookup and cache the
  IP address of New Relic server to which it is sending data, since DNS may not
  be available in some environments. Thanks to Bill Kirtley for the contribution

  * Added NewRelic::Agent.set_transaction_name and NewRelic::Agent.get_transaction_name

  Ordinarily the name of your transaction is defined up-front, but if you'd like to
  change the name of a transaction while it is still running you can use
  **NewRelic::Agent.set_transaction_name()**.  Similarly, if you need to know the name
  of the currently running transaction, you can use **NewRelic::Agent.get_transaction_name()**.

## v3.6.0 ##

  * Sidekiq support

  The Ruby agent now supports the Sidekiq background job framework. Traces from
  Sidekiq jobs will automatically show up in the Background tasks on New Relic
  similar to Resque and Delayed::Job tasks.

  * Improved thread safety

  The primary metrics data structures in the Ruby agent are now thread safe.
  This should provide better reliability for the agent under JRuby and threaded
  scenarios such as Sidekiq or Puma.

  * More robust environment report

  The agent's analysis of the local environment (e.g. OS, Processors, loaded
  gems) will now work in a wider variety of app environments, including
  Sinatra.

  * Experimental Rainbows! support

  The Ruby agent now automatically detects and instruments the Rainbows! web
  server. This support is considered experimental at present, and has not been
  tested with all dispatch modes.

  Thanks to Joseph Chen for the contribution.

  * Fix a potential file descriptor leak in Resque instrumentation

  A file descriptor leak that occurred when DontPerform exceptions were used to
  abort processing of a job has been fixed. This should allow the Resque
  instrumentation work correctly with the resque-lonely_job gem.

## v3.5.8 ##

  * Key Transactions

    The Ruby agent now supports Key Transactions! Check out more details on the
    feature at https://newrelic.com/docs/site/key-transactions

  * Ruby 2.0

    The Ruby agent is compatible with Ruby 2.0.0 which was just released.

  * Improved Sinatra instrumentation

    Several cases around the use of conditions and pass in Sinatra are now
    better supported by the Ruby agent. Thanks Konstantin for the help!

  * Outbound HTTP headers

    Adds a 'X-NewRelic-ID' header to outbound Net::HTTP requests. This change
    helps improve the correlation of performance between services in a service-
    oriented architecture for a forthcoming feature. In the meantime, to disable
    the header, set this in your newrelic.yml:

      cross_application_tracer:
        enabled: false

  * Automatically detect Resque dispatcher

    The agent does better auto-detection for the Resque worker process.
    This should reduce the need to set NEW_RELIC_DISPATCHER=resque directly.

## v3.5.7 ##

  * Resolved some issues with tracking of frontend queue time, particularly
    when the agent is running on an app hosted on Heroku.  The agent will now
    more reliably parse the headers described in
    https://newrelic.com/docs/features/tracking-front-end-time and will
    automatically detect whether the times provided are in seconds,
    milliseconds or microseconds.

## v3.5.6 ##

  * Use HTTPS by default

    The agent now defaults to using SSL when it communicates with New Relic's
    servers.  By default is already configured New Relic does not transmit any
    sensitive information (e.g. SQL parameters are masked), but SSL adds an
    additional layer of security.  Upgrading customers may need to remove the
    "ssl: false" directive from their newrelic.yml to enable ssl.  Customers on
    Jruby may need to install the jruby-openssl gem to take advantage of this
    feature.

  * Fix two Resque-related issues

    Fixes a possible hang on exit of an instrumented Resque master process
    (https://github.com/defunkt/resque/issues/578), as well as a file descriptor
    leak that could occur during startup of the Resque master process.

  * Fix for error graph over 100%

    Some errors were double counted toward the overall error total. This
    resulted in graphs with error percentages over 100%. This duplication did
    not impact the specific error traces captured, only the total metric.

  * Notice gracefully handled errors in Sinatra

    When show_exceptions was set to false in Sinatra, errors weren't caught
    by New Relic's error collector. Now handled errors also have the chance
    to get reported back.

  * Ruby 2.0 compatibility fixes

    Ruby 2.0 no longer finds protected methods by default, but will with a flag.
    http://tenderlovemaking.com/2012/09/07/protected-methods-and-ruby-2-0.html

    Thanks Ravil Bayramgalin and Charlie Somerville for the fixes.

  * Auto-detect Trinidad as dispatcher

    Code already existing for detecting Trinidad as a dispatcher, but was only
    accessible via an ENV variable. This now auto-detects on startup. Thanks
    Robert Rasmussen for catching that.

  * Coercion of types in collector communication

    Certain metrics can be recorded with a Ruby Rational type, which JSON
    serializes as a string rather than a floating point value. We now treat
    coerce each outgoing value, and log issues before sending the data.

  * Developer mode fix for chart error

    Added require to fix a NameError in developer mode for summary page. Thanks
    to Ryan B. Harvey.

  * Don't touch deprecated RAILS_ROOT if on Rails 3

    Under some odd startup conditions, we would look for the RAILS_ROOT constant
    after failing to find the ::Rails.root in a Rails 3 app, causing deprecation
    warnings. Thanks for Adrian Irving-Beer for the fix.

## v3.5.5 ##

  * Add thread profiling support

    Thread profiling performs statistical sampling of backtraces of all threads
    within your Ruby processes. This feature requires MRI >= 1.9.2, and is
    controlled via the New Relic web UI. JRuby support (in 1.9.x compat mode) is
    considered experimental, due to issues with JRuby's Thread#backtrace.

  * Add audit logging capability

    The agent can now log all of the data it sends to the New Relic servers to
    a special log file for human inspection. This feature is off by default, and
    can be enabled by setting the audit_log.enabled configuration key to true.
    You may also control the location of the audit log with the audit_log.path key.

  * Use config system for dispatcher, framework, and config file detection

    Several aspects of the agent's configuration were not being handled by the
    configuration system.  Detection/configuration of the dispatcher (e.g. passenger,
    unicorn, resque), framework (e.g. rails3, sinatra), and newrelic.yml
    location are now handled via the Agent environment, manual, and default
    configuration sources.

  * Updates to logging across the agent

    We've carefully reviewed the logging messages that the agent outputs, adding
    details in some cases, and removing unnecessary clutter. We've also altered
    the startup sequence to ensure that we don't spam STDOUT with messages
    during initialization.

  * Fix passing environment to manual_start()

    Thanks to Justin Hannus.  The :env key, when passed to Agent.manual_start,
    can again be used to specify which section of newrelic.yml is loaded.

  * Rails 4 support

    This release includes preliminary support for Rails 4 as of 4.0.0.beta.
    Rails 4 is still in development, but the agent should work as expected for
    people who are experimenting with the beta.

## v3.5.4 ##

  * Add queue time support for sinatra apps

    Sinatra applications can now take advantage of front end queue time
    reporting. Thanks to Winfield Peterson for this contribution.

  * Simplify queue time configuration for nginx 1.2.6+

    Beginning in version 1.2.6, recently released as a development version, the
    $msec variable can be used to set an http header.  This change allows front
    end queue time to be tracked in New Relic simply by adding this line to the
    nginx config:

    proxy_set_header X-Queue-Start "t=${msec}000"

    It will no longer be necessary to compile a patched version of nginx or
    compile in the perl or lua module to enable this functionality.

    Thanks to Lawrence Pit for the contribution.

  * Report back build number and stage along with version info

    In the 3.5.3 series the agent would fail to report its full version number
    to NewRelic's environment report.  For example it would report its version
    as 3.5.3 instead of 3.5.3.25 or 3.5.3.25.beta.  The agent will now report
    its complete version number as defined in newrelic_rpm.gemspec.

  * The host and the port that the agent reports to can now be set from environment vars

    The host can be set with NEW_RELIC_HOST and the port with NEW_RELIC_PORT.  These setting
    will override any other settings in your newrelic.yml.

  * Fix RUM reporting to multiple applications

    When the agent is configured to report to multiple "roll up" applications
    RUM did not work correctly.

## v3.5.3 ##

  * Update the collector protocol to use JSON and Ruby primitives

    The communication between the agent and the NewRelic will not longer be
    marshaled Ruby objects, but rather JSON in the case of Ruby 1.9 and marshaled
    Ruby primitives in the case of 1.8.  This results in greater harvest efficiency
    as well as feature parity with other New Relic agents.

  * Fix incorrect application of conditions in sinatra instrumentation

    The agent's sinatra instrumentation was causing sinatra's conditions to
    be incorrectly applied in some obscure cases.  The bug was triggered
    when a condition was present on a lower priority route that would match
    the current request, except for the presence of a higher priority route.

## v3.5.2 ##

 * Simplified process of running agent test suite and documented code
   contribution process in GUIDELINES_FOR_CONTRIBUTING.

## v3.5.1 ##

 * Enabling Memory Profiling on Lion and Mountain Lion

   The agent's list of supported platforms for memory profiling wasn't correctly checking
   for more recent versions of OS X.

 * Fixed an arity issue encountered when calling newrelic_notice_error from Rails applications.

 * End user queue time was not being properly reported, works properly now.

 * Server-side configuration for ignoring errors was not being heeded by agent.

 * Better handling of a thread safety issue.

   Some issues may remain, which we are working to address, but they should be gracefully handled
   now, rather than crashing the running app.

 * Use "java_import" rather than "include_class" when require Java Jars into a JRuby app.

   Thanks to Jan Habermann for the pull request

 * Replaced alias_method mechanism with super call in DataMapper instrumentation.

   Thanks to Michael Rykov for the pull request

 * Fixed the Rubinius GC profiler.

   Thanks to Dirkjan Bussink

 * Use ActiveSupport.on_load to load controller instrumentation Rails 3.

   Thanks to Jonathan del Strother

 * Reduce the number of thread local reference in a particular high traffic method

   Thanks to Jeremy Kemper

## v3.5.0.1 ##

 * (Fix) Due to a serious resource leak we have ended support for versions of Phusion Passenger
   older than 2.1.1. Users of older versions are encouraged upgrade to a more recent version.

## v3.5.0 ##

 * (Fix) RUM Stops Working After 3.4.2.1 Agent Upgrade

   v3.4.2.1 introduced a bug that caused the browser monitor auto instrumentation
   (for RUM) default to be false. The correct value of true is now used

 * When the Ruby Agent detects Unicorn as the dispatcher it creates an INFO level log message
   with additional information

   To help customers using Unicorn, if the agent detects it (Unicorn) is being used as the
   dispatcher an INFO level log message it created that includes a link to New Relic
   online doc that has additional steps that may be required to get performance data reporting.

 * (Fix) In version 3.4.2 of the Ruby Agent the server side value for Apdex T was disregarded

   With version 3.4.2 of the agent, the value set in the newrelic.yml file took precedence over the
   value set in the New Relic UI.  As of version 3.5.0 only the value for Apdex T set in the
   New Relic UI will be used. Any setting in the yaml file will be ignored.

 * Improved Error Detection/Reporting capabilities for Rails 3 apps

   Some errors are missed by the agent's exception reporting handlers because they are
   generated in the rails stack, outside of the instrumented controller action. A Rack
   middleware is now included that can detect these errors as they bubble out of the middleware stack.
   Note that this does not include Routing Errors.

 * The Ruby Agent now logs certain information it receives from the New Relic servers

   After connecting to the New Relic servers the agent logs the New Relic URL
   of the app it is reporting to.

 * GC profiling overhead for Ruby 1.9 reduced

   For Ruby 1.9 the amount of time spent in GC profiling has been reduced.

 * Know issue with Ruby 1.8.7-p334, sqlite3-ruby 1.3.0 or older, and resque 1.23.0

   The Ruby Agent will not work in conjunction with Ruby 1.8.7-p334, sqlite3-ruby 1.3.3
   or earlier, and resque 1.23.0. Your app will likely stop functioning. This is a known problem
   with Ruby versions up to 1.8.7-p334. Upgrading to the last release of Ruby 1.8.7
   is recommended.  This issue has been present in every version of the agent we've tested
   going back for a year.


## v3.4.2.1 ##

* Fix issue when app_name is nil

  If the app_name setting ends up being nil an exception got generated and the application
  wouldn't run. This would notably occur when running a Heroku app locally without the
  NEW_RELIC_APP_NAME environment variable set. A nil app_name is now detected and an
  error logged specifying remediation.

## v3.4.2 ##

 * The RUM NRAGENT tk value gets more robustly sanitized to prevent potential XSS vulnerabilities

   The code that scrubs the token used in Real User Monitoring has been enhanced to be
   more robust.

 * Support for Apdex T in server side configuration

   For those using server side configuration the Ruby Agent now supports setting
   the Apdex T value via the New Relic UI.

 * Refactoring of agent config code

   The code that reads the configuration information and configures the agent
   got substantially reorganized, consolidated, simplified, and made more robust.

## v3.4.1 ##
#### Bug Fixes ####
 * Fix edge case in RUM auto instrumentation where X-UA-Compatible meta tag is
   present but </head> tag is missing.

   There is a somewhat obscure edge case where RUM auto instrumentation will
   crash a request. The issue seems to be triggered when the X-UA-Compatible
   meta tag is present and the </head> tag is missing.

 * Fixed reference to @service.request_timeout to @request_timeout in
   new_relic_service.rb. (Thanks to Matthew Savage)

   When a timeout occurred during connection to the collector an "undefined
   method `request_timeout' for nil:NilClass'" would get raised.

 * preserve visibility on traced methods.

   Aliased methods now have the same visibility as the original traced method.
   A couple of the esoteric methods created in the process weren't getting the
   visibility  set properly.

 * Agent service does not connect to directed shard collector after connecting
   to proxy

   After connecting to collector proxy name of real collector was updated, but
   ip address was not being updated causing connections to go to the proxy.
   Agent now looks up ip address for real collector.

 * corrupt marshal data from pipe children crashing agent

   If the agent received corrupted data from the Reqsue worker child agent
   it could crash the agent itself. fixed.

 * should reset RubyBench GC counter between polls

   On Ruby REE, the GC profiler does not reset the counter between polls. This
   is only a problem if GC could happen *between* transactions, as in, for
   example, out-of-band GC in Unicorn. fixed.

## v3.4.0.1
 * Prevent the agent from resolving the collector address when disabled.
 * Fix for error collector configuration that was introduced during beta.
 * Preserve method visibility when methods are traced with #add_method_tracer and #add_transaction_tracer

## v3.4.0
 * Major refactor of data transmission mechanism.  This enabled child processes to send data to parent processes, which then send the data to the New Relic service.  This should only affect Resque users, dramatically improving their experience.
 * Moved Resque instrumentation from rpm_contrib to main agent.  Resque users should discontinue use of rpm_contrib or upgrade to 2.1.11.
 * Resolve issue with configuring the Error Collector when using server-side configuration.

## v3.3.5
 * [FIX] Allow tracing of methods ending in ! and ?
 * [PERF] Give up after scanning first 50k of the response in RUM
   auto-instrumentation.
 * [FIX] Don't raise when extracting metrics from SQL queries with non UTF-8 bytes.
 * Replaced "Custom/DJ Locked Jobs" metric with new metrics for
   monitoring DelayedJob: queue_length, failed_jobs, and locked_jobs, all under
   Workers/DelayedJob.  queue_length is also broken out by queue name or priority
   depending on the version of DelayedJob deployed.

## v3.3.4.1
 * Bug fix when rendering empty collection in Rails 3.1+

## v3.3.4
  * Rails 3 view instrumentation

## v3.3.3
  * Improved Sinatra instrumentation
  * Limit the number of nodes collected in long running transactions to prevent leaking memory

## v3.3.2.1
  * [SECURITY] fix for cookie handling by End User Monitoring instrumentation

## v3.3.2
  * deployments recipe change: truncate git SHAs to 7 characters
  * Fixes for obfuscation of PostgreSQL and SQLite queries
  * Fix for lost database connections when using a forking framework
  * Workaround for RedHat kernel bug which prevented blocking reads of /proc fs
  * Do not trap signals when handling exceptions

## v3.3.1
  * improved Ruby 1.8.6 support
  * fix for issues with RAILS_ROOT deprecation warnings
  * fixed incorrect 1.9 GC time reporting
  * obfuscation for Slow SQL queries respects transaction trace config
  * fix for RUM instrumentation repoting bad timing info in some cases
  * refactored ActiveRecord instrumentation, no longer requires Rails

## v3.3.0
  * fix for GC instrumentation when using Ruby 1.9
  * new feature to correlate browser and server transaction traces
  * new feature to trace slow sql statements
  * fix to help cope with malformed rack responses
  * do not try to instrument versions of ActiveMerchant that are too old

## v3.2.0.1
  * Updated LICENSE
  * Updated links to support docs

## v3.2.0
  * Fix over-detection of mongrel and unicorn and only start the agent when
    actual server is running
  * Improve developer mode backtraces to support ruby 1.9.2, windows
  * Fixed some cases where Memcache instrumentation was failing to load
  * Ability to set log destination by NEW_RELIC_LOG env var
  * Fix to mutex lib load issue
  * Performance enhancements (thanks to Jeremy Kemper)
  * Fix overly verbose STDOUT message (thanks to Anselm Helbig)

## v3.1.2
  * Fixed some thread safety issues
  * Work around for Ruby 1.8.7 Marshal crash bug
  * Numerous community patches (Gabriel Horner, Bradley Harris, Diego Garcia,
    Tommy Sullivan, Greg Hazel, John Thomas Marino, Paul Elliott, Pan Thomakos)
  * Fixed RUM instrumentation bug

## v3.1.1
  * Support for Rails 3.1 (thanks to Ben Hoskings via github)
  * Support for Rubinius
  * Fixed issues affecting some Delayed Job users where log files were not appearing
  * Fixed an issue where some instrumentation might not get loaded in Rails apps
  * Fix for memcached cas method (thanks to Andrew Long and Joseph Palermo )
  * Fix for logger deprecation warning (thanks to Jonathan del Strother via github)
  * Support for logging to STDOUT
  * Support for Spymemcached client on jruby

## v3.1.0
  * Support for aggregating data from short-running
    processes to reduce reporting overhead
  * Numerous bug fixes
  * Increased unit test coverage

## v3.0.1
  * Updated Real User Monitoring to reduce javascript size and improve
    compatibility, fix a few known bugs

## v3.0.0
  * Support for Real User Monitoring
  * Back end work on internals to improve reliability
  * added a 'log_file_name' and 'log_file_path' configuration variable to allow
    setting the path and name of the agent log file
  * Improve reliability of statistics calculations
  * Remove some previously deprecated methods
  * Remove Sequel instrumentation pending more work

## v2.14.1
  * Avoid overriding methods named 'log' when including the MethodTracer module
  * Ensure that all load paths for 'new_relic/agent' go through 'new_relic/control' first
  * Remove some debugging output from tests

## v2.14.0
  * Dependency detection framework to prevent multi-loading or early-loading
    of instrumentation files

## v2.13.5
  * Moved the API helper to the github newrelic_api gem.
  * Revamped queue time to include server, queue, and middleware time
  * Increased test coverage and stability
  * Add Trinidad as a dispatcher (from Calavera, on github)
  * Sequel instrumentation from Aman Gupta
  * patches to 1.9 compatibility from dkastner on github
  * Support for 1.9.2's garbage collection instrumentation from Justin Weiss
  * On Heroku, existing queue time headers will be detected
  * Fix rack constant scoping in dev mode for 1.9 (Rack != ::Rack)
  * Fixes for instrumentation loading failing on Exception classes that
    are not subclasses of StandardError
  * Fix active record instrumentation load order for Rails 3

## v2.13.4
  * Update DNS lookup code to remove hardcoded IP addresses

## v2.13.3
  * Dalli instrumentation from Mike Perham (thanks Mike)
  * Datamapper instrumentation from Jordan Ritter (thanks Jordan)
  * Apdex now defaults to 0.5
    !!! Please be aware that if you are not setting an apdex,
    !!! this will cause a change in the apparent performance of your app.
  * Make metric hashes threadsafe (fixes problems sending metrics in Jruby
    threaded code)
  * Delete obsolete links to metric docs in developer mode
  * Detect gems when using Bundler
  * Fix newrelic_ignore in Rails 3
  * Break metric parser into a separate vendored gem
  * When using Unicorn, preload_app: true is recommended to get proper
    after_fork behavior.

## v2.13.2
  * Remove a puts. Yes, a whole release for a puts.

## v2.13.1
  * Add missing require in rails 3 framework control

## v2.13.0
  * developer mode is now a rack middleware and can be used on any framework;
    it is no longer supported automatically on versions of Rails prior to 2.3;
    see README for details
  * memcache key recording for transaction traces
  * use system_timer gem if available, fall back to timeout lib
  * address instability issues in JRuby 1.2
  * renamed executable 'newrelic_cmd' to 'newrelic'; old name still supported
    for backward compatibility
  * added 'newrelic install' command to install a newrelic.yml file in the
    current directory
  * optimization to execution time measurement
  * optimization to startup sequence
  * change startup sequence so that instrumentation is installed after all
    other gems and plugins have loaded
  * add option to override automatic flushing of data on exit--send_data_on_exit
    defaults to 'true'
  * ignored errors no longer affect apdex score
  * added record_transaction method to the api to allow recording
    details from web and background transactions occurring outside RPM
  * fixed a bug related to enabling a gold trial / upgrade not sending
    transaction traces correctly

## v2.12.3
  * fix regression in startup sequence

## v2.12.2
  * fix for regression in Rails 2.1 inline rendering
  * workaround bug found in some rubies that caused a segv and/or NoMemoryError
    when deflating content for upload
  * avoid creating connection thread in unicorn/passenger spawners

## v2.12.1
  * fix bug in profile mode
  * fix race condition in Delayed::Job instrumentation loading
  * fix glassfish detection in latest glassfish gem

## v2.12.0
  * support basic instrumentation for ActsAsSolr and Sunspot

## v2.11.3
  * fix bug in startup when running JRuby

## v2.11.2
  * fix for unicorn not reporting when the proc line had 'master' in it
  * fix regression for passenger 2.0 and earlier
  * fix after_fork in the shim

## v2.11.1
  * republished gem without generated rdocs

## v2.11.0
  * rails3 instrumentation (no developer mode support yet)
  * removed the ensure_worker_thread started and instead defined an after_fork
    handler that will set up the agent properly in forked processes.
  * change at_exit handler so the shutdown always goes after other shutdown
    handlers
  * add visibility to active record db transactions in the rpm transaction
    traces (thanks to jeremy kemper)
  * fix regression in merb support which caused merb apps not to start
  * added NewRelic::Agent.logger to the public api to write to the agent
    log file.
  * optimizations to background thread, controller instrumentation, memory
    usage
  * add logger method to public_api
  * support list notation for ignored exceptions in the newrelic.yml

## v2.10.8
  * fix bug in delayed_job instrumentation that caused the job queue sampler
    to run in the wrong place
  * change startup sequence and code that restarts the worker loop
    thread
  * detect the unicorn master and dont start the agent; hook in after_fork
  * fix problem with the Authlogic metric names which caused errors in
    developer mode.  Authlogic metrics now adhere to the convention of
    prefixing the name with  'Custom'
  * allow more correct overriding of transaction trace settings in the
    call to #manual_start
  * simplify WorkerLoop and add better protection for concurrency
  * preliminary support for rails3

## v2.10.6
  * fix missing URL and referrer on some traced errors and transactions
  * gather traced errors *after* executing the rescue chain in ActionController
  * always load controller instrumentation
  * pick up token validation from newrelic.yml

## v2.10.5
  * fix bug in delayed_job instrumentation occurring when there was no DJ log

## v2.10.4
  * fix incompatibility with Capistrano 2.5.16
  * strip down URLs reported in transactions and errors to path only

## v2.10.3
  * optimization to reduce overhead: move background samplers into foreground thread
  * change default config file to ignore RoutingErrors
  * moved the background task instrumentation into a separate tab in the RPM UI
  * allow override of the RPM application name via NEWRELIC_APP_NAME environment variable
  * revised Delayed::Job instrumentation so no manual_start is required
  * send buffered data on shutdown
  * expanded support for queue length and queue time
  * remove calls to starts_with to fix Sinatra and non-rails deployments
  * fix problem with apdex scores recording too low in some circumstances
  * switch to jeweler for gem building
  * minor fixes, test improvements, doc and rakefile improvements
  * fix incompatibility with Hoptoad where Hoptoad was not getting errors handled by New Relic
  * many other optimizations, bug fixes and documentation improvements

## v2.10.2.
  * beta release of 2.10
  * fix bugs with Sinatra app instrumentation
  * minor doc updates

## v2.10.1.
  * alpha release of 2.10
  * rack support, including metal; ignores 404s; requires a module inclusion (see docs)
  * sinatra support, displays actions named by the URI pattern matched
  * add API method to abort transaction recording for in-flight transactions
  * remove account management calls from newrelic_api.rb
  * truncating extremely large transaction traces for efficiency
  * fix error reporting in recipes; add newrelic_rails_env option to recipes to
    override the rails env used to pull the app_name out of newrelic.yml
  * added TorqueBox recognition (thanks Bob McWhirter)
  * renamed config settings: enabled => monitor_mode; developer => developer_mode;
    old names will still work in newrelic.yml
  * instrumentation for DelayedJob (thanks Travis Tilley)
  * added config switches to turn off certain instrumentation when you aren't
    interested in the metrics, to save on overhead--see newrelic.yml for details.
  * add profiling support to dev mode; very experimental!
  * add 'multi_threaded' config option to indicate when the app is running
    multi-threaded, so we can disable some instrumentation
  * fix test failures in JRuby, REE
  * improve Net::HTTP instrumentation so it's more efficient and distinguishes calls
    between web and non-web transactions.
  * database instrumentation notices all database commands in addition to the core commands
  * add support for textmate to dev mode
  * added add_transaction_tracer method to support instrumenting methods as
    if they were web transactions; this will facilitate better visibility of background
    tasks and eventually things like rack, metal and Sinatra
  * adjusted apdex scores to reflect time spent in the mongrel queue
  * fixed incompatibility with JRuby on startup
  * implemented CPU measure for JRuby which reflects the cpu burn for
    all controller actions (does not include background tasks)
  * fixed scope issue with GC instrumentation, subtracting time from caller
  * added # of GC calls to GC instrumentation
  * renamed the dispatcher metric
  * refactored stats_engine code for readability
  * optimization: reduce wakeup times for harvest thread

## v2.10.0.
  * alpha release of 2.10
  * support unicorn
  * instrumentation of GC for REE and MRE with GC patch
  * support agent restarting when changes are made to the account
  * removed #newrelic_notice_error from Object class, replaced by NewRelic::Agent#notice_error
  * collect histogram statistics
  * add custom parameters to newrelic_notice_error call to display
    extra info for errors
  * add method disable_all_tracing(&block) to execute a block without
    capturing metrics
  * newrelic_ignore now blocks all instrumentation collection for
    the specified actions
  * added doc to method_tracer API and removed second arg
    requirement for add_method_tracer call
  * instrumentation for Net::HTTP
  * remove method_tracer shim to avoid timing problems in monitoring daemons
  * for non-rails daemons, look at APP_ROOT and NRCONFIG env vars for custom locations

## v2.9.9.
  * Disable at_exit handler for Unicorn which sometimes caused the
    agent to stop reporting immediately.

## v2.9.8.
  * add instrumentation for Net::HTTP calls, to show up as "External"
  * added support for validating agents in the cloud.
  * recognize Unicorn dispatcher
  * add NewRelic module definitions to ActiveRecord instrumentation

## v2.9.5.
  * Snow Leopard memory fix

## v2.9.4.
  * clamp size of data sent to server
  * reset statistics for passenger when forking to avoid erroneous data
  * fix problem deserializing errors from the server
  * fix incompatibility with postgres introduced in 2.9.

## v2.9.3.
  * fix startup failure in Windows due to memory sampler
  * add JRuby environment information

## v2.9.2.
  * change default apdex_t to 0.5 seconds
  * fix bug in deployments introduced by multi_homed setting
  * support overriding the log in the agent api
  * fix JRuby problem using objectspace
  * display custom parameters when looking at transactions in dev mode
  * display count of sql statements on the list of transactions in dev mode
  * fixes for merb--thanks to Carl Lerche

## v2.9.1.
  * add newrelic_ignore_apdex method to controller classes to allow
    you to omit some actions from apdex statistics
  * Add hook for Passenger shutdown events to get more timely shutdown
    notices; this will help in more accurate memory readings in
    Passenger
  * add newrelic_notice_error to Object class
  * optional ability to verify SSL certificates, note that this has some
    performance and reliability implications
  * support multi-homed host with multiple apps running on duplicate
    ports

## v2.9.0.
  Noteworthy Enhancements
  * give visibility to templates and partials in Rails 2.1 and later, in
    dev mode and production
  * change active record metrics to capture statistics in adapter log()
    call, resulting in lower overhead and improved visibility into
    different DB operations; only AR operations that are not hitting the
    query cache will be measured to avoid overhead
  * added mongrel_rpm to the gem, a standalone daemon listening for custom
    metric values sent from local processes (experimental); do mongrel_rpm
    --help
  * add API for system monitoring daemons (refer to KB articles); changed
    API for manual starting of the agent; refer to
    NewRelic::Agent.manual_start for details
  * do certificate verification on ssl connections to
    collector.newrelic.com
  * support instances appearing in more than one application by allowing a
    semicolon separated list of names for the newrelic.yml app_name
    setting.
  * combined agent logfiles into a single logfile
  * use rpm server time for transaction traces rather than agent time

  Developer Mode (only) Enhancements
  * show partial rendering in traces
  * improved formatting of metric names in traces
  * added number of queries to transactions in the transaction list
  * added some sorting options for the transaction list
  * added a page showing the list of active threads

  Compatibility Enhancements
  * ruby 1.9.1 compatibility
  * support concurrency when determining busy times, for 2.2 compatibility
  * in jruby, use Java used heap for memory sampling if the system memory
    is not accessible from an unsupported platform
  * jruby will no longer start the agent now when running the console or
    rake tasks
  * API support for RPM as a footnote add-in
  * webrick support restored

  Noteworthy bugfixes
  * sample memory on linux by reading /proc/#{$$}/status file
  * fixed ambiguous 'View' metrics showing up in controller breakdown
  * removed Numeric extensions, including round_to, and to_ms
  * using a different timeout mechanism when we post data to RPM
  * remove usage of Rails::Info which had a side effect of enabling
    ActiveRecord even when it wasn't an active framework
  * moved CPU sampler off background thread and onto the harvest thread
  * tests now run cleanly in any rails app using test:newrelic or
    test:plugins

  Agent improvements to support future RPM enhancements
  * add instrumentation to capture metrics on response codes; not yet
    working in rails 2.3.*
  * added http referrer to traced errors
  * capture gem requirements from rails
  * capture cpu utilization adjusted for processor count
  * transaction sampling

## v2.8.10.
  * fix thin support with rails 2.3.2 when using script/server
  * fix incompatibility with rails 2.3.2 and script/server options
    processing
  * minor tweak to environment gathering for gem mode

## v2.8.9.
  * fix problem finding the newrelic controller in dev mode
  * fix incompatibility with older versions of optparse
  * fix potential jvm problem with jruby
  * remove test:all task definition to avoid conflicts
  * change error message about window sampler in windows not supported to a
    warning message

## v2.8.8.
  * fix error with jruby on windows
  * fix problem where webrick was being incorrectly detected causing some
    problems with mongrel application assignments--had to disable webrick
    for now

## v2.8.7.
  * fix for ssl connection hanging problems
  * fix problem recognizing mongrel in rails 2.3.2
  * fastcgi support in rails 2.3.2
  * put back webrick support

## v2.8.6.
  * fix for capture_params when using file uploads in controller actions
  * use pure ruby NS lookup for collector host to eliminate possibly
    blocking applications

## v2.8.5.
  * fix reference to CommandError which was breaking some cap scripts
  * fix incompatibility with Rails 2.0 in the server API
  * fix problem with litespeed with Lite accounts
  * fix problem when ActiveRecord is disabled
  * moved merb instrumentation to Merb::Controller instead of
    AbstractController to address incompatibility with MailController
  * fix problem in devmode displaying sql with embedded urls

## v2.8.4.
  * fix bug in capistrano recipe causing cap commands to fail with error
    about not finding Version class

## v2.8.3.
  * refactor unit tests so they will run in a generic rails environment
  * require classes in advance to avoid autoloading.  this is to address
    incompatibilities with desert as well as more flexibility in gem
    initialization
  * fixed newrelic_helper.rb 1.9 incompatibility

## v2.8.2.
  * fix Ruby 1.9 syntax compatibility errors
  * update the class loading sanity check, will notify server of errors
  * fix agent output on script and rake task execution

## v2.8.1.
  * Convert the deployment information upload script to an executable and
    put in the bin directory.  When installed as a gem this command is
    symlinked to /usr/bin.  Usage: newrelic_cmd deployments --help
  * Fix issue invoking api when host is not set in newrelic.yml
  * Fix deployments api so it will work from a gem
  * Fix thin incompatibility in developer mode

## v2.8.0.
  * add beta of api in new_relic_api.rb
  * instrumented dynamic finders in ActiveRecord
  * preliminary support for capturing deployment information via capistrano
  * change memory sampler for solaris to use /usr/bin/ps
  * allow ERB in newrelic.yml file
  * merged support for merb into this version
  * fix incompatibility in the developer mode with the safe_erb plugin
  * fix module namespace issue causing an error accessing
    NewRelic::Instrumentation modules
  * fix issue where the agent sometimes failed to start up if there was a
    transient network problem
  * fix IgnoreSilentlyException message

## v2.7.4.
  * fix error when trying to serialize some kinds of Enumerable objects
  * added extra debug logging
  * added app_name to app mapping

## v2.7.3.
  * fix compatibility issue with 1.8.5 causing error with Dir.glob

## v2.7.2.
  * fix problem with passenger edge not being a detected environment

## v2.7.1.
  * fix problem with skipped dispatcher instrumentation

## v2.7.0.
  * Repackage to support both plugin and Gem installation
  * Support passenger/litespeed/jruby application naming
  * Update method for calculating dispatcher queue time
  * Show stack traces in RPM Transaction Traces
  * Capture error source for TemplateErrors
  * Clean up error stack traces.
  * Support query plans from postgres
  * Performance tuning
  * bugfixes

## v2.5.3.
  * fix error in transaction tracing causing traces not to show up

## v2.5.2.
  * fixes for postgres explain plan support

## v2.5.1.
  * bugfixes

## v2.5.0.
  * add agent support for rpm 1.1 features
  * Fix regression error with thin support

## v2.4.3.
  * added 'newrelic_ignore' controller class method with :except and :only options for finer grained control
    over the blocking of instrumentation in controllers.
  * bugfixes

## v2.4.2.
  * error reporting in early access

## v2.4.1.
  * bugfix: initializing developer mode

## v2.4.0.
  * Beta support for LiteSpeed and Passenger

## v2.3.7.
  * bugfixes

## v2.3.6.
  * bugfixes

## v2.3.5.
  * bugfixes: pie chart data, rails 1.1 compatibility

## v2.3.4.
  * bugfix

## v2.3.3.
  * bugfix for non-mysql databases

## v2.3.2.
  * bugfixes
  * Add enhancement for Transaction Traces early access feature

## v2.3.1.
  * bugfixes

## v2.3.0.
  + Add support for Transaction Traces early access feature

## v2.2.2.
  * bugfixes

## v2.2.1.
  + Add rails 2.1 support for Developer Mode
  + Changes to memory sampler: Add support for JRuby and fix Solaris support.
  * Stop catching exceptions and start catching StandardError; other exception cleanup
  * Add protective exception catching to the stats engine
  * Improved support for thin domain sockets
  * Support JRuby environments

## v2.1.6.
  * bugfixes

## v2.1.5.
  * bugfixes

## v2.1.4.
  * bugfixes

## v2.1.3.
  * bugfixes

## v2.1.2.
  * bugfixes

## v2.1.1.
  * bugfixes

## v2.1.0.
  * release for private beta<|MERGE_RESOLUTION|>--- conflicted
+++ resolved
@@ -2,15 +2,13 @@
 
   ## v8.1.0
 
-<<<<<<< HEAD
+  * **Intrumentation for Ruby standard library Logger**
+
+    The agent will now automatically instrument Logger, recording number of lines and size of logging output, with breakdown by severity.
+
   * **Bugfix: Stop deadlocks between New Relic thread and Delayed Job sampling thread**
 
     Running the agent's polling queries for the DelayedJobSampler within the same ActiveRecord connection prevented the deadlocks. Thanks @jdelStrother for bringing this to our attention and providing excellent sample code to speed up development!
-=======
-  * **Intrumentation for Ruby standard library Logger**
-
-    The agent will now automatically instrument Logger, recording number of lines and size of logging output, with breakdown by severity.
->>>>>>> 03e86f16
 
   * **Bugfix: Allow Net::HTTP request to IPv6 addresses**
 
