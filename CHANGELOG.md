--- conflicted
+++ resolved
@@ -2,8 +2,7 @@
 
   ## v8.12.0
 
-<<<<<<< HEAD
-  Version 8.12.0 of the agent delivers new Elasticsearch instrumentation and some valuable code cleanup.
+  Version 8.12.0 of the agent delivers new Elasticsearch instrumentation, some valuable code cleanup, and increases the default number of recorded Custom Events.
 
   * **Support for Elasticsearch instrumentation**
 
@@ -15,10 +14,6 @@
     | `elasticsearch.capture_queries` | true | If `true`, the agent captures Elasticsearch queries in transaction traces. |
     | `elasticsearch.obfuscate_queries` | true |  If `true`, the agent obfuscates Elasticsearch queries in transaction traces. |
 
-=======
-  Version 8.12.0 of the agent delivers some valuable code cleanup, and increases the default number of recorded Custom Events.
->>>>>>> 21ab8bea
-
   * **Cleanup: Remove orphaned code from unit tests**
 
     As outlined by [newrelic/newrelic-ruby-agent#1181](https://github.com/newrelic/newrelic-ruby-agent/issues/1181), the project's unit tests have ended up with orphaned content that has become vestigal. Some good related cleanup was performed for this release. [PR#1537](https://github.com/newrelic/newrelic-ruby-agent/pull/1537)
@@ -28,6 +23,7 @@
   * **Increase default for `custom_insights_events.max_samples_stored`**
 
     New Relic has discovered a large number of [Custom Events](https://docs.newrelic.com/docs/data-apis/custom-data/custom-events/report-custom-event-data/) are dropped due to the configured value for `custom_insights_events.max_samples_stored`. In an effort to help customers receive more of their custom events, we're raising the default maximum value for custom events stored per minute from 1,000 events to 3,000 events. The highest possible number of events that can be sent per minute is 100,000.
+
   ## v8.11.0
 
   Version 8.11.0 of the agent updates the `newrelic deployments` command to work with API keys issued to newer accounts, fixes a memory leak in the instrumentation of Curb error handling, further preps for Ruby 3.2.0 support, and includes several community member driven cleanup and improvement efforts. Thank you to everyone involved!
