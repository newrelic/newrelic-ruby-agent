--- conflicted
+++ resolved
@@ -2,8 +2,7 @@
 
   ## v8.12.0
 
-<<<<<<< HEAD
-  Version 8.12.0 of the agent delivers new Elasticsearch instrumentation, some valuable code cleanup, and increases the default number of recorded Custom Events.
+  Version 8.12.0 of the agent delivers new Elasticsearch instrumentation, some valuable code cleanup, increases the default number of recorded Custom Events, and announces the deprecation of Ruby 2.3.
 
   * **Support for Elasticsearch instrumentation**
 
@@ -14,9 +13,6 @@
     | `instrumentation.elasticsearch` | auto | Controls auto-instrumentation of the elasticsearch library at start up. May be one of `auto`, `prepend`, `chain`, `disabled`. |
     | `elasticsearch.capture_queries` | true | If `true`, the agent captures Elasticsearch queries in transaction traces. |
     | `elasticsearch.obfuscate_queries` | true |  If `true`, the agent obfuscates Elasticsearch queries in transaction traces. |
-=======
-  Version 8.12.0 of the agent delivers some valuable code cleanup, increases the default number of recorded Custom Events, and announces the deprecation of Ruby 2.3.
->>>>>>> 82bc3a40
 
   * **Cleanup: Remove orphaned code from unit tests**
 
@@ -28,13 +24,11 @@
 
     New Relic has discovered a large number of [Custom Events](https://docs.newrelic.com/docs/data-apis/custom-data/custom-events/report-custom-event-data/) are dropped due to the configured value for `custom_insights_events.max_samples_stored`. In an effort to help customers receive more of their custom events, we're raising the default maximum value for custom events stored per minute from 1,000 events to 3,000 events. The highest possible number of events that can be sent per minute is 100,000.
 
-<<<<<<< HEAD
-=======
   * **Deprecate support for Ruby 2.3**
 
     Ruby 2.3 reached end of life on March 31, 2019. The Ruby agent has deprecated support for Ruby 2.3 and will make breaking changes for this version in its next major release, v9.0.0 (release date not yet planned). All 8.x.x versions of the agent will remain compatible with Ruby 2.3.
 
->>>>>>> 82bc3a40
+
   ## v8.11.0
 
   Version 8.11.0 of the agent updates the `newrelic deployments` command to work with API keys issued to newer accounts, fixes a memory leak in the instrumentation of Curb error handling, further preps for Ruby 3.2.0 support, and includes several community member driven cleanup and improvement efforts. Thank you to everyone involved!
