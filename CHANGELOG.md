--- conflicted
+++ resolved
@@ -1,11 +1,4 @@
 # New Relic Ruby Agent Release Notes #
-<<<<<<< HEAD
-  
-  * Test against Rails 5.2.0.beta2
-
-  The agent now officially supports Rails 5.2.
-  
-=======
 
   * Ruby 2.5 Support
 
@@ -29,7 +22,6 @@
   events and error traces. When you pass `expected: true` to the `notice_error`
   method, both Insights and APM will indicate that the error is expected.
 
->>>>>>> f0b65756
   * Typhoeus Hydra Instrumentation
 
   The agent now has request level visibility for HTTP requests made using
