# New Relic Ruby Agent Release Notes

## v9.7.0

<<<<<<< HEAD
Version 9.7.0 introduces ViewComponent instrumentation, changes the endpoint used to access the cluster name for Elasticsearch instrumentation, and adds support for Falcon.

- **Feature: ViewComponent instrumentation**

  [ViewComponent](https://viewcomponent.org/) is a now an instrumented framework. The agent currently supports Roda versions 2.0.0+. [PR#2367](https://github.com/newrelic/newrelic-ruby-agent/pull/2367) 
=======
Version 9.7.0 changes the endpoint used to access the cluster name for Elasticsearch instrumentation, adds support for Falcon, and removes the creation of the Ruby/Thread and Ruby/Fiber spans.
>>>>>>> b95e861d

- **Feature: Use root path to access Elasticsearch cluster name**

  Previously, the agent used the cluster health endpoint (`/_cluster/health`) to access the cluster name. However, this has been found to make startup unstable for large clusters. Now, the agent uses the more performant root endpoint (`/`).

  Our thanks go to [@erikkessler1](https://github.com/erikkessler1), [@gremerritt](https://github.com/gremerritt), and [@joshbranham](https://github.com/joshbranham) for reporting the issue, suggesting solutions, and testing them. [Issue#2360](https://github.com/newrelic/newrelic-ruby-agent/issues/2360) [PR#2377](https://github.com/newrelic/newrelic-ruby-agent/pull/2377)

- **Feature: Remove base64 dependency, use direct calls to String methods**

  In version 9.6.0, the agent required the Ruby `base64` gem as a depdendency to prepare for deprecation warnings in Ruby 3.3 and the gem's removal from the Ruby standard libraries in 3.4. Including `base64` as a dependency has caused problems with version resolution in some environments.

  To resolve this, the agent now directly calls the `String` methods used in the `base64` library in the new `NewRelic::Base64` module.

  Thank you, [@Earlopain](https://github.com/Earlopain), for submitting this change. [PR#2378](https://github.com/newrelic/newrelic-ruby-agent/pull/2378)

- **Feature: Add Falcon support**

  The agent now supports the web server [Falcon](https://socketry.github.io/falcon/). [PR#2383](https://github.com/newrelic/newrelic-ruby-agent/pull/2383)

- **Feature: Remove spans with name Ruby/Thread and Ruby/Fiber**

  Due to the lack of helpful information and the confusion commonly caused by the spans named Ruby/Thread and Ruby/Fiber, these spans have been removed. However, the agents ability to monitor instrumented code running in a thread or fiber will remain unchanged. [PR#2389](https://github.com/newrelic/newrelic-ruby-agent/pull/2389)

## v9.6.0

Version 9.6.0 adds instrumentation for Async::HTTP, Ethon, and HTTPX, adds the ability to ignore specific routes with Roda, gleans Docker container IDs from cgroups v2-based containers, records additional synthetics attributes, fixes an issue with Rails 7.1 that could cause duplicate log records to be sent to New Relic, fixes a deprecation warning for the Sidekiq error handler, adds additional attributes for OpenTelemetry compatibility, and resolves some technical debt, thanks to the community.

- **Feature: Add instrumentation for Async::HTTP**

  The agent will now record spans for Async::HTTP requests. Versions 0.59.0 and above of the async-http gem are supported. [PR#2272](https://github.com/newrelic/newrelic-ruby-agent/pull/2272)

- **Feature: Add instrumentation for Ethon**

  Instrumentation has been added for the [Ethon](https://github.com/typhoeus/ethon) HTTP client gem. Versions 0.12.0 and above are supported. The agent will now record external request segments for invocations of `Ethon::Easy#perform` and `Ethon::Multi#perform`. NOTE: The [Typhoeus](https://github.com/typhoeus/typhoeus) gem is maintained by the same team that maintains Ethon and depends on Ethon for its functionality. To prevent duplicate reporting for each HTTP request, the Ethon instrumentation will be disabled when Typhoeus is detected. [PR#2260](https://github.com/newrelic/newrelic-ruby-agent/pull/2260)

- **Feature: Add instrumentation for HTTPX**

  The agent now offers instrumentation for the HTTP client [HTTPX](https://honeyryderchuck.gitlab.io/httpx/), provided the gem is at version 1.0.0 or above. [PR#2278](https://github.com/newrelic/newrelic-ruby-agent/pull/2278)

- **Feature: Prevent the agent from starting in "rails" commands in Rails 7**

  Previously, the agent ignored many Rails commands by default, such as `rails routes`, using Rake-specific logic. This was accomplished by setting these commands as default values for the config option `autostart.denylisted_rake_tasks`. However, Rails 7 no longer uses Rake for these commands, causing the agent to start running and attempting to record data when running these commands. The commands have now been added to the default value for the config option `autostart.denylisted_constants`, which will allow the agent to recognize these commands correctly in Rails 7 and prevent the agent from starting during ignored tasks. Note that the agent will continue to start-up when the `rails server` and `rails runner` commands are invoked. [PR#2239](https://github.com/newrelic/newrelic-ruby-agent/pull/2239)

- **Feature: Glean Docker container ID for cgroups v2-based containers**

  Previously, the agent was only capable of determining a host Docker container's ID if the container was based on cgroups v1. Now, containers based on cgroups v2 will also have their container IDs reported to New Relic. [PR#2229](https://github.com/newrelic/newrelic-ruby-agent/issues/2229).

- **Feature: Update events with additional synthetics attributes when available**

  The agent will now record additional synthetics attributes on synthetics events if these attributes are available.  [PR#2203](https://github.com/newrelic/newrelic-ruby-agent/pull/2203)

- **Feature: Declare a gem dependency on the Ruby Base 64 gem 'base64'**

  For compatibility with Ruby 3.4 and to silence compatibility warnings present in Ruby 3.3, declare a dependency on the `base64` gem. The New Relic Ruby agent uses the native Ruby `base64` gem for Base 64 encoding/decoding. The agent is joined by Ruby on Rails ([rails/rails@3e52adf](https://github.com/rails/rails/commit/3e52adf28e90af490f7e3bdc4bcc85618a4e0867)) and others in making this change in preparation for Ruby 3.3/3.4. [PR#2238](https://github.com/newrelic/newrelic-ruby-agent/pull/2238)

- **Feature: Add Roda support for the newrelic_ignore\* family of methods**

  The agent can now selectively disable instrumentation for particular requests within Roda applications. Supported methods include:
  - `newrelic_ignore`: ignore a given route.
  - `newrelic_ignore_apdex`: exclude a given route from consideration in overall Apdex calculations.
  - `newrelic_ignore_enduser`: prevent automatic injection of the page load timing JavaScript when a route is rendered.

  For more information, see [Roda Instrumentation](https://docs.newrelic.com/docs/apm/agents/ruby-agent/instrumented-gems/roda-instrumentation/). [PR#2267](https://github.com/newrelic/newrelic-ruby-agent/pull/2267)

- **Feature: Add additional span attributes for OpenTelemetry compatibility**

  For improved compatibility with OpenTelemetry's semantic conventions, the agent's datastore (for databases) and external request (for HTTP clients) segments have been updated with additional attributes.

  Datastore segments now offer 3 additional attributes:
  - `db.system`: The database system. For Ruby we use the database adapter name here.
  - `server.address`: The database host.
  - `server.port`: The database port.

  External request segments now offer 3 additional attributes:
  - `http.request.method`: The HTTP method (ex: 'GET')
  - `server.address`: The target host.
  - `server.port`: The target port.

  For maximum backwards compatibility, no existing attributes have been renamed or removed. [PR#2283](https://github.com/newrelic/newrelic-ruby-agent/pull/2283)

- **Bugfix: Stop sending duplicate log events for Rails 7.1 users**

  Rails 7.1 introduced the public API [`ActiveSupport::BroadcastLogger`](https://api.rubyonrails.org/classes/ActiveSupport/BroadcastLogger.html). This logger replaces a private API, `ActiveSupport::Logger.broadcast`. In Rails versions below 7.1, the agent uses the `broadcast` method to stop duplicate logs from being recoded by broadcasted loggers. Now, we've updated the code to provide a similar duplication fix for the `ActiveSupport::BroadcastLogger` class. [PR#2252](https://github.com/newrelic/newrelic-ruby-agent/pull/2252)

- **Bugfix: Resolve Sidekiq 8.0 error handler deprecation warning**

  Sidekiq 8.0 will require procs passed to the error handler to include three arguments: error, context, and config. Users running sidekiq/main would receive a deprecation warning with this change any time an error was raised within a job. Thank you, [@fukayatsu](https://github.com/fukayatsu) for your proactive fix! [PR#2261](https://github.com/newrelic/newrelic-ruby-agent/pull/2261)

- **Community: Resolve technical debt**

  We also received some great contributions from community members to resolve some outstanding technical debt issues. Thank you for your contributions!
    * Add and Replace SLASH and ROOT constants: [PR#2256](https://github.com/newrelic/newrelic-ruby-agent/pull/2256) [chahmedejaz](https://github.com/chahmedejaz)
    * Remove pry as a dev dependency: PR#2665, PR#2273, AlajeBash (profile no longer active)
    * Replace "start up" with "start-up": [PR#2249](https://github.com/newrelic/newrelic-ruby-agent/pull/2249) [chahmedejaz](https://github.com/chahmedejaz)
    * Remove unused variables in test suites: [PR#2250](https://github.com/newrelic/newrelic-ruby-agent/pull/2250)


## v9.5.0

Version 9.5.0 introduces Stripe instrumentation, allows the agent to record additional response information on a transaction when middleware instrumentation is disabled, introduces new `:'sidekiq.args.include'` and `:'sidekiq.args.exclude:` configuration options to permit capturing only certain Sidekiq job arguments, updates Elasticsearch datastore instance metrics, and fixes a bug in `NewRelic::Rack::AgentHooks.needed?`.

- **Feature: Add Stripe instrumentation**

  [Stripe](https://stripe.com/) calls are now automatically instrumented. Additionally, new `:'stripe.user_data.include'` and `:'stripe.user_data.exclude'` configuration options permit capturing custom `user_data` key-value pairs that can be stored in [Stripe events](https://github.com/stripe/stripe-ruby#instrumentation). No `user_data` key-value pairs are captured by default. The agent currently supports Stripe versions 5.38.0+. [PR#2180](https://github.com/newrelic/newrelic-ruby-agent/pull/2180)

- **Feature: Report transaction HTTP status codes when middleware instrumentation is disabled**

  Previously, when `disable_middleware_instrumentation` was set to `true`, the agent would not record the value of the response code or content type on the transaction. This was due to the possibility that a middleware could alter the response, which would not be captured by the agent when the middleware instrumentation was disabled. However, based on customer feedback, the agent will now report the HTTP status code and content type on a transaction when middleware instrumentation is disabled. [PR#2175](https://github.com/newrelic/newrelic-ruby-agent/pull/2175)

- **Feature: Permit capturing only certain Sidekiq job arguments**

  New `:'sidekiq.args.include'` and `:'sidekiq.args.exclude'` configuration options have been introduced to permit fine grained control over which Sidekiq job arguments (args) are reported to New Relic. By default, no Sidekiq args are reported. To report any Sidekiq options, the `:'attributes.include'` array must include the string `'jobs.sidekiq.args.*'`. With that string in place, all arguments will be reported unless one or more of the new include/exclude options are used. The `:'sidekiq.args.include'` option can be set to an array of strings. Each of those strings will be passed to `Regexp.new` and collectively serve as an allowlist for desired args. For job arguments that are hashes, if a hash's key matches one of the include patterns, then both the key and its corresponding value will be included. For scalar arguments, the string representation of the scalar will need to match one of the include patterns to be captured. The `:'sidekiq.args.exclude'` option works similarly. It can be set to an array of strings that will each be passed to `Regexp.new` to create patterns. These patterns will collectively serve as a denylist for unwanted job args. Any hash key, hash value, or scalar that matches an exclude pattern will be excluded (not sent to New Relic). [PR#2177](https://github.com/newrelic/newrelic-ruby-agent/pull/2177)

  `newrelic.yml` examples:

  Any string in the `:'sidekiq.args.include'` or `:'sidekiq.args.exclude'` arrays will be turned into a regular expression. Knowledge of [Ruby regular expression support](https://ruby-doc.org/3.2.2/Regexp.html) can be leveraged but is not required. If regular expression syntax is not used, inexact matches will be performed and the string "Fortune" will match both "Fortune 500" and "Fortune and Glory". For exact matches, use [regular expression anchors](https://ruby-doc.org/3.2.2/Regexp.html#class-Regexp-label-Anchors).

  ```yaml
  # Include any argument whose string representation matches either "apple" or "banana"
  # The "apple" pattern will match both "green apple" and "red apple"
  sidekiq.args.include:
    - apple
    - banana

  # Exclude any arguments that match either "grape", "orange", or "pear"
  sidekiq.args.exclude:
    - grape
    - orange
    - pear

  # Exclude any argument that is a 9 digit number
  sidekiq.args.exclude:
    - '\d{9}'

  # Include anything that starts with "blue" but exclude anything that ends in "green"
  sidekiq.args.include
    - '^blue'

  sidekiq.args.exclude
    - 'green$'
  ```

- **Bugfix: Update Elasticsearch datastore instance metric to use port instead of path**

  Previously, the Elasticsearch datastore instance metric (`Datastore/instance/Elasticsearch/<host>/*`) used the path as the final value. This caused a [metrics grouping issue](https://docs.newrelic.com/docs/new-relic-solutions/solve-common-issues/troubleshooting/metric-grouping-issues) for some users, as every document ID created a unique metric. Now, the datastore instance metric has been updated to use the port as the final value. This also has the benefit of being more accurate for datastore instance metrics, as this port is directly associated with the already listed host.

- **Bugfix: Resolve inverted logic of NewRelic::Rack::AgentHooks.needed?**

  Previously, `NewRelic::Rack::AgentHooks.needed?` incorrectly used inverted logic. This has now been resolved, allowing AgentHooks to be installed when `disable_middleware_instrumentation` is set to true. [PR#2175](https://github.com/newrelic/newrelic-ruby-agent/pull/2175)


## v9.4.2

Version 9.4.2 of the agent re-addresses the 9.4.0 issue of `NoMethodError` seen when using the `uppy-s3_multipart` gem.

- **Bugfix: Resolve NoMethodError**

  Ruby agent 9.4.1 attempted to fix a `NoMethodError` introduced in 9.4.0. A missing `require` prevented a method from scoping appropriately and has now been added. Thanks to [@spickermann](https://github.com/spickermann) and [@ColinOrr](https://github.com/ColinOrr) for working with us to get this resolved. [PR#2167](https://github.com/newrelic/newrelic-ruby-agent/pull/2167)

## v9.4.1

Version 9.4.1 of the agent resolves a `NoMethodError` introduced in 9.4.0.

- **Bugfix: Resolve NoMethodError**

  Ruby agent 9.4.0 introduced [Roda instrumentation](https://github.com/newrelic/newrelic-ruby-agent/pull/2144), which caused a `NoMethodError` to be raised when attempting to name a Roda transaction. This has been fixed. Thanks to [@spickermann](https://github.com/spickermann) for reporting this issue. [PR#2167](https://github.com/newrelic/newrelic-ruby-agent/pull/2167)

## v9.4.0

Version 9.4.0 of the agent adds [Roda](https://roda.jeremyevans.net/) instrumentation, adds a new `allow_all_headers` configuration option to permit capturing all HTTP headers, introduces improved error tracking functionality by associating a transaction id with each error, and uses more reliable network timeout logic.

- **Feature: Add Roda instrumentation**

  [Roda](https://roda.jeremyevans.net/) is a now an instrumented framework. The agent currently supports Roda versions 3.19.0+. [PR#2144](https://github.com/newrelic/newrelic-ruby-agent/pull/2144)

- **Feature: New allow_all_headers configuration option**

  A new `allow_all_headers` configuration option brings parity with the [Node.js agent](https://docs.newrelic.com/docs/release-notes/agent-release-notes/nodejs-release-notes/node-agent-270/) to capture all HTTP request headers.

  This configuration option:
    * Defaults to `false`
    * Is not compatible with high security mode
    * Requires Rack version 2 or higher (as does Ruby on Rails version 5 and above)
    * Respects all existing behavior for the `attributes.include` and `attributes.exclude` [configuration options](https://docs.newrelic.com/docs/apm/agents/ruby-agent/configuration/ruby-agent-configuration/#attributes)
    * Captures the additional headers as attributes prefixed with `request.headers.`

  This work was done in response to a feature request submitted by community member [@jamesarosen](https://github.com/jamesarosen). Thank you very much, @jamesarosen! [Issue#1029](https://github.com/newrelic/newrelic-ruby-agent/issues/1029)

- **Feature: Improved error tracking transaction linking**

  Errors tracked and sent to the New Relic errors inbox will now be associated with a transaction id to enable improved UI/UX associations between transactions and errors. [PR#2035](https://github.com/newrelic/newrelic-ruby-agent/pull/2035)

- **Feature: Use Net::HTTP native timeout logic**

  In line with current Ruby best practices, make use of Net::HTTP's own timeout logic and avoid the use of `Timeout.timeout()` when possible. The agent's data transmissions and cloud provider detection routines have been updated accordingly. [PR#2147](https://github.com/newrelic/newrelic-ruby-agent/pull/2147)

## v9.3.1

Version 9.3.1 of the agent fixes `NewRelic::Agent.require_test_helper`.

- **Bugfix: Fix NewRelic::Agent.require_test_helper**

  Version 9.3.0 of the agent made a change to the files distributed with the gem. This change unintentionally broke the `NewRelic::Agent.require_test_helper` API by removing the `test/agent_helper.rb` file. The file has been added back to the gem. This change also removes the `lib/new_relic/build.rb` file from the list because it is no longer created with our current release process.

  Our thanks go to [@ajesler](https://github.com/ajesler) for reporting this issue and writing a test for the bug. [Issue#2113](https://github.com/newrelic/newrelic-ruby-agent/issues/2113), [PR#2115](https://github.com/newrelic/newrelic-ruby-agent/pull/2115), [Issue#2117](https://github.com/newrelic/newrelic-ruby-agent/issues/2117), [PR#2118](https://github.com/newrelic/newrelic-ruby-agent/pull/2118)

- **Source Documentation: update the Rack spec URL**

  Community member [@olleolleolle](https://github.com/olleolleolle) noticed that our source code was referencing a now defunct URL for the Rack specification and submitted [PR#2121](https://github.com/newrelic/newrelic-ruby-agent/pull/2121) to update it. He also provided a terrific recommendation that we automate the checking of links to proactively catch defunct ones in future. Thanks, @olleolleolle!

## v9.3.0

Version 9.3.0 of the agent adds log-level filtering, adds custom attributes for log events, and updates instrumentation for Action Cable. It also provides fixes for how `Fiber` args are treated, Code-Level Metrics, unnecessary files being included in the gem, and `NewRelic::Agent::Logging::DecoratingFormatter#clear_tags!` being incorrectly private.

- **Feature: Filter forwarded logs based on level**

  Previously, all log events, regardless of their level, were forwarded to New Relic when log forwarding was enabled. Now, you may specify the lowest log level you'd like forwarded to New Relic.

  | Configuration name          | Default | Behavior                                               | Valid values |
  | --------------------------- | ------- | ------------------------------------------------------ | ------ |
  | `application_logging.forwarding.log_level` | `debug` | Sets the minimum log level for events forwarded to New Relic | `debug`, `info`, `warn`, `error`, `fatal`, `unknown` |

  This setting uses [Ruby's Logger::Severity constants integer values](https://github.com/ruby/ruby/blob/master/lib/logger/severity.rb#L6-L17) to determine precedence.

- **Feature: Custom attributes for logs**

  You can now add custom attributes to log events forwarded to New Relic! You can pass these attributes using an API and/or a configuration option.

  | Configuration name          | Default | Behavior                                               |
  | --------------------------- | ------- | ------------------------------------------------------ |
  | `application_logging.forwarding.custom_attributes` | `{}` | A hash with key/value pairs to add as custom attributes to all log events forwarded to New Relic. If sending using an environment variable, the value must be formatted like: "key1=value1,key2=value2" |


  Call the API using `NewRelic::Agent.add_custom_log_attributes` and passing your attributes as a hash. For example, you could call: `NewRelic::Agent.add_custom_log_attributes(dyno: ENV['DYNO'], pod_name: ENV['POD_NAME'])`, to add the attributes `dyno` and `pod_name` to your log events.

  Attributes passed to the API or the configuration will be added to all log events.

  Thanks to [@rajpawar02](https://github.com/rajpawar02) for raising this issue and [@askreet](https://github.com/askreet) for helping us with the solution. [Issue#1141](https://github.com/newrelic/newrelic-ruby-agent/issues/1141), [PR#2084](https://github.com/newrelic/newrelic-ruby-agent/pull/2084), [PR#2087](https://github.com/newrelic/newrelic-ruby-agent/pull/2087)

- **Feature: Instrument transmit_subscription-related Action Cable actions**

  This change subscribes the agent to the Active Support notifications for:
    * `transmit_subscription_confirmation.action_cable`
    * `transmit_subscription_rejection.action_cable`

- **Bugfix: Removed unwanted files from being included in file_list in gemspec**

  Previously, the agent was including some files in the gem that were not needed but added to the size of the gem. These files will no longer be included. Thanks to [@manuraj17](https://github.com/manuraj17) for the contribution! [PR#2089](https://github.com/newrelic/newrelic-ruby-agent/pull/2089)

- **Bugfix: Report Code-Level Metrics for Rails controller methods**

  Controllers in Rails automatically render views with names that correspond to valid routes. This means that a controller method may not have a corresponding method in the controller class. Code-Level Metrics now report on these methods and don't log false warnings. Thanks to [@jcrisp](https://github.com/jcrisp) for reporting this issue. [PR#2061](https://github.com/newrelic/newrelic-ruby-agent/pull/2061)

- **Bugfix: Code-Level Metrics for ActiveRecord models**

  Classes that inherit from ActiveRecord were not reporting Code-Level Metrics due to an error in the agent when identifying the class name. This has been fixed and Code-Level Metrics will now report for ActiveRecord models. Thanks to [@abigail-rolling](https://github.com/abigail-rolling) for reporting this issue. [PR#2092](https://github.com/newrelic/newrelic-ruby-agent/pull/2092).

- **Bugfix: Private method `clear_tags!` for NewRelic::Agent::Logging::DecoratingFormatter**

  As part of a refactor included in a previous release of the agent, the method `NewRelic::Agent::Logging::DecoratingFormatter#clear_tags!` was incorrectly made private. This method is now public again. Thanks to [@dark-panda](https://github.com/dark-panda) for reporting this issue. [PR#](https://github.com/newrelic/newrelic-ruby-agent/pull/2078)

- **Bugfix: Fix the way args are handled for Fibers**

  Previously, the agent treated Fiber args the same as it was treating Thread args, which is not correct. Args are passed to `Fiber#resume`, and not `Fiber.new`. This has been fixed, and the agent will properly preserve args for both Fiber and Thread classes. This also caused an error to occur when using Async 2.6.2, due to mismatching initalize definitions for Fiber prepended modules. This has been fixed as well. Thanks to [@travisbell](https://github.com/travisbell) for bringing this to our attention. [PR#2083](https://github.com/newrelic/newrelic-ruby-agent/pull/2083)

## v9.2.2

  Version 9.2.2 of the agent fixes a bug with the `Transaction#finished?` method.

- **Bugfix: Transaction#finished? no longer throws a NoMethodError when initial_segment is nil**

  This change adds a safe navigation operator to `Transaction#finished?` to prevent `NoMethodErrors` when a transaction does not have any segments. Our thanks goes to [@JulienDefrance](https://github.com/JulienDefrance) for reporting this issue. [PR#1983](https://github.com/newrelic/newrelic-ruby-agent/pull/1983)

## v9.2.1

  Version 9.2.1 fixes a bug causing the agent to continue storing data on finished transactions, and a bug preventing errors from being expected.

- **Bugfix: Finished transactions continue to store data on different threads**

  Previously, when a new thread was spawned the agent would continue using the current transaction to record data on, even if this transaction had finished already in a different thread. Now the agent will only use the current transaction in the new thread if it is not yet finished. Thank you to [@fcheung](https://github.com/fcheung) for reporting this bug and providing us with an extremely helpful reproduction to debug. [PR#1969](https://github.com/newrelic/newrelic-ruby-agent/pull/1969)


- **Bugfix: Expected Errors passed to notice_error are expected again**

  A bug was introduced in 9.1.0 that caused to agent not to mark errors as expected if the error was passed in to `notice_error` using the `expected: true` parameter. This has been fixed and errors will now be marked as expected, as expected. Thank you very much to [@eiskrenkov](https://github.com/eiskrenkov) for finding this bug and contributing a fix for it! [PR#1954](https://github.com/newrelic/newrelic-ruby-agent/pull/1954)



## v9.2.0

  Version 9.2.0 of the agent introduces some performance improvements for working with high numbers of nested actions, and deprecates instrumentation for the `memcached` and `memcache-client` gems (with `dalli` still being supported).

- **Feature: Enhance performance for handling high numbers of nested actions**

  With [Issue#1910](https://github.com/newrelic/newrelic-ruby-agent/issues/1910) community members [@parkerfinch](https://github.com/parkerfinch) and [@travisbell](https://github.com/travisbell) informed us of some CPU spikes and process hangs seen only when using the agent's thread instrumentation, which was enabled by default with v9.0. When thread instrumentation is enabled, instrumented actions taking place within threads are seen and reported on by the agent whereas they would have previously gone unnoticed. This is a great improvement to the agent's usefulness in an async context, and also makes it easier for higher numbers of nested actions to be observed.
  For example, if an instrumented background job framework (Sidekiq, Resque) kicks off a job that the agent notices and then that job in turn performs actions such as database queries that the agent also instruments, nested actions are seen. However, with very high (10,000+) numbers of actions nested within a single instrumented outer action, the agent would struggle to efficiently crunch through all of the collected data at the time when the outer action finished.
  The agent should now be much more efficient when any observed action with lots of nested actions is finished. Our performance testing was conducted with hundreds of thousands of nested actions taking place, and we hope that the benefits of thread tracing can now be enjoyed without any drawbacks. Thanks very much [@parkerfinch](https://github.com/parkerfinch) and [@travisbell](https://github.com/travisbell)! [PR#1927](https://github.com/newrelic/newrelic-ruby-agent/pull/1927)

- **Feature: The agent configuration will now reflect whether module prepending or method chaining was used for instrumentation**

  For `:'instrumentation.*'` configuration parameters that are set to :auto (the default), the agent will automatically determine whether to use module prepending or method chaining. The agent will now update its in-memory configuration to give each relevant parameter a value of either :prepend or :chain so that the result of the determination can be introspected. This is intended to help 3rd party libraries that wish to further enhance the agent's instrumentation capabilities by prepending or chaining additional logic. Environment variable, YAML file, and server-side configuration based values are not impacted. [PR#1930](https://github.com/newrelic/newrelic-ruby-agent/pull/1930)

- **Feature: Deprecate memcached and memcache-client instrumentation**

  Instrumentation for the memcached and memcache-client libraries is deprecated and will be removed during the next major release.

## v9.1.0

  Version 9.1.0 of the agent delivers support for two new [errors inbox](https://docs.newrelic.com/docs/errors-inbox/errors-inbox/) features: error fingerprinting and user tracking, identifies the Amazon Timestream data store, removes Distributed Tracing warnings from agent logs when using Sidekiq, fixes bugs, and is tested against the recently released JRuby 9.4.2.0.

- **Feature: Error fingerprinting - supply your own errors inbox group names**

  Are your error occurrences grouped poorly? Set your own error fingerprint via a callback function. A new `set_error_group_callback` public API method has been added that will accept a user defined proc. The proc will be invoked for each noticed error and whenever it returns a string, that string will be used as the error group name for the error and will take precedence over any server-side grouping that takes place with the New Relic errors inbox. This gives users much greater control over the grouping of their errors.

  The customer defined proc will be expected to receive exactly one input argument, a hash. The hash contains the following:

  |  Key                 | Value                                                                        |
  | ---------------------| ---------------------------------------------------------------------------- |
  | `:error`             | The Ruby error class instance. Offers `#class`, `#message`, and `#backtrace` |
  | `:customAttributes`  | Any customer defined custom attributes for the current transaction           |
  | `:'request.uri'`     | The current request URI if available                                         |
  | `:'http.statusCode'` | The HTTP status code (200, 404, etc.) if available                           |
  | `:'http.method'`     | The HTTP method (GET, PUT, etc.) if available                                |
  | `:'error.expected'`  | Whether (true) or not (false) the error was expected                         |
  | `:'options'`         | The options hash passed to `NewRelic::Agent.notice_error`                    |

  The callback only needs to be set once per initialization of the New Relic agent.

  Example usage:

  ```
  proc = proc { |hash| "Access" if hash[:'http.statusCode'] == 401 }
  NewRelic::Agent.set_error_group_callback(proc)
  ```

- **Feature: User tracking - associate errors with a user id**

  You can now see the number of users impacted by an error group. Identify the end user with a new `set_user_id` public API method that will accept a string representation of a user id and associate that user id with the current transaction. Transactions and errors will then have a new `enduser.id` agent attribute associated with them. This will allow agent users to tag transactions and errors as belonging to given user ids in support of greater filtering and alerting capabilities.

- **Identify Amazon Timestream when the amazon_timestream AR adapter is used**

  When the agent sees the [activerecord-amazon-timestream-adapter](https://rubygems.org/gems/activerecord-amazon-timestream-adapter) gem being used, it will now identify the data store as "Timestream". Thanks very much to [@wagner](https://github.com/wagner) for contributing this enhancement! [PR#1872](https://github.com/newrelic/newrelic-ruby-agent/pull/1872)

- **Bugfix: Remove Distributed Tracing related warnings from agent logs when headers are not present in Sidekiq**

  Previously, the agent would log a warning to `newrelic_agent.log` every time it attempted to accept empty Distributed Tracing headers from Sidekiq jobs which could result in an excessive number of warnings. Now the agent will no longer create these warnings when using Sidekiq. [PR#1834](https://github.com/newrelic/newrelic-ruby-agent/pull/1834)

- **Bugfix: Log request headers in debug-level logs instead of human-readable Objects**

  Previously, the agent sometimes received children of the `NewRelic::Agent::HTTPClients::AbstractRequest` class as an argument when `NewRelic::Agent::Transaction::DistributedTracers#log_request_headers` was called. This caused debug-level log messages that print the request headers to show human-readable Objects (ex. `#<NewRelic::Agent::HTTPClients::HTTPClientRequest:0x00007fd0dda983e0>`) instead of the request headers. Now, the hash of the request headers should always be logged. [PR#1839](https://github.com/newrelic/newrelic-ruby-agent/pull/1839)

- **Bugfix: Fix undefined method `controller_path` logged in Action Controller Instrumentation**

  Previously, the agent could log an error when trying to determine the metric name in the Action Controller instrumentation if the controller class did not respond to `controller_path`. This has been resolved and the agent will no longer call this method unless the class responds to it. Thank you to [@gsar](https://github.com/gsar) for letting us know about this issue. [PR#1844](https://github.com/newrelic/newrelic-ruby-agent/pull/1844)

- **Bugfix: Fix Transaction#finish exception and decrease log level for related warning during async transactions**

  Previously, the agent would raise a non-fatal error when a segment without a parent was unfinished when the transaction completed. This error was raised while constructing a `warn`-level log message. Now that Thread instrumentation is on by default, this log message emits more frequently and is less concerning. In cases where we see a Thread, Fiber, or concurrent-ruby segment in a transaction, the message will be degraded to a `debug`-level. Thanks to [@NielsKSchjoedt](https://github.com/NielsKSchjoedt) for creating the issue and [@boomer196](https://github.com/boomer196) for testing solutions. [PR#1876](https://github.com/newrelic/newrelic-ruby-agent/pull/1876)

- **CI: Target JRuby 9.4.2.0**

  The agent is now actively being tested against JRuby 9.4.2.0. NOTE that this release does not contain any non-CI related changes for JRuby. Old agent versions are still expected to work with newer JRubies and the newest agent version is still expected to work with older JRubies.


## v9.0.0

  Version 9.0.0 of the agent removes several deprecated configuration options and API methods, enables Thread tracing by default, adds Fiber instrumentation, removes support for Ruby versions 2.2 and 2.3, removes instrumentation for several deprecated gems, changes how the API method `set_transaction_name` works, and updates `rails_defer_initialization` to be an environment variable only configuration option.


- **Remove deprecated configuration options**

  The following configuration options have been removed and will no longer work. Please update all configs to use the replacements listed below. [PR#1782](https://github.com/newrelic/newrelic-ruby-agent/pull/1782)

  |  Removed                                  | Replacement                               | `newrelic.yml` example                                                              |
  | ----------------------------------------- | ----------------------------------------- | ----------------------------------------------------------------------------------- |
  | `analytics_events.capture_attributes`     | `transaction_events.attributes.enabled`   | `transaction_events.attributes.enabled: false`                                      |
  | `browser_monitoring.capture_attributes`   | `browser_monitoring.attributes.enabled`   | `browser_monitoring.attributes.enabled: false`                                      |
  | `error_collector.capture_attributes`      | `error_collector.attributes.enabled`      | `error_collector.attributes.enabled: false`                                         |
  | `resque.capture_params`                   | `attributes.include`                      | `attributes.include: ['job.resque.args.*']`                                         |
  | `sidekiq.capture_params`                  | `attributes.include`                      | `attributes.include: ['job.sidekiq.args.*']`                                        |
  | `transaction_tracer.capture_attributes`   | `transaction_tracer.attributes.enabled`   | `transaction_tracer.attributes.enabled: false`                                      |
  | `error_collector.ignore_errors`           | `error_collector.ignore_classes`          | `error_collector.ignore_classes: ['ActionController::RoutingError', 'CustomError']` |
  | `analytics_events.enabled`                | `transaction_events.enabled`              | `transaction_events.enabled: false`                                                 |
  | `analytics_events.max_samples_stored`     | `transaction_events.max_samples_stored`   | `transaction_events.max_samples_stored: 1200`                                       |
  | `disable_database_instrumentation`        | `disable_sequel_instrumentation`          | `disable_sequel_instrumentation: true`                                              |
  | `disable_bunny`                           | `instrumentation.bunny`                   | `instrumentation.bunny: disabled`                                                   |
  | `disable_curb`                            | `instrumentation.curb`                    | `instrumentation.curb: disabled`                                                    |
  | `disable_dj`                              | `instrumentation.delayed_job`             | `instrumentation.delayed_job: disabled`                                             |
  | `disable_excon`                           | `instrumentation.excon`                   | `instrumentation.excon: disabled`                                                   |
  | `disable_grape`                           | `instrumentation.grape`                   | `instrumentation.grape: disabled`                                                   |
  | `disable_grape_instrumentation`           | `instrumentation.grape`                   | `instrumentation.grape: disabled`                                                   |
  | `disable_httpclient`                      | `instrumentation.httpclient`              | `instrumentation.httpcient: disabled`                                               |
  | `disable_httprb`                          | `instrumentation.httprb`                  | `instrumentation.httprb: disabled`                                                  |
  | `disable_dalli`                           | `instrumentation.memcache`                | `instrumentation.memcache: disabled`                                                |
  | `disable_dalli_cas_client`                | `instrumentation.memcache`                | `instrumentation.memcache: disabled`                                                |
  | `disable_memcache_client`                 | `instrumentation.memcache-client`         | `instrumentation.memcache-client: disabled`                                         |
  | `disable_memcache_instrumentation`        | `instrumentation.memcache`                | `instrumentation.memcache: disabled`                                                |
  | `disable_memcached`                       | `instrumentation.memcached`               | `instrumentation.memcached: disabled`                                               |
  | `disable_mongo`                           | `instrumentation.mongo`                   | `instrumentation.mongo: disabled`                                                   |
  | `disable_net_http`                        | `instrumentation.net_http`                | `instrumentation.net_http: disabled`                                                |
  | `prepend_net_instrumentation`             | `instrumentation.net_http`                | `instrumentation.net_http: prepend`                                                 |
  | `disable_puma_rack`                       | `instrumentation.puma_rack`               | `instrumentation.puma_rack: disabled`                                               |
  | `disable_puma_rack_urlmap`                | `instrumentation.puma_rack_urlmap`        | `instrumentation.puma_rack_urlmap: disabled`                                        |
  | `disable_rack`                            | `instrumentation.rack`                    | `instrumentation.rack: disabled`                                                    |
  | `disable_rack_urlmap`                     | `instrumentation.rack_urlmap`             | `instrumentation.rack_urlmap: disabled`                                             |
  | `disable_redis`                           | `instrumentation.redis`                   | `instrumentation.redis: disabled`                                                   |
  | `disable_redis_instrumentation`           | `instrumentation.redis`                   | `instrumentation.redis: disabled`                                                   |
  | `disable_resque`                          | `instrumentation.resque`                  | `instrumentation.resque: disabled`                                                  |
  | `disable_sinatra`                         | `instrumentation.sinatra`                 | `instrumentation.sinatra: disabled`                                                 |
  | `disable_rake`                            | `instrumentation.rake`                    | `instrumentation.rake: disabled`                                                    |
  | `disable_rake_instrumentation`            | `instrumentation.rake`                    | `instrumentation.rake: disabled`                                                    |
  | `disable_typhoeus`                        | `instrumentation.typhoeus`                | `instrumentation.typhoeus: disabled`                                                |




- **Enable Thread instrumentation by default**

  The configuration option `instrumentation.thread.tracing` is now enabled by default. This configuration allows the agent to properly monitor code occurring inside threads. In Ruby agent 9.0, instrumented code within threads will be recorded and associated with the current transaction when the thread was created.

  This may be a breaking change if you are currently using custom thread instrumentation. New transactions inside of threads will no longer be started if one already exists. [PR#1767](https://github.com/newrelic/newrelic-ruby-agent/pull/1767)

- **Add Fiber instrumentation**

  `Fiber` instances are now automatically instrumented similarly to `Thread` instances. This can be [configured](https://docs.newrelic.com/docs/apm/agents/ruby-agent/configuration/ruby-agent-configuration/#instrumentation-fiber) using `instrumentation.fiber`. [PR#1802](https://github.com/newrelic/newrelic-ruby-agent/pull/1802)


- **Removed support for Ruby 2.2 and 2.3**

  Ruby 2.2 and 2.3 are no longer supported by the Ruby agent. To continue using the latest Ruby Agent version, please update to Ruby 2.4.0 or above. [PR#1778](https://github.com/newrelic/newrelic-ruby-agent/pull/1778)

- **Removed deprecated instrumentation**

  Instrumentation for the following gems had been previously deprecated and has now been removed. [PR#1788](https://github.com/newrelic/newrelic-ruby-agent/pull/1788)
    - Acts As Solr
    - Authlogic
    - DataMapper
    - Rainbows
    - Sunspot

  Versions of the following technologies had been previously deprecated and are no longer supported.

    - Passenger: 2.2.x - 4.0.x
    - Puma: 2.0.x
    - Grape: 0.2.0
    - Padrino: 0.14.x
    - Rails: 3.2.x
    - Sinatra: 1.4.x, 1.5.x
    - Mongo: 1.8.x - 2.3.x
    - Sequel: 3.37.x, 4.0.x
    - Delayed_Job: 2.0.x - 4.0.x
    - Sidekiq: 4.2.x
    - Excon: below 0.55.0
    - HttpClient: 2.2.0 - 2.8.0
    - HttpRb: 0.9.9 - 2.2.1
    - Typhoeus: 0.5.3 - 1.2.x
    - Bunny: 2.0.x - 2.6.x
    - ActiveMerchant: 1.25.0 - 1.64.x


- **Updated API method `set_transaction_name`**

  When the method `NewRelic::Agent.set_transaction_name` is called, it will now always change the name and category of the currently running transaction to what is passed into the method. This is a change from previous agent versions.

  Previously, if `set_transaction_name` was called with a new transaction name and a new category that did not match the category already assigned to a transaction, neither the new name nor category would be saved to the transaction. If this method is being called in a situation in which it was previously ignored due to category differences, this will now change the name and category of the transaction. [PR#1797](https://github.com/newrelic/newrelic-ruby-agent/pull/1797)

- **Removed API method: `NewRelic::Agent.disable_transaction_tracing`**

  The deprecated API method `NewRelic::Agent.disable_transaction_tracing` has been removed. Instead use either `NewRelic::Agent#ignore_transaction` to disable the recording of the current transaction or `NewRelic::Agent.disable_all_tracing` to yield a block without collecting any metrics or traces in any of the subsequent calls. [PR#1792](https://github.com/newrelic/newrelic-ruby-agent/pull/1792)

- **Renamed ActiveJob metrics**

  Previously, ActiveJob was categorized as a message broker, which is inaccurate. We've updated the naming of ActiveJob traces from leading with `MessageBroker/ActiveJob` to simply leading with `ActiveJob`. [PR#1811](https://github.com/newrelic/newrelic-ruby-agent/pull/1811)

- **Code cleanup**

  Thank you to community member [@esquith](https://github.com/esquith) for contributing some cleanup of orphaned constants in our code base. [PR#1793](https://github.com/newrelic/newrelic-ruby-agent/pull/1793) [PR#1794](https://github.com/newrelic/newrelic-ruby-agent/pull/1794) [PR#1808](https://github.com/newrelic/newrelic-ruby-agent/pull/1808)

  Community member [@fchatterji](https://github.com/fchatterji) helped standardize how we reference `NewRelic` throughout our codebase [PR#1795](https://github.com/newrelic/newrelic-ruby-agent/pull/1795) and updated our README's community header [PR#1815](https://github.com/newrelic/newrelic-ruby-agent/pull/1815). Thanks fchatterji!


- **Bugfix: Allow rails initialization to be deferred by environment variable**

  The Ruby agent may force some Rails libraries to load on agent initialization, preventing some settings defined in `config/initializers` from being applied. Changing the initialization process to run after `config/initializers`, however, may break the configuration for other gems (ex. Roadie Rails).

  For those having troubles with agent initialization and Rails initializers, you can now pass the environment variable `NEW_RELIC_DEFER_RAILS_INITIALIZATION=true` to make the agent initialize after `config/initializers` are run. This config option can only be set using an environment variable and can't be set using YAML. [PR#1791](https://github.com/newrelic/newrelic-ruby-agent/pull/1791)

  Thanks to [@jdelStrother](https://github.com/jdelStrother) for bringing this issue to our attention and testing our fixes along the way. [Issue#662](https://github.com/newrelic/newrelic-ruby-agent/issues/662)


## 8.16.0

Version 8.16.0 introduces more Ruby on Rails instrumentation (especially for Rails 6 and 7) for various Action\*/Active\* libraries whose actions produce [Active Support notifications events](https://guides.rubyonrails.org/active_support_instrumentation.html).

- **Add Various Ruby on Rails Library Instrumentations**

  New instrumentation is now automatically provided by several Action\*/Active\* libaries that generate Active Support notifications. With each Ruby on Rails release, new the Rails libraries add new events and sometimes existing events have their payload parameters updated as well. The New Relic Ruby agent will now automatically process more of these events and parameters with New Relic segments created for each event. At a minimum, each segment gives timing information for the event. In several cases, all non-sensitive event payload parameters are also passed along in the segment.

  The agent now newly supports or has updated support for the following libraries:

  - Action Cable (for WebSockets) [PR#1749](https://github.com/newrelic/newrelic-ruby-agent/pull/1749)
  - Action Controller (for the 'C' in MVC) [PR#1744](https://github.com/newrelic/newrelic-ruby-agent/pull/1744/)
  - Action Mailbox (for sending mail) [PR#1740](https://github.com/newrelic/newrelic-ruby-agent/pull/1740)
  - Action Mailer (for routing mail) [PR#1740](https://github.com/newrelic/newrelic-ruby-agent/pull/1740)
  - Active Job (for background jobs) [PR#1742](https://github.com/newrelic/newrelic-ruby-agent/pull/1761)
  - Active Support (for caching operations) [PR#1742](https://github.com/newrelic/newrelic-ruby-agent/pull/1742)

  The instrumentations for each of these libaries are all enabled by default, but can be independently disabled via configuration by using the following parameters:

  | Configuration name          | Default | Behavior                                               |
  | --------------------------- | ------- | ------------------------------------------------------ |
  | `disable_action_cable`      | `false` | If `true`, disables Action Cable instrumentation.      |
  | `disable_action_controller` | `false` | If `true`, disables Action Controller instrumentation. |
  | `disable_action_mailbox` | `false` | If `true`, disables Action Mailbox instrumentation. |
  | `disable_action_mailer` | `false` | If `true`, disables Action Mailer instrumentation. |
  | `disable_activejob` | `false` | If `true`, disables Active Job instrumentation. |
  | `disable_active_support` | `false` | If `true`, disables Active Support instrumentation. |

## 8.15.0

Version 8.15.0 of the agent confirms compatibility with Ruby 3.2.0, adds instrumentation for concurrent-ruby, and confirms Sinatra 3 compatibility with Padrino 0.15.2. It also enables batching and compression for Infinite Tracing.

- **Add Support for Ruby 3.2.0**

  Following the 3.2.0 release of Ruby, the New Relic Ruby Agent has confirmed compatibility with and now supports the official release of Ruby 3.2.0. [PR#1715](https://github.com/newrelic/newrelic-ruby-agent/pull/1715)

- **Add instrumentation for concurrent-ruby**

  Instrumentation for the [concurrent-ruby](https://github.com/ruby-concurrency/concurrent-ruby) gem has been added to the agent for versions 1.1.5 and above. When a transaction is already in progress and a call to a `Concurrent::` method that routes through `Concurrent::ThreadPoolExecutor#post` is made, a segment will be added to the transaction. Any content within the block passed to the `Concurrent::` method that is instrumented by the agent, such as a call to `Net::HTTP.get`, will have a nested segment created. [PR#1682](https://github.com/newrelic/newrelic-ruby-agent/pull/1682)

  | Configuration name                | Default | Behavior                                                                                                                        |
  | --------------------------------- | ------- | ------------------------------------------------------------------------------------------------------------------------------- |
  | `instrumentation.concurrent_ruby` | auto    | Controls auto-instrumentation of the concurrent-ruby library at start-up. May be one of `auto`, `prepend`, `chain`, `disabled`. |

- **Infinite Tracing: Use batching and compression**

  For [Infinite Tracing](https://docs.newrelic.com/docs/distributed-tracing/infinite-tracing/introduction-infinite-tracing/), which Ruby applications can leverage with the `newrelic-infinite_tracing` gem, payloads will now be batched and compressed to signficantly decrease the amount of outbound network traffic. [PR#1723](https://github.com/newrelic/newrelic-ruby-agent/pull/1723)

  | Configuration name                   | Default | Behavior                                                                                                            |
  | ------------------------------------ | ------- | ------------------------------------------------------------------------------------------------------------------- | --- | ------ | ----------------------------------------------------------------------------- |
  | `infinite_tracing.batching`          | true    | If true (the default), data sent to the Trace Observer will be batched instead of each span being sent individually |
  | `infinite_tracing.compression_level` | high    | Configure the compression level for data sent to the Trace Observer. May be one of [none                            | low | medium | high]. 'high' is the default. Set the level to 'none' to disable compression. |

- **Add Support for Padrino 0.15.2 and Sinatra 3**

  We've added testing to confirm Padrino 0.15.2 and Sinatra 3 are compatible with the Ruby agent. Thank you [@nesquena](https://github.com/nesquena) for letting us know 0.15.2 was ready! [PR#1712](https://github.com/newrelic/newrelic-ruby-agent/pull/1712)

## v8.14.0

Version 8.14.0 of the agent restores desired Capistrano-based changelog lookup functionality when a deployment is performed, speeds up GUID generation, delivers support for instrumenting Rails custom event notifications, fixes potential compatibility issues with the RedisClient gem, and fixes bugs related to initialization in Rails.

- **Deployment Recipe: Restore desired Capistrano-based changelog lookup behavior**

  The New Relic Ruby agent offers [a Capistrano recipe for recording app deployments](https://docs.newrelic.com/docs/apm/agents/ruby-agent/features/record-deployments-ruby-agent/#capistrano3). The recipe code was significantly cleaned up with [PR#1498](https://github.com/newrelic/newrelic-ruby-agent/pull/1498) which inadvertently changed the way the recipe handles the changelog for a deployment. Community member [@arthurwozniak](https://github.com/arthurwozniak) spotted and corrected this change in order to restore the desired changelog lookup functionality while retaining all of the previous cleanup. Thank you very much for your contribution, [@arthurwozniak](https://github.com/arthurwozniak)! [PR#1653](https://github.com/newrelic/newrelic-ruby-agent/pull/1653)

- **Speed up GUID generation**

  The agent leverages random numbers in its GUID (globally unique identifier) generation and would previously always freshly calculate the result of 16^16 or 32^32 before generating a random number. Given that those 16^16 and 32^32 operations are expected, it makes sense to calculate their results up front and store them in constants to be referred to later. Doing so has resulted in a performance gain for the generation of GUIDs. Many thanks to [@tungmq](https://github.com/tungmq) for contributing this optimisation and the benchmarks to support it! [PR#1693](https://github.com/newrelic/newrelic-ruby-agent/pull/1693)

- **Support for Rails ActiveSupport::Notifications for custom events**

  When the new `active_support_custom_events_names` configuration parameter is set equal to an array of custom event names to subscribe to, the agent will now subscribe to each of the names specified and report instrumentation for the events when they take place. [Creating custom events](https://guides.rubyonrails.org/active_support_instrumentation.html#creating-custom-events) is simple and now reporting instrumentation for them to New Relic is simple as well. [PR#1659](https://github.com/newrelic/newrelic-ruby-agent/pull/1659)

- **Bugfix: Support older versions of the RedisClient gem, handle unknown Redis database index**

  With version 8.13.0 of the agent, support was added for the [redis-rb](https://github.com/redis/redis-rb) gem v5+ and the new [RedisClient](https://rubygems.org/gems/redis-client) gem. With versions of RedisClient older than v0.11, the agent could cause the monitored application to crash when attempting to determine the Redis database index. Version 8.14.0 adds two related improvements. Firstly, support for RedisClient versions older than v0.11 has been added to get at the database index value. Secondly, the agent will no longer crash or impact the monitored application in the event that the database index cannot be obtained. Thank you very much to our community members [@mbsmartee](https://github.com/mbsmartee) and [@patatepartie](https://github.com/patatepartie) for bringing this issue to our attention, for helping us determine how to best reproduce it, and for testing out the update. We appreciate your help! [Issue#1650](https://github.com/newrelic/newrelic-ruby-agent/issues/1650) [PR#1673](https://github.com/newrelic/newrelic-ruby-agent/pull/1673)

- ~~**Bugfix: Defer agent startup in Rails until after application-defined initializers have run**~~

  ~~In Rails, the agent previously loaded before any application-defined initializers. This allowed initializers to reference the `add_method_tracer` API. However, this had the side-effect of forcing some framework libraries to load before initializers ran, preventing any configuration values related to these libraries from being applied. This fix provides an option to split initialization into two parts: load `add_method_tracer` before application-defined initializers and start the agent after application-defined initializers. This may cause other initializers to behave differently.~~

  ~~If you'd like to use this feature, set `defer_rails_initialization` to `true`. It is `false` by default, but may become `true` by default in a future release.~~

  ~~Furthermore, our Action View instrumentation was missing an `ActiveSupport.on_load` block around the code that loads our instrumentation.~~

  ~~Thank you [@jdelStrother](https://github.com/jdelStrother) for bringing this to our attention and collaborating with us on a fix. [PR#1658](https://github.com/newrelic/newrelic-ruby-agent/pull/1658)~~

  Unfortunately, this bugfix is unreachable as written because the configuration value used to access the bugfix won't be applied until after initialization. Follow along for updates at [Issue#662](https://github.com/newrelic/newrelic-ruby-agent/issues/662).

## v8.13.1

Version 8.13.1 of the agent provides a bugfix for Redis v5.0 instrumentation.

- **Fix NoMethodError when using Sidekiq v7.0 with RedisClient v0.11**

  In some cases, the `RedisClient` object cannot directly access methods like db, port, or path. These methods are always available on the `client.config` object. This raised a `NoMethodError` in environments that used Sidekiq v7.0 and [RedisClient](https://rubygems.org/gems/redis-client) v0.11. Thank you to [@fcheung](https://github.com/fcheung) and [@stevenou](https://github.com/stevenou) for bringing this to our attention! [Issue#1639](https://github.com/newrelic/newrelic-ruby-agent/issues/1639)

## v8.13.0

Version 8.13.0 of the agent updates our Rack, Redis, and Sidekiq instrumentation. It also delivers some bugfixes.

- **Support for Redis v5.0**

  Redis v5.0 restructures where some of our instrumented methods are located and how they are named. It also introduces a new [instrumentation middleware API](https://github.com/redis-rb/redis-client#instrumentation-and-middlewares). This API is used for pipelined and multi calls to maintain reporting parity with previous Redis versions. However, it is introduced later in the chain, so you may see errors that used to appear at the segment level on the transaction instead. The agent's behavior when used with older supported Redis versions will remain unaffected. [PR#1611](https://github.com/newrelic/newrelic-ruby-agent/pull/1611)

- **Support for Sidekiq v7.0**

  Sidekiq v7.0 removed Delayed Extensions and began offering client and server [middleware](https://github.com/mperham/sidekiq/blob/main/docs/middleware.md) classes to inherit from. The agent's Sidekiq instrumentation has been updated accordingly. The agent's behavior when used with older Sidekiq versions will remain unaffected. [PR#1615](https://github.com/newrelic/newrelic-ruby-agent/pull/1615) **NOTE:** an issue was discovered with Sidekiq v7.0+ and addressed by Ruby agent v8.13.1. If you are using Sidekiq, please skip Ruby agent v8.13.0 and use v8.13.1 or above.

- **Support for Rack v3.0: Rack::Builder#new accepting a block**

  Via [rack/rack#1942](https://github.com/rack/rack/pull/1942) (released with Rack v3.0), `Rack::Builder#run` now optionally accepts a block instead of an app argument. The agent's instrumentation has been updated to support the use of a block with `Rack::Builder#run`. [PR#1600](https://github.com/newrelic/newrelic-ruby-agent/pull/1600)

- **Bugfix: Correctly identify Unicorn, Rainbows and FastCGI with Rack v3.0**

  Unicorn, Rainbows, or FastCGI web applications using Rack v3.0 may previously have had the "dispatcher" value incorrectly reported as "Webrick" instead of "Unicorn", "Rainbows", or "FastCGI". This issue has now been addressed. [PR#1585](https://github.com/newrelic/newrelic-ruby-agent/pull/1585)

- **Bugfix: add_method_tracer fails to record code level metric attributes on private methods**

  When using `add_method_tracer` on a private method, the agent was unable to record code level metrics for the method. This resulted in the following being logged to the newrelic_agent.log file.

  ```
  WARN : Unable to determine source code info for 'Example', method 'private_method' - NameError: undefined method 'private_method' for class '#<Class:Example>'
  ```

  Thank you [@jdelStrother](https://github.com/jdelStrother) for bringing this issue to our attention and suggesting a fix! [PR#1593](https://github.com/newrelic/newrelic-ruby-agent/pull/1593)

- **Bugfix: Category is a required keyword arg for NewRelic::Agent::Tracer.in_transaction**

  When support for Ruby 2.0 was dropped in version 8.0.0 of the agent, the agent API methods were updated to use the required keyword argument feature built into Ruby, rather than manually raising ArgumentErrors. The API method `NewRelic::Agent::Tracer.in_transaction` removed the ArgumentError raised by the agent, but did not update the method arguments to identify `:category` as a required keyword argument. This is now resolved. Thank you [@tatzsuzuki](https://github.com/tatzsuzuki) for bringing this to our attention. [PR#1587](https://github.com/newrelic/newrelic-ruby-agent/pull/1587)

## v8.12.0

Version 8.12.0 of the agent delivers new Elasticsearch instrumentation, increases the default number of recorded Custom Events, announces the deprecation of Ruby 2.3, and brings some valuable code cleanup.

- **Support for Elasticsearch instrumentation**

  This release adds support to automatically instrument the [elasticsearch](https://rubygems.org/gems/elasticsearch) gem. Versions 7.x and 8.x are supported. [PR#1525](https://github.com/newrelic/newrelic-ruby-agent/pull/1525)

  | Configuration name                | Default | Behavior                                                                                                                      |
  | --------------------------------- | ------- | ----------------------------------------------------------------------------------------------------------------------------- |
  | `instrumentation.elasticsearch`   | auto    | Controls auto-instrumentation of the elasticsearch library at start-up. May be one of `auto`, `prepend`, `chain`, `disabled`. |
  | `elasticsearch.capture_queries`   | true    | If `true`, the agent captures Elasticsearch queries in transaction traces.                                                    |
  | `elasticsearch.obfuscate_queries` | true    | If `true`, the agent obfuscates Elasticsearch queries in transaction traces.                                                  |

- **Custom Event Limit Increase**

  This version increases the default limit of custom events from 1000 events per minute to 3000 events per minute. In the scenario that custom events were being limited, this change will allow more custom events to be sent to New Relic. There is also a new configurable maximum limit of 100,000 events per minute. To change the limits, see the documentation for [max_samples_stored](https://docs.newrelic.com/docs/apm/agents/ruby-agent/configuration/ruby-agent-configuration/#custom_insights_events-max_samples_stored). To learn more about the change and how to determine if custom events are being dropped, see our Explorers Hub [post](https://discuss.newrelic.com/t/send-more-custom-events-with-the-latest-apm-agents/190497). [PR#1541](https://github.com/newrelic/newrelic-ruby-agent/pull/1541)

- **Deprecate support for Ruby 2.3**

  Ruby 2.3 reached end of life on March 31, 2019. The Ruby agent has deprecated support for Ruby 2.3 and will make breaking changes for this version in its next major release, v9.0.0 (release date not yet planned). All 8.x.x versions of the agent will remain compatible with Ruby 2.3.

- **Cleanup: Remove orphaned code**

  In both the agent and unit tests, changes have taken place over the years that have left certain bits of code unreachable. This orphaned code can complicate code maintenance and refactoring, so getting it squared away can be very helpful. Commmuniy member [@ohbarye](https://github.com/ohbarye) contributed two separate cleanup PRs for this release; one for the agent and one for the tests. [PR#1537](https://github.com/newrelic/newrelic-ruby-agent/pull/1537) [PR#1548](https://github.com/newrelic/newrelic-ruby-agent/pull/1548)

  Thank you to [@ohbarye](https://github.com/ohbarye) for contributing this helpful cleanup!

## v8.11.0

Version 8.11.0 of the agent updates the `newrelic deployments` command to work with API keys issued to newer accounts, fixes a memory leak in the instrumentation of Curb error handling, further preps for Ruby 3.2.0 support, and includes several community member driven cleanup and improvement efforts. Thank you to everyone involved!

- **Added support for New Relic REST API v2 when using `newrelic deployments` command**

  Previously, the `newrelic deployments` command only supported the older version of the deployments api, which does not currently support newer license keys. Now you can use the New Relic REST API v2 to record deployments by providing your user API key to the agent configuration using `api_key`. When this configuration option is present, the `newrelic deployments` command will automatically use the New Relic REST API v2 deployment endpoint. [PR#1461](https://github.com/newrelic/newrelic-ruby-agent/pull/1461)

  Thank you to [@Arkham](https://github.com/Arkham) for bringing this to our attention!

- **Cleanup: Performance tests, constants, rubocop-minitest assertions and refutations**

  Community member [@esquith](https://github.com/esquith) contributed a whole slew of cleanup successes for our performance test configuration, orphaned constants in our code base, and RuboCop related improvements. [PR#1406](https://github.com/newrelic/newrelic-ruby-agent/pull/1406) [PR#1408](https://github.com/newrelic/newrelic-ruby-agent/pull/1408) [PR#1409](https://github.com/newrelic/newrelic-ruby-agent/pull/1409) [PR#1411](https://github.com/newrelic/newrelic-ruby-agent/pull/1411)

  Thank you [@esquith](https://github.com/esquith) for these great contributions!

- **CI: Notify on a change from failure to success**

  A super handy, much beloved feature of certain CI and build systems is to not only notify when builds start to fail, but also to notify again when the builds once again start to go green. Community member [@luigieai](https://github.com/luigieai) was able to figure out how to configure our existing complex, multiple-3rd-party-action based GitHub Actions pipeline to notify on a switch back to success from failure. [PR#1519](https://github.com/newrelic/newrelic-ruby-agent/pull/1519)

  This is much appreciated! Thank you, [@luigieai](https://github.com/luigieai).

- **Spelling corrections**

  Community member [@jsoref](https://github.com/jsoref), author of the [Check Spelling](https://github.com/marketplace/actions/check-spelling) GitHub Action, contributed a significant number of spelling corrections throughout the code base. The intelligent issues that were flagged made for a more comprehensive review than a simple dictionary based check would have been able to provide, and the changes are much appreciated. [PR#1508](https://github.com/newrelic/newrelic-ruby-agent/pull/1508)

  Thank you very much, [@jsoref](https://github.com/jsoref)!

- **Ruby 3.2.0-preview2 compatibility**

  Ruby 3.2.0-preview1 introduced a change to the way that Ruby reports VM stats and the approach was changed yet again to a 3rd approach with the preview2 release. New Relic reports on Ruby VM stats and is keeping track of the Ruby 3.2 development process to help ensure our customers with a smooth and worthwhile upgrade process once Ruby 3.2.0 (non-preview) is released. [PR#1436](https://github.com/newrelic/newrelic-ruby-agent/pull/1436)

- **Bugfix: Fix memory leak in the Curb instrumentation**

  Community member [@charkost](https://github.com/charkost) was able to rework the `on_failure` callback logic prepped via the agent's Curb instrumentation in order to avoid some nesting that was causing memory leaks. [PR#1518](https://github.com/newrelic/newrelic-ruby-agent/pull/1518)

  Many thanks for both the heads up on the issue and the fix, [@charkost](https://github.com/charkost)!

## v8.10.1

- **Bugfix: Missing unscoped metrics when instrumentation.thread.tracing is enabled**

  Previously, when `instrumentation.thread.tracing` was set to true, some puma applications encountered a bug where a varying number of unscoped metrics would be missing. The agent now will correctly store and send all unscoped metrics.

  Thank you to @texpert for providing details of their situation to help resolve the issue.

- **Bugfix: gRPC instrumentation causes ArgumentError when other Google gems are present**

  Previously, when the agent had gRPC instrumentation enabled in an application using other gems (such as google-ads-googleads), the instrumentation could cause the error `ArgumentError: wrong number of arguments (given 3, expected 2)`. The gRPC instrumentation has been updated to prevent this issue from occurring in the future.

  Thank you to @FeminismIsAwesome for bringing this issue to our attention.

## v8.10.0

- **New gRPC instrumentation**

  The agent will now instrument [gRPC](https://grpc.io/) activity performed by clients and servers that use the [grpc](https://rubygems.org/gems/grpc) RubyGem. Instrumentation is automatic and enabled by default, so gRPC users should not need to modify any existing application code or agent configuration to benefit from the instrumentation. The instrumentation makes use of distributed tracing for a comprehensive overview of all gRPC traffic taking place across multiple monitored applications. This allows you to observe your client and server activity using any service that adheres to the W3C standard.

  The following new configuration parameters have been added for gRPC. All are optional.

  | Configuration name                   | Default | Behavior                                                                                |
  | ------------------------------------ | ------- | --------------------------------------------------------------------------------------- |
  | `instrumentation.grpc_client`        | auto    | Set to 'disabled' to disable, set to 'chain' if there are module prepending conflicts   |
  | `instrumentation.grpc_server`        | auto    | Set to 'disabled' to disable, set to 'chain' if there are module prepending conflicts   |
  | `instrumentation.grpc.host_denylist` | ""      | Provide a comma delimited list of host regex patterns (ex: "private.com$,exception.\*") |

- **Code-level metrics functionality is enabled by default**

  The code-level metrics functionality for the Ruby agent's [CodeStream integration](https://docs.newrelic.com/docs/apm/agents/ruby-agent/features/ruby-codestream-integration) is now enabled by default after we have received positive feedback and no open bugs for the past two releases.

- **Performance: Rework timing range overlap calculations for multiple transaction segments**

  Many thanks to GitHub community members @bmulholland and @hkdnet. @bmulholland alerted us to [rmosolgo/graphql-ruby#3945](https://github.com/rmosolgo/graphql-ruby/issues/3945). That Issue essentially notes that the New Relic Ruby agent incurs a significant performance hit when the `graphql` RubyGem (which ships with New Relic Ruby agent support) is used with DataLoader to generate a high number of transactions. Then @hkdnet diagnosed the root cause in the Ruby agent and put together both a proof of concept fix and a full blown PR to resolve the problem. The agent keeps track multiple segments that are concurrently in play for a given transaction in order to merge the ones whose start and stop times intersect. The logic for doing this find-and-merge operation has been reworked to a) be deferred entirely until the transaction is ready to be recorded, and b) made more performant when it is needed. GraphQL DataLoader users and other users who generate lots of activity for monitoring within a short amount of time will hopefully see some good performance gains from these changes.

- **Performance: Make frozen string literals the default for the agent**

  The Ruby `frozen_string_literal: true` magic source code comment has now been applied consistently across all Ruby files belonging to the agent. This can provide a performance boost, given that Ruby can rely on the strings remaining immutable. Previously only about a third of the agent's code was freezing string literals by default. Now that 100% of the code freezes string literals by default, we have internally observed some related performance gains through testing. We are hopeful that these will translate into some real world gains in production capacities.

- **Bugfix: Error when setting the yaml configuration with `transaction_tracer.transaction_threshold: apdex_f`**

  Originally, the agent was only checking the `transaction_tracer.transaction_threshold` from the newrelic.yml correctly if it was on two lines.

  Example:

  ```
  # newrelic.yml
  transaction_tracer:
    transaction_threshold: apdex_f
  ```

  When this was instead changed to be on one line, the agent was not able to correctly identify the value of apdex_f.

  Example:

  ```
  # newrelic.yml
  transaction_tracer.transaction_threshold: apdex_f
  ```

  This would cause prevent transactions from finishing due to the error `ArgumentError: comparison of Float with String failed`. This has now been corrected and the agent is able to process newrelic.yml with a one line `transaction_tracer.transaction_threshold: apdex_f` correctly now.

  Thank you to @oboxodo for bringing this to our attention.

- **Bugfix: Don't modify frozen Logger**

  Previously the agent would modify each instance of the Logger class by adding a unique instance variable as part of the instrumentation. This could cause the error `FrozenError: can't modify frozen Logger` to be thrown if the Logger instance had been frozen. The agent will now check if the object is frozen before attempting to modify the object. Thanks to @mkcosta for bringing this issue to our attention.

## v8.9.0

- **Add support for Dalli 3.1.0 to Dalli 3.2.2**

  Dalli versions 3.1.0 and above include breaking changes where the agent previously hooked into the gem. We have updated our instrumentation to correctly hook into Dalli 3.1.0 and above. At this time, 3.2.2 is the latest Dalli version and is confirmed to be supported.

- **Bugfix: Infinite Tracing hung on connection restart**

  Previously, when using infinite tracing, the agent would intermittently encounter a deadlock when attempting to restart the infinite tracing connection. This bug would prevent the agent from sending all data types, including non-infinite-tracing-related data. This change reworks how we restart infinite tracing to prevent potential deadlocks.

- **Bugfix: Use read_nonblock instead of read on pipe**

  Previously, our PipeChannelManager was using read which could cause Resque jobs to get stuck in some versions. This change updates the PipeChannelManager to use read_nonblock instead. This method can leverage error handling to allow the instrumentation to gracefully log a message and exit the stuck Resque job.

## v8.8.0

- **Support Makara database adapters with ActiveRecord**

  Thanks to a community submission from @lucasklaassen with [PR #1177](https://github.com/newrelic/newrelic-ruby-agent/pull/1177), the Ruby agent will now correctly work well with the [Makara gem](https://github.com/instacart/makara). Functionality such as SQL obfuscation should now work when Makara database adapters are used with Active Record.

- **Lowered the minimum payload size to compress**

  Previously the Ruby agent used a particularly large payload size threshold of 64KiB that would need to be met before the agent would compress data en route to New Relic's collector. The original value stems from segfault issues that very old Rubies (< 2.2) used to encounter when compressing smaller payloads. This value has been lowered to 2KiB (2048 bytes), which should provide a more optimal balance between the CPU cycles spent on compression and the bandwidth savings gained from it.

- **Provide Code Level Metrics for New Relic CodeStream**

  For Ruby on Rails applications and/or those with manually traced methods, the agent is now capable of reporting metrics with Ruby method-level granularity. When the new `code_level_metrics.enabled` configuration parameter is set to a `true` value, the agent will associate source-code-related metadata with the metrics for things such as Rails controller methods. Then, when the corresponding Ruby class file that defines the methods is loaded up in a [New Relic CodeStream](https://www.codestream.com/)-powered IDE, [the four golden signals](https://sre.google/sre-book/monitoring-distributed-systems/) for each method will be presented to the developer directly.

- **Supportability Metrics will always report uncompressed payload size**

  New Relic's agent specifications call for Supportability Metrics to always reference the uncompressed payload byte size. Previously, the Ruby agent was calculating the byte size after compression. Furthermore, compression is only performed on payloads of a certain size. This means that sometimes the value could have represented a compressed size and sometimes an uncompressed one. Now the uncompressed value is always used, bringing consistency for comparing two instances of the same metric and alignment with the New Relic agent specifications.

## v8.7.0

- **APM logs-in-context log forwarding on by default**

  Automatic application log forwarding is now enabled by default. This version of the agent will automatically send enriched application logs to New Relic. To learn more about this feature see [here](https://docs.newrelic.com/docs/apm/new-relic-apm/getting-started/get-started-logs-context/), and additional configuration options are available [here](https://docs.newrelic.com/docs/logs/logs-context/configure-logs-context-ruby). To learn about how to toggle log ingestion on or off by account see [here](https://docs.newrelic.com/docs/logs/logs-context/disable-automatic-logging).

- **Improved async support and Thread instrumentation**

  Previously, the agent was not able to record events and metrics inside Threads created inside of an already running transaction. This release includes 2 new configuration options to support multithreaded applications to automatically instrument threads. A new configuration option,`instrumentation.thread.tracing` (disabled by default), has been introduced that, when enabled, will allow the agent to insert New Relic tracing inside of all Threads created by an application. To support applications that only want some threads instrumented by New Relic, a new class is available, `NewRelic::TracedThread`, that will create a thread that includes New Relic instrumentation, see our [API documentation](https://www.rubydoc.info/gems/newrelic_rpm/NewRelic) for more details.

  New configuration options included in this release:
  | Configuration name | Default | Behavior |
  | ----------- | ----------- |----------- |
  | `instrumentation.thread` | `auto` (enabled) | Allows the agent to correctly nest spans inside of an asynchronous transaction |
  | `instrumentation.thread.tracing` | `false` (disabled) | Automatically add tracing to all Threads created in the application. This may be enabled by default in a future release. |

  We'd like to thank @mikeantonelli for sharing a gist with us that provided our team with an entry point for this feature.

- **Deprecate support for Ruby 2.2**

  Ruby 2.2 reached end of life on March 31, 2018. The agent has deprecated support for Ruby 2.2 and will make breaking changes for this version in its next major release.

- **Deprecate instrumentation versions with low adoption and/or versions over five years old**

  This release deprecates the following instrumentation:
  | Deprecated | Replacement |
  | ----------- | ----------- |
  | ActiveMerchant < 1.65.0 | ActiveMerchant >= 1.65.0 |
  | Acts As Solr (all versions) | none |
  | Authlogic (all versions) | none |
  | Bunny < 2.7.0 | bunny >= 2.7.0 |
  | Dalli < 3.2.1 | Dalli >= 3.2.1 |
  | DataMapper (all versions) | none |
  | Delayed Job < 4.1.0 | Delayed Job >= 4.1.0 |
  | Excon < 0.56.0 | Excon >= 0.56.0 |
  | Grape < 0.19.2 | Grape >= 0.19.2 |
  | HTTPClient < 2.8.3 | HTTPClient 2.8.3 |
  | HTTP.rb < 2.2.2 | HTTP.rb >= 2.2.2 |
  | Mongo < 2.4.1 | Mongo >= 2.4.1 |
  | Padrino < 0.15.0 | Padrino >= 0.15.0 |
  | Passenger < 5.1.3 | Passenger >= 5.1.3 |
  | Puma < 3.9.0 | Puma >= 3.9.0 |
  | Rack < 1.6.8 | Rack >= 1.6.8 |
  | Rails 3.2.x | Rails >= 4.x |
  | Rainbows (all versions) | none |
  | Sequel < 4.45.0 | Sequel >= 4.45.0 |
  | Sidekiq < 5.0.0 | Sidekiq >= 5.0.0 |
  | Sinatra < 2.0.0 | Sinatra >= 2.0.0 |
  | Sunspot (all versions) | none |
  | Typhoeus < 1.3.0 | Typhoeus >= 1.3.0 |
  | Unicorn < 5.3.0 | Unicorn >= 5.3.0 |

  For the gems with deprecated versions, we will no longer test those versions in our multiverse suite. They may, however, still be compatible with the agent. We will no longer fix bug reports for issues related to these gem versions.

- **Clarify documentation for `rake.tasks` configuration**

  The `rake.tasks` description in the default `newrelic.yml` file and the [New Relic Ruby Agent Configuration docs](https://docs.newrelic.com/docs/apm/agents/ruby-agent/configuration/ruby-agent-configuration#rake-tasks) have been updated to clarify its behavior and usage. The documentation now reads:

  > Specify an array of Rake tasks to automatically instrument. This configuration option converts the Array to a RegEx list. If you'd like to allow all tasks by default, use `rake.tasks: [.+]`. Rake tasks will not be instrumented unless they're added to this list. For more information, visit the (New Relic Rake Instrumentation docs)[/docs/apm/agents/ruby-agent/background-jobs/rake-instrumentation].

  We thank @robotfelix for suggesting these changes.

- **Internally leverage `Object.const_get` and `Object.const_defined?`**

  When dynamically checking for or obtaining a handle to a class constant from a string, leverage the `Object` class's built in methods wherever possible to enjoy simpler, more performant operations. All JRubies and CRubies v2.5 and below need a bit of assistance beyond what `Object` can provide given that those Rubies may yield an unwanted constant from a different namespace than the one that was specified. But for all other Rubies and even for those Rubies in contexts where we can 100% trust the string value coming in, leverage the `Object` class's methods and reap the benefits.

- **Enable Environment Variables setting Array configurations to be converted to Arrays**

  Prior to this change, when comma-separated lists were passed as environment variables, an error would be emitted to the `newrelic_agent.log` and a String would be set as the value. Now, Arrays will be accurately coerced.

- **Bugfix: Allow TransactionEvents to be sampled at the expected rate**

  The `transaction_events.max_samples_stored` capacity value within the TransactionEventAggregator did not match up with its expected harvest cycle interval, causing TransactionEvents to be over-sampled. This bugfix builds upon the updates made in [#952](https://github.com/newrelic/newrelic-ruby-agent/pull/952) so that the interval and capacity behave as expected for the renamed `transaction_events*` configuration options.

- **Bugfix: Error events missing attributes when created outside of a transaction**

  Previously the agent was not assigning a priority to error events that were created by calling notice_error outside the scope of a transaction. This caused issues with sampling when the error event buffer was full, resulting in a `NoMethodError: undefined method '<' for nil:NilClass` in the newrelic_agent.log. This bugfix ensures that a priority is always assigned on error events so that the agent will be able to sample these error events correctly. Thank you to @olleolleolle for bringing this issue to our attention.

## v8.6.0

- **Telemetry-in-Context: Automatic Application Logs, a quick way to view logs no matter where you are in the platform**

  - Adds support for forwarding application logs to New Relic. This automatically sends application logs that have been enriched to power Telemetry-in-Context. This is disabled by default in this release. This may be on by default in a future release.
  - Adds support for enriching application logs written to disk or standard out. This can be used with another log forwarder to power Telemetry-in-Context if in-agent log forwarding is not desired. We recommend enabling either log forwarding or local log decorating, but not both features. This is disabled by default in this release.
  - Improves speed and Resque support for logging metrics which shows the rate of log message by severity in the Logs chart in the APM Summary view. This is enabled by default in this release.

  To learn more about Telemetry-in-Context and the configuration options please see the documentation [here](https://docs.newrelic.com/docs/apm/agents/ruby-agent/configuration/ruby-agent-configuration/).

- **Improve the usage of the 'hostname' executable and other executables**

  In all places where a call to an executable binary is made (currently this is done only for the 'hostname' and 'uname' binaries), leverage a new helper method when making the call. This new helper will a) not attempt to execute the binary if it cannot be found, and b) prevent STDERR/STDOUT content from appearing anywhere except New Relic's own logs if the New Relic logger is set to the 'debug' level. When calling 'hostname', fall back to `Socket.gethostname` if the 'hostname' binary cannot be found. When calling 'uname', fall back on using a value of 'unknown' if the 'uname' command fails. Many thanks to @metaskills and @brcarp for letting us know that Ruby AWS Lambda functions can't invoke 'hostname' and for providing ideas and feedback with [Issue #697](https://github.com/newrelic/newrelic-ruby-agent/issues/697).

- **Documentation: remove confusing duplicate RUM entry from newrelic.yml**

  The `browser_monitoring.auto_instrument` configuration option to enable web page load timing (RUM) was confusingly listed twice in the newrelic.yml config file. This option is enabled by default. The newrelic.yml file has been updated to list the option only once. Many thanks to @robotfelix for bringing this to our attention with [Issue #955](https://github.com/newrelic/newrelic-ruby-agent/issues/955).

- **Bugfix: fix unit test failures when New Relic environment variables are present**

  Previously, unit tests would fail with unexpected invocation errors when `NEW_RELIC_LICENSE_KEY` and `NEW_RELIC_HOST` environment variables were present. Now, tests will discard these environment variables before running.

- **Bugfix: Curb - satisfy method_with_tracing's verb argument requirement**

  When Curb instrumentation is used (either via prepend or chain), be sure to always pass the verb argument over to `method_with_tracing` which requires it. Thank you to @knarewski for bringing this issue to our attention, for providing a means of reproducing an error, and for providing a fix. That fix has been replicated by the agent team with permission. See [Issue 1033](https://github.com/newrelic/newrelic-ruby-agent/issues/1033) for more details.

## v8.5.0

- **AWS: Support IMDSv2 by using a token with metadata API calls**

  When querying AWS for instance metadata, include a token in the request headers. If an AWS user configures instances to require a token, the agent will now work. For instances that do not require the inclusion of a token, the agent will continue to work in that context as well.

- **Muffle anticipated stderr warnings for "hostname" calls**

  When using the `hostname` binary to obtain hostname information, redirect STDERR to /dev/null. Thanks very much to @frenkel for raising this issue on behalf of OpenBSD users everywhere and for providing a solution with [PR #965](https://github.com/newrelic/newrelic-ruby-agent/pull/965).

- **Added updated configuration options for transaction events and deprecated previous configs**
  This release deprecates and replaces the following configuration options:
  | Deprecated | Replacement |
  | ----------- | ----------- |
  | event_report_period.analytic_event_data | event_report_period.transaction_event_data |
  | analytics_events.enabled | transaction_events.enabled |
  | analytics_events.max_samples_stored | transaction_events.max_samples_stored |

- **Eliminated warnings for redefined constants in ParameterFiltering**

  Fixed the ParameterFiltering constant definitions so that they are not redefined on multiple reloads of the module. Thank you to @TonyArra for bringing this issue to our attention.

- **Docker for development**

  Docker and Docker Compose may now be used for local development and testing with the provided `Dockerfile` and `docker-compose.yml` files in the project root. See [DOCKER.md](DOCKER.md) for usage instructions.

- **Bugfix: Rails 5 + Puma errors in rack "can't add a new key into hash during iteration"**

  When using rails 5 with puma, the agent would intermittently cause rack to raise a `RuntimeError: can't add a new key into hash during iteration`. We have identified the source of the error in our instrumentation and corrected the behavior so it no longer interferes with rack. Thanks to @sasharevzin for bringing attention to this error and providing a reproduction of the issue for us to investigate.

- **CI: target JRuby 9.3.3.0**

  Many thanks to @ahorek for [PR #919](https://github.com/newrelic/newrelic-ruby-agent/pull/919), [PR #921](https://github.com/newrelic/newrelic-ruby-agent/pull/921), and [PR #922](https://github.com/newrelic/newrelic-ruby-agent/pull/922) to keep us up to date on the JRuby side of things. The agent is now actively being tested against JRuby 9.3.3.0. NOTE that this release does not contain any non-CI related changes for JRuby. Old agent versions are still expected to work with newer JRubies and the newest agent version is still expected to work with older JRubies.

- **CI: Update unit tests for Rails 7.0.2**

  Ensure that the 7.0.2 release of Rails is fully compatible with all relevant tests.

- **CI: Ubuntu 20.04 LTS**

  To stay current and secure, our CI automation is now backed by version 20.04 of Ubuntu's long term support offering (previously 18.04).

## v8.4.0

- **Provide basic support for Rails 7.0**

This release includes Rails 7.0 as a tested Rails version. Updates build upon the agent's current Rails instrumentation and do not include additional instrumentation for new features.

- **Improve the performance of NewRelic::Agent::GuidGenerator#generate_guid**

This method is called by many basic operations within the agent including transactions, datastore segments, and external request segments. Thank you, @jdelstrother for contributing this performance improvement!

- **Documentation: Development environment prep instructions**

The multiverse collection of test suites requires a variety of data handling software (MySQL, Redis, memcached, etc.) to be available on the machine running the tests. The [project documentation](test/multiverse/README.md) has been updated to outline the relevant software packages, and a `Brewfile` file has been added to automate software installation with Homebrew.

- **Bugfix: Add ControllerInstrumentation::Shims to Sinatra framework**

  When the agent is disabled by setting the configuration settings `enabled`, `agent_enabled`, and/or `monitor_mode` to false, the agent loads shims for public controller instrumentation methods. These shims were missing for the Sinatra framework, causing applications to crash if the agent was disabled. Thank you, @NC-piercej for bringing this to our attention!

## v8.3.0

- **Updated the agent to support Ruby 3.1.0**

  Most of the changes involved updating the multiverse suite to exclude runs for older versions of instrumented gems that are not compatible with Ruby 3.1.0. In addition, Infinite Tracing testing was updated to accommodate `YAML::unsafe_load` for Psych 4 support.

- **Bugfix: Update AdaptiveSampler#sampled? algorithm**

  One of the clauses in `AdaptiveSampler#sampled?` would always return false due to Integer division returning a result of zero. This method has been updated to use Float division instead, to exponentially back off the number of samples required. This may increase the number of traces collected for transactions. A huge thank you to @romul for bringing this to our attention and breaking down the problem!

- **Bugfix: Correctly encode ASCII-8BIT log messages**

  The encoding update for the DecoratingLogger in v8.2.0 did not account for ASCII-8BIT encoded characters qualifying as `valid_encoding?`. Now, ASCII-8BIT characters will be encoded as UTF-8 and include replacement characters as needed. We're very grateful for @nikajukic's collaboration and submission of a test case to resolve this issue.

## v8.2.0

- **New Instrumentation for Tilt gem**

  Template rendering using [Tilt](https://github.com/rtomayko/tilt) is now instrumented. See [PR #847](https://github.com/newrelic/newrelic-ruby-agent/pull/847) for details.

- **Configuration `error_collector.ignore_errors` is marked as deprecated**

  This setting has been marked as deprecated in the documentation since version 7.2.0 and is now flagged as deprecated within the code.

- **Remove Rails 2 instrumentation**

  Though any version of Rails 2 has not been supported by the Ruby Agent since v3.18.1.330, instrumentation for ActionController and ActionWebService specific to that version were still part of the agent. This instrumentation has been removed.

- **Remove duplicated settings from newrelic.yml**

  Thank you @jakeonfire for bringing this to our attention and @kuroponzu for making the changes!

- **Bugfix: Span Events recorded when using newrelic_ignore**

  Previously, the agent was incorrectly recording span events only on transactions that should be ignored. This fix will prevent any span events from being created for transactions using newrelic_ignore, or ignored through the `rules.ignore_url_regexes` configuration option.

- **Bugfix: Print deprecation warning for Cross-Application Tracing if enabled**

  Prior to this change, the deprecation warning would log whenever the agent started up, regardless of configuration. Thank you @alpha-san for bringing this to our attention!

- **Bugfix: Scrub non-unicode characters from DecoratingLogger**

  To prevent `JSON::GeneratorErrors`, the DecoratingLogger replaces non-unicode characters with the replacement character: �. Thank you @jdelStrother for bringing this to our attention!

- **Bugfix: Distributed tracing headers emitted errors when agent was not connected**

  Previously, when the agent had not yet connected it would fail to create a trace context payload and emit an error, "TypeError: no implicit conversion of nil into String," to the agent logs. The correct behavior in this situation is to not create these headers due to the lack of required information. Now, the agent will not attempt to create trace context payloads until it has connected. Thank you @Izzette for bringing this to our attention!

## v8.1.0

- **Instrumentation for Ruby standard library Logger**

  The agent will now automatically instrument Logger, recording number of lines and size of logging output, with breakdown by severity.

- **Bugfix for Padrino instrumentation**

  A bug was introduced to the way the agent installs padrino instrumentation in 7.0.0. This release fixes the issues with the padrino instrumentation. Thanks to @sriedel for bringing this issue to our attention.

- **Bugfix: Stop deadlocks between New Relic thread and Delayed Job sampling thread**

  Running the agent's polling queries for the DelayedJobSampler within the same ActiveRecord connection decreases the frequency of deadlocks in development environments. Thanks @jdelStrother for bringing this to our attention and providing excellent sample code to speed up development!

- **Bugfix: Allow Net::HTTP request to IPv6 addresses**

  The agent will no longer raise an `URI::InvalidURIError` error if an IPv6 address is passed to Net::HTTP. Thank you @tristinbarnett and @tabathadelane for crafting a solution!

- **Bugfix: Allow integers to be passed to error_collector.ignore_status_codes configuration**

  Integers not wrapped in quotation marks can be passed to `error_collector.ignore_status_codes` in the `newrelic.yml` file. Our thanks goes to @elaguerta and @brammerl for resolving this issue!

- **Bugfix: Allow add_method_tracer to be used on BasicObjects**

  Previously, our `add_method_tracer` changes referenced `self.class` which is not available on `BasicObjects`. This has been fixed. Thanks to @toncid for bringing this issue to our attention.

## v8.0.0

- **`add_method_tracer` refactored to use prepend over alias_method chaining**

  This release overhauls the implementation of `add_method_tracer`, as detailed in [issue #502](https://github.com/newrelic/newrelic-ruby-agent/issues/502). The main breaking updates are as follows:

  - A metric name passed to `add_method_tracer` will no longer be interpolated in an instance context as before. To maintain this behavior, pass a Proc object with the same arity as the method being traced. For example:

    ```ruby
      # OLD
      add_method_tracer :foo, '#{args[0]}.#{args[1]}'

      # NEW
      add_method_tracer :foo, -> (*args) { "#{args[0]}.#{args[1]}" }
    ```

  - Similarly, the `:code_header` and `:code_footer` options to `add_method_tracer` will _only_ accept a Proc object, which will be bound to the calling instance when the traced method is invoked.

  - Calling `add_method_tracer` for a method will overwrite any previously defined tracers for that method. To specify multiple metric names for a single method tracer, pass them to `add_method_tracer` as an array.

  See updated documentation on the following pages for full details:

  - [Ruby Custom Instrumentation: Method Tracers](https://docs.newrelic.com/docs/agents/ruby-agent/api-guides/ruby-custom-instrumentation/#method_tracers)
  - [MethodTracer::ClassMethods#add_method_tracer](https://rubydoc.info/github/newrelic/newrelic-ruby-agent/NewRelic/Agent/MethodTracer/ClassMethods#add_method_tracer-instance_method)

- **Distributed tracing is enabled by default**

  [Distributed tracing](https://docs.newrelic.com/docs/distributed-tracing/enable-configure/language-agents-enable-distributed-tracing/) tracks and observes service requests as they flow through distributed systems. Distributed tracing is now enabled by default and replaces [cross application tracing](https://docs.newrelic.com/docs/agents/ruby-agent/features/cross-application-tracing-ruby/).

- **Bugfix: Incorrectly loading configuration options from newrelic.yml**

  The agent will now import the configuration options [`error_collector.ignore_messages`](https://docs.newrelic.com/docs/agents/ruby-agent/configuration/ruby-agent-configuration/#error_collector-ignore_messages) and [`error_collector.expected_messages`](https://docs.newrelic.com/docs/agents/ruby-agent/configuration/ruby-agent-configuration/#error_collector-expected_messages) from the `newrelic.yml` file correctly.

- **Cross Application is now deprecated, and disabled by default**

  [Distributed tracing](https://docs.newrelic.com/docs/distributed-tracing/enable-configure/language-agents-enable-distributed-tracing/) is replacing [cross application tracing](https://docs.newrelic.com/docs/agents/ruby-agent/features/cross-application-tracing-ruby/) as the default means of tracing between services. To continue using it, enable it with `cross_application_tracer.enabled: true` and `distributed_tracing.enabled: false`

- **Update configuration option default value for `span_events.max_samples_stored` from 1000 to 2000**

  For more information about this configuration option, visit [the Ruby agent documentation](https://docs.newrelic.com/docs/agents/ruby-agent/configuration/ruby-agent-configuration/#span_events-max_samples_stored).

- **Agent now enforces server supplied maximum value for configuration option `span_events.max_samples_stored`**

  Upon connection to the New Relic servers, the agent will now enforce a maximum value allowed for the configuration option [`span_events.max_samples_stored`](https://docs.newrelic.com/docs/agents/ruby-agent/configuration/ruby-agent-configuration/#span_events-max_samples_stored) sent from the New Relic servers.

- **Remove Ruby 2.0 required kwarg compatibility checks**

  Our agent has code that provides compatibility for required keyword arguments in Ruby versions below 2.1. Since the agent now only supports Ruby 2.2+, this code is no longer required.

- **Replace Time.now with Process.clock_gettime**

  Calls to `Time.now` have been replaced with calls to `Process.clock_gettime` to leverage the system's built-in clocks for elapsed time (`Process::CLOCK_MONOTONIC`) and wall-clock time (`Process::CLOCK_REALTIME`). This results in fewer object allocations, more accurate elapsed time records, and enhanced performance. Thanks to @sdemjanenko and @viraptor for advocating for this change!

- **Updated generated default newrelic.yml**

  Thank you @wyhaines and @creaturenex for your contribution. The default newrelic.yml that the agent can generate is now updated with commented out examples of all configuration options.

- **Bugfix: Psych 4.0 causes errors when loading newrelic.yml**

  Psych 4.0 now uses safe load behavior when using `YAML.load` which by default doesn't allow aliases, causing errors when the agent loads the config file. We have updated how we load the config file to avoid these errors.

- **Remove support for Excon versions below 0.19.0**

  Excon versions below 0.19.0 will no longer be instrumented through the Ruby agent.

- **Remove support for Mongo versions below 2.1**

  Mongo versions below 2.1 will no longer be instrumented through the Ruby agent.

- **Remove tests for Rails 3.0 and Rails 3.1**

  As of the 7.0 release, the Ruby agent stopped supporting Rails 3.0 and Rails 3.1. Despite this, we still had tests for these versions running on the agent's CI. Those tests are now removed.

- **Update test Gemfiles for patched versions**

  The gem has individual Gemfiles it uses to test against different common user setups. Rails 5.2, 6.0, and 6.1 have been updated to the latest patch versions in the test Gemfiles. Rack was updated in the Rails61 test suite to 2.1.4 to resolve a security vulnerability.

- **Remove Merb Support**

  This release removes the remaining support for the [Merb](https://weblog.rubyonrails.org/2008/12/23/merb-gets-merged-into-rails-3/) framework. It merged with Rails during the 3.0 release. Now that the Ruby agent supports Rails 3.2 and above, we thought it was time to say goodbye.

- **Remove deprecated method External.start_segment**

  The method `NewRelic::Agent::External.start_segment` has been deprecated as of Ruby Agent 6.0.0. This method is now removed.

- **Added testing and support for the following gem versions**

  - activemerchant 1.121.0
  - bunny 2.19.0
  - excon 0.85.0
  - mongo 2.14.0, 2.15.1
  - padrino 0.15.1
  - resque 2.1.0
  - sequel 5.48.0
  - yajl-ruby 1.4.1

- **This version adds support for ARM64/Graviton2 platform using Ruby 3.0.2+**

## v7.2.0

- **Expected Errors and Ignore Errors**
  This release adds support for configuration for expected/ignored errors by class name, status code, and message. The following configuration options are now available:

  - `error_collector.ignore_classes`
  - `error_collector.ignore_messages`
  - `error_collector.ignore_status_codes`
  - `error_collector.expected_classes`
  - `error_collector.expected_messages`
  - `error_collector.expected_status_codes`
    For more details about expected and ignored errors, please see our [configuration documentation](https://docs.newrelic.com/docs/agents/ruby-agent/configuration/)

- **Bugfix: resolves "can't add a new key into hash during iteration" Errors**

  Thanks to @wyhaines for this fix that prevents "can't add a new key into hash during iteration" errors from occurring when iterating over environment data.

- **Bugfix: kwarg support fixed for Rack middleware instrumentation**

  Thanks to @walro for submitting this fix. This fixes the rack instrumentation when using kwargs.

- **Update known conflicts with use of Module#Prepend**

  With our release of v7.0.0, we updated our instrumentation to use Module#Prepend by default, instead of method chaining. We have received reports of conflicts and added a check for these known conflicts. If a known conflict with prepend is detected while using the default value of 'auto' for gem instrumentation, the agent will instead install method chaining instrumentation in order to avoid this conflict. This check can be bypassed by setting the instrumentation method for the gem to 'prepend'.

## v7.1.0

- **Add support for CSP nonces when using our API to insert the browser agent**

  We now support passing in a nonce to our API method `browser_timing_header` to allow the browser agent to run on applications using CSP nonces. This allows users to inject the browser agent themselves and use the nonce required for the script to run. In order to utilize this new feature, you must disable auto instrumentation for the browser agent, and use the API method browser_timing_header to pass the nonce in and inject the script manually.

- **Removed MD5 use in the SQL sampler**

  In order to allow the agent to run in FIPS compliant environments, the usage of MD5 for aggregating slow sql traces has been replaced with SHA1.

- **Enable server-side configuration of distributed tracing**

  `distributed_tracing.enabled` may now be set in server-side application configuration.

- **Bugfix: Fix for missing part of a previous bugfix**

  Our previous fix of "nil Middlewares injection now prevented and gracefully handled in Sinatra" released in 7.0.0 was partially overwritten by some of the other changes in that release. This release adds back those missing sections of the bugfix, and should resolve the issue for sinatra users.

- **Update known conflicts with use of Module#Prepend**

  With our release of v7.0.0, we updated our instrumentation to use Module#Prepend by default, instead of method chaining. We have received reports of conflicts and added a check for these known conflicts. If a known conflict with prepend is detected while using the default value of 'auto' for gem instrumentation, the agent will instead install method chaining instrumentation in order to avoid this conflict. This check can be bypassed by setting the instrumentation method for the gem to 'prepend'.

- **Bugfix: Updated support for ActiveRecord 6.1+ instrumentation**

  Previously, the agent depended on `connection_id` to be present in the Active Support instrumentation for `sql.active_record`
  to get the current ActiveRecord connection. As of Rails 6.1, `connection_id` has been dropped in favor of providing the connection
  object through the `connection` value exclusively. This resulted in datastore spans displaying fallback behavior, including showing
  "ActiveRecord" as the database vendor.

- **Bugfix: Updated support for Resque's FORK_PER_JOB option**

  Support for Resque's FORK_PER_JOB flag within the Ruby agent was incomplete and nonfunctional. The agent should now behave
  correctly when running in a non-forking Resque worker process.

- **Bugfix: Added check for ruby2_keywords in add_transaction_tracer**

  Thanks @beauraF for the contribution! Previously, the add_transaction_tracer was not updated when we added support for ruby 3. In order to correctly support `**kwargs`, ruby2_keywords was added to correctly update the method signature to use \*\*kwargs in ruby versions that support that.

- **Confirmed support for yajl 1.4.0**

  Thanks to @creaturenex for the contribution! `yajl-ruby` 1.4.0 was added to our test suite and confirmed all tests pass, showing the agent supports this version as well.

## v7.0.0

- **Ruby Agent 6.x to 7.x Migration Guide Available**

  Please see our [Ruby Agent 6.x to 7.x migration guide](https://docs.newrelic.com/docs/agents/ruby-agent/getting-started/migration-7x-guide/) for helpful strategies and tips for migrating from earlier versions of the Ruby agent to 7.0.0. We cover new configuration settings, diagnosing and installing SSL CA certificates and deprecated items and their replacements in this guide.

- **Ruby 2.0 and 2.1 Dropped**

  Support for Ruby 2.0 and 2.1 dropped with this release. No code changes that would prevent the agent from continuing to
  work with these releases are known. However, Rubies 2.0 and 2.1 are no longer included in our test matrices and are not supported
  for 7.0.0 and onward.

- **Implemented prepend auto-instrumentation strategies for most Ruby gems/libraries**

  This release brings the auto-instrumentation strategies for most gems into the modern era for Ruby by providing both
  prepend and method-chaining (a.k.a. method-aliasing) strategies for auto instrumenting. Prepend, which has been available since
  Ruby 2.0 is now the default strategy employed in auto-instrumenting. It is known that some external gems lead to Stack Level
  too Deep exceptions when prepend and method-chaining are mixed. In such known cases, auto-instrumenting strategy will fall back
  to method-chaining automatically.

  This release also deprecates many overlapping and inconsistently named configuration settings in favor of being able to control
  behavior of instrumentation per library with one setting that can be one of auto (the default), disabled, prepend, or chain.

  Please see the above-referenced migration guide for further details.

- **Removed SSL cert bundle**

  The agent will no longer ship this bundle and will rely on system certs.

- **Removed deprecated config options**

  The following config options were previously deprecated and are no longer available

  - `disable_active_record_4`
  - `disable_active_record_5`
  - `autostart.blacklisted_constants`
  - `autostart.blacklisted_executables`
  - `autostart.blacklisted_rake_tasks`
  - `strip_exception_messages.whitelist`

- **Removed deprecated attribute**

  The attribute `httpResponseCode` was previously deprecated and replaced with `http.statusCode`. This deprecated attribute has now been removed.

- **Removed deprecated option in notice_error**

  Previously, the `:trace_only` option to NewRelic::Agent.notice_error was deprecated and replaced with `:expected`. This deprecated option has been removed.

- **Removed deprecated api methods**

  Previously the api methods `create_distributed_trace_payload` and `accept_distributed_trace_payload` were deprecated. These have now been removed. Instead, please see `insert_distributed_trace_headers` and `accept_distributed_trace_headers`, respectively.

- **Bugfix: Prevent browser monitoring middleware from installing to middleware multiple times**

  In rare cases on jRuby, the BrowserMonitoring middleware could attempt to install itself
  multiple times at start-up. This bug fix addresses that by using a mutex to introduce
  thread safety to the operation. Sintra in particular can have this race condition because
  its middleware stack is not installed until the first request is received.

- **Skip constructing Time for transactions**

  Thanks to @viraptor, we are no longer constructing an unused Time object with every call to starting a new Transaction.

- **Bugfix: nil Middlewares injection now prevented and gracefully handled in Sinatra**

  Previously, the agent could potentially inject multiples of an instrumented middleware if Sinatra received many
  requests at once during start-up and initialization due to Sinatra's ability to delay full start-up as long as possible.
  This has now been fixed and the Ruby agent correctly instruments only once as well as gracefully handles nil middleware
  classes in general.

- **Bugfix: Ensure transaction nesting max depth is always consistent with length of segments**

  Thanks to @warp for noticing and fixing the scenario where Transaction nesting_max_depth can get out of sync
  with segments length resulting in an exception when attempting to nest the initial segment which does not exist.

## v6.15.0

- **Official Ruby 3.0 support**

  The ruby agent has been verified to run on ruby 3.0.0

- **Added support for Rails 6.1**

  The ruby agent has been verified to run with Rails 6.1
  Special thanks to @hasghari for setting this up!

- **Added support for Sidekiq 6.0, 6.1**

  The ruby agent has been verified to run with both 6.0 and 6.1 versions of sidekiq

- **Bugfix: No longer overwrites sidekiq trace data**

  Distributed tracing data is now added to the job trace info rather than overwriting the existing data.

- **Bugfix: Fixes cases where errors are reported for spans with no other attributes**

  Previously, in cases where a span does not have any agent/custom attributes on it, but an error
  is noticed and recorded against the span, a `FrozenError: can't modify frozen Hash` is thrown.
  This is now fixed and errors are now correctly recorded against such span events.

- **Bugfix: `DistributedTracing.insert_distributed_trace_headers` Supportability metric now recorded**

  Previously, API calls to `DistributedTracing.insert_distributed_trace_headers` would lead to an exception
  about the missing supportability metric rather than flowing through the API implementation as intended.
  This would potentially lead to broken distributed traces as the trace headers were not inserted on the API call.
  `DistributedTracing.insert_distributed_trace_headers` now correctly records the supportability metric and
  inserts the distributed trace headers as intended.

- **Bugfix: child completions after parent completes sometimes throws exception attempting to access nil parent**

  In scenarios where the child segment/span is completing after the parent in jRuby, the parent may have already
  been freed and no longer accessible. This would lead to an attempt to call `descendant_complete` on a Nil
  object. This is fixed to protect against calling the `descendant_complete` in such cases.

- **Feature: implements `force_install_exit_handler` config flag**

  The `force_install_exit_handler` configuration flag allows an application to instruct the agent to install its
  graceful shutdown exit handler, which will send any locally cached data to the New Relic collector prior to the
  application shutting down. This is useful for when the primary framework has an embedded Sinatra application that
  is otherwise detected and skips installing the exit hook for graceful shutdowns.

- **Default prepend_net_instrumentation to false**

  Previously, `prepend_net_instrumentation` defaulted to true. However, many gems are still using monkey patching on Net::HTTP, which causes compatibility issues with using prepend. Defaulting this to false minimizes instances of
  unexpected compatibility issues.

## v6.14.0

- **Bugfix: Method tracers no longer cloning arguments**

  Previously, when calling add_method_tracer with certain combination of arguments, it would lead to the wrapped method's arguments being cloned rather than passed to the original method for manipulation as intended. This has been fixed.

- **Bugfix: Delayed Job instrumentation fixed for Ruby 2.7+**

  Previously, the agent was erroneously separating positional and keyword arguments on the instrumented method calls into
  Delayed Job's library. The led to Delayed job not auto-instrumenting correctly and has been fixed.

- **Bugfix: Ruby 2.7+ methods sometimes erroneously attributed compiler warnings to the Agent's `add_method_tracer`**

  The specific edge cases presented are now fixed by this release of the agent. There are still some known corner-cases
  that will be resolved with upcoming changes in next major release of the Agent. If you encounter a problem with adding
  method tracers and compiler warnings raised, please continue to submit small reproducible examples.

- **Bugfix: Ruby 2.7+ fix for keyword arguments on Rack apps is unnecessary and removed**

  A common fix for positional and keyword arguments for method parameters was implemented where it was not needed and
  led to RackApps getting extra arguments converted to keyword arguments rather than Hash when it expected one. This
  Ruby 2.7+ change was reverted so that Rack apps behave correctly for Ruby >= 2.7.

- **Feature: captures incoming and outgoing request headers for distributed tracing**

  HTTP request headers will be logged when log level is at least debug level. Similarly, request headers
  for exchanges with New Relic servers are now audit logged when audit logging is enabled.

- **Bugfix: `newrelic.yml.erb` added to the configuration search path**

  Previously, when a user specifies a `newrelic.yml.erb` and no `newrelic.yml` file, the agent fails to find
  the `.erb` file because it was not in the list of files searched at startup. The Ruby agent has long supported this as a
  means of configuring the agent programmatically. The `newrelic.yml.erb` filename is restored to the search
  path and will be utilized if present. NOTE: `newrelic.yml` still takes precedence over `newrelic.yml.erb` If found,
  the `.yml` file is used instead of the `.erb` file. Search directories and order of traversal remain unchanged.

- **Bugfix: dependency detection of Redis now works without raising an exception**

  Previously, when detecting if Redis was available to instrument, the dependency detection would fail with an Exception raised
  (with side effect of not attempting to instrument Redis). This is now fixed with a better dependency check that resolves falsely without raising an `Exception`.

- **Bugfix: Gracefully handles NilClass as a Middleware Class when instrumenting**

  Previously, if a NilClass is passed as the Middleware Class to instrument when processing the middleware stack,
  the agent would fail to fully load and instrument the middleware stack. This fix gracefully skips over nil classes.

- **Memory Sampler updated to recognize macOS Big Sur**

  Previously, the agent was unable to recognize the platform macOS Big Sur in the memory sampler, resulting in an error being logged. The memory sampler is now able to recognize Big Sur.

- **Prepend implementation of Net::HTTP instrumentation available**

  There is now a config option (`prepend_net_instrumentation`) that will enable the agent to use prepend while instrumenting Net::HTTP. This option is set to true by default.

## v6.13.1

- **Bugfix: obfuscating URLs to external services no longer modifying original URI**

  A recent change to the Ruby agent to obfuscate URIs sent to external services had the unintended side-effect of removing query parameters
  from the original URI. This is fixed to obfuscate while also preserving the original URI.

  Thanks to @VictorJimenezKwast for pinpointing and helpful unit test to demonstrate.

## v6.13.0

- **Bugfix: never use redirect host when accessing preconnect endpoint**

  When connecting to New Relic, the Ruby Agent uses the value in `Agent.config[:host]` to post a request to the New Relic preconnect endpoint. This endpoint returns a "redirect host" which is the URL to which agents send data from that point on.

  Previously, if the agent needed to reconnect to the collector, it would incorrectly use this redirect host to call the preconnect
  endpoint, when it should have used the original configured value in `Agent.config[:host]`. The agent now uses the correct host
  for all calls to preconnect.

- **Bugfix: calling `add_custom_attributes` no longer modifies the params of the caller**

  The previous agent's improvements to recording attributes at the span level had an unexpected
  side-effect of modifying the params passed to the API call as duplicated attributes were deleted
  in the process. This is now fixed and params passed in are no longer modified.

  Thanks to Pete Johns (@johnsyweb) for the PR that resolves this bug.

- **Bugfix: `http.url` query parameters spans are now obfuscated**

  Previously, the agent was recording the full URL of the external requests, including
  the query and fragment parts of the URL as part of the attributes on the external request
  span. This has been fixed so that the URL is obfuscated to filter out potentially sensitive data.

- **Use system SSL certificates by default**

  The Ruby agent previously used a root SSL/TLS certificate bundle by default. Now the agent will attempt to use
  the default system certificates, but will fall back to the bundled certs if there is an issue (and log that this occurred).

- **Bugfix: reduce allocations for segment attributes**

  Previously, every segment received an `Attributes` object on initialization. The agent now lazily creates attributes
  on segments, resulting in a significant reduction in object allocations for a typical transaction.

- **Bugfix: eliminate errors around Rake::VERSION with Rails**

  When running a Rails application with rake tasks, customers could see the following error:

- **Prevent connecting agent thread from hanging on shutdown**

  A bug in `Net::HTTP`'s Gzip decoder can cause the (un-catchable)
  thread-kill exception to be replaced with a (catchable) `Zlib` exception,
  which prevents a connecting agent thread from exiting during shutdown,
  causing the Ruby process to hang indefinitely.
  This workaround checks for an `aborting` thread in the `#connect` exception handler
  and re-raises the exception, allowing a killed thread to continue exiting.

  Thanks to Will Jordan (@wjordan) for chasing this one down and patching with tests.

- **Fix error messages about Rake instrumentation**

  When running a Rails application with rake tasks, customers could see the following error in logs resulting from
  a small part of rake functionality being loaded with the Rails test runner:

  ```
  ERROR : Error while detecting rake_instrumentation:
  ERROR : NameError: uninitialized constant Rake::VERSION
  ```

  Such error messages should no longer appear in this context.

  Thanks to @CamilleDrapier for pointing out this issue.

- **Remove NewRelic::Metrics**

  The `NewRelic::Metrics` module has been removed from the agent since it is no longer used.

  Thanks to @csaura for the contribution!

## v6.12.0

- The New Relic Ruby Agent is now open source under the [Apache 2 license](LICENSE)
  and you can now observe the [issues we're working on](https://github.com/orgs/newrelic/projects/17). See our [Contributing guide](https://github.com/newrelic/newrelic-ruby-agent/blob/main/CONTRIBUTING.md)
  and [Code of Conduct](https://github.com/newrelic/.github/blob/master/CODE_OF_CONDUCT.md) for details on contributing!

- **Security: Updated all uses of Rake to >= 12.3.3**

  All versions of Rake testing prior to 12.3.3 were removed to address
  [CVE-2020-8130](https://nvd.nist.gov/vuln/detail/CVE-2020-8130).
  No functionality in the agent was removed nor deprecated with this change, and older versions
  of rake are expected to continue to work as they have in the past. However, versions of
  rake < 12.3.3 are no longer tested nor supported.

- **Bugfix: fixes an error capturing content length in middleware on multi-part responses**

  In the middleware tracing, the `Content-Length` header is sometimes returned as an array of
  values when content is a multi-part response. Previously, the agent would fail with
  "NoMethodError: undefined method `to_i` for Array" Error. This bug is now fixed and
  multi-part content lengths are summed for a total when an `Array` is present.

- **Added support for auto-instrumenting Mongo gem versions 2.6 to 2.12**

- **Bugfix: MongoDB instrumentation did not handle CommandFailed events when noticing errors**

  The mongo gem sometimes returns a CommandFailed object instead of a CommandSucceeded object with
  error attributes populated. The instrumentation did not handle noticing errors on CommandFailed
  objects and resulted in logging an error and backtrace to the log file.

  Additionally, a bug in recording the metric for "findAndModify" as all lowercased "findandmodify"
  for versions 2.1 through 2.5 was fixed.

- **Bugfix: Priority Sampler causes crash in high throughput environments in rare cases**

  Previously, the priority sampling buffer would, in rare cases, generate an error in high-throughput
  environments once capacity is reached and the sampling algorithm engages. This issue is fixed.

- **Additional Transaction Information applied to Span Events**

  When Distributed Tracing and/or Infinite Tracing are enabled, the agent will now incorporate additional information from the Transaction Event on to the root Span Event of the transaction.

  The following items are affected:

  - Custom attribute values applied to the Transaction via our [add_custom_attributes](http://www.rubydoc.info/github/newrelic/newrelic-ruby-agent/NewRelic/Agent#add_custom_attributes-instance_method) API method.
  - Request parameters: `request.parameters.*`
  - Request headers: `request.headers.*`
  - Response headers: `response.headers.*`
  - Resque job arguments: `job.resque.args.*`
  - Sidekiq job arguments: `job.sidekiq.args.*`
  - Messaging arguments: `message.*`
  - `httpResponseCode` (deprecated in this version; see note below)/`http.statusCode`
  - `response.status`
  - `request.uri`
  - `request.method`
  - `host.displayName`

- **Security Recommendation**

  Review your Transaction attributes [include](https://docs.newrelic.com/docs/agents/ruby-agent/attributes/enable-disable-attributes-ruby#transaction_events-attributes-include) and [exclude](https://docs.newrelic.com/docs/agents/ruby-agent/attributes/enable-disable-attributes-ruby#transaction_events-attributes-exclude) configurations. Any attribute include or exclude settings specific to Transaction Events should be applied
  to your Span attributes [include](https://docs.newrelic.com/docs/agents/ruby-agent/attributes/enable-disable-attributes-ruby#span-events-attributes-include) and [exclude](https://docs.newrelic.com/docs/agents/ruby-agent/attributes/enable-disable-attributes-ruby#span-events-attributes-exclude) configuration or your global attributes [include](https://docs.newrelic.com/docs/agents/ruby-agent/attributes/enable-disable-attributes-ruby#attributes-include) and [exclude](https://docs.newrelic.com/docs/agents/ruby-agent/attributes/enable-disable-attributes-ruby#attributes-exclude) configuration.

- **Agent attribute deprecation: httpResponseCode**

  Starting in this agent version, the [agent attribute](https://docs.newrelic.com/docs/agents/ruby-agent/attributes/ruby-agent-attributes#attributes) `httpResponseCode` (string value) has been deprecated. Customers can begin using `http.statusCode`
  (integer value) immediately, and `httpResponseCode` will be removed in the agent's next major version update.

- **Bugfix: Eliminate warnings for distributed tracing when using sidekiq**

  Previously, using sidekiq with distributed tracing disabled resulted in warning messages\
  `WARN : Not configured to accept distributed trace headers`\
  ` WARN : Not configured to insert distributed trace headers`\
  These messages no longer appear.

## v6.11.0

- **Infinite Tracing**

  This release adds support for [Infinite Tracing](https://docs.newrelic.com/docs/understand-dependencies/distributed-tracing/enable-configure/enable-distributed-tracing). Infinite Tracing observes 100% of your distributed traces and provides visualizations for the most actionable data. With Infinite Tracing, you get examples of errors and long-running traces so you can better diagnose and troubleshoot your systems.

  Configure your agent to send traces to a trace observer in New Relic Edge. View distributed traces through New Relic’s UI. There is no need to install a collector on your network.

  Infinite Tracing is currently available on a sign-up basis. If you would like to participate, please contact your sales representative.

- **Bugfix: Cross Application Tracing (CAT) adds a missing field to response**

  Previously, the Ruby agent's Cross Application Tracing header was missing a reserved field that would lead to an error
  in the Go agent's processing of incoming headers from the Ruby agent. This fix adds that missing field to the headers, eliminating
  the issue with traces involving the Ruby agent and the Go agent.

- **Bugfix: Environment Report now supports Rails >= 6.1**

  Previously, users of Rails 6.1 would see the following deprecation warning appear when the Ruby agent attempted to
  collect enviroment data: `DEPRECATION WARNING: [] is deprecated and will be removed from Rails 6.2`. These deprecation methods
  no longer appear.

  Thanks to Sébastien Dubois (sedubois) for reporting this issue and for the contribution!

- **Added distributed tracing to Sidekiq jobs**

  Previously, Sidekiq jobs were not included in portions of <a href="https://docs.newrelic.com/docs/understand-dependencies/distributed-tracing/get-started/introduction-distributed-tracing">distributed traces</a> captured by the Ruby agent. Now you can view distributed
  traces that include Sidekiq jobs instrumented by the Ruby agent.

  Thanks to andreaseger for the contribution!

- **Bugfix: Eliminate warnings appearing when using `add_method_tracer` with Ruby 2.7**

  Previously, using `add_method_tracer` with Ruby 2.7 to trace a method that included keyword arguments resulted in warning messages:
  `warning: Using the last argument as keyword parameters is deprecated; maybe ** should be added to the call`. These messages no
  longer appear.

  Thanks to Harm de Wit and Atsuo Fukaya for reporting the issue!

## v6.10.0

- **Error attributes now added to each span that exits with an error or exception**

  Error attributes `error.class` and `error.message` are now included on the span event in which an error
  or exception was noticed, and, in the case of unhandled exceptions, on any ancestor spans that also exit with an error.
  The public API method `notice_error` now attaches these error attributes to the currently executing span.

  <a href="https://docs.newrelic.com/docs/apm/distributed-tracing/ui-data/understand-use-distributed-tracing-data#rules-limits">Spans with error details are now highlighted red in the Distributed Tracing UI</a>, and error details will expose the associated
  `error.class` and `error.message`. It is also now possible to see when an exception leaves the boundary of the span,
  and if it is caught in an ancestor span without reaching the entry span. NOTE: This “bubbling up” of exceptions will impact
  the error count when compared to prior behavior for the same trace. It is possible to have a trace that now has span errors
  without the trace level showing an error.

  If multiple errors occur on the same span, only the most recent error information is added to the attributes. Prior errors on the same span are overwritten.

  These span event attributes conform to <a href="https://docs.newrelic.com/docs/agents/manage-apm-agents/agent-data/manage-errors-apm-collect-ignore-or-mark-expected#ignore">ignored errors</a> and <a href="https://docs.newrelic.com/docs/agents/manage-apm-agents/agent-data/manage-errors-apm-collect-ignore-or-mark-expected#expected">expected errors</a>.

- **Added tests for latest Grape / Rack combination**

  For a short period of time, the latest versions of Grape and Rack had compatibility issues.
  Generally, Rack 2.1.0 should be avoided in all cases due to breaking changes in many gems
  reliant on Rack. We recommend using either Rack <= 2.0.9, or using latest Rack when using Grape
  (2.2.2 at the time of this writing).

- **Bugfix: Calculate Content-Length in bytes**

  Previously, the Content-Length HTTP header would be incorrect after injecting the Browser Monitoring
  JS when the response contained Unicode characters because the value was not calculated in bytes.
  The Content-Length is now correctly updated.

  Thanks to thaim for the contribution!

- **Bugfix: Fix Content-Length calculation when response is nil**

  Previously, calculating the Content-Length HTTP header would result in a `NoMethodError` in the case of
  a nil response. These errors will no longer occur in such a case.

  Thanks to Johan Van Ryseghem for the contribution!

- **Bugfix: DecoratingFormatter now logs timestamps as millisecond Integers**

  Previously the agent sent timestamps as a Float with milliseconds as part of the
  fractional value. Logs in Context was changed to only accept Integer values and this
  release changes DecoratingFormatter to match.

- **Added --force option to `newrelic install` cli command to allow overwriting newrelic.yml**

- **Bugfix: The fully qualified hostname now works correctly for BSD and Solaris**

  Previously, when running on systems such as BSD and Solaris, the agent was unable to determine the fully
  qualified domain name, which is used to help link Ruby agent data with data from New Relic Infrastructure.
  This information is now successfully collected on various BSD distros and Solaris.

## v6.9.0

- **Added support for W3C Trace Context, with easy upgrade from New Relic trace context**

  - [Distributed Tracing now supports W3C Trace Context headers](https://docs.newrelic.com/docs/understand-dependencies/distributed-tracing/get-started/introduction-distributed-tracing#w3c-support) for HTTP protocols when distributed tracing is enabled. Our implementation can accept and emit both
    the W3C trace header format and the New Relic trace header format. This simplifies
    agent upgrades, allowing trace context to be propagated between services with older
    and newer releases of New Relic agents. W3C trace header format will always be
    accepted and emitted. New Relic trace header format will be accepted, and you can
    optionally disable emission of the New Relic trace header format.

  - When distributed tracing is enabled by setting `distributed_tracing.enabled` to `true`,
    the Ruby agent will now accept W3C's `traceparent` and `tracestate` headers when
    calling `DistributedTracing.accept_distributed_trace_headers` or automatically via
    `http` instrumentation. When calling `DistributedTracing.insert_distributed_trace_headers`,
    or automatically via `http` instrumentation, the Ruby agent will include the W3C
    headers along with the New Relic distributed tracing header, unless the New Relic
    trace header format is disabled by setting `exclude_newrelic_header` setting to `true`.

  - Added `DistributedTracing.accept_distributed_trace_headers` API for accepting both
    New Relic and W3C TraceContext distributed traces.

  - Deprecated `DistributedTracing.accept_distributed_trace_payload` which will be removed
    in a future major release.

  - Added `DistributedTracing.insert_distributed_trace_headers` API for adding outbound
    distributed trace headers. Both W3C TraceContext and New Relic formats will be
    included unless `distributed_tracing.exclude_newrelic_header: true`.

  - Deprecated `DistributedTracing.create_distributed_trace_payload` which will be removed
    in a future major release.

  Known Issues and Workarounds

  - If a .NET agent is initiating traces as the root service, do not upgrade your
    downstream Ruby New Relic agents to this agent release.

- **Official Ruby 2.7 support**

  The Ruby agent has been verified to run with Ruby 2.7.0.

- **Reduced allocations when tracing transactions using API calls**

  Default empty hashes for `options` parameter were not frozen, leading to
  excessive and unnecessary allocations when calling APIs for tracing transactions.

  Thanks to Joel Turkel (jturkel) for the contribution!

- **Bugfix for Resque worker thread race conditions**

  Recent changes in Rack surfaced issues marshalling data for resque, surfaced a potential race-condition with closing out the worker-threads before flushing the data pipe. This
  is now fixed.

  Thanks to Bertrand Paquet (bpaquet) for the contribution!

- **Bugfix for Content-Length when injecting Browser Monitoring JS**

  The Content-Length HTTP header would be incorrect after injecting the Browser Monitoring
  JS into the HEAD tag of the HTML source with Content-Length and lead to the HTML BODY content
  being truncated in some cases. The Content-Length is now correctly updated after injecting the
  Browser Monitoring JS script.

  Thanks to Slava Kardakov (ojab) for the contribution!

## v6.8.0

- **Initial Ruby 2.7 support**

  The Ruby agent has been verified to run with Ruby 2.7.0-preview1.

- **New API method to add custom attributes to Spans**

  New API method for adding custom attributes to spans. Previously, custom
  attributes were only available at the Transaction level. Now, with Span
  level custom attributes, more granular tagging of events is possible for
  easier isolation and review of trace events. For more information:

  - [`Agent#add_custom_span_attributes`](https://www.rubydoc.info/github/newrelic/newrelic-ruby-agent/NewRelic/Agent#add_custom_span_attributes)

- **Enables ability to migrate to Configurable Security Policies (CSP) on a per agent
  basis for accounts already using High Security Mode (HSM).**

  When both [HSM](https://docs.newrelic.com/docs/agents/manage-apm-agents/configuration/high-security-mode) and [CSP](https://docs.newrelic.com/docs/agents/manage-apm-agents/configuration/enable-configurable-security-policies) are enabled for an account, an agent (this version or later)
  can successfully connect with either `high_security: true` or the appropriate
  `security_policies_token` configured. `high_security` has been added as part of
  the preconnect payload.

- **Bugfix for Logs in Context combined with act-fluent-logger-rails**

  Previously, when using the Ruby agent's Logs in Context logger
  to link logging data with trace and entity metadata for an
  improved experience in the UI, customers who were also using
  the `act-fluent-logger-rails` gem would see a `NoMethodError`
  for `clear_tags!` that would interfere with the use of this
  feature. This error no longer appears, allowing customers to
  combine the use of Logs in Context with the use of this gem.

  Please note that the Logs in Context logger does not support
  tagged logging; if you are initializing your logger with a
  `log_tags` argument, your custom tags may not appear on the
  final version of your logs.

- **Bugfix for parsing invalid newrelic.yml**

  Previously, if the newrelic.yml configuration file was invalid, and the agent
  could not start as a result, the agent would not log any indication of
  the problem.

  This version of the agent will emit a FATAL message to STDOUT when this scenario
  occurs so that customers can address issues with newrelic.yml that prevent startup.

- **Configuration options containing the terms "whitelist" and "blacklist" deprecated**

  The following local configuration settings have been deprecated:

  - `autostart.blacklisted_constants`: use `autostart.denylisted_constants` instead.
  - `autostart.blacklisted_executables`: use `autostart.denylisted_executables` instead.
  - `autostart.blacklisted_rake_tasks`: use `autostart.denylisted_rake_tasks` instead.
  - `strip_exception_messages.whitelist`: use `strip_exception_messages.allowed_classes` instead.

- **Bugfix for module loading and constant resolution in Rails**

  Starting in version 6.3, the Ruby agent has caused module loading and constant
  resolution to sometimes fail, which caused errors in some Rails applications.
  These errors were generally `NoMethodError` exceptions or I18n errors
  `translation missing` or `invalid locale`. These errors would not appear if the agent
  was removed from the application's Gemfile.
  This version of the agent fixes these issues with module loading and constant
  resolution, so these errors no longer occur.

- **Bugfix: failed to get urandom**

  Previous versions of the agent would fail unexpectedly when the Ruby process used
  every available file descriptor. The failures would include this message:

  ```
  ERROR : RuntimeError: failed to get urandom
  ```

  This version of the agent uses a different strategy for generating random IDs, and
  will not fail in the same way when no file descriptors are available.

## v6.7.0

- **Trace and Entity Metadata API**

  Several new API methods have been added to the agent:

  - [`Agent#linking_metadata`](https://www.rubydoc.info/github/newrelic/newrelic-ruby-agent/NewRelic/Agent#linking_metadata-instance_method)
  - [`Tracer#trace_id`](https://www.rubydoc.info/github/newrelic/newrelic-ruby-agent/NewRelic/Agent/Tracer#trace_id-class_method)
  - [`Tracer#span_id`](https://www.rubydoc.info/github/newrelic/newrelic-ruby-agent/NewRelic/Agent/Tracer#span_id-class_method)
  - [`Tracer#sampled?`](https://www.rubydoc.info/github/newrelic/newrelic-ruby-agent/NewRelic/Agent/Tracer#sampled?-class_method)

  These API methods allow you to access information that can be used to link data of your choosing to a trace or entity.

- **Logs in Context**

  This version of the agent includes a logger, which can be used in place of `::Logger`
  from the standard library, or `ActiveSupport::Logger` from Rails. This logger
  leverages the new trace and entity metadata API to decorate log statements with entity
  and trace metadata, so they can be correlated together in the New Relic UI.

  For more information on how to use logs in context, see https://docs.newrelic.com/docs/enable-logs-context-ruby

- **Project metadata in Gemspec**

  Project metadata has been added to the gemspec file. This means our Rubygems page will allow users to more easily
  access the agent's source code, raise issues, and read the changelog.

  Thanks to Orien Madgwick for the contribution!

## v6.6.0

- **Bugfix for ActionCable Instrumentation**

  Previous versions of the agent sometimes caused application crashes with some versions
  of ActionCable. The application would exit quickly after startup with the error:
  `uninitialized constant ActionCable::Engine`.

  Version 6.6.0 of the agent no longer crashes in this way.

- **Handling of disabling Error Collection**

  When the agent first starts, it begins collecting Error Events and Traces before
  fetching configuration from New Relic. In previous versions of the agent, those
  events or traces would be sent to New Relic, even if _Error Collection_ is disabled in
  the application's server-side configuration.

  Version 6.6.0 of the agent drops all collected Error Events and Traces if the
  configuration from the server disables _Error Collection_.

## v6.5.0

- **Change to default setting for ActiveRecord connection resolution**

  Due to incompatibilities between the faster ActiveRecord connection resolution
  released in v6.3.0 of the agent and other gems which patch ActiveRecord,
  `backport_fast_active_record_connection_lookup` will now be set to `false` by default.
  Because it results in a significant performance improvement, we recommend customers
  whose environments include ActiveRecord change this setting to `true`
  _unless_ they are using other gems which measure ActiveRecord performance, which may
  lose functionality when combined with this setting. If unsure whether to enable
  `backport_fast_active_record_connection_lookup`, we recommend enabling it in a
  development environment to make sure other gems which patch ActiveRecord are still
  working as expected.

- **Bugfix for ActiveStorage instrumentation error**

  Version 6.4.0 of the agent introduced a bug that interfered with ActiveStorage
  callbacks, resulting in the agent being unable to instrument ActiveStorage operations.
  ActiveStorage segments are now correctly recorded.

- **Bugfix for ActiveRecord 4.1 and 4.2 exception logging**

  Version 6.3.0 of the agent introduced a bug that prevented ActiveRecord versions 4.1
  and 4.2 from logging exceptions that occurred within a database transaction. This
  version of the agent restores the exception logging functionality from previous agent
  versions.
  Thanks to Oleksiy Kovyrin for the contribution!

## v6.4.0

- **Custom Metadata Collection**

  The agent now collects environment variables prefixed by `NEW_RELIC_METADATA_`. These
  may be added to transaction events to provide context between your Kubernetes cluster
  and your services. For details on the behavior, see
  [this blog post](https://blog.newrelic.com/engineering/monitoring-application-performance-in-kubernetes/).

- **Bugfix for faster ActiveRecord connection resolution**

  Version 6.3.0 of the agent backported the faster ActiveRecord connection resolution
  from Rails 6.0 to previous versions, but the implementation caused certain other gems
  which measured ActiveRecord performance to stop working. This version of the agent
  changes the implementation of this performance improvement so no such conflicts occur.

- **Bugfix for Grape instrumentation error**

  Previous versions of the agent would fail to install Grape instrumentation in Grape
  versions 1.2.0 and up if the API being instrumented subclassed `Grape::API::Instance`
  rather than `Grape::API`. A warning would also print to the newrelic_agent log:

  ```
  WARN : Error in Grape instrumentation
  WARN : NoMethodError: undefined method `name' for nil:NilClass
  ```

  This version of the agent successfully installs instrumentation for subclasses
  of `Grape::API::Instance`, and these log messages should no longer appear.

- **Bugfix for streaming responses**

  Previous versions of the agent would attempt to insert JavaScript instrumentation into
  any streaming response that did not make use of `ActionController::Live`. This resulted
  in an empty, non-streamed response being sent to the client.

  This version of the agent will not attempt to insert JavaScript instrumentation into
  a response which includes the header `Transfer-Encoding=chunked`, which indicates a
  streaming response.

  This should exclude JavaScript instrumentation for all streamed responses. To include
  this instrumentation manually, see
  [Manually instrument via agent API](https://docs.newrelic.com/docs/agents/ruby-agent/features/new-relic-browser-ruby-agent#manual_instrumentation)
  in our documentation.

## v6.3.0

- **Official Rails 6.0 support**

  This version of the agent has been verified against the Rails 6.0.0 release.

  As ActiveRecord 4, 5, and 6 use the same New Relic instrumentation, the
  `disable_active_record_4` and `disable_active_record_5` settings in NewRelic.yml are being
  deprecated in favor of the new `disable_active_record_notifications`. This new
  setting will affect the instrumentation of ActiveRecord 4, 5, and 6. The deprecated settings
  will be removed in a future release.

- **Bugfix for `newrelic deployments` script**

  For applications housed in the EU, the `newrelic deployments` script included with previous
  versions of the agent would fail with the following message: `Deployment not recorded:
Application does not exist.` This is because the script would attempt to send the deployment
  notification to the US region. The deployment script now sends deployments to the correct region.

- **Faster ActiveRecord connection resolution**

  This version of the agent uses the faster ActiveRecord connection resolution that Rails 6.0 uses, even on previous versions of Rails.
  Thanks to Callum Jones for the contribution!

- **Support non-ascii characters in hostnames**

  Previous versions of the agent would frequently log warnings like: `log writing failed.  "\xE2" from ASCII-8BIT to UTF-8` if the hostname contained a non-ascii character. This version of the agent will no longer log these warnings.
  Thanks to Rafael Petry for the contribution!

## v6.2.0

- Bugfix for superfluous `Empty JSON response` error messages

  Version 6.1.0 of the agent frequently logged error messages about an empty
  JSON response, when no error had occurred. These logs no longer appear.

- Bugfix for `Unable to calculate elapsed transaction time` warning messages

  Ruby Agent versions 5.4 through 6.1, when running in jruby without
  ObjectSpace enabled, would occasionally log a warning indicating that the
  agent was unable to calculate the elapsed transaction time. When this log
  statement appeared, the affected transactions would not be included in the
  data displayed on the capacity analysis page. These transactions are now
  correctly recorded.

## v6.1.0

- Performance monitoring on Kubernetes

  This release adds Transaction event attributes that provide
  context between your Kubernetes cluster and services. For details
  on the benefits, see this [blog
  post](https://blog.newrelic.com/engineering/monitoring-application-performance-in-kubernetes/).

- Bugfix for Bunny instrumentation when popping empty queues

  When a customer calls `Bunny::Queue#pop` on an empty queue, Bunny
  returns a `nil` value. Previous Ruby Agent versions raised a
  `NoMethodError` when trying to process this result. Now, the
  agent correctly skips processing for `nil` values. Thanks to
  Matt Campbell for the contribution.

## v6.0.0

- Tracer API for flexible custom instrumentation

  With agent version 6.0, we are introducing the `Tracer` class, an
  officially supported public API for more flexible custom
  instrumentation. By calling its `in_transaction` method, you can
  instrument an arbitrary section of Ruby code without needing to
  juggle any explicit state. Behind the scenes, the agent will
  make sure that the measured code results in an APM segment inside
  a transaction.

  The same API contains additional methods for creating
  transactions and segments, and for interacting with the current
  transaction. For more details, see the [custom instrumentation
  documentation](https://docs.newrelic.com/docs/agents/ruby-agent/api-guides/ruby-custom-instrumentation).

  If you were previously using any of the agent's private,
  undocumented APIs, such as `Transaction.wrap` or
  `Transaction.start/stop`, you will need to update your code to
  use the Tracer API.

  The full list of APIs that were removed or deprecated are:

  - `External.start_segment`
  - `Transaction.create_segment`
  - `Transaction.start`
  - `Transaction.stop`
  - `Transaction.start_datastore_segment`
  - `Transaction.start_segment`
  - `Transaction.wrap`
  - `TransactionState.current_transaction`

  If are you using any of these APIs, please see the [upgrade guide](https://docs.newrelic.com/docs/agents/ruby-agent/troubleshooting/update-private-api-calls-public-tracer-api) for a list of replacements.

- Agent detects Rails 6.0

  The agent properly detects Rails 6.0 and no longer logs an error when
  started in a Rails 6.0 environment. This does not include full Rails 6.0
  support, which will be coming in a future release. Thanks to Jacob Bednarz
  for the contribution.

## v5.7.0

- Ruby 2.6 support

  We have tested the agent with the official release of Ruby 2.6.0
  made on December 25, 2018, and it looks great! Feel free to use
  agent v5.7 to measure the performance of your Ruby 2.6
  applications.

- Support for loading Sequel core standalone

  Earlier versions of the agent required users of the Sequel data
  mapping library to load the _entire_ library. The agent will now
  enable Sequel instrumentation when an application loads Sequel's
  core standalone; i.e., without the `Sequel::Model` class. Thanks
  to Vasily Kolesnikov for the contribution!

- Grape 1.2 support

  With agent versions 5.6 and earlier, Grape 1.2 apps reported
  their transactions under the name `Proc#call` instead of the name
  of the API endpoint. Starting with agent version 5.7, all
  existing versions of Grape will report the correct transaction
  name. Thanks to Masato Ohba for the contribution!

## v5.6.0

- Bugfix for transactions with `ActionController::Live`

  Previously, transactions containing `ActionController::Live` resulted in
  incorrect calculations of capacity analysis as well as error backtraces
  appearing in agent logs in agent versions 5.4 and later. The agent now
  correctly calculates capacity for transactions with `ActionController::Live`.

- Add ability to exclude attributes from span events and transaction
  segments

  Agent versions 5.5 and lower could selectively exclude attributes
  from page views, error traces, transaction traces, and
  transaction events. With agent version 5.6 and higher, you can
  also exclude attributes from span events (via the
  `span_events.include/exclude` options) and from transaction
  segments (via the `transaction_segments.include/exclude` options).

  As with other attribute destinations, these new options will
  inherit values from the top-level `attributes.include/exclude`
  settings. See the
  [documentation](https://docs.newrelic.com/docs/agents/ruby-agent/attributes/enabling-disabling-attributes-ruby)
  for more information.

- Increasing backoff sequence on failing to connect to New Relic

  If the agent cannot reach New Relic, it will now wait for an
  increasing amount of time after each failed attempt. We are also
  starting with a shorter delay initially, which will help customer
  apps bounce back more quickly from transient network errors.

- Truncation of long stack traces

  Previous versions of the agent would truncate long stack traces to
  50 frames. To give customers more flexibility, we have added the
  `error_collector.max_backtrace_frames` configuration option.
  Thanks to Patrick Tulskie for the contribution!

- Update link in documentation

  The community forum link in `README.md` now goes to the updated
  location. Thanks to Sam Killgallon for the contribution!

- Active Storage instrumentation

  The agent now provides instrumentation for Active Storage, introduced in
  Rails 5.2. Customers will see Active Storage operations represented as
  segments within transaction traces.

## v5.5.0

- Bugfix for `perform` instrumentation with curb gem

  Use of curb's `perform` method now no longer results in nil headers
  getting returned.

- Bugfix for parsing Docker container IDs

  The agent now parses Docker container IDs correctly regardless of the
  cgroup parent.

- Use lazy load hooks for ActiveJob instrumentation

  In some instances the ActiveJob instrumentation could trigger ActiveJob
  to load before it was initialized by Rails. This could result in
  configuration changes not being properly applied. The agent now uses lazy
  load hooks which fixes this issue.

- Documentation improvement

  The `config.dot` diagram of the agent's configuration settings no
  longer includes the deleted `developer_mode` option. Thanks to
  Yuichiro Kaneko for the contribution!

## v5.4.0

- Capacity analysis for multi-threaded dispatchers

  Metrics around capacity analysis did not previously account for multi-threaded
  dispatchers, and consequently could result in capacities of over 100% being
  recorded. This version now properly accounts for multi-threaded dispatchers.

- `NewRelic::Agent.disable_transaction_tracing` deprecated

  `NewRelic::Agent.disable_transaction_tracing` has been deprecated. Users
  are encouraged to use `NewRelic::Agent.disable_all_tracing` or
  `NewRelic::Agent.ignore_transaction` instead.

- Bugfix for SQL over-obfuscation

  A bug, introduced in v5.3.0, where SQL could be over-obfuscated for some
  database adapters has been fixed.

- Bugfix for span event data in Resque processes

  A bug where span events would not be sent from Resque processes due to a
  missing endpoint has been fixed.

## v5.3.0

- Distributed Tracing

  Distributed tracing lets you see the path that a request takes as
  it travels through your distributed system. By showing the
  distributed activity through a unified view, you can troubleshoot
  and understand a complex system better than ever before.

  Distributed tracing is available with an APM Pro or equivalent
  subscription. To see a complete distributed trace, you need to
  enable the feature on a set of neighboring services. Enabling
  distributed tracing changes the behavior of some New Relic
  features, so carefully consult the
  [transition guide](https://docs.newrelic.com/docs/transition-guide-distributed-tracing)
  before you enable this feature.

  To enable distributed tracing, set the
  `distributed_tracing.enabled` configuration option to `true`.

## v5.2.0

- Use priority sampling for errors and custom events

  Priority sampling replaces the older reservoir event sampling method.
  With this change, the agent will maintain randomness across a given
  time period while improving coordination among transactions, errors,
  and custom events.

- Bugfix for wrapping datastore operations

  The agent will now complete the process of wrapping datastore
  operations even if an error occurs during execution of a callback.

- Span Events

  Finished segments whose `sampled` property is `true` will now post
  Span events to Insights.

## v5.1.0

- Rails 5.2 support

  The Ruby agent has been validated against the latest release of
  Ruby on Rails!

- Support for newer libraries and frameworks

  We have updated the multiverse suite to test the agent against
  current versions of several frameworks.

- Add `custom_attributes.enabled` configuration option

  This option is enabled by default. When it's disabled, custom
  attributes will not be transmitted on transaction events or error
  events.

- Fix Grape load order dependency

  The agent will now choose the correct name for Grape transactions
  even if the customer's app loads the agent before Grape. Thanks
  to Daniel Doubrovkine for the contribution!

- Add `webpacker:compile` to blacklisted tasks

  `webpacker:compile` is commonly used for compiling assets. It has
  been added to `AUTOSTART_BLACKLISTED_RAKE_TASKS` in the default
  configuration. Thanks to Claudio B. for the contribution!

- Make browser instrumentation W3C-compliant

  `type="text/javascript"` is optional for the `<script>` tag under
  W3C. The `type` attribute has now been removed from browser
  instrumentation. Thanks to Spharian for the contribution!

- Deferred `add_method_tracer` calls

  If a third-party library calls `add_method_tracer` before the
  agent has finished starting, we now queue these calls and run them
  when it's safe to do so (rather than skipping them and logging a
  warning).

- Bugfix for Resque `around` / `before` hooks

  In rare cases, the agent was not instrumenting Resque `around` and
  `before` hooks. This version fixes the error.

- Truncation of long stack traces

  Occasionally, long stack traces would cause complications sending
  data to New Relic. This version truncates long traces to 50 frames
  (split evenly between the top and bottom of the trace).

## v5.0.0

- SSL connections to New Relic are now mandatory

  Prior to this version, using an SSL connection to New Relic was
  the default behavior, but could be overridden. SSL connections are
  now enforced (not overridable).

- Additional security checking before trying to explain
  multi-statement SQL queries

  Customer applications might submit SQL queries containing multiple
  statements (e.g., SELECT _ FROM table; SELECT _ FROM table). For
  security reasons, we should not generate explain plans in this
  situation.

  Although the agent correctly skipped explain plans for these
  queries during testing, we have added extra checks for this
  scenario.

- Bugfix for RabbitMQ exchange names that are symbols

  The agent no longer raises a TypeError when a RabbitMQ exchange
  name is a Ruby symbol instead of a string.

- Bugfix for audit logging to stdout

  Previous agents configured to log to stdout would correctly send
  regular agent logs to stdout, but would incorrectly send audit
  logs to a text file named "stdout". This release corrects the
  error.

- Bugfix for Capistrano deployment notifications on v3.7 and beyond

  Starting with version 3.7, Capistrano uses a different technique
  to determine a project's version control system. The agent now
  works correctly with this new behavior. Thanks to Jimmy Zhang for
  the contribution.

## v4.8.0

- Initialize New Relic Agent before config initializers

When running in a Rails environment, the agent registers an initializer that
starts the agent. This initializer is now defined to run before config/initializers.
Previously, the ordering was not specified for the initializer. This change
guarantees the agent will started by the time your initializers run, so you can
safely reference the Agent in your custom initializers. Thanks to Tony Ta for
the contribution.

- Ruby 2.5 Support

The Ruby Agent has been verified to run under Ruby 2.5.

- `request.uri` Collected as an Agent Attribute

Users can now control the collection of `request.uri` on errors and transaction
traces. Previously it was always collected without the ability to turn it off.
It is now an agent attribute that can be controlled via the attributes config.
For more information on agent attributes [see here](https://docs.newrelic.com/docs/agents/manage-apm-agents/agent-data/agent-attributes).

## 4.7.1

- Bugfix for Manual Browser Instrumentation

There was a previous bug that required setting both `rum.enabled: false` and
`browser.auto_instrument: false` to completely disable browser monitoring. An
attempt to fix this in 4.7.0 resulted in breaking manual browser
instrumentation. Those changes have been reverted. We will revisit this issue
in an upcoming release.

## v4.7.0

- Expected Error API

The agent now sends up `error.expected` as an intrinsic attribute on error
events and error traces. When you pass `expected: true` to the `notice_error`
method, both Insights and APM will indicate that the error is expected.

- Typhoeus Hydra Instrumentation

The agent now has request level visibility for HTTP requests made using
Typhoeus Hydra.

- Total Time Metrics are Recorded

The agent now records Total Time metrics. In an application where segments
execute concurrently, the total time can exceed the wall-clock time for a
transaction. Users of the new Typhoeus Hydra instrumentation will notice
this as changes on the overview page. Immediately after upgrading there
will be an alert in the APM dashboard that states: "There are both old and
new time metrics for this time window". This indicates that during that time
window, some transactions report the total time metrics, while others do not.
The message will go away after waiting for enough time to elapse and / or
updating the time window.

- Add `:message` category to `set_transaction_name` public API method

The agent now permits the `:message` category to be passed into the public
API method `set_transaction_name`, which will enable the transaction to be
displayed as a messaging transaction.

- Create `prepend_active_record_instrumentation` config option

Users may now set the `prepend_active_record_instrumentation` option in
their agent config to install Active Record 3 or 4 instrumentation using
`Module.prepend` rather than `alias_method`.

- Use Lazy load hooks for `ActionController::Base` and `ActionController::API`

The agent now uses lazy load hooks to hook on `ActionController::Base` and
`ActionController::API`. Thanks Edouard Chin for the contribution!

- Use Lazy load hooks for `ActiveRecord::Base` and `ActiveRecord::Relation`

The agent uses lazy load hooks when recording supportability metrics
for `ActiveRecord::Base` and `ActiveRecord::Relation`. Thanks Joseph Haig
for the contribution!

- Check that `Rails::VERSION` is defined instead of just `Rails`

The agent now checks that `Rails::VERSION` is defined since there are cases
where `Rails` is defined but `Rails::VERSION` is not. Thanks to Alex Riedler
and nilsding for the contribution!

- Support fast RPC/direct reply-to in RabbitMQ

The agent can now handle the pseudo-queue 'amq.rabbitmq.reply-to' in its
Bunny instrumentation. Previously, using fast RPC led to a `NoMethodError`
because the reply-to queue was expected to be a `Queue` object instead of
a string.

## v4.6.0

- Public API for External Requests

The agent now has public API for instrumenting external requests and linking
up transactions via cross application tracing. See the [API Guide](https://docs.newrelic.com/docs/agents/ruby-agent/customization/ruby-agent-api-guide#externals)
for more details this new functionality.

## v4.5.0

- Send synthetics headers even when CAT disabled

The agent now sends synthetics headers whenever they are received from an
external request, even if cross-application tracing is disabled.

- Bugfix for DelayedJob Daemonization

Customers using the delayed_job script that ships with the gem may encounter
an IOError with a message indicating the stream was closed. This was due to
the agent attempting to write a byte into a Pipe that was closed during the
deamonization of the delayed_job script. This issue has been fixed.

- Collect supportability metrics for public API

The agent now collects Supportability/API/{method} metrics to track usage of
all methods in the agent's public API.

- Collect supportability metrics on `Module#prepend`

The agent now collects Supportability/PrependedModules/{Module} metrics
for ActiveRecord 4 and 5, ActionController 4 and 5, ActionView 4 and 5,
ActiveJob 5, and ActionCable 5. These help track the adoption of the
`Module#prepend` method so we can maintain compatibility with newer versions
of Ruby and Rails.

- Collect explain plans when using PostGIS ActiveRecord adapter

The agent will now collect slow SQL explain plans, if configured to, on
connections using the PostGIS adapter. Thanks Ari Pollak for the contribution!

- Lazily initialize New Relic Config

The agent will lazily initialize the New Relic config. This allows the agent
to pickup configuration from environment variables set by dotenv and similar
tools.

## v4.4.0

- Include test helper for 3rd party use

In 4.2.0, all test files were excluded from being packaged in the gem. An
agent class method `NewRelic::Agent.require_test_helper` was used by 3rd
party gem authors to test extensions to the agent. The required file is now
included in the gem.

- Collect cloud metadata from Azure, GCP, PCF, and AWS cloud platform

The agent now collects additional metadata when running in AWS, GCP, Azure, and
PCF. This information is used to provide an enhanced experience when the agent
is deployed on those platforms.

- Install `at_exit` hook when running JRuby

The agent now installs an `at_exit` hook when running JRuby, which wasn't
done before because of constraints related to older JRuby versions that
are no longer supported.

- User/Utilization and System/Utilization metrics not recorded after Resque forks

The agent no longer records invalid User/Utilization and System/Utilization
metrics, which can lead to negative values, in forks of Resque processes.

- Add `identifier` field to agent connect settings

The agent now includes a unique identifier in its connect settings, ensuring
that when multiple agents connect to multiple different apps, data are reported
for each of the apps.

- Clear transaction state after forking now opt-in

The agent waits to connect until the first web request when it detects it's
running in a forking dispatcher. When clearing the transaction state in this
situation we lose the first frame of the transaction and the subsequent
trace becomes corrupted. We've made this feature opt-in and is turned off by
default. This behavior only affects the first transaction after a dispatcher
forks.

## v4.3.0

- Instrumentation for the Bunny AMQP Client

The Bunny AMQP Client is now automatically instrumented. The agent will
report data for messages sent and received by an application. Data on messages
is available in both APM and Insights. Applications connected through a
RabbitMQ exchange will now also be visible on Service Maps as part of Cross
Application Tracing. See the [message queues documentation page](https://docs.newrelic.com/docs/agents/ruby-agent/features/message-queues)
for more details.

- Safely normalize external hostnames

The agent has been updated to check for nil host values before downcasing the
hostname. Thanks Rafael Valério for the contribution!

- PageView events will not be generated for ignored transactions

The agent now checks if transaction is ignored before injecting the New Relic
Browser Agent. This will prevent PageView events from being generated for
ignored transactions.

- Datastores required explicitly in agent

The agent has been modified to explicity `require` the Datastores module
whereas previously there were situations where the module could be
implicitly defined. Thanks Kevin Griffin for the contribution!

- Clear transaction state after forking

Previously, if a transaction was started and the process forks, the transaction
state survived the fork and `#after_fork` call in thread local storage. Now,
this state is cleared by `#after_fork`.

- Postgis adapter reports as Postgres for datastores

The agent now maps the Postgis adapter to Postgres for datastore metrics.
Thanks Vojtěch Vondra for the contribution!

- Deprecate `:trace_only` option

The `NewRelic::Agent.notice_error` API has been updated to deprecate the
`:trace_only` option in favor of `:expected`.

## v4.2.0

- Sinatra 2.0 and Padrino 0.14.x Support

The agent has been verified against the latest versions of Sinatra and Padrino.

- Rails 5.1 Support

The Ruby agent has been validated against the latest release of Ruby on Rails!

- APP_ENV considered when determining environment

The agent will now consider the APP_ENV environment when starting up.

- Test files excluded from gem

The gemspec has been updated to exclude test files from being packaged into the
gem. Thanks dimko for the contribution!

## v4.1.0

- Developer Mode removed

The Ruby Agent's Developer Mode, which provided a very limited view of your
application performance data, has been removed. For more information, check
out our [community forum](https://discuss.newrelic.com/t/feedback-on-the-ruby-agent-s-developer-mode/46957).

- Support NEW_RELIC_ENV for Rails apps

Previously, users could set the agent environment with NEW_RELIC_ENV only
for non-Rails apps. For Rails app, the agent environment would use whatever
the Rails environment was set to. Now, NEW_RELIC_ENV can also be used for
Rails apps, so that it is possible to have an agent environment that is
different from the Rails environment. Thanks Andrea Campolonghi for the
contribution, as well as Steve Schwartz for also looking into this issue!

- Normalization of external hostnames

Hostnames from URIs used in external HTTP requests are now always downcased
to prevent duplicate metrics when only case is different.

## v4.0.0

- Require Ruby 2.0.0+

The agent no longer supports Ruby versions prior to 2.0, JRuby 1.7 and
earlier, and all versions of Rubinius. Customers using affected Rubies
can continue to run 3.x agent versions, but new features or bugfixes
will not be published for 3.x agents. For more information, check out our
[community forum](https://discuss.newrelic.com/t/support-for-ruby-jruby-1-x-is-being-deprecated-in-ruby-agent-4-0-0/44787).

- OkJson vendored library removed

Ruby 1.8 did not include the JSON gem by default, so the agent included a
vendored version of [OkJson](https://github.com/kr/okjson) that it would fall
back on using in cases where the JSON gem was not available. This has been
removed.

- YAJL workaround removed

[yajl-ruby](https://github.com/brianmario/yajl-ruby) versions prior to 1.2 had
the potential to cause a segmentation fault when working large, deeply-nested
objects like thread profiles. If you are using yajl-ruby with the `JSON`
monkey patches enabled by requiring `yajl/json_gem`, you should upgrade to
at least version 1.2.

- Deprecated APIs removed

  - `Agent.abort_transaction!`
  - `Agent.add_custom_parameters`
  - `Agent.add_request_parameters`
  - `Agent.browser_timing_footer`
  - `Agent.get_stats`
  - `Agent.get_stats_no_scope`
  - `Agent.record_transaction`
  - `Agent.reset_stats`
  - `Agent.set_user_attributes`
  - `Agent::Instrumentation::Rack`
  - `ActionController#newrelic_notice_error`
  - `ActiveRecordHelper.rollup_metrics_for` (may be incompatible with newrelic_moped)
  - `Instrumentation::MetricFrame.recording_web_transaction?`
  - `Instrumentation::MetricFrame.abort_transaction!`
  - `MethodTracer.get_stats_scoped`
  - `MethodTracer.get_stats_unscoped`
  - `MethodTracer.trace_method_execution`
  - `MethodTracer.trace_method_execution_no_scope`
  - `MethodTracer.trace_method_execution_with_scope`
  - `MetricSpec#sub`
  - `MetricStats#get_stats`
  - `MetricStats#get_stats_no_scope`
  - `NoticedError#exception_class`
  - `Rack::ErrorCollector`
  - `StatsEngine::Samplers.add_sampler`
  - `StatsEngine::Samplers.add_harvest_sampler`

The above methods have had deprecation notices on them for some time and
have now been removed. Assistance migrating usage of these APIs is
available at https://docs.newrelic.com/node/2601.

The agent no longer deletes deprecated keys passed to `add_method_tracer`. Passing
in deprecated keys can cause an exception. Ensure that you are not passing any of
the following keys: `:force, :scoped_metric_only, :deduct_call_time_from_parent`
to `add_method_tracer`.

The agent no longer deletes deprecated keys passed in as options to
`NewRelic::Agent.notice_error`. If you are passing any of these deprecated
keys: `:request_params, :request, :referer` to the `notice_error` API, please
delete them otherwise they will be collected as custom attributes.

- Error handling changes

The agent now only checks for `original_exception` in environments with Rails
versions prior to 5. Checking for `Exception#cause` has been removed. In addition,
the agent now will match class name with message and backtrace when noticing
errors that have an `original_exception`.

## v3.18.1

- Ensure Mongo aggregate queries are properly obfuscated

Instrumentation for the Mongo 2.x driver had a bug where the `pipeline`
attribute of Mongo aggregate queries was not properly obfuscated. Users
who have sensitive data in their `aggregate` queries are strongly encouraged
to upgrade to this version of the agent. Users who are unable to upgrade are
encouraged to turn off query collection using by setting
`mongo.capture_queries` to false in their newrelic.yml files.

This release fixes [New Relic Security Bulletin NR17-03](https://docs.newrelic.com/docs/accounts-partnerships/accounts/security-bulletins/security-bulletin-nr17-03).

- Early access Redis 4.0 instrumentation

Our Redis instrumentation has been tested against Redis 4.0.0.rc1.

## v3.18.0

- Ruby 2.4.0 support

The agent is now tested against the official release of ruby 2.4.0,
excluding incompatible packages.

- Agent-based metrics will not be recorded outside of active transactions

The agent has historically recorded metrics outside of a transaction. In
practice, this usually occurs in applications that run background job
processors. The agent would record metrics for queries the
background job processor is making between transactions. This can lead
to display issues on the background overview page and the presence of
metrics generated by the background job processor can mask the application
generated metrics on the database page. The agent will no longer generate
metrics outside of a transaction. Custom metrics recorded using
`NewRelic::Agent.record_metric` will continue to be recorded regardless
of whether there is an active transaction.

- Include ControllerInstrumentation module with ActiveSupport.on_load

The agent will now use the `on_load :action_controller` hook to include
the ControllerInstrumentation module into both the `Base` and `API`
classes of ActionController for Rails 5. This ensures that the proper
load order is retained, minimizing side-effects of having the agent in
an application.

- Ensure values for revisions on Capistrano deploy notices

Previously, running the task to look up the changelog could
generate an error, if there weren't previous and current revisions
defined. This has now been fixed. Thanks Winfield Peterson for the
contribution!

- External Segment Rewrites

The agent has made internal changes to how it represents segments for
external web requests.

## v3.17.2

- compatibility with ruby 2.4.0-preview3

the ruby agent has been updated to work on ruby 2.4.0-preview3.

- Early Access Sinatra 2.0 instrumentation

Our Sinatra instrumentation has been updated to work with Sinatra
2.0.0.beta2.

- Include controller instrumentation module in Rails 5 API

The agent now includes the ControllerInstrumentation module into
ActionController::API. This gives Rails API controllers access to
helper methods like `newrelic_ignore` in support of the existing
event-subscription-based action instrumentation. Thanks Andreas
Thurn for the contribution!

- Use Module#prepend for ActiveRecord 5 Instrumentation

Rails 5 deprecated the use of `alias_method_chain` in favor of using
`Module#prepend`. Mixing `Module#prepend` and `alias_method_chain`
can lead to a SystemStackError when an `alias_method_chain` is
applied after a module has been prepended. This should ensure
better compatibility between our ActiveRecord Instrumentation and
other third party gems that modify ActiveRecord using `Module#prepend`.

- Use license key passed into NewRelic::Agent.manual_start

Previously, the license key passed in when manually starting the agent
with NewRelic::Agent.manual_start was not referenced when setting up
the connection to report data to New Relic. This is now fixed.

- Account for DataMapper database connection errors

Our DataMapper instrumentation traces instances of DataObjects::SQLError
being raised and removes the password from the URI attribute. However,
when DataObjects cannot connect to the database (ex: could not resolve
host), it will raise a DataObjects::ConnectionError. This inherits from
DataObjects::SQLError but has `nil` for its URI attribute, since no
connection has been made yet. To avoid the password check here on `nil`,
the agent catches and re-raises any instances of DataObjects::ConnectionError
explicitly. Thanks Postmodern for this contribution!

- Account for request methods that require arguments

When tracing a transaction, the agent tries to get the request object
from a controller if it wasn't explicitly passed in. However, this posed
problems in non-controller transactions with their own `request` methods
defined that required arguments, such as in Resque jobs. This is now fixed.

## v3.17.1

- Datastore instance reporting for Redis, MongoDB, and memcached

The agent now collects datastore instance information for Redis, MongoDB,
and memcached. This information is displayed in transaction traces and slow
query traces. For memcached only, multi requests will expand to individual
server nodes, and the operation and key(s) will show in the trace details
"Database query" section. Metrics for `get_multi` nodes will change slightly.
Parent nodes for a `get_multi` will be recorded as generic segments. Their
children will be recorded as datastore segments under the name
`get_multi_request` and represent a batch request to a single Memcached
instance.

- Rescue errors from attempts to fetch slow query explain plans

For slow queries through ActiveRecord 4+, the agent will attempt to fetch
an explain plan on SELECT statements. In the event that this causes an
error, such as being run on an adapter that doesn't implement `exec_query`,
the agent will now rescue and log those errors.

## v3.17.0

- Datastore instance reporting for ActiveRecord

The agent now collects database instance information for ActiveRecord operations,
when using the MySQL and Postgres adapters. This information (database server
and database name) is displayed in transaction traces and slow query traces.

## v3.16.3

- Add `:trace_only` option to `notice_error` API

Previously, calling `notice_error` would record the trace, increment the
error count, and consider the transaction failing for Apdex purposes. This
method now accepts a `:trace_only` boolean option which, if true, will only
record the trace and not affect the error count or transaction.

- HTTP.rb support

The agent has been updated to add instrumentation support for the HTTP gem,
including Cross Application Tracing. Thanks Tiago Sousa for the contribution!

- Prevent redundant Delayed::Job instrumentation installation

This change was to handle situations where multiple Delayed::Worker instances
are being created but Delayed::Job has already been instrumented. Thanks Tony
Brown for the contribution!

## v3.16.2

- Fix for "Unexpected frame in traced method stack" errors

Our ActiveRecord 4.x instrumentation could have generated "Unexpected frame in
traced method stack" errors when used outside of an active transaction (for
example, in custom background job handlers). This has been fixed.

## v3.16.1

- Internal datastore instrumentation rewrites

The agent's internal tracing of datastore segments has been rewritten, and
instrumentation updated to utilize the new classes.

- Fix Grape endpoint versions in transaction names

Grape 0.16 changed Route#version (formerly #route_version) to possibly return
an Array of versions for the current endpoint. The agent has been updated to
use rack.env['api.version'] set by Grape, and fall back to joining the version
Array with '|' before inclusion in the transaction name when api.version is
not available. Thanks Geoff Massanek for the contribution!

- Fix deprecation warnings from various Rails error subclasses

Rails 5 deprecates #original_exception on a few internal subclasses of
StandardError in favor of Exception#cause from Ruby stdlib. The agent has
been updated to try Exception#cause first, thus avoiding deprecation
warnings. Thanks Alexander Stuart-Kregor for the contribution!

- Fix instrumentation for Sequel 4.35.0

The latest version of Sequel changes the name and signature of the method
that the Ruby Agent wraps for instrumentation. The agent has been updated
to handle these changes. Users using Sequel 4.35.0 or newer should upgrade
their agent.

- Fix DataMapper instrumentation for additional versions

Different versions of DataMapper have different methods for retrieving the
adapter name, and Postmodern expanded our coverage. Thanks for the
contribution!

## v3.16.0

- Official Rails 5.0 support

This version of the agent has been verified against the Rails 5.0.0 release.

- Early access Action Cable instrumentation

The Ruby agent instruments Action Cable channel actions and calls to
ActionCable::Channel#Transmit in Rails 5. Feedback is welcome!

- Obfuscate queries from `oracle_enhanced` adapter correctly

This change allows the `oracle_enhanced` adapter to use the same
obfuscation as `oracle` adapters. Thanks Dan Drinkard for the contribution!

- Make it possible to define a newrelic_role for deployment with Capistrano 3

Thanks NielsKSchjoedt for the contribution!

- Retry initial connection to New Relic in Resque master if needed

Previously, if the initial connection to New Relic in a monitored Resque
master process failed, the agent would not retry, and monitoring for the
process would be lost. This has been fixed, and the agent will continue
retrying in its background harvest thread until it successfully connects.

## v3.15.2

- Run explain plans on parameterized slow queries in AR4

In our ActiveRecord 4 instrumentation, we moved to tracing slow queries
using the payloads from ActiveSupport::Notifications `sql.active_record`
events. As a result, we were unable to run explain plans on parameterized
queries. This has now been updated to pass along and use the parameter values,
when available, to get the explain plans.

- Fix getMore metric grouping issue in Mongo 2.2.x instrumentation

A metric grouping issue had cropped up when using the most recent Mongo gem
(2.2.0) with the most recent release of the server (3.2.4). We now have a more
future-proof setup for preventing these.

- Restore older DataMapper support after password obfuscation fix

Back in 3.14.3, we released a fix to avoid inadvertently sending sensitive
information from DataMapper SQLErrors. Our implementation did not account for
DataMapper versions below v0.10.0 not implementing the #options accessor.
Thanks Bram de Vries for the fix to our fix!

- Padrino 0.13.1 Support

Users with Padrino 0.13.x apps were previously seeing the default transaction
name "(unknown)" for all of their routes. We now provide the full Padrino
route template in transaction names, including any parameter placeholders.
Thanks Robert Schulze for the contribution!

- Update transaction naming for Grape 0.16.x

In Grape 0.16.x, `route_` methods are no longer prefixed. Thanks to Daniel
Doubrovkine for the contribution!

- Fix name collision on method created for default metric name fix

We had a name collision with the yard gem, which sets a `class_name` method
on Module. We've renamed our internal method to `derived_class_name` instead.

## v3.15.1

- Rack 2 alpha support

This release includes experimental support for Rack 2 as of 2.0.0.alpha.
Rack 2 is still in development, but the agent should work as expected for
those who are experimenting with Rack 2.

- Rails 5 beta 3 support

We've tweaked our Action View instrumentation to accommodate changes introduced
in Rails v5.0.0.beta3.

- Defer referencing ::ActiveRecord::Base to avoid triggering its autoloading
  too soon

In 3.12.1 and later versions of the agent, the agent references (and
therefore loads) ActiveRecord::Base earlier on in the Rails loading process.
This could jump ahead of initializers that should be run first. We now wait
until ActiveRecord::Base is loaded elsewhere.

- Fix explain plans for non-parameterized queries with single quote literals

The agent does not run explain plans for queries still containing parameters
(such as `SELECT * FROM UNICORNS WHERE ID = $1 LIMIT 1`). This check was
unfortunately mutating the query to be obfuscated, causing an inability to
collect an explain plan. This has now been fixed.

- Fix default metric name for tracing class methods

When using `add_method_tracer` on a class method but without passing in a
`metric_name_code`, the default metric name will now look like
`Custom/ClassName/Class/method_name`. We also addressed default
metric names for anonymous classes and modules.

- Fix issue when rendering SQL strings in developer mode

When we obfuscate SQL statements, we rewrite the Statement objects as
SQL strings inline in our sample buffers at harvest time. However, in
developer mode, we also read out of these buffers when rendering pages.
Depending on whether a harvest has run yet, the buffer will contain either
Statement objects, SQL strings, or a mix. Now, developer mode can handle
them all!

- Fix DelayedJob Sampler reporting incorrect counts in Active Record 3 and below

When fixing various deprecation warnings on ActiveRecord 4, we introduced
a regression in our DelayedJob sampler which caused us to incorrectly report
failed and locked job counts in ActiveRecord 3 and below. This is now fixed.
Thanks Rangel Dokov for the contribution!

## v3.15.0

- Rails 5 support

This release includes experimental support for Rails 5 as of 5.0.0.beta2.
Please note that this release does not include any support for ActionCable,
the WebSockets framework new to Rails 5.

- Don't include extension from single format Grape API transaction names

Starting with Grape 0.12.0, an API with a single format no longer declares
methods with `.:format`, but with an extension such as `.json`. Thanks Daniel
Doubrovkine for the contribution!

- Fix warnings about shadowing outer local variable when running tests

Thanks Rafael Almeida de Carvalho for the contribution!

- Check config first for Rails middleware instrumentation installation

Checking the config first avoids issues with mock classes that don't implement
`VERSION`. Thanks Jesse Sanford for the contribution!

- Remove a trailing whitespace in the template for generated newrelic.yml

Thanks Paul Menzel for the contribution!

- Reference external resources in comments and readme with HTTPS

Thanks Benjamin Quorning for the contribution!

## v3.14.3

- Don't inadvertently send sensitive information from DataMapper SQLErrors

DataObjects::SQLError captures the SQL query, and when using versions of
data_objects prior to 0.10.8, built a URI attribute that contained the
database connection password. The :query attribute now respects the obfuscation
level set for slow SQL traces and splices out any password parameters to the
URI when sending up traced errors to New Relic.

- Improved SQL obfuscation algorithm

To help standardize SQL obfuscation across New Relic language agents, we've
improved the algorithm used and added more test cases.

- Configurable longer sql_id attribute on slow SQL traces

The sql_id attribute on slow SQL traces is used to aggregate normalized
queries together. Previously, these IDs would generally be 9-10 digits long,
due to a backend restriction. If `slow_sql.use_longer_sql_id` is set to `true`,
these IDs will now be 18-19 digits long.

## v3.14.2

- Improved transaction names for Sinatra

The agent will now use sinatra.route for transaction names on Sinatra 1.4.3+,
which sets it in the request environment. This gives names that closer resemble the
routes defined in the Sinatra DSL. Thanks to Brian Phillips for the suggestion!

- Bugfix for error flag on transaction events

There was an issue causing the error flag to always be set to false for Insights
transaction events that has been fixed.

- Official support for Sidekiq 4

The Ruby agent now officially supports Sidekiq 4.

- Additional attributes collected

The agent now collects the following information in web transactions:
Content-Length HTTP response and Content-Type HTTP request headers.

## v3.14.1

- Add support for setting a display name on hosts

You can now configure a display name for your hosts using process_host.display_name,
to more easily distinguish dynamically assigned hosts. For more info, see
https://docs.newrelic.com/docs/apm/new-relic-apm/maintenance/add-rename-remove-hosts#display_name

- Fixes automatic middleware instrumentation for Puma 2.12.x

Starting with version 2.12.x the Puma project inlines versions of Rack::Builder
and Rack::URLMap under the Puma namespace. This had the unfortunate side effect of
breaking automatic Rack middleware instrumentation. We now instrument Puma::Rack::Builder
and Puma::Rack::URLMap and once again have automatic Rack middleware instrumentation for
applications running on Puma.

- Do not use a DelayedJob's display_name for naming the transaction

A DelayedJob's name may be superceded by a display_name, which can
lead to a metric grouping issue if the display_name contains unique
identifiers. We no longer use job name methods that may lead to an
arbitrary display_name. Instead, we use the appropriate class and/or
method names, depending what makes sense for the job and how it's called.

- Improvements to Mongo 2.1.x instrumentation

Fixes issue where getMore operations in batched queries could create metric grouping issues.
Previously when multiple Mongo queries executed in the same scope only a single query was recorded
as part of a transaction trace. Now transaction trace nodes will be created for every query
executed during a transaction.

- Bugfix for NewRelic::Agent.notice_error

Fixes issue introduced in v3.14.0 where calling NewRelic::Agent.notice_error outside of an active
transaction results in a NoMethodError.

- Bugfix for Resque TransactionError events

Fixes error preventing Transaction Error events generated in Resque tasks from being sent to New Relic.

## v3.14.0

- pruby marshaller removed

The deprecated pruby marshaller has now been removed; the `marshaller` config
option now only accepts `json`. Customers still running Ruby 1.8.7/REE must
add the `json` gem to their Gemfile, or (preferably) upgrade to Ruby 1.9.3 or
newer.

- Log dates in ISO 8601 format

The agent will now log dates in ISO 8601 (YYYY-mm-dd) format, instead of
mm/dd/yy.

- Additional attributes collected

The agent now collects the following information in web transactions:
Accept, Host, User-Agent, Content-Length HTTP request headers, HTTP request
method, and Content-Type HTTP response header.

- TransactionErrors reported for Advanced Analytics for APM Errors

With this release, the agent reports TransactionError events. These new events
power the beta feature Advanced Analytics for APM Errors. The error events are
also available today through New Relic Insights.

Advanced Analytics for APM Errors lets you see all of your errors, with
granular detail. Filter and group by any attribute to analyze them. Take
action to resolve issues through collaboration.

For more information, see https://docs.newrelic.com/docs/apm/applications-menu/events/view-apm-errors-error-traces

## v3.13.2

- Don't fail to send data when using 'mathn' library

Version 3.12.1 introduced a bug with applications using the 'mathn' library
that would prevent the agent from sending data to New Relic. This has been
fixed.

## v3.13.1

- Don't use a pager when running `git log` command

This would cause Capistrano deploys to hang when a large number of commits were being deployed.
Thanks to John Naegle for reporting and fixing this issue!

- Official support for JRuby 9.0.0.0

The Ruby agent is now officially fully tested and supported on JRuby 9.0.0.0.

- Instrumentation for MongoDB 2.1.x

Visibility in your MongoDB queries returns when using version 2.1.0 of
the Mongo driver or newer. Thanks to Durran Jordan of MongoDB for contributing
the Mongo Monitoring instrumentation!

- Fix for ArgumentError "invalid byte sequence in UTF-8"

This would come up when trying to parse out the operation from a database query
containing characters that would trigger a invalid byte sequence in UTF-8 error.
Thanks to Mario Izquierdo for reporting this issue!

- Improved database metric names for ActiveRecord::Calculations queries

Aggregate metrics recorded for queries made via the ActiveRecord::Calculations
module (#count, #sum, #max, etc.) will now be associated with the correct
model name, rather than being counted as generic 'select' operations.

- Allow at_exit handlers to be installed for Rubinius

Rubinius can support the at_exit block used by install_exit_handler.
Thanks to Aidan Coyle for reporting and fixing this issue!

## v3.13.0

- Bugfix for uninitialized constant NewRelic::Agent::ParameterFiltering

Users in some environments encountered a NameError: uninitialized constant
NewRelic::Agent::ParameterFiltering from the Rails instrumentation while
running v3.12.x of the Ruby agent. This issue has been fixed.

- Rake task instrumentation

The Ruby agent now provides opt-in tracing for Rake tasks. If you run
long jobs via Rake, you can get all the visibility and goodness of New Relic
that your other background jobs have. To enable this, see
https://docs.newrelic.com/docs/agents/ruby-agent/frameworks/rake

- Redis instrumentation

Redis operations will now show up on the Databases tab and in transaction
traces. By default, only command names will be captured; to capture command
arguments, set `transaction_tracer.record_redis_arguments` to `true` in
your configuration.

- Fix for over-obfuscated SQL Traces and PostgreSQL

An issue with the agent obfuscating column and table names from Slow SQL
Traces when using PostgreSQL has been resolved.

- Rubinius 2.5.8 VM metric renaming support

Rubinius 2.5.8 changed some VM metric names and eliminated support for
total allocated object counters. The agent has been updated accordingly.

- Fix agent attributes with a value of false not being stored

An issue introduced in v3.12.1 prevented attributes (like those added with
`add_custom_attributes`) from being stored if their value was false. This has
been fixed.

## v3.12.1

- More granular Database metrics for ActiveRecord 3 and 4

Database metrics recorded for non-SELECT operations (UPDATE, INSERT, DELETE,
etc.) on ActiveRecord 3 and 4 now include the model name that the query was
being executed against, allowing you to view these queries broken down by
model on the Datastores page. Thanks to Bill Kayser for reporting this issue!

- Support for Multiverse testing third party gems

The Ruby agent has rich support for testing multiple gem versions, but
previously that wasn't accessible to third party gems. Now you can now
simply `require 'task/multiverse'` in your Rakefile to access the same
test:multiverse task that New Relic uses itself. For more details, see:

https://docs.newrelic.com/docs/agents/ruby-agent/frameworks/third-party-instrumentation#testing-your-extension

- Use Sidekiq 3.x's error handler

Sidekiq 3.x+ provides an error handler for internal and middleware related
failures. Failures at these points were previously unseen by the Ruby agent,
but now they are properly traced.

- Better error messages for common configuration problems with Capistrano

Templating errors in newrelic.yml would result in obscure error messages
during Capistrano deployments. These messages now more properly reflect the
root cause of the errors.

- newrelic_ignore methods allow strings

The newrelic_ignore methods previously only supported passing symbols, and
would quietly ignore any strings passed. Now strings can be passed as well
to get the intuitive ignoring behavior you'd expect.

- Replace DNS resolver for Resque jobs with Resolv

In some circumstances customers with a very high number of short-lived Resque
jobs were experiencing deadlocks during DNS resolution. Resolv is an all Ruby
DNS resolver that replaces the libc implementation to prevent these deadlocks.

## v3.12.0

- Flexible capturing of attributes

The Ruby agent now allows you more control over exactly which request
parameters and job arguments are attached to transaction traces, traced
errors, and Insights events. For details, see:

https://docs.newrelic.com/docs/agents/ruby-agent/ruby-agent-attributes

- Fixed missing URIs in traces for retried Excon requests

If Excon's idempotent option retried a request, the transaction trace node
for the call would miss having the URI assigned. This has been fixed.

- Capturing request parameters from rescued exceptions in Grape

If an exception was handled via a rescue_from in Grape, request parameters
were not properly set on the error trace. This has been fixed. Thanks to
Ankit Shah for helping us spot the bug.

## v3.11.2

- Better naming for Rack::URLMap

If a Rack app made direct use of Rack::URLMap, instrumentation would miss
out on using the clearest naming based on the app class. This has been
fixed.

- Avoid performance regression in makara database adapter

Delegation in the makara database adapter caused performance issues when the
agent looked up a connection in the pool. The agent now uses a faster
lookup to work around this problem in makara, and allocates less as well.
Thanks Mike Nelson for the help in resolving this!

- Allow audit logging to STDOUT

Previously audit logs of the agent's communication with New Relic could only
write to a file. This prevented using the feature on cloud providers like
Heroku. Now STDOUT is an allowed destination for `audit_log.path`. Logging
can also be restricted to certain endpoints via `audit_log.endpoints`.

For more information see https://docs.newrelic.com/docs/agents/ruby-agent/installation-configuration/ruby-agent-configuration#audit_log

- Fix for crash during startup when Rails required but not used

If an application requires Rails but wasn't actually running it, the Ruby
agent would fail during startup. This has been fixed.

- Use IO.select explicitly in the event loop

If an application adds their own select method to Object/Kernel or mixes in a
module that overrides the select method (as with ActionView::Helpers) we would
previously have used their implementation instead of the intended IO.select,
leading to all sorts of unusual errors. We now explicitly reference IO.select
in the event loop to avoid these issues.

- Fix for background thread hangs on old Linux kernels

When running under Ruby 1.8.7 on Linux kernel versions 2.6.11 and earlier,
the background thread used by the agent to report data would hang, leading
to no data being reported. This has been be fixed.

## v3.11.1

If an application adds their own select method to Object/Kernel or mixes in a
module that overrides the select method (as with ActionView::Helpers) we would
previously have used their implementation instead of the intended IO.select,
leading to all sorts of unusual errors. We now explicitly reference IO.select
in the event loop to avoid these issues.

- Fix for background thread hangs on old Linux kernels

When running under Ruby 1.8.7 on Linux kernel versions 2.6.11 and earlier,
the background thread used by the agent to report data would hang, leading
to no data being reported. This has been be fixed.

## v3.11.1

The Ruby agent incorrectly rescued exceptions at a point which caused
sequel_pg 1.6.11 to segfault. This has been fixed. Thanks to Oldrich
Vetesnik for the report!

## v3.11.0

- Unified view for SQL database and NoSQL datastore products.

The response time charts in the application overview page will now include
NoSQL datastores, such as MongoDB, and also the product name of existing SQL
databases such as MySQL, Postgres, etc.

The Databases page will now enable the filtering of metrics and operations
by product, and includes a table listing all operations.

For existing SQL databases, in addition to the existing breakdown of SQL
statements and operations, the queries are now also associated with the
database product being used.

For NoSQL datastores, such as MongoDB, we have now added information about
operations performed against those products, similar to what is being done
for SQL databases.

Because this introduces a notable change to how SQL database metrics are
collected, it is important that you upgrade the agent version on all hosts.
If you are unable to transition to the latest agent version on all hosts at
the same time, you can still access old and new metric data for SQL
databases, but the information will be split across two separate views.

For more information see https://docs.newrelic.com/docs/apm/applications-menu/monitoring/databases-slow-queries-dashboard

- Track background transactions as Key Transactions

In prior versions of the Ruby agent, only web transactions could be tracked
as Key Transactions. This functionality is now available to all
transactions, including custom Apdex values and X-Ray sessions.

For more information see https://docs.newrelic.com/docs/apm/selected-transactions/key-transactions/key-transactions-tracking-important-transactions-or-events

- More support and documentation for third-party extensions

It's always been possible to write extension gems for the Ruby agent, but
now there's one location with best practices and recommendations to guide
you in writing extensions. Check out
https://docs.newrelic.com/docs/agents/ruby-agent/frameworks/third-party-instrumentation

We've also added simpler APIs for tracing datastores and testing your
extensions. It's our way of giving back to everyone who's helped build on
the agent over the years. <3

- Fix for anonymous class middleware naming

Metric names based off anonymous middlewares lacked a class name in the UI.
The Ruby agent will now look for a superclass, or default to AnonymousClass
in those cases.

- Improved exit behavior in the presence of Sinatra

The agent uses an `at_exit` hook to ensure data from the last < 60s before a
process exits is sent to New Relic. Previously, this hook was skipped if
Sinatra::Application was defined. This unfortunately missed data for
short-lived background processes that required, but didn't run, Sinatra. Now
the agent only skips its `at_exit` hook if Sinatra actually runs from
`at_exit`.

## v3.10.0

- Support for the Grape framework

We now instrument the Grape REST API framework! To avoid conflicts with the
third-party newrelic-grape gem, our instrumentation will not be installed if
newrelic-grape is present in the Gemfile.

For more details, see https://docs.newrelic.com/docs/agents/ruby-agent/frameworks/grape-instrumentation

- Automatic Cross Application Tracing support for all Rack applications

Previously Rack apps not using Rails or Sinatra needed to include the
AgentHooks middleware to get Cross Application Tracing support. With
these changes, this is no longer necessary. Any explicit references to
AgentHooks can be removed unless the `disable_middleware_instrumentation`
setting is set to `true`.

- Metrics no longer reported from Puma master processes

When using Puma's cluster mode with the preload_app! configuration directive,
the agent will no longer start its reporting thread in the Puma master
process. This should result in more accurate instance counts, and more
accurate stats on the Ruby VMs page (since the master process will be
excluded).

- Better support for Sinatra apps used with Rack::Cascade

Previously, using a Sinatra application as part of a Rack::Cascade chain would
cause all transactions to be named after the Sinatra application, rather than
allowing downstream applications to set the transaction name when the Sinatra
application returned a 404 response. This has been fixed.

- Updated support for Rubinius 2.3+ metrics

Rubinius 2.3 introduced a new system for gathering metrics from the
underlying VM. Data capture for the Ruby VM's page has been updated to take
advantage of these. Thanks Yorick Peterse for the contribution!

- Fix for missing ActiveJob traced errors

ActiveJobs processed by backends where the Ruby agent lacked existing
instrumentation missed reporting traced errors. This did not impact
ActiveJobs used with Sidekiq or Resque, and has been fixed.

- Fix possible crash in middleware tracing

In rare circumstances, a failure in the agent early during tracing of a web
request could lead to a cascading error when trying to capture the HTTP status
code of the request. This has been fixed. Thanks to Michal Cichra for the fix!

## v3.9.9

- Support for Ruby 2.2

A new version of Ruby is available, and the Ruby agent is ready to run on
it. We've been testing things out since the early previews so you can
upgrade to the latest and greatest and use New Relic right away to see how
the new Ruby's performing for you.

- Support for Rails 4.2 and ActiveJob

Not only is a new Ruby available, but a new Rails is out too! The Ruby agent
provides all the usual support for Rails that you'd expect, and we
instrument the newly released ActiveJob framework that's part of 4.2.

- Security fix for handling of error responses from New Relic servers

This release fixes a potential security issue wherein an attacker who was able
to impersonate New Relic's servers could have triggered arbitrary code
execution in agent's host processes by sending a specially-crafted error
response to a data submission request.

This issue is mitigated by the fact that the agent uses SSL certificate
checking in order to verify the identity of the New Relic servers to which it
connects. SSL is enabled by default by the agent, and can be enforced
account-wide by enabling High Security Mode for your account:

https://docs.newrelic.com/docs/accounts-partnerships/accounts/security/high-security

- Fix for transactions with invalid URIs

If an application used the agent's `ignore_url_regexes` config setting to
ignore certain transactions, but received an invalid URI, the agent would
fail to record the transaction. This has been fixed.

- Fixed incompatibility with newrelic-grape

The 3.9.8 release of the Ruby agent included disabled prototyped
instrumentation for the Grape API framework. This introduced an
incompatibility with the existing third party extension newrelic-grape. This
has been fixed. Newrelic-grape continues to be the right solution until
full agent support for Grape is available.

## v3.9.8

- Custom Insights events API

In addition to attaching custom parameters to the events that the Ruby agent
generates automatically for each transaction, you can now record custom event
types into Insights with the new NewRelic::Agent.record_custom_event API.

For details, see https://docs.newrelic.com/docs/insights/new-relic-insights/adding-querying-data/inserting-custom-events-new-relic-agents

- Reduced memory usage for idling applications

Idling applications using the agent could previously appear to leak memory
because of native allocations during creation of new SSL connections to our
servers. These native allocations didn't factor into triggering Ruby's
garbage collector.

The agent will now re-use a single TCP connection to our servers for as long
as possible, resulting in improved memory usage for applications that are
idling and not having GC triggered for other reasons.

- Don't write to stderr during CPU sampling

The Ruby agent's code for gathering CPU information would write error
messages to stderr on some FreeBSD systems. This has been fixed.

- LocalJumpError on Rails 2.x

Under certain conditions, Rails 2.x controller instrumentation could fail
with a LocalJumpError when an action was not being traced. This has been
fixed.

- Fixed config lookup in warbler packaged apps

When running a Ruby application from a standalone warbler .jar file on
JRuby, the packaged config/newrelic.yml was not properly found. This has
been fixed, and thanks to Bob Beaty for the help getting it fixed!

- Hash iteration failure in middleware

If a background thread iterated over the keys in the Rack env hash, it could
cause failures in New Relic's AgentHooks middleware. This has been fixed.

## v3.9.7

- Support for New Relic Synthetics

The Ruby agent now gives you additional information for requests from New
Relic Synthetics. More transaction traces and events give you a clearer look
into how your application is performing around the world.

For more details, see https://docs.newrelic.com/docs/synthetics/new-relic-synthetics/getting-started/new-relic-synthetics

- Support for multiple job per fork gems with Resque

The resque-jobs-per-fork and resque-multi-job-forks gems alter Resque to
fork every N jobs instead of every job. This previously caused issues for
the Ruby agent, but those have been resolved. These gems are fully supported.

Running Resque with the FORK_PER_JOB=false environment variable setting is
also supported now.

For more details on our Resque support, see https://docs.newrelic.com/docs/agents/ruby-agent/background-jobs/resque-instrumentation

- Support agent when starting Resque Pool from Rake task

When running resque-pool with its provided rake tasks, the agent would not
start-up properly. Thanks Tiago Sousa for the fix!

- Fix for DelayedJob + Rails 4.x queue depth metrics

The Ruby agent periodically records DelayedJob queuedepth as a metric, but
this didn't work properly in Rails 4.x applications. This has been fixed.
Thanks Jonathan del Strother for his help with the issue!

- Fix for failure in background transactions with rules.ignore_url_regexes

The recently added feature for ignoring transactions via URL regexes caused
errors for non-web transactions. This has been fixed.

- Rename the TransactionNamer.name method to TransactionNamer.name_for

The internal TransactionNamer class had a class method called 'name', with a
different signature than the existing Class#name method and could cause
problems when trying to introspect instances of the class.

Thanks to Dennis Taylor for contributing this fix!

## v3.9.6

- Rails 4.2 ActiveJob support

A new version of Rails is coming! One of the highlight features is
ActiveJob, a framework for interacting with background job processors. This
release of the Ruby agent adds instrumentation to give you insight into
ActiveJob, whether you're just testing it out or running it for real.

Metrics are recorded around enqueuing ActiveJobs, and background transactions
are started for any ActiveJob performed where the agent didn't already
provide specific instrumentation (such as DelayedJob, Resque and Sidekiq).

Since Rails 4.2 is still in beta we'd love to hear any feedback on this
instrumentation so it'll be rock solid for the general release!

- Ruby 2.2.0-preview1 updates

Ruby 2.2.0 is on its way later in the year, and the Ruby agent is ready for
it. Updates to the GC stats and various other small changes have already been
applied, and our automated tests are running against 2.2.0 so the agent will
be ready on release day.

- Ignoring transactions by URL

While you could always ignore transactions by controller and action, the
Ruby agent previously lacked a way to ignore by specific URLs or patterns
without code changes. This release adds the config setting,
`rules.ignore_url_regexes` to ignore specific transactions based on the
request URL as well. For more information, see the documentation at:
https://docs.newrelic.com/docs/agents/ruby-agent/installation-configuration/ignoring-specific-transactions#config-ignoring

- Better dependency detection in non-Rack applications

The Ruby agent runs dependency detection at key points in the Rack and Rails
lifecycle, but non-Rails apps could occasionally miss out instrumenting late
loaded libraries. The agent now runs an additional dependency detection
during manual_start to more seamlessly install instrumentation in any app.

- Excluding /newrelic routes from developer mode

Recent changes to track time in middleware resulted in New Relic's developer
mode capturing its own page views in the list. This has been fixed. Thanks
to Ignatius Reza Lesmana for the report!

- Spikes in external time

Timeouts during certain external HTTP requests could result in incorrect
large spikes in the time recorded by the agent. This has been fixed.

- Recognize browser_monitoring.auto_instrument setting in non-Rails apps

The `browser_monitoring.auto_instrument` config setting disables
auto-injection of JavaScript into your pages, but was not properly obeyed in
Sinatra and other non-Rails contexts. This has been fixed.

- Failures to gather CPU thread time on JRuby

JRuby running on certain JVM's and operating systems (FreeBSD in particular)
did not always support the method being used to gather CPU burn metrics.
This would result in a failure during those transactions. This has been
fixed.

- Fix for rare race condition in Resque instrumentation

A race condition in the agent's Resque instrumentation that could cause rare
Resque job failures in high-throughput Resque setups has been fixed. This bug
would manifest as an exception with the following error message:
"RuntimeError: can't add a new key into hash during iteration" and a backtrace
leading through the PipeChannelManager class in the agent.

## v3.9.5

- Per-dyno data on Heroku

When running on Heroku, data from the agent can now be broken out by dyno
name, allowing you to more easily see what's happening on a per-dyno level.
Dynos on Heroku are now treated in the same way that distinct hosts on other
platforms work.

By default, 'scheduler' and 'run' dyno names will be aggregated into
'scheduler._' and 'run._' to avoid unbounded growth in the number of reported
hostnames.

Read more about this feature on our Heroku docs page:
https://docs.newrelic.com/docs/agents/ruby-agent/miscellaneous/ruby-agent-heroku

- HTTP response codes in Insights events

The Ruby agent will now capture HTTP response codes from Rack applications
(including Rails and Sinatra apps) and include them under the httpResponseCode
attribute on events sent to Insights.

- Stricter limits on memory usage of SQL traces

The agent now imposes stricter limits on the number of distinct SQL traces
that it will buffer in memory at any point in time, leading to more
predictable memory consumption even in exceptional circumstances.

- Improved reliability of thread profiling

Several issues that would previously have prevented the successful completion
and transmission of thread profiles to New Relic's servers have been fixed.

These issues were related to the use of recursion in processing thread
profiles, and have been addressed by both limiting the maximum depth of the
backtraces recorded in thread profiles, and eliminating the agent's use of
recursion in processing profile data.

- Allow tracing Rails view helpers with add_method_tracer

Previously, attempting to trace a Rails view helper method using
add_method_tracer on the view helper module would lead to a NoMethodError
when the traced method was called (undefined method `trace_execution_scoped').
This has been fixed.

This issue was an instance of the Ruby 'dynamic module inclusion' or 'double
inclusion' problem. Usage of add_method_tracer now no longer relies upon the
target class having actually picked up the trace_execution_scoped method from
the NewRelic::Agent::MethodTracer module.

- Improved performance of queue time parsing

The number of objects allocated while parsing the front-end timestamps on
incoming HTTP requests has been significantly reduced.

Thanks to Aleksei Magusev for the contribution!

## v3.9.4

- Allow agent to use alternate certificate stores

When connecting via SSL to New Relic services, the Ruby agent verifies its
connection via a certificate bundle shipped with the agent. This had problems
with certain proxy configurations, so the `ca_bundle_path` setting in
newrelic.yml can now override where the agent locates the cert bundle to use.

For more information see the documentation at:
https://docs.newrelic.com/docs/agents/ruby-agent/installation-configuration/ssl-settings-ruby-agent

- Rails 4.2 beta in tests

Although still in beta, a new version of Rails is on its way! We're
already running our automated test suites against the beta to ensure New
Relic is ready the day the next Rails is released.

- ActiveRecord 4 cached queries fix

Queries that were hitting in the ActiveRecord 4.x query cache were
incorrectly being counted as database time by the agent.

- Fix for error in newrelic.yml loading

If your application ran with a RAILS_ENV that was not listed in newrelic.yml
recent agent versions would give a NameError rather than a helpful message.
This has been fixed. Thanks Oleksiy Kovyrin for the patch!

## v3.9.3

- Fix to prevent proxy credentials transmission

This update prevents proxy credentials set in the agent config file from
being transmitted to New Relic.

## v3.9.2

- Added API for ignoring transactions

This release adds three new API calls for ignoring transactions:

    - `NewRelic::Agent.ignore_transaction`
    - `NewRelic::Agent.ignore_apdex`
    - `NewRelic::Agent.ignore_enduser`

The first of these ignores a transaction completely: nothing about it will be
reported to New Relic. The second ignores only the Apdex metric for a single
transaction. The third disables javascript injection for browser monitoring
for the current transaction.

These methods differ from the existing newrelic*ignore\*\* method in that they
may be called *during\* a transaction based on some dynamic runtime criteria,
as opposed to at the class level on startup.

See the docs for more details on how to use these methods:
https://docs.newrelic.com/docs/agents/ruby-agent/installation-and-configuration/ignoring-specific-transactions

- Improved SQL obfuscation

SQL queries containing string literals ending in backslash ('\') characters
would previously not have been obfuscated correctly by the Ruby agent prior to
transmission to New Relic. In addition, SQL comments were left un-obfuscated.
This has been fixed, and the test coverage for SQL obfuscation has been
improved.

- newrelic_ignore\* methods now work when called in a superclass

The newrelic_ignore\* family of methods previously did not apply to subclasses
of the class from which it was called, meaning that Rails controllers
inheriting from a single base class where newrelic_ignore had been called
would not be ignored. This has been fixed.

- Fix for rare crashes in Rack::Request#params on Sinatra apps

Certain kinds of malformed HTTP requests could previously have caused
unhandled exceptions in the Ruby agent's Sinatra instrumentation, in the
Rack::Request#params method. This has been fixed.

- Improved handling for rare errors caused by timeouts in Excon requests

In some rare cases, the agent would emit a warning message in its log file and
abort instrumentation of a transaction if a timeout occurred during an
Excon request initiated from within that transaction. This has been fixed.

- Improved behavior when the agent is misconfigured

When the agent is misconfigured by attempting to shut it down without
it ever having been started, or by attempting to disable instrumentation after
instrumentation has already been installed, the agent will no longer raise an
exception, but will instead log an error to its log file.

- Fix for ignore_error_filter not working in some configurations

The ignore_error_filter method allows you to specify a block to be evaluated
in order to determine whether a given error should be ignored by the agent.
If the agent was initially disabled, and then later enabled with a call to
manual_start, the ignore_error_filter would not work. This has been fixed.

- Fix for Capistrano 3 ignoring newrelic_revision

New Relic's Capistrano recipes support passing parameters to control the
values recorded with deployments, but user provided :newrelic_revision was
incorrectly overwritten. This has been fixed.

- Agent errors logged with ruby-prof in production

If the ruby-prof gem was available in an environment without New Relic's
developer mode enabled, the agent would generate errors to its log. This has
been fixed.

- Tighter requirements on naming for configuration environment variables

The agent would previously assume any environment variable containing
'NEWRELIC' was a configuration setting. It now looks for this string as a
prefix only.

Thanks to Chad Woolley for the contribution!

## v3.9.1

- Ruby 1.8.7 users: upgrade or add JSON gem now

Ruby 1.8.7 is end-of-lifed, and not receiving security updates, so we strongly
encourage all users with apps on 1.8.7 to upgrade.

If you're not able to upgrade yet, be aware that a coming release of the Ruby
agent will require users of Ruby 1.8.7 to have the 'json' gem available within
their applications in order to continue sending data to New Relic.

For more details, see:
https://docs.newrelic.com/docs/ruby/ruby-1.8.7-support

- Support for new Cross Application Trace view

This release enhances cross application tracing with a visualization of
the cross application calls that a specific Transaction Trace is involved
in. The new visualization helps you spot bottlenecks in external services
within Transaction Traces and gives you an end-to-end understanding
of how the transaction trace is used by other applications and services.
This leads to faster problem diagnosis and better collaboration across
teams. All agents involved in the cross application communication must
be upgraded to see the complete graph. You can view cross application
traces from in the Transaction Trace drill-down.

- High security mode V2

The Ruby agent now supports V2 of New Relic's high security mode. To enable
it, you must add 'high\_security: true' to your newrelic.yml file, _and_ enable
high security mode through the New Relic web interface. The local agent
setting must be in agreement with the server-side setting, or the agent will
shut down and no data will be collected.

Customers who already had the server-side high security mode setting enabled
must add 'high_security: true' to their agent configuration files when
upgrading to this release.

For details on high security mode, see:
http://docs.newrelic.com/docs/accounts-partnerships/accounts/security/high-security

- Improved memcached instrumentation

More accurate instrumentation for the 'cas' command when using version 1.8.0
or later of the memcached gem. Previous versions of the agent would count all
time spent in the block given to 'cas' as memcache time, but 1.8.0 and later
allows us to more accurately measure just the time spent talking to memcache.

Many thanks to Francis Bogsanyi for contributing this change!

- Improved support for Rails apps launched from outside the app root directory

The Ruby agent attempts to resolve the location of its configuration file at
runtime relative to the directory that the host process is started from.

In cases where the host process was started from outside of the application's
root directory (for example, if the process is started from '/'), it will
now also attempt to locate its configuration file based on the value of
Rails.root for Rails applications.

- Better compatibility with ActionController::Live

Browser Application Monitoring auto-injection can cause request failures under
certain circumstances when used with ActionController::Live, so the agent will
now automatically detect usage of ActionController::Live, and not attempt
auto-injection for those requests (even if auto-instrumentation is otherwise
enabled).

Many thanks to Rodrigo Rosenfeld Rosas for help diagnosing this issue!

- Fix for occasional spikes in external services time

Certain kinds of failures during HTTP requests made by an application could
have previously resulted in the Ruby agent reporting erroneously large amounts
of time spent in outgoing HTTP requests. This issue manifested most obviously
in spikes on the 'Web external' band on the main overview graph. This issue
has now been fixed.

- Fix 'rake newrelic:install' for Rails 4 applications

The newrelic:install rake task was previously not working for Rails 4
applications and has been fixed.

Thanks to Murahashi Sanemat Kenichi for contributing this fix!

## v3.9.0

- Rack middleware instrumentation

The Ruby agent now automatically instruments Rack middlewares!

This means that the agent can now give you a more complete picture of your
application's response time, including time spent in middleware. It also means
that requests which previously weren't captured by the agent because they
never made it to the bottom of your middleware stack (usually a Rails or
Sinatra application) will now be captured.

After installing this version of the Ruby agent, you'll see a new 'Middleware'
band on your application's overview graph, and individual middlewares will
appear in transaction breakdown charts and transaction traces.

The agent can instrument middlewares that are added from a config.ru file via
Rack::Builder, or via Rails' middleware stack in Rails 3.0+.

This instrumentation may be disabled with the
disable_middleware_instrumentation configuration setting.

For more details, see the documentation for this feature:

    - http://docs.newrelic.com/docs/ruby/rack-middlewares
    - http://docs.newrelic.com/docs/ruby/middleware-upgrade-changes

- Capistrano 3.x support

Recording application deployments using Capistrano 3.x is now supported.

Many thanks to Jennifer Page for the contribution!

- Better support for Sidekiq's Delayed extensions

Sidekiq jobs executed via the Delayed extensions (e.g. the #delay method) will
now be named after the actual class that #delay was invoked against, and will
have their job arguments correctly captured if the sidekiq.capture_params
configuration setting is enabled.

Many thanks to printercu for the contribution!

- Improved Apdex calculation with ignored error classes

Previously, a transaction resulting in an exception that bubbled up to the top
level would always be counted as failing for the purposes of Apdex
calculations (unless the transaction name was ignored entirely). Now,
exceptions whose classes have been ignored by the
error_collector.ignore_errors configuration setting will not cause a
transaction to be automatically counted as failing.

- Allow URIs that are not parseable by stdlib's URI if addressable is present

There are some URIs that are valid by RFC 3986, but not parseable by Ruby's
stdlib URI class. The Ruby agent will now attempt to use the addressable gem
to parse URIs if it is present, allowing requests against these problematic
URIs to be instrumented.

Many thanks to Craig R Webster and Amir Yalon for their help with this issue!

- More robust error collection from Resque processes

Previously, traced errors where the exception class was defined in the Resque
worker but not in the Resque master process would not be correctly handled by
the agent. This has been fixed.

- Allow Sinatra apps to set the New Relic environment without setting RACK_ENV

The NEW_RELIC_ENV environment variable may now be used to specify the
environment the agent should use from its configuration file, independently of
RACK_ENV.

Many thanks to Mario Izquierdo for the contribution!

- Better error handling in Browser Application Monitoring injection

The agent middleware that injects the JavaScript code necessary for Browser
Application Monitoring now does a better job of catching errors that might
occur during the injection process.

- Allow disabling of Net::HTTP instrumentation

Most instrumentation in the Ruby agent can be disabled easily via a
configuration setting. Our Net::HTTP instrumentation was previously an
exception, but now it can also be disabled with the disable_net_http
configuration setting.

- Make Rails constant presence check more defensive

The Ruby agent now guards against the (rare) case where an application has a
Rails constant defined, but no Rails::VERSION constant (because Rails is not
actually present).

Many thanks to Vladimir Kiselev for the contribution!

## v3.8.1

- Better handling for Rack applications implemented as middlewares

When using a Sinatra application as a middleware around another app (for
example, a Rails app), or manually instrumenting a Rack middleware wrapped
around another application, the agent would previously generate two separate
transaction names in the New Relic UI (one for the middleware, and one for
the inner application).

As of this release, the agent will instead unify these two parts into a single
transaction in the UI. The unified name will be the name assigned to the
inner-most traced transaction by default. Calls to
NewRelic::Agent.set_transaction_name will continue to override the default
names assigned by the agent's instrumentation code.

This change also makes it possible to run X-Ray sessions against transactions
of the 'inner' application in cases where one instrumented app is wrapped in
another that's implemented as a middleware.

- Support for mongo-1.10.0

The Ruby agent now instruments version 1.10.0 of the mongo gem (versions 1.8.x
and 1.9.x were already supported, and continue to be).

- Allow setting configuration file path via an option to manual_start

Previously, passing the :config_path option to NewRelic::Agent.manual_start
would not actually affect the location that the agent would use to look for
its configuration file. This has been fixed, and the log messages emitted when
a configuration file is not found should now be more helpful.

## v3.8.0

- Better support for forking and daemonizing dispatchers (e.g. Puma, Unicorn)

The agent should now work out-of-the box with no special configuration on
servers that fork or daemonize themselves (such as Unicorn or Puma in some
configurations). The agent's background thread will be automatically restarted
after the first transaction processed within each child process.

This change means it's no longer necessary to set the
'restart_thread_in_children setting' in your agent configuration file if you
were doing so previously.

- Rails 4.1 support

Rails 4.1 has shipped, and the Ruby agent is ready for it! We've been running
our test suites against the release candidates with no significant issues, so
we're happy to announce full compatibility with this new release of Rails.

- Ruby VM measurements

The Ruby agent now records more detailed information about the performance and
behavior of the Ruby VM, mainly focused around Ruby's garbage collector. This
information is exposed on the new 'Ruby VM' tab in the UI. For details about
what is recorded, see:

http://docs.newrelic.com/docs/ruby/ruby-vm-stats

- Separate in-transaction GC timings for web and background processes

Previously, an application with GC instrumentation enabled, and both web and
background processes reporting into it would show an overly inflated GC band
on the application overview graph, because data from both web and non-web
transactions would be included. This has been fixed, and GC time during web
and non-web transactions is now tracked separately.

- More accurate GC measurements on multi-threaded web servers

The agent could previously have reported inaccurate GC times on multi-threaded
web servers such as Puma. It will now correctly report GC timings in
multi-threaded contexts.

- Improved ActiveMerchant instrumentation

The agent will now trace the store, unstore, and update methods on
ActiveMerchant gateways. In addition, a bug preventing ActiveMerchant
instrumentation from working on Ruby 1.9+ has been fixed.

Thanks to Troex Nevelin for the contribution!

- More robust Real User Monitoring script injection with charset meta tags

Previous versions of the agent with Real User Monitoring enabled could have
injected JavaScript code into the page above a charset meta tag. By the HTML5
spec, the charset tag must appear in the first 1024 bytes of the page, so the
Ruby agent will now attempt to inject RUM script after a charset tag, if one
is present.

- More robust connection sequence with New Relic servers

A rare bug that could cause the agent's initial connection handshake with
New Relic servers to silently fail has been fixed, and better logging has been
added to the related code path to ease diagnosis of any future issues.

- Prevent over-counting of queue time with nested transactions

When using add_transaction_tracer on methods called from within a Rails or
Sinatra action, it was previously possible to get inflated queue time
measurements, because queue time would be recorded for both the outer
transaction (the Rails or Sinatra action) and the inner transaction (the
method given to add_transaction_tracer). This has been fixed, so only the
outermost transaction will now record queue time.

## v3.7.3

- Obfuscation for PostgreSQL explain plans

Fixes an agent bug with PostgreSQL where parameters from the original query
could appear in explain plans sent to New Relic servers, even when SQL
obfuscation was enabled. Parameters from the query are now masked in explain
plans prior to transmission when transaction_tracer.record_sql is set to
'obfuscated' (the default setting).

For more information, see:
https://docs.newrelic.com/docs/traces/security-for-postgresql-explain-plans

- More accurate categorization of SQL statements

Some SQL SELECT statements that were previously being mis-categorized as
'SQL - OTHER' will now correctly be tagged as 'SQL - SELECT'. This
particularly affected ActiveRecord users using PostgreSQL.

- More reliable Typhoeus instrumentation

Fixed an issue where an exception raised from a user-specified on_complete
block would cause our Typhoeus instrumentation to fail to record the request.

- Fix for Puma 2.8.0 cluster mode (3.7.3.204)

Puma's 2.8.0 release renamed a hook New Relic used to support Puma's cluster
mode. This resulted in missing data for users running Puma. Thanks Benjamin
Kudria for the fix!

- Fix for deployment command bug (3.7.3.204)

Problems with file loading order could result in `newrelic deployments`
failing with an unrecognized command error. This has been fixed.

## v3.7.2

- Mongo instrumentation improvements

Users of the 'mongo' MongoDB client gem will get more detailed instrumentation
including support for some operations that were not previously captured, and
separation of aggregate metrics for web transactions from background jobs.

An issue with ensure_index when passed a symbol or string was also fixed.
Thanks Maxime RETY for the report!

- More accurate error tracing in Rails 4

Traced errors in Rails 4 applications will now be correctly associated with
the transaction they occurred in, and custom attributes attached to the
transaction will be correctly attached to the traced error as well.

- More accurate partial-rendering metrics for Rails 4

View partials are now correctly treated as sub-components of the containing
template render in Rails 4 applications, meaning that the app server breakdown
graphs for Rails 4 transactions should be more accurate and useful.

- Improved Unicorn 4.8.0 compatibility

A rare issue that could lead to spurious traced errors on app startup for
applications using Unicorn 4.8.0 has been fixed.

- meta_request gem compatibility

An incompatibility with the meta_request gem has been fixed.

- Typhoeus 0.6.4+ compatibility

A potential crash with Typhoeus 0.6.4+ when passing a URI object instead of a
String instance to one of Typhoeus's HTTP request methods has been fixed.

- Sequel single threaded mode fix

The agent will no longer attempt to run EXPLAIN queries for slow SQL
statements issued using the Sequel gem in single-threaded mode, since
doing so could potentially cause crashes.

- Additional functionality for add_custom_parameters

Calling add_custom_parameters adds parameters to the system codenamed
Rubicon. For more information, see http://newrelic.com/software-analytics

- Update gem signing cert (3.7.2.195)

The certificate used to sign newrelic_rpm expired in February. This patch
updates that for clients installing with verification.

## v3.7.1

- MongoDB support

The Ruby agent provides support for the mongo gem, versions 1.8 and 1.9!
Mongo calls are captured for transaction traces along with their parameters,
and time spent in Mongo shows up on the Database tab.

Support for more Mongo gems and more UI goodness will be coming, so watch
http://docs.newrelic.com/docs/ruby/mongo for up-to-date status.

- Harvest thread restarts for forked and daemonized processes

Historically framework specific code was necessary for the Ruby agent to
successfully report data after an app forked or daemonized. Gems or scripts
with daemonizing modes had to wait for agent support or find workarounds.

With 3.7.1 setting `restart_thread_in_children: true` in your newrelic.yml
automatically restarts the agent in child processes without requiring custom
code. For now the feature is opt-in, but future releases may default it on.

- Fix for missing HTTP time

The agent previously did not include connection establishment time for
outgoing Net::HTTP requests. This has been corrected, and reported HTTP
timings should now be more accurate.

- Fix for Mongo ensure_index instrumentation (3.7.1.182)

The Mongo instrumentation for ensure_index in 3.7.1.180 was not properly
calling through to the uninstrumented version of this method. This has been
fixed in 3.7.1.182. Thanks to Yuki Miyauchi for the fix!

- Correct first reported metric timespan for forking dispatchers (3.7.1.188)

The first time a newly-forked process (in some configurations) reported metric
data, it would use the startup time of the parent process as the start time
for that metric data instead of its own start time. This has been fixed.

## v3.7.0

- Official Rubinius support (for Rubinius >= 2.2.1)

We're happy to say that all known issues with the Ruby agent running on
Rubinius have been resolved as of Rubinius version 2.2.1! See
http://docs.newrelic.com/docs/ruby/rubinius for the most up-to-date status.

- RUM injection updates

The Ruby agent's code for both automatic and manual injection of Real User
Monitoring scripts has been improved. No application changes are required, but
the new injection logic is simpler, faster, more robust, and paves the way for
future improvements to Real User Monitoring.

- More robust communication with New Relic

Failures when transmitting data to New Relic could cause data to be held over
unnecessarily to a later harvest. This has been improved both to handle
errors more robustly and consistently, and to send data as soon as possible.

- Fix for agent not restarting on server-side config changes

A bug in 3.6.9 caused the agent to not reset correctly after server-side
config changes. New settings would not be received without a full process
restart. This has been fixed.

- Blacklisting rake spec tasks

A blacklist helps the agent avoid starting during rake tasks. Some default
RSpec tasks were missing. Thanks for the contribution Kohei Hasegawa!

## v3.6.9

- Experimental Rubinius 2.x support

The agent is now being tested against the latest version of Rubinius. While
support is still considered experimental, you can track the progress at
http://docs.newrelic.com/docs/ruby/rubinius for up to date status.

- Capture arguments for Resque and Sidekiq jobs

The agent can optionally record arguments for your Resque and Sidekiq jobs on
transaction traces and traced errors. This is disabled by default, but may be
enabled by setting resque.capture_params or sidekiq.capture_params.

Thanks to Juan Ignacio Pumarino, Ken Mayer, Paul Henry, and Eric Saxby for
their help with this feature!

- Supported versions rake task and documentation

We've improved our documentation for what Ruby and gem versions we support.
Run `rake newrelic:supported_versions` or see the latest agent's versions at
https://docs.newrelic.com/docs/ruby/supported-frameworks.

- ActiveRecord 4.0 explain plans for JRuby and Rubinius

The agent's ActiveRecord 4.0 instrumentation could not gather SQL explain
plans on JRuby by default because of a dependency on ObjectSpace, which isn't
available by default. This has been fixed.

- Fix for Curb http_put_with_newrelic

A bug in the agent caused PUT calls in the Curb gem to crash. This has been
fixed. Thanks to Michael D'Auria and Kirk Diggler for the contributions!

- Fix for head position on RUM injection

Certain unusual HTML documents resulted in browser monitoring injecting
incorrect content. Thanks Alex McHale for the contribution!

- Specify the Content-Type header in developer mode

Thanks Jared Ning for the contribution!

## v3.6.8

- X-Ray Sessions support

X-Ray Sessions provide more targeted transaction trace samples and thread
profiling for web transactions. For full details see our X-Ray sessions
documentation at https://newrelic.com/docs/site/xray-sessions.

- Percentiles and Histograms

The Ruby Agent now captures data that provides percentile and histogram views
in the New Relic UI.

- CPU metrics re-enabled for JRuby >= 1.7.0

To work around a JRuby bug, the Ruby agent stopped gathering CPU metrics on
that platform. With the bug fixed, the agent can gather those metrics again.
Thanks Bram de Vries for the contribution!

- Missing Resque transaction traces (3.6.8.168)

A bug in 3.6.8.164 prevented transaction traces in Resque jobs from being
communicated back to New Relic. 3.6.8.168 fixes this.

- Retry on initial connect (3.6.8.168)

Failure to contact New Relic on agent start-up would not properly retry. This
has been fixed.

- Fix potential memory leak on failure to send to New Relic (3.6.8.168)

  3.6.8.164 introduced a potential memory leak when transmission of some kinds
  of data to New Relic servers failed. 3.6.8.168 fixes this.

## v3.6.7

- Resque-pool support

Resque processes started via the resque-pool gem weren't recognized by the
Ruby agent. The agent now starts correctly in those worker processes.

- Environment-based configuration

All settings in newrelic.yml can now be configured via environment variables.
See https://newrelic.com/docs/ruby/ruby-agent-configuration for full details.

- Additional locking option for Resque (3.6.7.159)

There have been reports of worker process deadlocks in Resque when using the
Ruby agent. An optional lock is now available to avoid those deadlocks. See
https://newrelic.com/docs/ruby/resque-instrumentation for more details.

- HTTP connection setup timeout (3.6.7.159)

HTTP initialization in the agent lacked an appropriate timeout,
leading to dropouts in reporting under certain network error conditions.

- Unnecessary requests from Resque jobs (3.6.7.159)

An issue causing Resque jobs to unnecessarily make requests against New Relic
servers was fixed.

- Fix compatibility issues with excon and curb instrumentation

This release of the agent fixes a warning seen under certain circumstances
with the excon gem (most notably, when excon was used by fog), as well as
a bug with the curb instrumentation that conflicted with the feedzirra gem.

- Allow license key to be set by Capistrano variables

A license key can be passed via a Capistrano variable where previously it
could only be in newrelic.yml. Thanks Chris Marshall for the contribution!

- Make HTTP client instrumentation aware of "Host" request header

If a "Host" header is set explicitly on an HTTP request, that hostname will
be used for external metrics. Thanks Mislav Marohnić for the contribution!

- Fix ActiveSupport::Concern warnings with MethodTracer

Including NewRelic::Agent::MethodTracer in a class using Concerns could cause
deprecation warnings. Thanks Mike Połtyn for the contribution!

- Fix Authlogic constant name

Code checking for the Authlogic module was using in the wrong case. Thanks
Dharam Gollapudi for the contribution!

## v3.6.6

- HTTPClient and Curb support

The Ruby agent now supports the HTTPClient and Curb HTTP libraries! Cross
application tracing and more is fully supported for these libraries. For more
details see https://newrelic.com/docs/ruby/ruby-http-clients.

- Sinatra startup improvements

In earlier agent versions, newrelic_rpm had to be required after Sinatra to
get instrumentation. Now the agent should start when your Sinatra app starts
up in rackup, thin, unicorn, or similar web servers.

- Puma clustered mode support

Clustered mode in Puma was not reporting data without manually adding a hook
to Puma's configuration. The agent will now automatically add this hook.

- SSL certificate verification

Early versions of the agent's SSL support provided an option to skip
certificate verification. This option has been removed.

## v3.6.5

- Rails 4.0 Support

The Ruby agent is all set for the recent general release of Rails 4.0! We've
been tracking the RC's, and that work paid off. Versions 3.6.5 and 3.6.4 of
the Ruby agent should work fine with Rails 4.0.0.

- Excon and Typhoeus support

The Ruby agent now supports the Excon and Typhoeus HTTP libraries! For more
details see https://newrelic.com/docs/ruby/ruby-http-clients.

## v3.6.4

- Exception Whitelist

We've improved exception message handling for applications running in
high security mode. Enabling 'high_security' now removes exception messages
entirely rather than simply obfuscating any SQL.

By default this feature affects all exceptions, though you can configure a
whitelist of exceptions whose messages should be left intact.

More details: https://newrelic.com/docs/ruby/ruby-agent-configuration

- Fix a race condition affecting some Rails applications at startup

Some Rails applications using newrelic_rpm were affected by a race condition
at startup that manifested as an error when model classes with associations
were first loaded. The cause of these errors has been addressed by moving the
generation of the agent's EnvironmentReport on startup from a background
thread to the main thread.

## v3.6.3

- Better Sinatra Support

A number of improvements have been made to our Sinatra instrumentation.
More details: https://newrelic.com/docs/ruby/sinatra-support-in-the-ruby-agent

Sinatra instrumentation has been updated to more accurately reflect the final
route that was actually executed, taking pass and conditions into account.

New Relic middlewares for error collection, real user monitoring, and cross
application tracing are automatically inserted into the middleware stack.

Ignoring routes, similar to functionality available to Rails controllers, is
now available in Sinatra as well.

Routes in 1.4 are properly formatting in transaction names. Thanks Zachary
Anker for the contribution!

- Padrino Support

Along with improving our support of Sinatra, we've also extended that to
supporting Padrino, a framework that builds on Sinatra. Web transactions
should show up in New Relic now for Padrino apps automatically. The agent has
been tested against the latest Padrino in versions 0.11.x and 0.10.x.

- Main overview graph only shows web transactions

In the past database times from background jobs mixed with other web transaction
metrics in the main overview graph. This often skewed graphs. A common workaround
was to send background jobs to a separate application, but that should no longer
be necessary as the overview graphs now only represent web transactions.

## v3.6.2

- Sequel support

The Ruby agent now supports Sequel, a database toolkit for Ruby. This
includes capturing SQL calls and model operations in transaction traces, and
recording slow SQL calls. See https://newrelic.com/docs/ruby/sequel-instrumentation
for full details.

- Thread profiling fix

The prior release of the agent (version 3.6.1) broke thread profiling. A
profile would appear to run, but return no data. This has been fixed.

- Fix for over-counted Net::HTTP calls

Under some circumstances, calls into Net::HTTP were being counted twice in
metrics and transaction traces. This has been fixed.

- Missing traced errors for Resque applications

Traced errors weren't displaying for some Resque workers, although the errors
were factored into the overall count graphs. This has been fixed, and traced
errors should be available again after upgrading the agent.

## v3.6.1

- Full URIs for HTTP requests are recorded in transaction traces

When recording a transaction trace node for an outgoing HTTP call via
Net::HTTP, the agent will now save the full URI (instead of just the hostname)
for the request. Embedded credentials, the query string, and the fragment will
be stripped from the URI before it is saved.

- Simplify Agent Autostart Logic

Previously the agent would only start when it detected a supported
"Dispatcher", meaning a known web server or background task framework. This
was problematic for customers using webservers that the agent was not
configured to detect (e.g. Puma). Now the agent will attempt to report any
time it detects it is running in a monitored environment (e.g. production).
There are two exceptions to this. The agent will not autostart in a rails
console or irb session or when the process was invoked by a rake task (e.g.
rake assets:precompile). The NEWRELIC_ENABLE environment variable can be set
to true or false to force the agent to start or not start.

- Don't attempt to resolve collector hostname when proxy is in use

When a proxy is configured, the agent will not attempt to lookup and cache the
IP address of New Relic server to which it is sending data, since DNS may not
be available in some environments. Thanks to Bill Kirtley for the contribution

- Added NewRelic::Agent.set_transaction_name and NewRelic::Agent.get_transaction_name

Ordinarily the name of your transaction is defined up-front, but if you'd like to
change the name of a transaction while it is still running you can use
**NewRelic::Agent.set_transaction_name()**. Similarly, if you need to know the name
of the currently running transaction, you can use **NewRelic::Agent.get_transaction_name()**.

## v3.6.0

- Sidekiq support

The Ruby agent now supports the Sidekiq background job framework. Traces from
Sidekiq jobs will automatically show up in the Background tasks on New Relic
similar to Resque and Delayed::Job tasks.

- Improved thread safety

The primary metrics data structures in the Ruby agent are now thread safe.
This should provide better reliability for the agent under JRuby and threaded
scenarios such as Sidekiq or Puma.

- More robust environment report

The agent's analysis of the local environment (e.g. OS, Processors, loaded
gems) will now work in a wider variety of app environments, including
Sinatra.

- Experimental Rainbows! support

The Ruby agent now automatically detects and instruments the Rainbows! web
server. This support is considered experimental at present, and has not been
tested with all dispatch modes.

Thanks to Joseph Chen for the contribution.

- Fix a potential file descriptor leak in Resque instrumentation

A file descriptor leak that occurred when DontPerform exceptions were used to
abort processing of a job has been fixed. This should allow the Resque
instrumentation work correctly with the resque-lonely_job gem.

## v3.5.8

- Key Transactions

  The Ruby agent now supports Key Transactions! Check out more details on the
  feature at https://newrelic.com/docs/site/key-transactions

- Ruby 2.0

  The Ruby agent is compatible with Ruby 2.0.0 which was just released.

- Improved Sinatra instrumentation

  Several cases around the use of conditions and pass in Sinatra are now
  better supported by the Ruby agent. Thanks Konstantin for the help!

- Outbound HTTP headers

  Adds a 'X-NewRelic-ID' header to outbound Net::HTTP requests. This change
  helps improve the correlation of performance between services in a service-
  oriented architecture for a forthcoming feature. In the meantime, to disable
  the header, set this in your newrelic.yml:

  cross_application_tracer:
  enabled: false

- Automatically detect Resque dispatcher

  The agent does better auto-detection for the Resque worker process.
  This should reduce the need to set NEW_RELIC_DISPATCHER=resque directly.

## v3.5.7

- Resolved some issues with tracking of frontend queue time, particularly
  when the agent is running on an app hosted on Heroku. The agent will now
  more reliably parse the headers described in
  https://newrelic.com/docs/features/tracking-front-end-time and will
  automatically detect whether the times provided are in seconds,
  milliseconds or microseconds.

## v3.5.6

- Use HTTPS by default

  The agent now defaults to using SSL when it communicates with New Relic's
  servers. By default is already configured New Relic does not transmit any
  sensitive information (e.g. SQL parameters are masked), but SSL adds an
  additional layer of security. Upgrading customers may need to remove the
  "ssl: false" directive from their newrelic.yml to enable ssl. Customers on
  Jruby may need to install the jruby-openssl gem to take advantage of this
  feature.

- Fix two Resque-related issues

  Fixes a possible hang on exit of an instrumented Resque master process
  (https://github.com/defunkt/resque/issues/578), as well as a file descriptor
  leak that could occur during startup of the Resque master process.

- Fix for error graph over 100%

  Some errors were double counted toward the overall error total. This
  resulted in graphs with error percentages over 100%. This duplication did
  not impact the specific error traces captured, only the total metric.

- Notice gracefully handled errors in Sinatra

  When show_exceptions was set to false in Sinatra, errors weren't caught
  by New Relic's error collector. Now handled errors also have the chance
  to get reported back.

- Ruby 2.0 compatibility fixes

  Ruby 2.0 no longer finds protected methods by default, but will with a flag.
  http://tenderlovemaking.com/2012/09/07/protected-methods-and-ruby-2-0.html

  Thanks Ravil Bayramgalin and Charlie Somerville for the fixes.

- Auto-detect Trinidad as dispatcher

  Code already existing for detecting Trinidad as a dispatcher, but was only
  accessible via an ENV variable. This now auto-detects on startup. Thanks
  Robert Rasmussen for catching that.

- Coercion of types in collector communication

  Certain metrics can be recorded with a Ruby Rational type, which JSON
  serializes as a string rather than a floating point value. We now treat
  coerce each outgoing value, and log issues before sending the data.

- Developer mode fix for chart error

  Added require to fix a NameError in developer mode for summary page. Thanks
  to Ryan B. Harvey.

- Don't touch deprecated RAILS_ROOT if on Rails 3

  Under some odd startup conditions, we would look for the RAILS_ROOT constant
  after failing to find the ::Rails.root in a Rails 3 app, causing deprecation
  warnings. Thanks for Adrian Irving-Beer for the fix.

## v3.5.5

- Add thread profiling support

  Thread profiling performs statistical sampling of backtraces of all threads
  within your Ruby processes. This feature requires MRI >= 1.9.2, and is
  controlled via the New Relic web UI. JRuby support (in 1.9.x compat mode) is
  considered experimental, due to issues with JRuby's Thread#backtrace.

- Add audit logging capability

  The agent can now log all of the data it sends to the New Relic servers to
  a special log file for human inspection. This feature is off by default, and
  can be enabled by setting the audit_log.enabled configuration key to true.
  You may also control the location of the audit log with the audit_log.path key.

- Use config system for dispatcher, framework, and config file detection

  Several aspects of the agent's configuration were not being handled by the
  configuration system. Detection/configuration of the dispatcher (e.g. passenger,
  unicorn, resque), framework (e.g. rails3, sinatra), and newrelic.yml
  location are now handled via the Agent environment, manual, and default
  configuration sources.

- Updates to logging across the agent

  We've carefully reviewed the logging messages that the agent outputs, adding
  details in some cases, and removing unnecessary clutter. We've also altered
  the startup sequence to ensure that we don't spam STDOUT with messages
  during initialization.

- Fix passing environment to manual_start()

  Thanks to Justin Hannus. The :env key, when passed to Agent.manual_start,
  can again be used to specify which section of newrelic.yml is loaded.

- Rails 4 support

  This release includes preliminary support for Rails 4 as of 4.0.0.beta.
  Rails 4 is still in development, but the agent should work as expected for
  people who are experimenting with the beta.

## v3.5.4

- Add queue time support for sinatra apps

  Sinatra applications can now take advantage of front end queue time
  reporting. Thanks to Winfield Peterson for this contribution.

- Simplify queue time configuration for nginx 1.2.6+

  Beginning in version 1.2.6, recently released as a development version, the
  $msec variable can be used to set an http header. This change allows front
  end queue time to be tracked in New Relic simply by adding this line to the
  nginx config:

  proxy_set_header X-Queue-Start "t=${msec}000"

  It will no longer be necessary to compile a patched version of nginx or
  compile in the perl or lua module to enable this functionality.

  Thanks to Lawrence Pit for the contribution.

- Report back build number and stage along with version info

  In the 3.5.3 series the agent would fail to report its full version number
  to NewRelic's environment report. For example it would report its version
  as 3.5.3 instead of 3.5.3.25 or 3.5.3.25.beta. The agent will now report
  its complete version number as defined in newrelic_rpm.gemspec.

- The host and the port that the agent reports to can now be set from environment vars

  The host can be set with NEW_RELIC_HOST and the port with NEW_RELIC_PORT. These setting
  will override any other settings in your newrelic.yml.

- Fix RUM reporting to multiple applications

  When the agent is configured to report to multiple "roll up" applications
  RUM did not work correctly.

## v3.5.3

- Update the collector protocol to use JSON and Ruby primitives

  The communication between the agent and the NewRelic will not longer be
  marshaled Ruby objects, but rather JSON in the case of Ruby 1.9 and marshaled
  Ruby primitives in the case of 1.8. This results in greater harvest efficiency
  as well as feature parity with other New Relic agents.

- Fix incorrect application of conditions in sinatra instrumentation

  The agent's sinatra instrumentation was causing sinatra's conditions to
  be incorrectly applied in some obscure cases. The bug was triggered
  when a condition was present on a lower priority route that would match
  the current request, except for the presence of a higher priority route.

## v3.5.2

- Simplified process of running agent test suite and documented code
  contribution process in GUIDELINES_FOR_CONTRIBUTING.

## v3.5.1

- Enabling Memory Profiling on Lion and Mountain Lion

  The agent's list of supported platforms for memory profiling wasn't correctly checking
  for more recent versions of OS X.

- Fixed an arity issue encountered when calling newrelic_notice_error from Rails applications.

- End user queue time was not being properly reported, works properly now.

- Server-side configuration for ignoring errors was not being heeded by agent.

- Better handling of a thread safety issue.

  Some issues may remain, which we are working to address, but they should be gracefully handled
  now, rather than crashing the running app.

- Use "java_import" rather than "include_class" when require Java Jars into a JRuby app.

  Thanks to Jan Habermann for the pull request

- Replaced alias_method mechanism with super call in DataMapper instrumentation.

  Thanks to Michael Rykov for the pull request

- Fixed the Rubinius GC profiler.

  Thanks to Dirkjan Bussink

- Use ActiveSupport.on_load to load controller instrumentation Rails 3.

  Thanks to Jonathan del Strother

- Reduce the number of thread local reference in a particular high traffic method

  Thanks to Jeremy Kemper

## v3.5.0.1

- (Fix) Due to a serious resource leak we have ended support for versions of Phusion Passenger
  older than 2.1.1. Users of older versions are encouraged upgrade to a more recent version.

## v3.5.0

- (Fix) RUM Stops Working After 3.4.2.1 Agent Upgrade

  v3.4.2.1 introduced a bug that caused the browser monitor auto instrumentation
  (for RUM) default to be false. The correct value of true is now used

- When the Ruby Agent detects Unicorn as the dispatcher it creates an INFO level log message
  with additional information

  To help customers using Unicorn, if the agent detects it (Unicorn) is being used as the
  dispatcher an INFO level log message it created that includes a link to New Relic
  online doc that has additional steps that may be required to get performance data reporting.

- (Fix) In version 3.4.2 of the Ruby Agent the server side value for Apdex T was disregarded

  With version 3.4.2 of the agent, the value set in the newrelic.yml file took precedence over the
  value set in the New Relic UI. As of version 3.5.0 only the value for Apdex T set in the
  New Relic UI will be used. Any setting in the yaml file will be ignored.

- Improved Error Detection/Reporting capabilities for Rails 3 apps

  Some errors are missed by the agent's exception reporting handlers because they are
  generated in the rails stack, outside of the instrumented controller action. A Rack
  middleware is now included that can detect these errors as they bubble out of the middleware stack.
  Note that this does not include Routing Errors.

- The Ruby Agent now logs certain information it receives from the New Relic servers

  After connecting to the New Relic servers the agent logs the New Relic URL
  of the app it is reporting to.

- GC profiling overhead for Ruby 1.9 reduced

  For Ruby 1.9 the amount of time spent in GC profiling has been reduced.

- Know issue with Ruby 1.8.7-p334, sqlite3-ruby 1.3.0 or older, and resque 1.23.0

  The Ruby Agent will not work in conjunction with Ruby 1.8.7-p334, sqlite3-ruby 1.3.3
  or earlier, and resque 1.23.0. Your app will likely stop functioning. This is a known problem
  with Ruby versions up to 1.8.7-p334. Upgrading to the last release of Ruby 1.8.7
  is recommended. This issue has been present in every version of the agent we've tested
  going back for a year.

## v3.4.2.1

- Fix issue when app_name is nil

  If the app_name setting ends up being nil an exception got generated and the application
  wouldn't run. This would notably occur when running a Heroku app locally without the
  NEW_RELIC_APP_NAME environment variable set. A nil app_name is now detected and an
  error logged specifying remediation.

## v3.4.2

- The RUM NRAGENT tk value gets more robustly sanitized to prevent potential XSS vulnerabilities

  The code that scrubs the token used in Real User Monitoring has been enhanced to be
  more robust.

- Support for Apdex T in server side configuration

  For those using server side configuration the Ruby Agent now supports setting
  the Apdex T value via the New Relic UI.

- Refactoring of agent config code

  The code that reads the configuration information and configures the agent
  got substantially reorganized, consolidated, simplified, and made more robust.

## v3.4.1

#### Bug Fixes

- Fix edge case in RUM auto instrumentation where X-UA-Compatible meta tag is
  present but </head> tag is missing.

  There is a somewhat obscure edge case where RUM auto instrumentation will
  crash a request. The issue seems to be triggered when the X-UA-Compatible
  meta tag is present and the </head> tag is missing.

- Fixed reference to @service.request_timeout to @request_timeout in
  new_relic_service.rb. (Thanks to Matthew Savage)

  When a timeout occurred during connection to the collector an "undefined
  method `request_timeout' for nil:NilClass'" would get raised.

- preserve visibility on traced methods.

  Aliased methods now have the same visibility as the original traced method.
  A couple of the esoteric methods created in the process weren't getting the
  visibility set properly.

- Agent service does not connect to directed shard collector after connecting
  to proxy

  After connecting to collector proxy name of real collector was updated, but
  ip address was not being updated causing connections to go to the proxy.
  Agent now looks up ip address for real collector.

- corrupt marshal data from pipe children crashing agent

  If the agent received corrupted data from the Resque worker child agent
  it could crash the agent itself. fixed.

- should reset RubyBench GC counter between polls

  On Ruby REE, the GC profiler does not reset the counter between polls. This
  is only a problem if GC could happen _between_ transactions, as in, for
  example, out-of-band GC in Unicorn. fixed.

## v3.4.0.1

- Prevent the agent from resolving the collector address when disabled.
- Fix for error collector configuration that was introduced during beta.
- Preserve method visibility when methods are traced with #add_method_tracer and #add_transaction_tracer

## v3.4.0

- Major refactor of data transmission mechanism. This enabled child processes to send data to parent processes, which then send the data to the New Relic service. This should only affect Resque users, dramatically improving their experience.
- Moved Resque instrumentation from rpm_contrib to main agent. Resque users should discontinue use of rpm_contrib or upgrade to 2.1.11.
- Resolve issue with configuring the Error Collector when using server-side configuration.

## v3.3.5

- [FIX] Allow tracing of methods ending in ! and ?
- [PERF] Give up after scanning first 50k of the response in RUM
  auto-instrumentation.
- [FIX] Don't raise when extracting metrics from SQL queries with non UTF-8 bytes.
- Replaced "Custom/DJ Locked Jobs" metric with new metrics for
  monitoring DelayedJob: queue_length, failed_jobs, and locked_jobs, all under
  Workers/DelayedJob. queue_length is also broken out by queue name or priority
  depending on the version of DelayedJob deployed.

## v3.3.4.1

- Bug fix when rendering empty collection in Rails 3.1+

## v3.3.4

- Rails 3 view instrumentation

## v3.3.3

- Improved Sinatra instrumentation
- Limit the number of nodes collected in long running transactions to prevent leaking memory

## v3.3.2.1

- [SECURITY] fix for cookie handling by End User Monitoring instrumentation

## v3.3.2

- deployments recipe change: truncate git SHAs to 7 characters
- Fixes for obfuscation of PostgreSQL and SQLite queries
- Fix for lost database connections when using a forking framework
- Workaround for RedHat kernel bug which prevented blocking reads of /proc fs
- Do not trap signals when handling exceptions

## v3.3.1

- improved Ruby 1.8.6 support
- fix for issues with RAILS_ROOT deprecation warnings
- fixed incorrect 1.9 GC time reporting
- obfuscation for Slow SQL queries respects transaction trace config
- fix for RUM instrumentation reporting bad timing info in some cases
- refactored ActiveRecord instrumentation, no longer requires Rails

## v3.3.0

- fix for GC instrumentation when using Ruby 1.9
- new feature to correlate browser and server transaction traces
- new feature to trace slow sql statements
- fix to help cope with malformed rack responses
- do not try to instrument versions of ActiveMerchant that are too old

## v3.2.0.1

- Updated LICENSE
- Updated links to support docs

## v3.2.0

- Fix over-detection of mongrel and unicorn and only start the agent when
  actual server is running
- Improve developer mode backtraces to support ruby 1.9.2, windows
- Fixed some cases where Memcache instrumentation was failing to load
- Ability to set log destination by NEW_RELIC_LOG env var
- Fix to mutex lib load issue
- Performance enhancements (thanks to Jeremy Kemper)
- Fix overly verbose STDOUT message (thanks to Anselm Helbig)

## v3.1.2

- Fixed some thread safety issues
- Work around for Ruby 1.8.7 Marshal crash bug
- Numerous community patches (Gabriel Horner, Bradley Harris, Diego Garcia,
  Tommy Sullivan, Greg Hazel, John Thomas Marino, Paul Elliott, Pan Thomakos)
- Fixed RUM instrumentation bug

## v3.1.1

- Support for Rails 3.1 (thanks to Ben Hoskings via github)
- Support for Rubinius
- Fixed issues affecting some Delayed Job users where log files were not appearing
- Fixed an issue where some instrumentation might not get loaded in Rails apps
- Fix for memcached cas method (thanks to Andrew Long and Joseph Palermo )
- Fix for logger deprecation warning (thanks to Jonathan del Strother via github)
- Support for logging to STDOUT
- Support for Spymemcached client on jruby

## v3.1.0

- Support for aggregating data from short-running
  processes to reduce reporting overhead
- Numerous bug fixes
- Increased unit test coverage

## v3.0.1

- Updated Real User Monitoring to reduce javascript size and improve
  compatibility, fix a few known bugs

## v3.0.0

- Support for Real User Monitoring
- Back end work on internals to improve reliability
- added a 'log_file_name' and 'log_file_path' configuration variable to allow
  setting the path and name of the agent log file
- Improve reliability of statistics calculations
- Remove some previously deprecated methods
- Remove Sequel instrumentation pending more work

## v2.14.1

- Avoid overriding methods named 'log' when including the MethodTracer module
- Ensure that all load paths for 'new_relic/agent' go through 'new_relic/control' first
- Remove some debugging output from tests

## v2.14.0

- Dependency detection framework to prevent multi-loading or early-loading
  of instrumentation files

## v2.13.5

- Moved the API helper to the github newrelic_api gem.
- Revamped queue time to include server, queue, and middleware time
- Increased test coverage and stability
- Add Trinidad as a dispatcher (from Calavera, on github)
- Sequel instrumentation from Aman Gupta
- patches to 1.9 compatibility from dkastner on github
- Support for 1.9.2's garbage collection instrumentation from Justin Weiss
- On Heroku, existing queue time headers will be detected
- Fix rack constant scoping in dev mode for 1.9 (Rack != ::Rack)
- Fixes for instrumentation loading failing on Exception classes that
  are not subclasses of StandardError
- Fix active record instrumentation load order for Rails 3

## v2.13.4

- Update DNS lookup code to remove hardcoded IP addresses

## v2.13.3

- Dalli instrumentation from Mike Perham (thanks Mike)
- Datamapper instrumentation from Jordan Ritter (thanks Jordan)
- Apdex now defaults to 0.5
  !!! Please be aware that if you are not setting an apdex,
  !!! this will cause a change in the apparent performance of your app.
- Make metric hashes threadsafe (fixes problems sending metrics in Jruby
  threaded code)
- Delete obsolete links to metric docs in developer mode
- Detect gems when using Bundler
- Fix newrelic_ignore in Rails 3
- Break metric parser into a separate vendored gem
- When using Unicorn, preload_app: true is recommended to get proper
  after_fork behavior.

## v2.13.2

- Remove a puts. Yes, a whole release for a puts.

## v2.13.1

- Add missing require in rails 3 framework control

## v2.13.0

- developer mode is now a rack middleware and can be used on any framework;
  it is no longer supported automatically on versions of Rails prior to 2.3;
  see README for details
- memcache key recording for transaction traces
- use system_timer gem if available, fall back to timeout lib
- address instability issues in JRuby 1.2
- renamed executable 'newrelic_cmd' to 'newrelic'; old name still supported
  for backward compatibility
- added 'newrelic install' command to install a newrelic.yml file in the
  current directory
- optimization to execution time measurement
- optimization to startup sequence
- change startup sequence so that instrumentation is installed after all
  other gems and plugins have loaded
- add option to override automatic flushing of data on exit--send_data_on_exit
  defaults to 'true'
- ignored errors no longer affect apdex score
- added record_transaction method to the api to allow recording
  details from web and background transactions occurring outside RPM
- fixed a bug related to enabling a gold trial / upgrade not sending
  transaction traces correctly

## v2.12.3

- fix regression in startup sequence

## v2.12.2

- fix for regression in Rails 2.1 inline rendering
- workaround bug found in some rubies that caused a segv and/or NoMemoryError
  when deflating content for upload
- avoid creating connection thread in unicorn/passenger spawners

## v2.12.1

- fix bug in profile mode
- fix race condition in Delayed::Job instrumentation loading
- fix glassfish detection in latest glassfish gem

## v2.12.0

- support basic instrumentation for ActsAsSolr and Sunspot

## v2.11.3

- fix bug in startup when running JRuby

## v2.11.2

- fix for unicorn not reporting when the proc line had 'master' in it
- fix regression for passenger 2.0 and earlier
- fix after_fork in the shim

## v2.11.1

- republished gem without generated rdocs

## v2.11.0

- rails3 instrumentation (no developer mode support yet)
- removed the ensure_worker_thread started and instead defined an after_fork
  handler that will set up the agent properly in forked processes.
- change at_exit handler so the shutdown always goes after other shutdown
  handlers
- add visibility to active record db transactions in the rpm transaction
  traces (thanks to jeremy kemper)
- fix regression in merb support which caused merb apps not to start
- added NewRelic::Agent.logger to the public api to write to the agent
  log file.
- optimizations to background thread, controller instrumentation, memory
  usage
- add logger method to public_api
- support list notation for ignored exceptions in the newrelic.yml

## v2.10.8

- fix bug in delayed_job instrumentation that caused the job queue sampler
  to run in the wrong place
- change startup sequence and code that restarts the worker loop
  thread
- detect the unicorn master and dont start the agent; hook in after_fork
- fix problem with the Authlogic metric names which caused errors in
  developer mode. Authlogic metrics now adhere to the convention of
  prefixing the name with 'Custom'
- allow more correct overriding of transaction trace settings in the
  call to #manual_start
- simplify WorkerLoop and add better protection for concurrency
- preliminary support for rails3

## v2.10.6

- fix missing URL and referrer on some traced errors and transactions
- gather traced errors _after_ executing the rescue chain in ActionController
- always load controller instrumentation
- pick up token validation from newrelic.yml

## v2.10.5

- fix bug in delayed_job instrumentation occurring when there was no DJ log

## v2.10.4

- fix incompatibility with Capistrano 2.5.16
- strip down URLs reported in transactions and errors to path only

## v2.10.3

- optimization to reduce overhead: move background samplers into foreground thread
- change default config file to ignore RoutingErrors
- moved the background task instrumentation into a separate tab in the RPM UI
- allow override of the RPM application name via NEWRELIC_APP_NAME environment variable
- revised Delayed::Job instrumentation so no manual_start is required
- send buffered data on shutdown
- expanded support for queue length and queue time
- remove calls to starts_with to fix Sinatra and non-rails deployments
- fix problem with apdex scores recording too low in some circumstances
- switch to jeweler for gem building
- minor fixes, test improvements, doc and rakefile improvements
- fix incompatibility with Hoptoad where Hoptoad was not getting errors handled by New Relic
- many other optimizations, bug fixes and documentation improvements

## v2.10.2.

- beta release of 2.10
- fix bugs with Sinatra app instrumentation
- minor doc updates

## v2.10.1.

- alpha release of 2.10
- rack support, including metal; ignores 404s; requires a module inclusion (see docs)
- sinatra support, displays actions named by the URI pattern matched
- add API method to abort transaction recording for in-flight transactions
- remove account management calls from newrelic_api.rb
- truncating extremely large transaction traces for efficiency
- fix error reporting in recipes; add newrelic_rails_env option to recipes to
  override the rails env used to pull the app_name out of newrelic.yml
- added TorqueBox recognition (thanks Bob McWhirter)
- renamed config settings: enabled => monitor_mode; developer => developer_mode;
  old names will still work in newrelic.yml
- instrumentation for DelayedJob (thanks Travis Tilley)
- added config switches to turn off certain instrumentation when you aren't
  interested in the metrics, to save on overhead--see newrelic.yml for details.
- add profiling support to dev mode; very experimental!
- add 'multi_threaded' config option to indicate when the app is running
  multi-threaded, so we can disable some instrumentation
- fix test failures in JRuby, REE
- improve Net::HTTP instrumentation so it's more efficient and distinguishes calls
  between web and non-web transactions.
- database instrumentation notices all database commands in addition to the core commands
- add support for textmate to dev mode
- added add_transaction_tracer method to support instrumenting methods as
  if they were web transactions; this will facilitate better visibility of background
  tasks and eventually things like rack, metal and Sinatra
- adjusted apdex scores to reflect time spent in the mongrel queue
- fixed incompatibility with JRuby on startup
- implemented CPU measure for JRuby which reflects the cpu burn for
  all controller actions (does not include background tasks)
- fixed scope issue with GC instrumentation, subtracting time from caller
- added # of GC calls to GC instrumentation
- renamed the dispatcher metric
- refactored stats_engine code for readability
- optimization: reduce wakeup times for harvest thread

## v2.10.0.

- alpha release of 2.10
- support unicorn
- instrumentation of GC for REE and MRE with GC patch
- support agent restarting when changes are made to the account
- removed #newrelic_notice_error from Object class, replaced by NewRelic::Agent#notice_error
- collect histogram statistics
- add custom parameters to newrelic_notice_error call to display
  extra info for errors
- add method disable_all_tracing(&block) to execute a block without
  capturing metrics
- newrelic_ignore now blocks all instrumentation collection for
  the specified actions
- added doc to method_tracer API and removed second arg
  requirement for add_method_tracer call
- instrumentation for Net::HTTP
- remove method_tracer shim to avoid timing problems in monitoring daemons
- for non-rails daemons, look at APP_ROOT and NRCONFIG env vars for custom locations

## v2.9.9.

- Disable at_exit handler for Unicorn which sometimes caused the
  agent to stop reporting immediately.

## v2.9.8.

- add instrumentation for Net::HTTP calls, to show up as "External"
- added support for validating agents in the cloud.
- recognize Unicorn dispatcher
- add NewRelic module definitions to ActiveRecord instrumentation

## v2.9.5.

- Snow Leopard memory fix

## v2.9.4.

- clamp size of data sent to server
- reset statistics for passenger when forking to avoid erroneous data
- fix problem deserializing errors from the server
- fix incompatibility with postgres introduced in 2.9.

## v2.9.3.

- fix startup failure in Windows due to memory sampler
- add JRuby environment information

## v2.9.2.

- change default apdex_t to 0.5 seconds
- fix bug in deployments introduced by multi_homed setting
- support overriding the log in the agent api
- fix JRuby problem using objectspace
- display custom parameters when looking at transactions in dev mode
- display count of sql statements on the list of transactions in dev mode
- fixes for merb--thanks to Carl Lerche

## v2.9.1.

- add newrelic_ignore_apdex method to controller classes to allow
  you to omit some actions from apdex statistics
- Add hook for Passenger shutdown events to get more timely shutdown
  notices; this will help in more accurate memory readings in
  Passenger
- add newrelic_notice_error to Object class
- optional ability to verify SSL certificates, note that this has some
  performance and reliability implications
- support multi-homed host with multiple apps running on duplicate
  ports

## v2.9.0.

Noteworthy Enhancements

- give visibility to templates and partials in Rails 2.1 and later, in
  dev mode and production
- change active record metrics to capture statistics in adapter log()
  call, resulting in lower overhead and improved visibility into
  different DB operations; only AR operations that are not hitting the
  query cache will be measured to avoid overhead
- added mongrel_rpm to the gem, a standalone daemon listening for custom
  metric values sent from local processes (experimental); do mongrel_rpm
  --help
- add API for system monitoring daemons (refer to KB articles); changed
  API for manual starting of the agent; refer to
  NewRelic::Agent.manual_start for details
- do certificate verification on ssl connections to
  collector.newrelic.com
- support instances appearing in more than one application by allowing a
  semicolon separated list of names for the newrelic.yml app_name
  setting.
- combined agent logfiles into a single logfile
- use rpm server time for transaction traces rather than agent time

Developer Mode (only) Enhancements

- show partial rendering in traces
- improved formatting of metric names in traces
- added number of queries to transactions in the transaction list
- added some sorting options for the transaction list
- added a page showing the list of active threads

Compatibility Enhancements

- ruby 1.9.1 compatibility
- support concurrency when determining busy times, for 2.2 compatibility
- in jruby, use Java used heap for memory sampling if the system memory
  is not accessible from an unsupported platform
- jruby will no longer start the agent now when running the console or
  rake tasks
- API support for RPM as a footnote add-in
- webrick support restored

Noteworthy bugfixes

- sample memory on linux by reading /proc/#{$$}/status file
- fixed ambiguous 'View' metrics showing up in controller breakdown
- removed Numeric extensions, including round_to, and to_ms
- using a different timeout mechanism when we post data to RPM
- remove usage of Rails::Info which had a side effect of enabling
  ActiveRecord even when it wasn't an active framework
- moved CPU sampler off background thread and onto the harvest thread
- tests now run cleanly in any rails app using test:newrelic or
  test:plugins

Agent improvements to support future RPM enhancements

- add instrumentation to capture metrics on response codes; not yet
  working in rails 2.3.\*
- added http referrer to traced errors
- capture gem requirements from rails
- capture cpu utilization adjusted for processor count
- transaction sampling

## v2.8.10.

- fix thin support with rails 2.3.2 when using script/server
- fix incompatibility with rails 2.3.2 and script/server options
  processing
- minor tweak to environment gathering for gem mode

## v2.8.9.

- fix problem finding the newrelic controller in dev mode
- fix incompatibility with older versions of optparse
- fix potential jvm problem with jruby
- remove test:all task definition to avoid conflicts
- change error message about window sampler in windows not supported to a
  warning message

## v2.8.8.

- fix error with jruby on windows
- fix problem where webrick was being incorrectly detected causing some
  problems with mongrel application assignments--had to disable webrick
  for now

## v2.8.7.

- fix for ssl connection hanging problems
- fix problem recognizing mongrel in rails 2.3.2
- fastcgi support in rails 2.3.2
- put back webrick support

## v2.8.6.

- fix for capture_params when using file uploads in controller actions
- use pure ruby NS lookup for collector host to eliminate possibly
  blocking applications

## v2.8.5.

- fix reference to CommandError which was breaking some cap scripts
- fix incompatibility with Rails 2.0 in the server API
- fix problem with litespeed with Lite accounts
- fix problem when ActiveRecord is disabled
- moved merb instrumentation to Merb::Controller instead of
  AbstractController to address incompatibility with MailController
- fix problem in devmode displaying sql with embedded urls

## v2.8.4.

- fix bug in capistrano recipe causing cap commands to fail with error
  about not finding Version class

## v2.8.3.

- refactor unit tests so they will run in a generic rails environment
- require classes in advance to avoid autoloading. this is to address
  incompatibilities with desert as well as more flexibility in gem
  initialization
- fixed newrelic_helper.rb 1.9 incompatibility

## v2.8.2.

- fix Ruby 1.9 syntax compatibility errors
- update the class loading sanity check, will notify server of errors
- fix agent output on script and rake task execution

## v2.8.1.

- Convert the deployment information upload script to an executable and
  put in the bin directory. When installed as a gem this command is
  symlinked to /usr/bin. Usage: newrelic_cmd deployments --help
- Fix issue invoking api when host is not set in newrelic.yml
- Fix deployments api so it will work from a gem
- Fix thin incompatibility in developer mode

## v2.8.0.

- add beta of api in new_relic_api.rb
- instrumented dynamic finders in ActiveRecord
- preliminary support for capturing deployment information via capistrano
- change memory sampler for solaris to use /usr/bin/ps
- allow ERB in newrelic.yml file
- merged support for merb into this version
- fix incompatibility in the developer mode with the safe_erb plugin
- fix module namespace issue causing an error accessing
  NewRelic::Instrumentation modules
- fix issue where the agent sometimes failed to start-up if there was a
  transient network problem
- fix IgnoreSilentlyException message

## v2.7.4.

- fix error when trying to serialize some kinds of Enumerable objects
- added extra debug logging
- added app_name to app mapping

## v2.7.3.

- fix compatibility issue with 1.8.5 causing error with Dir.glob

## v2.7.2.

- fix problem with passenger edge not being a detected environment

## v2.7.1.

- fix problem with skipped dispatcher instrumentation

## v2.7.0.

- Repackage to support both plugin and Gem installation
- Support passenger/litespeed/jruby application naming
- Update method for calculating dispatcher queue time
- Show stack traces in RPM Transaction Traces
- Capture error source for TemplateErrors
- Clean up error stack traces.
- Support query plans from postgres
- Performance tuning
- bugfixes

## v2.5.3.

- fix error in transaction tracing causing traces not to show up

## v2.5.2.

- fixes for postgres explain plan support

## v2.5.1.

- bugfixes

## v2.5.0.

- add agent support for rpm 1.1 features
- Fix regression error with thin support

## v2.4.3.

- added 'newrelic_ignore' controller class method with :except and :only options for finer grained control
  over the blocking of instrumentation in controllers.
- bugfixes

## v2.4.2.

- error reporting in early access

## v2.4.1.

- bugfix: initializing developer mode

## v2.4.0.

- Beta support for LiteSpeed and Passenger

## v2.3.7.

- bugfixes

## v2.3.6.

- bugfixes

## v2.3.5.

- bugfixes: pie chart data, rails 1.1 compatibility

## v2.3.4.

- bugfix

## v2.3.3.

- bugfix for non-mysql databases

## v2.3.2.

- bugfixes
- Add enhancement for Transaction Traces early access feature

## v2.3.1.

- bugfixes

## v2.3.0.

- Add support for Transaction Traces early access feature

## v2.2.2.

- bugfixes

## v2.2.1.

- Add rails 2.1 support for Developer Mode
- Changes to memory sampler: Add support for JRuby and fix Solaris support.

* Stop catching exceptions and start catching StandardError; other exception cleanup
* Add protective exception catching to the stats engine
* Improved support for thin domain sockets
* Support JRuby environments

## v2.1.6.

- bugfixes

## v2.1.5.

- bugfixes

## v2.1.4.

- bugfixes

## v2.1.3.

- bugfixes

## v2.1.2.

- bugfixes

## v2.1.1.

- bugfixes

## v2.1.0.

- release for private beta<|MERGE_RESOLUTION|>--- conflicted
+++ resolved
@@ -2,15 +2,12 @@
 
 ## v9.7.0
 
-<<<<<<< HEAD
-Version 9.7.0 introduces ViewComponent instrumentation, changes the endpoint used to access the cluster name for Elasticsearch instrumentation, and adds support for Falcon.
+
+Version 9.7.0 introduces ViewComponent instrumentation, changes the endpoint used to access the cluster name for Elasticsearch instrumentation, removes the creation of the Ruby/Thread and Ruby/Fiber spans, and adds support for Falcon.
 
 - **Feature: ViewComponent instrumentation**
 
   [ViewComponent](https://viewcomponent.org/) is a now an instrumented framework. The agent currently supports Roda versions 2.0.0+. [PR#2367](https://github.com/newrelic/newrelic-ruby-agent/pull/2367) 
-=======
-Version 9.7.0 changes the endpoint used to access the cluster name for Elasticsearch instrumentation, adds support for Falcon, and removes the creation of the Ruby/Thread and Ruby/Fiber spans.
->>>>>>> b95e861d
 
 - **Feature: Use root path to access Elasticsearch cluster name**
 
