# New Relic Ruby Agent Release Notes

## dev

<<<<<<< HEAD
- **Bugfix: Prevent a `nil` segment from causing errors in Net::HTTP instrumentation**

  When using JRuby, a race condition can happen that causes the segment creation to fail and return `nil`. This would cause an error to occur when methods were later called on the `nil` segment. These methods will no longer be called if the segment is `nil`, preventing that error from occurring. [PR#3046](https://github.com/newrelic/newrelic-ruby-agent/pull/3046)

=======
- **Feature: Add elasticsearch.capture_cluster_name configuration option**

    A new configuration option, `elasticsearch.capture_cluster_name`, has been added to control capturing Elasticsearch cluster names. Cluster names are captured by default, but can now be disabled as needed. [PR#3038](https://github.com/newrelic/newrelic-ruby-agent/pull/3038)
>>>>>>> d8fdb468

## v9.17.0

- **Feature: Support Ruby 3.4.0**

  The agent now supports Ruby 3.4.0. We've made incremental changes throughout the preview stage to reach compatibility. This release includes an update to the Thread Profiler for compatibility with Ruby 3.4.0's new backtrace format. [Issue#2992](https://github.com/newrelic/newrelic-ruby-agent/issues/2992) [PR#2997](https://github.com/newrelic/newrelic-ruby-agent/pull/2997)
  
- **Feature: Add instrumentation for aws-sdk-firehose**

  The agent now has instrumentation for the [aws-sdk-firehose](https://rubygems.org/gems/aws-sdk-firehose) gem. [PR#2973](https://github.com/newrelic/newrelic-ruby-agent/pull/2973)

- **Feature: Kubernetes APM auto-attach - new agent version precedent**

  Previously, when a customer installed the Ruby agent via [Kubernetes APM auto-attach](https://docs.newrelic.com/docs/kubernetes-pixie/kubernetes-integration/installation/k8s-agent-operator/) and also had the Ruby agent listed in their `Gemfile`, the agent version in `Gemfile` would take precedence. Now, the agent version installed by auto-attach takes priority. [PR#3018](https://github.com/newrelic/newrelic-ruby-agent/pull/3018)

- **Feature: Add health checks when the agent runs within Agent Control**

  When the agent is started within an [Agent Control](https://docs-preview.newrelic.com/docs/new-relic-agent-control) environment, a health check file will be created at the configured file location for every agent process. By default, this location is: '/newrelic/apm/health'. The health check files will be updated at the configured frequency, which defaults to every five seconds. [PR#2995](https://github.com/newrelic/newrelic-ruby-agent/pull/2995)

- **Feature: Add Redshift as recognized ActiveRecord adapter**

  When the agent does not recognize an ActiveRecord adapter, the host, port, and database name information is not added to the datastore span. Redshift will now be treated like PostgreSQL, and the agent will save the host, port, and database name on the span. [PR#3032](https://github.com/newrelic/newrelic-ruby-agent/pull/3032)

- **Feature: Add instrumentation for aws-sdk-kinesis**

  The agent now has instrumentation for the [aws-sdk-kinesis](https://rubygems.org/gems/aws-sdk-kinesis) gem. It will record message broker segments for `get_records`, `put_record`, and `put_records` operations. All other operations will record standard segments. [PR#2974](https://github.com/newrelic/newrelic-ruby-agent/pull/2974)

- **Bugfix: Stop emitting inaccurate debug-level log about deprecated configuration options**

  In the previous major release, we dropped support for `disable_<library_name>` configuration options in favor of `instrumentation.<library_name>`. Previously, a DEBUG level log warning appeared whenever `disable_*` options were set to `true`, even for libraries (e.g. Action Dispatch) without equivalent `instrumentation.*` options:

  >DEBUG : [DEPRECATED] configuration disable_<library_name> for <library_name> will be removed in the next major release. Use instrumentation.<library_name> with one of ["auto", "disabled", "prepend", "chain"]

  This inaccurate warning has been removed. If you are disabling instrumentation using `instrumentation.<library_name>: disabled` or `NEW_RELIC_INSTRUMENTATION_<LIBRARY_NAME>=disabled`, please verify the option exists by consulting our [configuration documentation](https://docs.newrelic.com/docs/apm/agents/ruby-agent/configuration/ruby-agent-configuration/#instrumentation). If the option does not exist, check the ['Disabling' section](https://docs.newrelic.com/docs/apm/agents/ruby-agent/configuration/ruby-agent-configuration/#disabling) to see if there is a related option. We apologize for the confusion. [PR#3005](https://github.com/newrelic/newrelic-ruby-agent/pull/3005)

- **Bugfix: Do not attempt to decorate logs with `nil` messages**

  The agent no longer attempts to add New Relic linking metadata to logs with `nil` messages. Thank you, [@arlando](https://github.com/arlando) for bringing this to our attention! [Issue#2985](https://github.com/newrelic/newrelic-ruby-agent/issues/2985) [PR#2986](https://github.com/newrelic/newrelic-ruby-agent/pull/2986)

- **Bugfix: Stop renaming final Grape segment**

  Previously, the agent renamed the final segment in Grape transactions to `"Middleware/Grape/#{class_name}/call"`. This was a part of an old instrumentation pattern that is no longer relevant. Many thanks to [@seriousdev-gh](https://github.com/seriousdev-gh) for bringing this issue to our attention and along with a great reproduction and suggested fix. [PR#2987](https://github.com/newrelic/newrelic-ruby-agent/pull/2987).

## v9.16.1

- **Bugfix: Add support for Trilogy database adapter**

  The agent now fully supports Trilogy, a client library for MySQL-compatible database servers, and correctly lists MySQL as the corresponding database in the UI. [PR#2966](https://github.com/newrelic/newrelic-ruby-agent/pull/2966).

## v9.16.0

Version 9.16.0 introduces the following features and bug fixes:

- **Feature: Instrumentation for aws-sdk-lambda**

  When the aws-sdk-lambda gem is available and used to invoke remote AWS Lambda functions, the timing and error details of the invocations will be reported to New Relic. [PR#2926](https://github.com/newrelic/newrelic-ruby-agent/pull/2926).

- **Feature: Add new configuration options to attach custom tags (labels) to logs**

  The Ruby agent now allows you to opt-in to adding your custom tags (labels) to agent-forwarded logs. With custom tags on logs, platform engineers can easily filter, search, and correlate log data for faster and more efficient troubleshooting, improved performance, and optimized resource utilization. [PR#2925](https://github.com/newrelic/newrelic-ruby-agent/pull/2925)

- **Feature: Update View Component instrumentation+**

  The `.identifier` method will be formally exposed as part of the View Component public API. The agent will now use this method for building metric names when available, ensuring ongoing compatibility with all View Component versions. [PR#2956](https://github.com/newrelic/newrelic-ruby-agent/pull/2956)

- **Bugfix: Record explain plan traces on Rails 7.2+**

  Rails 7.2 removed adapter-specific connection methods (ex. `ActiveRecord::Base.postgresql_connection`) and replaced them with `ActiveRecord::Base.with_connection`. Our explain plan feature relies on making a connection to the database to create an explain plan trace. Due to a bug in our tests, we missed this regression. Now, the agent uses the new method to fetch explain plans on Rails 7.2+. Thank you, [@gsar](https://github.com/gsar) and [@gstark](https://github.com/gstark) for bringing this to our attention! [Issue#2922](https://github.com/newrelic/newrelic-ruby-agent/issues/2922) [PR#2940](https://github.com/newrelic/newrelic-ruby-agent/pull/2940)

## v9.15.0

Version 9.15.0 updates View Component instrumentation to use a default metric name when one is unavailable, adds a configuration option to associate the AWS account ID with the DynamoDB calls from the AWS SDK, resolves a bug in rdkafka instrumentation when using the karafka-rdkafka gem, resolves a bug in the ruby-kafka instrumentation, fixes a bug with Grape instrumentation, and addresses a bug preventing the agent from running in serverless mode in an AWS Lambda layer.

- **Feature: New configuration option cloud.aws.account_id**

  A new configuration option has been added, `cloud.aws.account_id`, that will allow New Relic to provide more details about certain calls made using the AWS SDK. For example, relationships between AWS services instrumented with New Relic's CloudWatch Metric Streams will have relationships formed in the service map with APM applications. Currently, the DynamoDB instrumentation is the only instrumentation that will make use of this configuration option, but this will be used in future instrumentation as well. [PR#2904](https://github.com/newrelic/newrelic-ruby-agent/pull/2904)

- **Feature: Use default `View/component` metric name for unidentified View Components**

  Previously, when a View Component metric name could not be identified, the agent would set the name as `nil`. Now, the agent defaults to using `View/component` as the metric name when one can not be identified. [PR#2907](https://github.com/newrelic/newrelic-ruby-agent/pull/2907)

- **Bugfix: Instrumentation errors when using the karafka-rdkafka gem**

  Due to version differences between the rdkafka gem and karafka-rdkafka gem, the agent could encounter an error when it tried to install rdkafka instrumentation. This has now been resolved. Thank you to @krisdigital for bringing this issue to our attention. [PR#2880](https://github.com/newrelic/newrelic-ruby-agent/pull/2880)

- **Bugfix: Stop calling deprecated all_specs method to check for the presence of newrelic-grape**

  In 9.14.0, we released a fix for calls to the deprecated `Bundler.rubygems.all_specs`, but the fix fell short for the agent's Grape instrumentation and deprecation warnings could still be raised. The condition has been simplified and deprecation warnings should no longer be raised. Thank you, [@excelsior](https://github.com/excelsior) for bringing this to our attention. [Issue#2885](https://github.com/newrelic/newrelic-ruby-agent/issues/2885) [PR#2906](https://github.com/newrelic/newrelic-ruby-agent/pull/2906)

- **Bugfix: Instrumentation errors when using the ruby-kafka gem**

  Kafka::Consumer#each_message takes keyword arguments, while the prepended method is defined with a single splat positional argument. In Ruby >= 3.0, this signature mismatch raises an ArgumentError. Thank you [@patrickarnett](https://github.com/patrickarnett) for providing this bugfix. [PR#2915](https://github.com/newrelic/newrelic-ruby-agent/pull/2915)

- **Bugfix: Restore AWS Lambda layer operational functionality**

  Version 9.14.0 of the agent introduced an optimization related to how the agent handles boolean configuration parameters which inadvertently caused the agent to stop operating properly in an AWS Lambda layer context. [Issue#2919](https://github.com/newrelic/newrelic-ruby-agent/issues/2919)[PR#2920](https://github.com/newrelic/newrelic-ruby-agent/pull/2920)

## v9.14.0

Version 9.14.0 adds Apache Kafka instrumentation for the rdkafka and ruby-kafka gems, introduces a configuration-based, automatic way to add custom instrumentation method tracers, correctly captures MIME type for ActionDispatch 7.0+ requests, properly handles Boolean coercion for `newrelic.yml` configuration, fixes a JRuby bug in the configuration manager, fixes a bug related to `Bundler.rubygems.installed_specs`, and fixes a bug to make the agent compatible with ViewComponent v3.15.0+.

- **Feature: Add Apache Kafka instrumentation for the rdkafka and ruby-kafka gems**

  The agent now has instrumentation for both the rdkafka and ruby-kafka gems. The agent will record transactions and message broker segments for produce and consume calls made using these gems. [PR#2824](https://github.com/newrelic/newrelic-ruby-agent/pull/2824) [PR#2842](https://github.com/newrelic/newrelic-ruby-agent/pull/2842)

- **Feature: Add a configuration option to permit custom method tracers to be defined automatically**

  A new `:automatic_custom_instrumentation_method_list` configuration parameter has been added to permit the user to define a list of fully qualified (namespaced) Ruby methods for the agent to automatically add custom instrumentation for without requiring any code modifications to be made to the classes that define the methods.

  The list should be an array of `CLASS#METHOD` (for instance methods) and/or `CLASS.METHOD` (for class methods) strings.

  Use fully qualified class names (using the `::` delimiter) that include any module or class namespacing.

  Here is some Ruby source code that defines a `render_png` instance method for an `Image` class and a `notify` class method for a `User` class, both within a `MyCompany` module namespace:

  ```
  module MyCompany
    class Image
      def render_png
        # code to render a PNG
      end
    end

    class User
      def self.notify
        # code to notify users
      end
    end
  end
  ```

  Given that source code, the `newrelic.yml` config file might request instrumentation for both of these methods like so:

  ```
  automatic_custom_instrumentation_method_list:
    - MyCompany::Image#render_png
    - MyCompany::User.notify
  ```

  That configuration example uses YAML array syntax to specify both methods. Alternatively, you can use a comma-delimited string:

  ```
  automatic_custom_instrumentation_method_list: 'MyCompany::Image#render_png, MyCompany::User.notify'
  ```

  Whitespace around the comma(s) in the list is optional. When configuring the agent with a list of methods via the `NEW_RELIC_AUTOMATIC_CUSTOM_INSTRUMENTATION_METHOD_LIST` environment variable, use this comma-delimited string format:

  ```
  export NEW_RELIC_AUTOMATIC_CUSTOM_INSTRUMENTATION_METHOD_LIST='MyCompany::Image#render_png, MyCompany::User.notify'
  ```

  [PR#2851](https://github.com/newrelic/newrelic-ruby-agent/pull/2851)

- **Feature: Collect just MIME type for ActionDispatch 7.0+ requests**

  Rails 7.0 [introduced changes](https://guides.rubyonrails.org/upgrading_ruby_on_rails.html#actiondispatch-request-content-type-now-returns-content-type-header-as-it-is) to the behavior of `ActionDispatch::Request#content_type`, adding extra request-related details the agent wasn't expecting to collect. Additionally, the agent's use of `content_type ` was triggering deprecation warnings. The agent now uses `ActionDispatch::Request#media_type` to capture the MIME type. Thanks to [@internethostage](https://github.com/internethostage) for letting us know about this change. [Issue#2500](https://github.com/newrelic/newrelic-ruby-agent/issues/2500) [PR#2855](https://github.com/newrelic/newrelic-ruby-agent/pull/2855)

- **Bugfix: Corrected Boolean coercion for `newrelic.yml` configuration**

  Previously, any String assigned to New Relic configurations expecting a Boolean value were evaluated as `true`. This could lead to unexpected behavior. For example, setting `application_logging.enabled: 'false'` in `newrelic.yml` would incorrectly evaluate to `application_logging.enabled: true` due to the truthy nature of Strings.

  Now, the agent strictly interprets Boolean configuration values. It recognizes both actual Boolean values and certain Strings/Symbols:
  - `'true'`, `'yes'`, or `'on'` (evaluates to `true`)
  - `'false'`, `'no'`, or `'off'` (evaluates to `false`)

  Any other inputs will revert to the setting's default configuration value. [PR#2847](https://github.com/newrelic/newrelic-ruby-agent/pull/2847)

- **Bugfix: JRuby not saving configuration values correctly in configuration manager**

  Previously, a change made to fix a different JRuby bug caused the agent to not save configuration values correctly in the configuration manager when running on JRuby. This has been fixed. [PR#2848](https://github.com/newrelic/newrelic-ruby-agent/pull/2848)

- **Bugfix: Update condition to verify Bundler.rubygems.installed_specs is available**

  To address a recent Bundler deprecation warning, we started using `Bundler.rubygems.installed_specs` instead of `Bundler.rubygems.all_specs` in environments that seemed appropriate. We discovered the version constraint we used was too low. Now, rather than check the version, we check for the method using `respond_to?`. [PR#2853](https://github.com/newrelic/newrelic-ruby-agent/pull/2853)

- **Bugfix: Support view_component v3.15.0+**

  Previously the agent had been making use of a private API to obtain a component identifier value. This private API was dropped in v3.15.0 of view_component, resulting in errors from the New Relic Ruby agent's continued attempts to use it. Many thanks to community member [@navidemad](https://github.com/navidemad) for bringing this issue to our attention and supplying a bugfix with [PR#2870](https://github.com/newrelic/newrelic-ruby-agent/pull/2870).

## v9.13.0

Version 9.13.0 enhances support for AWS Lambda functions, adds experimental OpenSearch instrumentation, updates framework detection, silences a Bundler deprecation warning, fixes Falcon dispatcher detection, fixes a bug with Redis instrumentation installation, and addresses a JRuby-specific concurrency issue.

- **Feature: Enhance AWS Lambda function instrumentation**

When utilized via the latest [New Relic Ruby layer for AWS Lambda](https://layers.newrelic-external.com/), the agent now offers enhanced support for AWS Lambda function instrumentation.
* The agent's instrumentation for AWS Lambda functions now supports distributed tracing.
* Web-triggered invocations are now identified as being "web"-based when an API Gateway call is involved, with support for both API Gateway versions 1.0 and 2.0.
* Web-based calls have the HTTP method, URI, and status code recorded.
* The agent now recognizes and reports on 12 separate AWS resources that are capable of triggering a Lambda function invocation: ALB, API Gateway V1, API Gateway V2, CloudFront, CloudWatch Scheduler, DynamoStreams, Firehose, Kinesis, S3, SES, SNS, and SQS.
* The type of the triggering resource and its ARN will be recorded for each resource, and for many of them, extra resource-specific attributes will be recorded as well. For example, Lambda function invocations triggered by S3 bucket activity will now result in the S3 bucket name being recorded.
[PR#2811](https://github.com/newrelic/newrelic-ruby-agent/pull/2811)

- **Feature: Add experimental OpenSearch instrumentation**

  The agent will now automatically instrument the `opensearch-ruby` gem. We're marking this instrumentation as experimental because more work is needed to fully test it. OpenSearch instrumentation provides telemetry similar to Elasticsearch. Thank you, [@Earlopain](https://github.com/Earlopain) for reporting the issue and [@praveen-ks](https://github.com/praveen-ks) for an initial draft of the instrumentation. [Issue#2228](https://github.com/newrelic/newrelic-ruby-agent/issues/2228) [PR#2796](https://github.com/newrelic/newrelic-ruby-agent/pull/2796)

- **Feature: Improve framework detection accuracy for Grape and Padrino**

  Previously, applications using the Grape framework would set `ruby` as their framework within the Environment Report. Now, Grape applications will be set to `grape`. Similarly, applications using the Padrino framework would be set to `sinatra`. Now, they will be set to `padrino`. This will help the New Relic security agent compatibility checks. Thank you, [@prateeksen](https://github.com/prateeksen) for making this change. [Issue#2777](https://github.com/newrelic/newrelic-ruby-agent/issues/2777) [PR#2789](https://github.com/newrelic/newrelic-ruby-agent/pull/2789)

- **Feature: Silence Bundler `all_specs` deprecation warning**

  `Bundler.rubygems.all_specs` was deprecated in favor of `Bundler.rubygems.installed_specs` in Bundler versions 2+, causing the agent to emit deprecation warnings. The method has been updated when Bundler 2+ is detected and warnings are now silenced. Thanks to [@jcoyne](https://github.com/jcoyne) for reporting this issue. [Issue#2733](https://github.com/newrelic/newrelic-ruby-agent/issues/2733) [PR#2823](https://github.com/newrelic/newrelic-ruby-agent/pull/2823)

- **Bugfix: Fix Falcon dispatcher detection**

  Previously, we tried to use the object space to determine whether the [Falcon web server](https://github.com/socketry/falcon) was in use. However, Falcon is not added to the object space until after the environment report is generated, resulting in a `nil` dispatcher. Now, we revert to an earlier strategy that discovered the dispatcher using `File.basename`. Thank you, [@prateeksen](https://github.com/prateeksen) for reporting this issue and researching the problem. [Issue#2778](https://github.com/newrelic/newrelic-ruby-agent/issues/2778) [PR#2795](https://github.com/newrelic/newrelic-ruby-agent/pull/2795)

- **Bugfix: Fix for a Redis instrumentation error when Redis::Cluster::Client is present**

  The Redis instrumentation previously contained a bug that would cause it to error out when `Redis::Cluster::Client` was present, owing to the use of a Ruby `return` outside of a method. Thanks very much to [@jdelStrother](https://github.com/jdelStrother) for not only reporting this bug but pointing us to the root cause as well. [Issue#2814](https://github.com/newrelic/newrelic-ruby-agent/issues/2814) [PR#2816](https://github.com/newrelic/newrelic-ruby-agent/pull/2816)

- **Bugfix: Address JRuby concurrency issue with config hash accessing**

  The agent's internal configuration class maintains a hash that occassionally gets rebuilt. During the rebuild, certain previously dynamically determined instrumentation values are preserved for the benefit of the [New Relic Ruby security agent](https://github.com/newrelic/csec-ruby-agent). After reports from JRuby customers regarding concurrency issues related to the hash being accessed while being modified, two separate fixes went into the hash rebuild logic previously: a `Hash#dup` operation and a `synchronize do` block. But errors were still reported. We ourselves remain unable to reproduce these concurrency errors despite using the same exact versions of JRuby and all reported software. After confirming that the hash access code in question is only needed for the Ruby security agent (which operates only in non-production dedicated security testing environments), we have introduced a new fix for JRuby customers that will simply skip over the troublesome code when JRuby is in play but the security agent is not. [PR#2798](https://github.com/newrelic/newrelic-ruby-agent/pull/2798)

## v9.12.0

Version 9.12.0 adds support for the `newrelic_security` agent, introduces instrumentation for the LogStasher gem, improves instrumentation for the `redis-clustering` gem, and updates the Elasticsearch instrumentation to only attempt to get the cluster name once per client, even if it fails.

- **Feature: Add support for the newrelic_security agent**

  [New Relic Interactive Application Security Testing (IAST)](https://docs.newrelic.com/docs/iast/introduction/) can help you prevent cyberattacks and breaches on your applications by probing your running code for exploitable vulnerabilities.

  The `newrelic_security` gem provides this feature for Ruby. It depends on `newrelic_rpm`. This is the first version of `newrelic_rpm` compatible with `newrelic_security`.

  At this time, the security agent is intended for use only within a dedicated security testing environment with data that can tolerate modification or deletion. The security agent is available as a separate Ruby gem, `newrelic_security`. It is recommended that this separate gem only be introduced to a security testing environment by leveraging Bundler grouping like so:

  ```ruby
    # Gemfile
    gem 'newrelic_rpm'               # New Relic APM observability agent
    gem 'newrelic-infinite_tracing'  # New Relic Infinite Tracing

    group :security do
      gem 'newrelic_security', require: false        # New Relic security agent
    end
  ```

  In order to run the security agent, you need to update your configuration. At a minimum, `security.agent.enabled` and `security.enabled` must be set to `true`. They are `false` by default. Similar to the gem installation, we recommend you set these configurations for a special security testing environment only.

  Here's an example using `newrelic.yml`:

  ```yaml
    common: &default_settings
      license_key: <%= ENV['NEW_RELIC_LICENSE_KEY'] %>
      app_name: "Example app"

    development:
      <<: *default_settings
      app_name: <%= app_name %> (Development)

    security:
      <<: *default_settings
      security.enabled: true
      security.agent.enabled: true

    production:
      <<: *default_settings
  ```

  The following configuration relate to the `newrelic_security` gem:

  | Configuration name | Default | Behavior |
  | ------------------ | ------- |----------|
  | security.agent.enabled | `false` | If `true`, the security agent is loaded (a Ruby 'require' is performed) |
  | security.enabled | `false` |  If `true`, the security agent is started (the agent runs in its event loop) |
  | security.mode | `'IAST'` | Defines the mode for the security agent to operate in. Currently only 'IAST' is supported |
  | security.validator_service_url | `'wss://csec.nr-data.net'` | Defines the endpoint URL for posting security related data |
  | security.detection.rci.enabled | `true` | If `true`, enables RCI (remote code injection) detection |
  | security.detection.rxss.enabled | `true` | If `true`, enables RXSS (reflected cross-site scripting) detection |
  | security.detection.deserialization.enabled | `true` |  If `true`, enables deserialization detection |
  | security.application_info.port | `nil` | An Integer representing the port the application is listening on. This setting is mandatory for Passenger servers. Other servers should be detected by default. |

- **Feature: Add instrumentation for LogStasher**

  The agent will now record logs generated by [LogStasher](https://github.com/shadabahmed/logstasher). Versions 1.0.0 and above of the LogStasher gem are supported. [PR#2559](https://github.com/newrelic/newrelic-ruby-agent/pull/2559)

- **Feature: Add instrumentation for redis-clustering**

  Version 5.x of the `redis` gem moved cluster behavior into a different gem, `redis-clustering`. This gem can access instrumentation registered through `RedisClient::Middleware`. Previously, the agent only instrumented the `call_pipelined` method through this approach, but now users of the `redis-clustering` gem will also have instrumentation registered for `connect` and `call` methods. In addition, the way the `database_name` attribute is set for Redis datastore spans is now compatible with all versions of Redis supported by the New Relic Ruby agent. Thank you, [@praveen-ks](https://github.com/praveen-ks) for bringing this to our attention. [Issue#2444](https://github.com/newrelic/newrelic-ruby-agent/issues/2444) [PR#2720](https://github.com/newrelic/newrelic-ruby-agent/pull/2720)

- **Bugfix: Update Elasticsearch instrumentation to only attempt to get the cluster name once per client**

  Previously, the agent would attempt to get the cluster name every time a call was made if it was not already captured. This could lead to a large number of failures if the cluster name could not be retrieved. Now, the agent will only attempt to get the cluster name once per client, even if it fails. Thank you, [@ascoppa](https://github.com/ascoppa) for bringing this to our attention. [Issue#2730](https://github.com/newrelic/newrelic-ruby-agent/issues/2730) [PR#2743](https://github.com/newrelic/newrelic-ruby-agent/pull/2743)

- **Feature: Produce metrics for 4 additional Action Controller Rails notifications**

  Four additional Action Controller related Rails notifications are now subscribed to by the agent to produce telemetry. These 4 are `exist_fragment?`, `expire_fragment`, `read_fragment`, and `write_fragment`. As with instrumentation for Action Controller itself, these notifications are enabled by default and can be disabled by setting `:disable_action_controller` to `true` in the agent's `newrelic.yml` configuration file. [PR#2745](https://github.com/newrelic/newrelic-ruby-agent/pull/2745)


## v9.11.0

Version 9.11.0 introduces instrumentation for the aws-sdk-sqs gem, fixes a bug related to expected errors not bearing a "true" value for the "expected" attribute if expected as a result of an HTTP status code match and changes the way Stripe instrumentation metrics are named to prevent high-cardinality issues.

- **Feature: Add instrumentation for SQS**

    The agent has added instrumentation for the [aws-sdk-sqs gem](https://rubygems.org/gems/aws-sdk-sqs). The agent will now record message broker spans for SQS client calls made with the aws-sdk-sqs gem. [PR#2679](https://github.com/newrelic/newrelic-ruby-agent/pull/2679)

- **Bugfix: HTTP status code based expected errors will now have an "expected" value of "true"**

    Previously when an error was treated as expected by the agent as a result of a matching HTTP status code being found in the :'error_collector.expected_status_codes' configuration setting, the error would not appear with an "expected" attribute value of "true" in the errors in the errors inbox. [PR#2710](https://github.com/newrelic/newrelic-ruby-agent/pull/2710)

- **Bugfix: Stripe metric names will no longer include full request paths to limit the unique name count**

    The Stripe instrumentation introduced in agent version v9.5.0 produced instrumentation metric names that used the full Stripe request path. For any significant Stripe usage, this could quickly lead to very large number of distinct metric names. Now only the API version and the category part of the request path are included in the metric name which still includes the "Stripe" opener and method (ex: "get") closer. Thanks to [@jdelStrother](https://github.com/jdelStrother) and [@jsneedles](https://github.com/jsneedles) for bringing this issue to our attention and providing terrific information explaining the problem and potential paths to resolution. [PR#2716](https://github.com/newrelic/newrelic-ruby-agent/pull/2716)

## v9.10.2

Version 9.10.2 fixes a bug related to the new DynamoDB instrumentation and removes `Rails::Command::RakeCommand` from the default list of denylisted constants.

- **Bugfix: DynamoDB instrumentation logging errors when trying to get account_id**

    When trying to access data needed to add the `account_id` to the DynamoDB span, the agent encountered an error when certain credentials classes were used. This has been fixed. Thanks to [@kichik](https://github.com/kichik) for bringing this to our attention. [PR#2684](https://github.com/newrelic/newrelic-ruby-agent/pull/2684)

- **Bugfix: Remove Rails::Command::RakeCommand from the default list of autostart.denylisted_constants**

  The default value for the `autostart.denylisted_constants` configuration was changed in 9.10.0 to include `Rails::Command::RunnerCommand` and `Rails::Command::RakeCommand`. The inclusion of `Rails::Command::RakeCommand` prevented the agent from starting automatically when Solid Queue was started using `bin/rails solid_queue:start`. We recognize there are many commands nested within `Rails::Command::RakeCommand` and have decided to remove it from the default list. We encourage users who do not want the agent to run on `Rails::Command::RakeCommand` to add the constant to their configuration. This can be accomplished by adding the following to your `newrelic.yml` file:

  ```yaml
    autostart.denylisted_constants: "Rails::Command::ConsoleCommand,Rails::Command::CredentialsCommand,Rails::Command::Db::System::ChangeCommand,Rails::Command::DbConsoleCommand,Rails::Command::DestroyCommand,Rails::Command::DevCommand,Rails::Command::EncryptedCommand,Rails::Command::GenerateCommand,Rails::Command::InitializersCommand,Rails::Command::NotesCommand,Rails::Command::RakeCommand,Rails::Command::RoutesCommand,Rails::Command::RunnerCommand,Rails::Command::SecretsCommand,Rails::Console,Rails::DBConsole"
  ```

  Thank you, [@edariedl](https://github.com/edariedl), for reporting this issue. [Issue#2677](https://github.com/newrelic/newrelic-ruby-agent/issues/2677) [PR#2694](https://github.com/newrelic/newrelic-ruby-agent/pull/2694)

## v9.10.1

- **Bugfix: Incompatibility with Bootstrap**

Version 9.10.1 fixes an incompatibility between the agent and the [Bootstrap](https://github.com/twbs/bootstrap-rubygem) gem caused by agent v9.10.0's introduction of a `lib/bootstrap.rb` file. Thank you to [@dorner](https://github.com/dorner) for reporting the bug and identifying the 'bootstrap' name collision as the root cause. [BUG#2675](https://github.com/newrelic/newrelic-ruby-agent/issues/2675) [PR#2676](https://github.com/newrelic/newrelic-ruby-agent/pull/2676)

## v9.10.0

Version 9.10.0 introduces instrumentation for DynamoDB, adds a new feature to automatically apply nonces from the Rails content security policy, fixes a bug that would cause an expected error to negatively impact a transaction's Apdex, and fixes the agent's autostart logic so that by default `rails runner` and `rails db` commands will not cause the agent to start.

- **Feature: Add instrumentation for DynamoDB**

    The agent has added instrumentation for the aws-sdk-dynamodb gem. The agent will now record datastore spans for DynamoDB client calls made with the aws-sdk-dynamodb gem.  [PR#2642](https://github.com/newrelic/newrelic-ruby-agent/pull/2642)

- **Feature: Automatically apply nonces from the Rails content security policy**

  To auto-inject browser monitoring with the New Relic Ruby agent, you either need to set your content security policy to 'unsafe-inline' or provide a nonce. Previously, the only way to provide a nonce was by using the [`NewRelic::Agent.browser_timing_header`](https://rubydoc.info/gems/newrelic_rpm/NewRelic/Agent#browser_timing_header-instance_method) API. Now, when a Rails application uses [the content security policy configuration to add a nonce](https://guides.rubyonrails.org/security.html#adding-a-nonce), the nonce will be automatically applied to the browser agent. A new configuration option, [`browser_monitoring.content_security_policy_nonce`](https://docs.newrelic.com/docs/apm/agents/ruby-agent/configuration/ruby-agent-configuration/#browser_monitoring-content_security_policy_nonce), toggles this feature. It is on by default. Thank you [@baldarn](https://github.com/baldarn) for submitting this feature! [PR#2544](https://github.com/newrelic/newrelic-ruby-agent/pull/2544)

- **Bugfix: Expected errors related to HTTP status code, class, and message won't impact Apdex**

  The agent is supposed to prevent observed application errors from negatively impacting Apdex if the errors are either ignored or expected. There are two ways for the agent to expect an error: via the `notice_error` API receiving an `expected: true` argument or via matches made against user-configured lists for expected HTTP status codes (`:'error_collector.expected_status_codes'`), expected error classes (`:'error_collector.expected_classes'`), or expected error messages (`:'error_collector.expected_messages'`). Previously, only errors expected via the `notice_error` API were correctly prevented from impacting Apdex. Expected errors set by configuration incorrectly impacted Apdex. This behavior has been fixed and now both types of expected errors will correctly not impact Apdex. Thanks very much to [@florianpilz](https://github.com/florianpilz) for bringing this issue to our attention. [PR#2619](https://github.com/newrelic/newrelic-ruby-agent/pull/2619)

- **Bugfix: Do not start the agent automatically when `rails runner` or `rails db` commands are ran**

  [PR#2239](https://github.com/newrelic/newrelic-ruby-agent/pull/2239) taught the agent how to recognize `bin/rails` based contexts that it should not automatically start up in. But `bin/rails runner` and `bin/rails db` commands would still see the agent start automatically. Those 2 contexts will now no longer see the agent start automatically. Thank you to [@jdelStrother](https://github.com/jdelStrother) for both bringing the `bin/rails` context to our attention and for letting us know about the `bin/rails runner` and `bin/rails db` outliers that still needed fixing. [PR#2623](https://github.com/newrelic/newrelic-ruby-agent/pull/2623)

  Older agent versions that are still supported by New Relic can update to the new list of denylisted constants by having the following line added to the `newrelic.yml` configuration file:

  ```yaml
    autostart.denylisted_constants: "Rails::Command::ConsoleCommand,Rails::Command::CredentialsCommand,Rails::Command::Db::System::ChangeCommand,Rails::Command::DbConsoleCommand,Rails::Command::DestroyCommand,Rails::Command::DevCommand,Rails::Command::EncryptedCommand,Rails::Command::GenerateCommand,Rails::Command::InitializersCommand,Rails::Command::NotesCommand,Rails::Command::RakeCommand,Rails::Command::RoutesCommand,Rails::Command::RunnerCommand,Rails::Command::SecretsCommand,Rails::Console,Rails::DBConsole"
  ```

## v9.9.0

Version 9.9.0 introduces support for AWS Lambda serverless function observability, adds support for Elasticsearch 8.13.0, and adds the 'request.temperature' attribute to chat completion summaries in ruby-openai instrumentation.

- **Feature: Serverless Mode for AWS Lambda**

  The Ruby agent is now capable of operating in a quick and light serverless mode suitable for observing AWS Lambda function invocations. For serverless use, the agent is delivered by a New Relic Lambda [layer](https://github.com/newrelic/newrelic-lambda-layers) that can be associated with a Lambda function. All reported data will appear in New Relic's dedicated serverless UI views. Only AWS based Lambda functions are supported for now, though support for other cloud hosted serverless offerings may be added in future depending on Ruby customer demand. The serverless functionality is only intended for use with the official New Relic Ruby layers for Lambda. Any existing workflows that involve the manual use of the Ruby agent in an AWS Lambda context without a New Relic layer should not be impacted.

  For more details, see our [getting started guide](https://docs.newrelic.com/docs/serverless-function-monitoring/aws-lambda-monitoring/get-started/monitoring-aws-lambda-serverless-monitoring/).

- **Feature: Add support for Elasticsearch 8.13.0**

  Elasticsearch 8.13.0 increased the number of arguments used in the method the agent instruments, `Elastic::Transport::Client#perform_request`. Now, the agent supports a variable number of arguments for the instrumented method to prevent future `ArgumentError`s.

- **Bugfix: Add 'request.temperature' to ruby-openai chat completion summaries**

  Previously, the agent was not reporting the `request.temperature` attribute on `LlmChatCompletionSummary` events through ruby-openai instrumentation. We are now reporting this attribute.

## v9.8.0

Version 9.8.0 introduces instrumentation for ruby-openai, adds the option to store tracer state on the thread-level, hardens the browser agent insertion logic to better proactively anticipate errors, and prevents excpetions from being raised in the Active Support Broadcast logger instrumentation.

- **Feature: Add instrumentation for ruby-openai**

  Instrumentation has been added for the [ruby-openai](https://github.com/alexrudall/ruby-openai) gem, supporting versions 3.4.0 and higher [(PR#2442)](https://github.com/newrelic/newrelic-ruby-agent/pull/2442). While ruby-openai instrumentation is enabled by default, the configuration option `ai_monitoring.enabled` is disabled by default and controls all AI monitoring. `ai_monitoring.enabled` must be set to `true` in order to receive ruby-openai instrumentation. High-Security Mode must be disabled in order to receive AI monitoring.

  Calls to embedding and chat completion endpoints are automatically traced. These events can be enhanced with the introduction of two new APIs. Custom attributes can also be added to LLM events using the API `NewRelic::Agent.add_custom_attributes`, but they must be prefixed with `llm.`. For example, `NewRelic::Agent.add_custom_attributes({'llm.user_id': user_id})`.

- **Feature: Add AI monitoring APIs**

  This version introduces two new APIs that allow users to record additional information on LLM events:
  * `NewRelic::Agent.record_llm_feedback_event` - Records user feedback events.
  * `NewRelic::Agent.set_llm_token_count_callback` - Sets a callback proc for calculating `token_count` attributes for embedding and chat completion message events.

  Visit [RubyDoc](https://rubydoc.info/github/newrelic/newrelic-ruby-agent/) for more information on each of these APIs.

- **Feature: Store tracer state on thread-level**

  A new configuration option, `thread_local_tracer_state`, stores New Relic's tracer state on the thread-level, as opposed to the default fiber-level storage. This configuration is turned off by default. Our thanks go to community member [@markiz](https://github.com/markiz) who contributed the idea, code, configuration option, and tests for this new feature! [PR#2475](https://github.com/newrelic/newrelic-ruby-agent/pull/2475).

- **Bugfix: Harden the browser agent insertion logic**

  With [Issue#2462](https://github.com/newrelic/newrelic-ruby-agent/issues/2462), community member [@miry](https://github.com/miry) explained that it was possible for an HTTP response headers hash to have symbols for values. Not only would these symbols prevent the inclusion of the New Relic browser agent tag in the response body, but more importantly they would cause an exception that would bubble up to the monitored web application itself. With [PR#2465](https://github.com/newrelic/newrelic-ruby-agent/pull/2465) symbol based values are now supported and all other potential future exceptions are now handled. Additionally, the refactor to support symbols has been shown through benchmarking to give the processing of string and mixed type hashes a slight speed boost too.

- **Bugfix: Prevent Exception in Active Support Broadcast logger instrumentation**

  Previously, in certain situations the agent could cause an exception to be raised when attempting to interact with a broadcast log event. This has been fixed. Thanks to [@nathan-appere](https://github.com/nathan-appere) for reporting this issue and providing a fix! [PR#2510](https://github.com/newrelic/newrelic-ruby-agent/pull/2510)


## v9.7.1

Version 9.7.1 fixes a ViewComponent instrumentation bug and enforces maximum size limits for custom event attributes.

- **Bugfix: Stop suppressing ViewComponent errors**

  Previously, the agent suppressed ViewComponent render errors. The agent now reports these errors and allows them to raise. Thank you [@mjacobus](https://github.com/mjacobus) for reporting this bug and providing a fix! [PR#2410](https://github.com/newrelic/newrelic-ruby-agent/pull/2410)

- **Bugfix: Enforce maximum size limits for custom event attributes**

  Previously, the agent would allow custom event attributes to be any size. This would lead to the New Relic backend dropping attributes larger than the maximum size. Now, the agent will truncate custom event attribute values to 4095 characters, attribute names to 255 characters, and the total count of attributes to 64. [PR#2401](https://github.com/newrelic/newrelic-ruby-agent/pull/2401)

## v9.7.0

Version 9.7.0 introduces ViewComponent instrumentation, changes the endpoint used to access the cluster name for Elasticsearch instrumentation, removes the creation of the Ruby/Thread and Ruby/Fiber spans, and adds support for Falcon.

- **Feature: ViewComponent instrumentation**

  [ViewComponent](https://viewcomponent.org/) is a now an instrumented library. [PR#2367](https://github.com/newrelic/newrelic-ruby-agent/pull/2367)

- **Feature: Use root path to access Elasticsearch cluster name**

  Previously, the agent used the cluster health endpoint (`/_cluster/health`) to access the cluster name. However, this has been found to make startup unstable for large clusters. Now, the agent uses the more performant root endpoint (`/`).

  Our thanks go to [@erikkessler1](https://github.com/erikkessler1), [@gremerritt](https://github.com/gremerritt), and [@joshbranham](https://github.com/joshbranham) for reporting the issue, suggesting solutions, and testing them. [Issue#2360](https://github.com/newrelic/newrelic-ruby-agent/issues/2360) [PR#2377](https://github.com/newrelic/newrelic-ruby-agent/pull/2377)

- **Feature: Remove base64 dependency, use direct calls to String methods**

  In version 9.6.0, the agent required the Ruby `base64` gem as a depdendency to prepare for deprecation warnings in Ruby 3.3 and the gem's removal from the Ruby standard libraries in 3.4. Including `base64` as a dependency has caused problems with version resolution in some environments.

  To resolve this, the agent now directly calls the `String` methods used in the `base64` library in the new `NewRelic::Base64` module.

  Thank you, [@Earlopain](https://github.com/Earlopain), for submitting this change. [PR#2378](https://github.com/newrelic/newrelic-ruby-agent/pull/2378)

- **Feature: Add Falcon support**

  The agent now supports the web server [Falcon](https://socketry.github.io/falcon/). [PR#2383](https://github.com/newrelic/newrelic-ruby-agent/pull/2383)

- **Feature: Remove spans with name Ruby/Thread and Ruby/Fiber**

  Due to the lack of helpful information and the confusion commonly caused by the spans named Ruby/Thread and Ruby/Fiber, these spans have been removed. However, the agents ability to monitor instrumented code running in a thread or fiber will remain unchanged. [PR#2389](https://github.com/newrelic/newrelic-ruby-agent/pull/2389)

## v9.6.0

Version 9.6.0 adds instrumentation for Async::HTTP, Ethon, and HTTPX, adds the ability to ignore specific routes with Roda, gleans Docker container IDs from cgroups v2-based containers, records additional synthetics attributes, fixes an issue with Rails 7.1 that could cause duplicate log records to be sent to New Relic, fixes a deprecation warning for the Sidekiq error handler, adds additional attributes for OpenTelemetry compatibility, and resolves some technical debt, thanks to the community.

- **Feature: Add instrumentation for Async::HTTP**

  The agent will now record spans for Async::HTTP requests. Versions 0.59.0 and above of the async-http gem are supported. [PR#2272](https://github.com/newrelic/newrelic-ruby-agent/pull/2272)

- **Feature: Add instrumentation for Ethon**

  Instrumentation has been added for the [Ethon](https://github.com/typhoeus/ethon) HTTP client gem. Versions 0.12.0 and above are supported. The agent will now record external request segments for invocations of `Ethon::Easy#perform` and `Ethon::Multi#perform`. NOTE: The [Typhoeus](https://github.com/typhoeus/typhoeus) gem is maintained by the same team that maintains Ethon and depends on Ethon for its functionality. To prevent duplicate reporting for each HTTP request, the Ethon instrumentation will be disabled when Typhoeus is detected. [PR#2260](https://github.com/newrelic/newrelic-ruby-agent/pull/2260)

- **Feature: Add instrumentation for HTTPX**

  The agent now offers instrumentation for the HTTP client [HTTPX](https://honeyryderchuck.gitlab.io/httpx/), provided the gem is at version 1.0.0 or above. [PR#2278](https://github.com/newrelic/newrelic-ruby-agent/pull/2278)

- **Feature: Prevent the agent from starting in "rails" commands in Rails 7**

  Previously, the agent ignored many Rails commands by default, such as `rails routes`, using Rake-specific logic. This was accomplished by setting these commands as default values for the config option `autostart.denylisted_rake_tasks`. However, Rails 7 no longer uses Rake for these commands, causing the agent to start running and attempting to record data when running these commands. The commands have now been added to the default value for the config option `autostart.denylisted_constants`, which will allow the agent to recognize these commands correctly in Rails 7 and prevent the agent from starting during ignored tasks. Note that the agent will continue to start-up when the `rails server` and `rails runner` commands are invoked. [PR#2239](https://github.com/newrelic/newrelic-ruby-agent/pull/2239)

- **Feature: Glean Docker container ID for cgroups v2-based containers**

  Previously, the agent was only capable of determining a host Docker container's ID if the container was based on cgroups v1. Now, containers based on cgroups v2 will also have their container IDs reported to New Relic. [PR#2229](https://github.com/newrelic/newrelic-ruby-agent/issues/2229).

- **Feature: Update events with additional synthetics attributes when available**

  The agent will now record additional synthetics attributes on synthetics events if these attributes are available.  [PR#2203](https://github.com/newrelic/newrelic-ruby-agent/pull/2203)

- **Feature: Declare a gem dependency on the Ruby Base 64 gem 'base64'**

  For compatibility with Ruby 3.4 and to silence compatibility warnings present in Ruby 3.3, declare a dependency on the `base64` gem. The New Relic Ruby agent uses the native Ruby `base64` gem for Base 64 encoding/decoding. The agent is joined by Ruby on Rails ([rails/rails@3e52adf](https://github.com/rails/rails/commit/3e52adf28e90af490f7e3bdc4bcc85618a4e0867)) and others in making this change in preparation for Ruby 3.3/3.4. [PR#2238](https://github.com/newrelic/newrelic-ruby-agent/pull/2238)

- **Feature: Add Roda support for the newrelic_ignore\* family of methods**

  The agent can now selectively disable instrumentation for particular requests within Roda applications. Supported methods include:
  - `newrelic_ignore`: ignore a given route.
  - `newrelic_ignore_apdex`: exclude a given route from consideration in overall Apdex calculations.
  - `newrelic_ignore_enduser`: prevent automatic injection of the page load timing JavaScript when a route is rendered.

  For more information, see [Roda Instrumentation](https://docs.newrelic.com/docs/apm/agents/ruby-agent/instrumented-gems/roda-instrumentation/). [PR#2267](https://github.com/newrelic/newrelic-ruby-agent/pull/2267)

- **Feature: Add additional span attributes for OpenTelemetry compatibility**

  For improved compatibility with OpenTelemetry's semantic conventions, the agent's datastore (for databases) and external request (for HTTP clients) segments have been updated with additional attributes.

  Datastore segments now offer 3 additional attributes:
  - `db.system`: The database system. For Ruby we use the database adapter name here.
  - `server.address`: The database host.
  - `server.port`: The database port.

  External request segments now offer 3 additional attributes:
  - `http.request.method`: The HTTP method (ex: 'GET')
  - `server.address`: The target host.
  - `server.port`: The target port.

  For maximum backwards compatibility, no existing attributes have been renamed or removed. [PR#2283](https://github.com/newrelic/newrelic-ruby-agent/pull/2283)

- **Bugfix: Stop sending duplicate log events for Rails 7.1 users**

  Rails 7.1 introduced the public API [`ActiveSupport::BroadcastLogger`](https://api.rubyonrails.org/classes/ActiveSupport/BroadcastLogger.html). This logger replaces a private API, `ActiveSupport::Logger.broadcast`. In Rails versions below 7.1, the agent uses the `broadcast` method to stop duplicate logs from being recoded by broadcasted loggers. Now, we've updated the code to provide a similar duplication fix for the `ActiveSupport::BroadcastLogger` class. [PR#2252](https://github.com/newrelic/newrelic-ruby-agent/pull/2252)

- **Bugfix: Resolve Sidekiq 8.0 error handler deprecation warning**

  Sidekiq 8.0 will require procs passed to the error handler to include three arguments: error, context, and config. Users running sidekiq/main would receive a deprecation warning with this change any time an error was raised within a job. Thank you, [@fukayatsu](https://github.com/fukayatsu) for your proactive fix! [PR#2261](https://github.com/newrelic/newrelic-ruby-agent/pull/2261)

- **Community: Resolve technical debt**

  We also received some great contributions from community members to resolve some outstanding technical debt issues. Thank you for your contributions!
    * Add and Replace SLASH and ROOT constants: [PR#2256](https://github.com/newrelic/newrelic-ruby-agent/pull/2256) [chahmedejaz](https://github.com/chahmedejaz)
    * Remove pry as a dev dependency: PR#2665, PR#2273, AlajeBash (profile no longer active)
    * Replace "start up" with "start-up": [PR#2249](https://github.com/newrelic/newrelic-ruby-agent/pull/2249) [chahmedejaz](https://github.com/chahmedejaz)
    * Remove unused variables in test suites: [PR#2250](https://github.com/newrelic/newrelic-ruby-agent/pull/2250)


## v9.5.0

Version 9.5.0 introduces Stripe instrumentation, allows the agent to record additional response information on a transaction when middleware instrumentation is disabled, introduces new `:'sidekiq.args.include'` and `:'sidekiq.args.exclude:` configuration options to permit capturing only certain Sidekiq job arguments, updates Elasticsearch datastore instance metrics, and fixes a bug in `NewRelic::Rack::AgentHooks.needed?`.

- **Feature: Add Stripe instrumentation**

  [Stripe](https://stripe.com/) calls are now automatically instrumented. Additionally, new `:'stripe.user_data.include'` and `:'stripe.user_data.exclude'` configuration options permit capturing custom `user_data` key-value pairs that can be stored in [Stripe events](https://github.com/stripe/stripe-ruby#instrumentation). No `user_data` key-value pairs are captured by default. The agent currently supports Stripe versions 5.38.0+. [PR#2180](https://github.com/newrelic/newrelic-ruby-agent/pull/2180)

- **Feature: Report transaction HTTP status codes when middleware instrumentation is disabled**

  Previously, when `disable_middleware_instrumentation` was set to `true`, the agent would not record the value of the response code or content type on the transaction. This was due to the possibility that a middleware could alter the response, which would not be captured by the agent when the middleware instrumentation was disabled. However, based on customer feedback, the agent will now report the HTTP status code and content type on a transaction when middleware instrumentation is disabled. [PR#2175](https://github.com/newrelic/newrelic-ruby-agent/pull/2175)

- **Feature: Permit capturing only certain Sidekiq job arguments**

  New `:'sidekiq.args.include'` and `:'sidekiq.args.exclude'` configuration options have been introduced to permit fine grained control over which Sidekiq job arguments (args) are reported to New Relic. By default, no Sidekiq args are reported. To report any Sidekiq options, the `:'attributes.include'` array must include the string `'jobs.sidekiq.args.*'`. With that string in place, all arguments will be reported unless one or more of the new include/exclude options are used. The `:'sidekiq.args.include'` option can be set to an array of strings. Each of those strings will be passed to `Regexp.new` and collectively serve as an allowlist for desired args. For job arguments that are hashes, if a hash's key matches one of the include patterns, then both the key and its corresponding value will be included. For scalar arguments, the string representation of the scalar will need to match one of the include patterns to be captured. The `:'sidekiq.args.exclude'` option works similarly. It can be set to an array of strings that will each be passed to `Regexp.new` to create patterns. These patterns will collectively serve as a denylist for unwanted job args. Any hash key, hash value, or scalar that matches an exclude pattern will be excluded (not sent to New Relic). [PR#2177](https://github.com/newrelic/newrelic-ruby-agent/pull/2177)

  `newrelic.yml` examples:

  Any string in the `:'sidekiq.args.include'` or `:'sidekiq.args.exclude'` arrays will be turned into a regular expression. Knowledge of [Ruby regular expression support](https://ruby-doc.org/3.2.2/Regexp.html) can be leveraged but is not required. If regular expression syntax is not used, inexact matches will be performed and the string "Fortune" will match both "Fortune 500" and "Fortune and Glory". For exact matches, use [regular expression anchors](https://ruby-doc.org/3.2.2/Regexp.html#class-Regexp-label-Anchors).

  ```yaml
  # Include any argument whose string representation matches either "apple" or "banana"
  # The "apple" pattern will match both "green apple" and "red apple"
  sidekiq.args.include:
    - apple
    - banana

  # Exclude any arguments that match either "grape", "orange", or "pear"
  sidekiq.args.exclude:
    - grape
    - orange
    - pear

  # Exclude any argument that is a 9 digit number
  sidekiq.args.exclude:
    - '\d{9}'

  # Include anything that starts with "blue" but exclude anything that ends in "green"
  sidekiq.args.include
    - '^blue'

  sidekiq.args.exclude
    - 'green$'
  ```

- **Bugfix: Update Elasticsearch datastore instance metric to use port instead of path**

  Previously, the Elasticsearch datastore instance metric (`Datastore/instance/Elasticsearch/<host>/*`) used the path as the final value. This caused a [metrics grouping issue](https://docs.newrelic.com/docs/new-relic-solutions/solve-common-issues/troubleshooting/metric-grouping-issues) for some users, as every document ID created a unique metric. Now, the datastore instance metric has been updated to use the port as the final value. This also has the benefit of being more accurate for datastore instance metrics, as this port is directly associated with the already listed host.

- **Bugfix: Resolve inverted logic of NewRelic::Rack::AgentHooks.needed?**

  Previously, `NewRelic::Rack::AgentHooks.needed?` incorrectly used inverted logic. This has now been resolved, allowing AgentHooks to be installed when `disable_middleware_instrumentation` is set to true. [PR#2175](https://github.com/newrelic/newrelic-ruby-agent/pull/2175)


## v9.4.2

Version 9.4.2 of the agent re-addresses the 9.4.0 issue of `NoMethodError` seen when using the `uppy-s3_multipart` gem.

- **Bugfix: Resolve NoMethodError**

  Ruby agent 9.4.1 attempted to fix a `NoMethodError` introduced in 9.4.0. A missing `require` prevented a method from scoping appropriately and has now been added. Thanks to [@spickermann](https://github.com/spickermann) and [@ColinOrr](https://github.com/ColinOrr) for working with us to get this resolved. [PR#2167](https://github.com/newrelic/newrelic-ruby-agent/pull/2167)

## v9.4.1

Version 9.4.1 of the agent resolves a `NoMethodError` introduced in 9.4.0.

- **Bugfix: Resolve NoMethodError**

  Ruby agent 9.4.0 introduced [Roda instrumentation](https://github.com/newrelic/newrelic-ruby-agent/pull/2144), which caused a `NoMethodError` to be raised when attempting to name a Roda transaction. This has been fixed. Thanks to [@spickermann](https://github.com/spickermann) for reporting this issue. [PR#2167](https://github.com/newrelic/newrelic-ruby-agent/pull/2167)

## v9.4.0

Version 9.4.0 of the agent adds [Roda](https://roda.jeremyevans.net/) instrumentation, adds a new `allow_all_headers` configuration option to permit capturing all HTTP headers, introduces improved error tracking functionality by associating a transaction id with each error, and uses more reliable network timeout logic.

- **Feature: Add Roda instrumentation**

  [Roda](https://roda.jeremyevans.net/) is a now an instrumented framework. The agent currently supports Roda versions 3.19.0+. [PR#2144](https://github.com/newrelic/newrelic-ruby-agent/pull/2144)

- **Feature: New allow_all_headers configuration option**

  A new `allow_all_headers` configuration option brings parity with the [Node.js agent](https://docs.newrelic.com/docs/release-notes/agent-release-notes/nodejs-release-notes/node-agent-270/) to capture all HTTP request headers.

  This configuration option:
    * Defaults to `false`
    * Is not compatible with high security mode
    * Requires Rack version 2 or higher (as does Ruby on Rails version 5 and above)
    * Respects all existing behavior for the `attributes.include` and `attributes.exclude` [configuration options](https://docs.newrelic.com/docs/apm/agents/ruby-agent/configuration/ruby-agent-configuration/#attributes)
    * Captures the additional headers as attributes prefixed with `request.headers.`

  This work was done in response to a feature request submitted by community member [@jamesarosen](https://github.com/jamesarosen). Thank you very much, @jamesarosen! [Issue#1029](https://github.com/newrelic/newrelic-ruby-agent/issues/1029)

- **Feature: Improved error tracking transaction linking**

  Errors tracked and sent to the New Relic errors inbox will now be associated with a transaction id to enable improved UI/UX associations between transactions and errors. [PR#2035](https://github.com/newrelic/newrelic-ruby-agent/pull/2035)

- **Feature: Use Net::HTTP native timeout logic**

  In line with current Ruby best practices, make use of Net::HTTP's own timeout logic and avoid the use of `Timeout.timeout()` when possible. The agent's data transmissions and cloud provider detection routines have been updated accordingly. [PR#2147](https://github.com/newrelic/newrelic-ruby-agent/pull/2147)

## v9.3.1

Version 9.3.1 of the agent fixes `NewRelic::Agent.require_test_helper`.

- **Bugfix: Fix NewRelic::Agent.require_test_helper**

  Version 9.3.0 of the agent made a change to the files distributed with the gem. This change unintentionally broke the `NewRelic::Agent.require_test_helper` API by removing the `test/agent_helper.rb` file. The file has been added back to the gem. This change also removes the `lib/new_relic/build.rb` file from the list because it is no longer created with our current release process.

  Our thanks go to [@ajesler](https://github.com/ajesler) for reporting this issue and writing a test for the bug. [Issue#2113](https://github.com/newrelic/newrelic-ruby-agent/issues/2113), [PR#2115](https://github.com/newrelic/newrelic-ruby-agent/pull/2115), [Issue#2117](https://github.com/newrelic/newrelic-ruby-agent/issues/2117), [PR#2118](https://github.com/newrelic/newrelic-ruby-agent/pull/2118)

- **Source Documentation: update the Rack spec URL**

  Community member [@olleolleolle](https://github.com/olleolleolle) noticed that our source code was referencing a now defunct URL for the Rack specification and submitted [PR#2121](https://github.com/newrelic/newrelic-ruby-agent/pull/2121) to update it. He also provided a terrific recommendation that we automate the checking of links to proactively catch defunct ones in future. Thanks, @olleolleolle!

## v9.3.0

Version 9.3.0 of the agent adds log-level filtering, adds custom attributes for log events, and updates instrumentation for Action Cable. It also provides fixes for how `Fiber` args are treated, Code-Level Metrics, unnecessary files being included in the gem, and `NewRelic::Agent::Logging::DecoratingFormatter#clear_tags!` being incorrectly private.

- **Feature: Filter forwarded logs based on level**

  Previously, all log events, regardless of their level, were forwarded to New Relic when log forwarding was enabled. Now, you may specify the lowest log level you'd like forwarded to New Relic.

  | Configuration name          | Default | Behavior                                               | Valid values |
  | --------------------------- | ------- | ------------------------------------------------------ | ------ |
  | `application_logging.forwarding.log_level` | `debug` | Sets the minimum log level for events forwarded to New Relic | `debug`, `info`, `warn`, `error`, `fatal`, `unknown` |

  This setting uses [Ruby's Logger::Severity constants integer values](https://github.com/ruby/logger/blob/113b82a06b3076b93a71cd467e1605b23afb3088/lib/logger/severity.rb#L6-L17) to determine precedence.

- **Feature: Custom attributes for logs**

  You can now add custom attributes to log events forwarded to New Relic! You can pass these attributes using an API and/or a configuration option.

  | Configuration name          | Default | Behavior                                               |
  | --------------------------- | ------- | ------------------------------------------------------ |
  | `application_logging.forwarding.custom_attributes` | `{}` | A hash with key/value pairs to add as custom attributes to all log events forwarded to New Relic. If sending using an environment variable, the value must be formatted like: "key1=value1,key2=value2" |


  Call the API using `NewRelic::Agent.add_custom_log_attributes` and passing your attributes as a hash. For example, you could call: `NewRelic::Agent.add_custom_log_attributes(dyno: ENV['DYNO'], pod_name: ENV['POD_NAME'])`, to add the attributes `dyno` and `pod_name` to your log events.

  Attributes passed to the API or the configuration will be added to all log events.

  Thanks to [@rajpawar02](https://github.com/rajpawar02) for raising this issue and [@askreet](https://github.com/askreet) for helping us with the solution. [Issue#1141](https://github.com/newrelic/newrelic-ruby-agent/issues/1141), [PR#2084](https://github.com/newrelic/newrelic-ruby-agent/pull/2084), [PR#2087](https://github.com/newrelic/newrelic-ruby-agent/pull/2087)

- **Feature: Instrument transmit_subscription-related Action Cable actions**

  This change subscribes the agent to the Active Support notifications for:
    * `transmit_subscription_confirmation.action_cable`
    * `transmit_subscription_rejection.action_cable`

- **Bugfix: Removed unwanted files from being included in file_list in gemspec**

  Previously, the agent was including some files in the gem that were not needed but added to the size of the gem. These files will no longer be included. Thanks to [@manuraj17](https://github.com/manuraj17) for the contribution! [PR#2089](https://github.com/newrelic/newrelic-ruby-agent/pull/2089)

- **Bugfix: Report Code-Level Metrics for Rails controller methods**

  Controllers in Rails automatically render views with names that correspond to valid routes. This means that a controller method may not have a corresponding method in the controller class. Code-Level Metrics now report on these methods and don't log false warnings. Thanks to [@jcrisp](https://github.com/jcrisp) for reporting this issue. [PR#2061](https://github.com/newrelic/newrelic-ruby-agent/pull/2061)

- **Bugfix: Code-Level Metrics for ActiveRecord models**

  Classes that inherit from ActiveRecord were not reporting Code-Level Metrics due to an error in the agent when identifying the class name. This has been fixed and Code-Level Metrics will now report for ActiveRecord models. Thanks to [@abigail-rolling](https://github.com/abigail-rolling) for reporting this issue. [PR#2092](https://github.com/newrelic/newrelic-ruby-agent/pull/2092).

- **Bugfix: Private method `clear_tags!` for NewRelic::Agent::Logging::DecoratingFormatter**

  As part of a refactor included in a previous release of the agent, the method `NewRelic::Agent::Logging::DecoratingFormatter#clear_tags!` was incorrectly made private. This method is now public again. Thanks to [@dark-panda](https://github.com/dark-panda) for reporting this issue. [PR#](https://github.com/newrelic/newrelic-ruby-agent/pull/2078)

- **Bugfix: Fix the way args are handled for Fibers**

  Previously, the agent treated Fiber args the same as it was treating Thread args, which is not correct. Args are passed to `Fiber#resume`, and not `Fiber.new`. This has been fixed, and the agent will properly preserve args for both Fiber and Thread classes. This also caused an error to occur when using Async 2.6.2, due to mismatching initalize definitions for Fiber prepended modules. This has been fixed as well. Thanks to [@travisbell](https://github.com/travisbell) for bringing this to our attention. [PR#2083](https://github.com/newrelic/newrelic-ruby-agent/pull/2083)

## v9.2.2

  Version 9.2.2 of the agent fixes a bug with the `Transaction#finished?` method.

- **Bugfix: Transaction#finished? no longer throws a NoMethodError when initial_segment is nil**

  This change adds a safe navigation operator to `Transaction#finished?` to prevent `NoMethodErrors` when a transaction does not have any segments. Our thanks goes to [@JulienDefrance](https://github.com/JulienDefrance) for reporting this issue. [PR#1983](https://github.com/newrelic/newrelic-ruby-agent/pull/1983)

## v9.2.1

  Version 9.2.1 fixes a bug causing the agent to continue storing data on finished transactions, and a bug preventing errors from being expected.

- **Bugfix: Finished transactions continue to store data on different threads**

  Previously, when a new thread was spawned the agent would continue using the current transaction to record data on, even if this transaction had finished already in a different thread. Now the agent will only use the current transaction in the new thread if it is not yet finished. Thank you to [@fcheung](https://github.com/fcheung) for reporting this bug and providing us with an extremely helpful reproduction to debug. [PR#1969](https://github.com/newrelic/newrelic-ruby-agent/pull/1969)


- **Bugfix: Expected Errors passed to notice_error are expected again**

  A bug was introduced in 9.1.0 that caused to agent not to mark errors as expected if the error was passed in to `notice_error` using the `expected: true` parameter. This has been fixed and errors will now be marked as expected, as expected. Thank you very much to [@eiskrenkov](https://github.com/eiskrenkov) for finding this bug and contributing a fix for it! [PR#1954](https://github.com/newrelic/newrelic-ruby-agent/pull/1954)



## v9.2.0

  Version 9.2.0 of the agent introduces some performance improvements for working with high numbers of nested actions, and deprecates instrumentation for the `memcached` and `memcache-client` gems (with `dalli` still being supported).

- **Feature: Enhance performance for handling high numbers of nested actions**

  With [Issue#1910](https://github.com/newrelic/newrelic-ruby-agent/issues/1910) community members [@parkerfinch](https://github.com/parkerfinch) and [@travisbell](https://github.com/travisbell) informed us of some CPU spikes and process hangs seen only when using the agent's thread instrumentation, which was enabled by default with v9.0. When thread instrumentation is enabled, instrumented actions taking place within threads are seen and reported on by the agent whereas they would have previously gone unnoticed. This is a great improvement to the agent's usefulness in an async context, and also makes it easier for higher numbers of nested actions to be observed.
  For example, if an instrumented background job framework (Sidekiq, Resque) kicks off a job that the agent notices and then that job in turn performs actions such as database queries that the agent also instruments, nested actions are seen. However, with very high (10,000+) numbers of actions nested within a single instrumented outer action, the agent would struggle to efficiently crunch through all of the collected data at the time when the outer action finished.
  The agent should now be much more efficient when any observed action with lots of nested actions is finished. Our performance testing was conducted with hundreds of thousands of nested actions taking place, and we hope that the benefits of thread tracing can now be enjoyed without any drawbacks. Thanks very much [@parkerfinch](https://github.com/parkerfinch) and [@travisbell](https://github.com/travisbell)! [PR#1927](https://github.com/newrelic/newrelic-ruby-agent/pull/1927)

- **Feature: The agent configuration will now reflect whether module prepending or method chaining was used for instrumentation**

  For `:'instrumentation.*'` configuration parameters that are set to :auto (the default), the agent will automatically determine whether to use module prepending or method chaining. The agent will now update its in-memory configuration to give each relevant parameter a value of either :prepend or :chain so that the result of the determination can be introspected. This is intended to help 3rd party libraries that wish to further enhance the agent's instrumentation capabilities by prepending or chaining additional logic. Environment variable, YAML file, and server-side configuration based values are not impacted. [PR#1930](https://github.com/newrelic/newrelic-ruby-agent/pull/1930)

- **Feature: Deprecate memcached and memcache-client instrumentation**

  Instrumentation for the memcached and memcache-client libraries is deprecated and will be removed during the next major release.

## v9.1.0

  Version 9.1.0 of the agent delivers support for two new [errors inbox](https://docs.newrelic.com/docs/errors-inbox/errors-inbox/) features: error fingerprinting and user tracking, identifies the Amazon Timestream data store, removes Distributed Tracing warnings from agent logs when using Sidekiq, fixes bugs, and is tested against the recently released JRuby 9.4.2.0.

- **Feature: Error fingerprinting - supply your own errors inbox group names**

  Are your error occurrences grouped poorly? Set your own error fingerprint via a callback function. A new `set_error_group_callback` public API method has been added that will accept a user defined proc. The proc will be invoked for each noticed error and whenever it returns a string, that string will be used as the error group name for the error and will take precedence over any server-side grouping that takes place with the New Relic errors inbox. This gives users much greater control over the grouping of their errors.

  The customer defined proc will be expected to receive exactly one input argument, a hash. The hash contains the following:

  |  Key                 | Value                                                                        |
  | ---------------------| ---------------------------------------------------------------------------- |
  | `:error`             | The Ruby error class instance. Offers `#class`, `#message`, and `#backtrace` |
  | `:customAttributes`  | Any customer defined custom attributes for the current transaction           |
  | `:'request.uri'`     | The current request URI if available                                         |
  | `:'http.statusCode'` | The HTTP status code (200, 404, etc.) if available                           |
  | `:'http.method'`     | The HTTP method (GET, PUT, etc.) if available                                |
  | `:'error.expected'`  | Whether (true) or not (false) the error was expected                         |
  | `:'options'`         | The options hash passed to `NewRelic::Agent.notice_error`                    |

  The callback only needs to be set once per initialization of the New Relic agent.

  Example usage:

  ```
  proc = proc { |hash| "Access" if hash[:'http.statusCode'] == 401 }
  NewRelic::Agent.set_error_group_callback(proc)
  ```

- **Feature: User tracking - associate errors with a user id**

  You can now see the number of users impacted by an error group. Identify the end user with a new `set_user_id` public API method that will accept a string representation of a user id and associate that user id with the current transaction. Transactions and errors will then have a new `enduser.id` agent attribute associated with them. This will allow agent users to tag transactions and errors as belonging to given user ids in support of greater filtering and alerting capabilities.

- **Identify Amazon Timestream when the amazon_timestream AR adapter is used**

  When the agent sees the [activerecord-amazon-timestream-adapter](https://rubygems.org/gems/activerecord-amazon-timestream-adapter) gem being used, it will now identify the data store as "Timestream". Thanks very much to [@wagner](https://github.com/wagner) for contributing this enhancement! [PR#1872](https://github.com/newrelic/newrelic-ruby-agent/pull/1872)

- **Bugfix: Remove Distributed Tracing related warnings from agent logs when headers are not present in Sidekiq**

  Previously, the agent would log a warning to `newrelic_agent.log` every time it attempted to accept empty Distributed Tracing headers from Sidekiq jobs which could result in an excessive number of warnings. Now the agent will no longer create these warnings when using Sidekiq. [PR#1834](https://github.com/newrelic/newrelic-ruby-agent/pull/1834)

- **Bugfix: Log request headers in debug-level logs instead of human-readable Objects**

  Previously, the agent sometimes received children of the `NewRelic::Agent::HTTPClients::AbstractRequest` class as an argument when `NewRelic::Agent::Transaction::DistributedTracers#log_request_headers` was called. This caused debug-level log messages that print the request headers to show human-readable Objects (ex. `#<NewRelic::Agent::HTTPClients::HTTPClientRequest:0x00007fd0dda983e0>`) instead of the request headers. Now, the hash of the request headers should always be logged. [PR#1839](https://github.com/newrelic/newrelic-ruby-agent/pull/1839)

- **Bugfix: Fix undefined method `controller_path` logged in Action Controller Instrumentation**

  Previously, the agent could log an error when trying to determine the metric name in the Action Controller instrumentation if the controller class did not respond to `controller_path`. This has been resolved and the agent will no longer call this method unless the class responds to it. Thank you to [@gsar](https://github.com/gsar) for letting us know about this issue. [PR#1844](https://github.com/newrelic/newrelic-ruby-agent/pull/1844)

- **Bugfix: Fix Transaction#finish exception and decrease log level for related warning during async transactions**

  Previously, the agent would raise a non-fatal error when a segment without a parent was unfinished when the transaction completed. This error was raised while constructing a `warn`-level log message. Now that Thread instrumentation is on by default, this log message emits more frequently and is less concerning. In cases where we see a Thread, Fiber, or concurrent-ruby segment in a transaction, the message will be degraded to a `debug`-level. Thanks to [@NielsKSchjoedt](https://github.com/NielsKSchjoedt) for creating the issue and [@boomer196](https://github.com/boomer196) for testing solutions. [PR#1876](https://github.com/newrelic/newrelic-ruby-agent/pull/1876)

- **CI: Target JRuby 9.4.2.0**

  The agent is now actively being tested against JRuby 9.4.2.0. NOTE that this release does not contain any non-CI related changes for JRuby. Old agent versions are still expected to work with newer JRubies and the newest agent version is still expected to work with older JRubies.


## v9.0.0

  Version 9.0.0 of the agent removes several deprecated configuration options and API methods, enables Thread tracing by default, adds Fiber instrumentation, removes support for Ruby versions 2.2 and 2.3, removes instrumentation for several deprecated gems, changes how the API method `set_transaction_name` works, and updates `rails_defer_initialization` to be an environment variable only configuration option.


- **Remove deprecated configuration options**

  The following configuration options have been removed and will no longer work. Please update all configs to use the replacements listed below. [PR#1782](https://github.com/newrelic/newrelic-ruby-agent/pull/1782)

  |  Removed                                  | Replacement                               | `newrelic.yml` example                                                              |
  | ----------------------------------------- | ----------------------------------------- | ----------------------------------------------------------------------------------- |
  | `analytics_events.capture_attributes`     | `transaction_events.attributes.enabled`   | `transaction_events.attributes.enabled: false`                                      |
  | `browser_monitoring.capture_attributes`   | `browser_monitoring.attributes.enabled`   | `browser_monitoring.attributes.enabled: false`                                      |
  | `error_collector.capture_attributes`      | `error_collector.attributes.enabled`      | `error_collector.attributes.enabled: false`                                         |
  | `resque.capture_params`                   | `attributes.include`                      | `attributes.include: ['job.resque.args.*']`                                         |
  | `sidekiq.capture_params`                  | `attributes.include`                      | `attributes.include: ['job.sidekiq.args.*']`                                        |
  | `transaction_tracer.capture_attributes`   | `transaction_tracer.attributes.enabled`   | `transaction_tracer.attributes.enabled: false`                                      |
  | `error_collector.ignore_errors`           | `error_collector.ignore_classes`          | `error_collector.ignore_classes: ['ActionController::RoutingError', 'CustomError']` |
  | `analytics_events.enabled`                | `transaction_events.enabled`              | `transaction_events.enabled: false`                                                 |
  | `analytics_events.max_samples_stored`     | `transaction_events.max_samples_stored`   | `transaction_events.max_samples_stored: 1200`                                       |
  | `disable_database_instrumentation`        | `disable_sequel_instrumentation`          | `disable_sequel_instrumentation: true`                                              |
  | `disable_bunny`                           | `instrumentation.bunny`                   | `instrumentation.bunny: disabled`                                                   |
  | `disable_curb`                            | `instrumentation.curb`                    | `instrumentation.curb: disabled`                                                    |
  | `disable_dj`                              | `instrumentation.delayed_job`             | `instrumentation.delayed_job: disabled`                                             |
  | `disable_excon`                           | `instrumentation.excon`                   | `instrumentation.excon: disabled`                                                   |
  | `disable_grape`                           | `instrumentation.grape`                   | `instrumentation.grape: disabled`                                                   |
  | `disable_grape_instrumentation`           | `instrumentation.grape`                   | `instrumentation.grape: disabled`                                                   |
  | `disable_httpclient`                      | `instrumentation.httpclient`              | `instrumentation.httpcient: disabled`                                               |
  | `disable_httprb`                          | `instrumentation.httprb`                  | `instrumentation.httprb: disabled`                                                  |
  | `disable_dalli`                           | `instrumentation.memcache`                | `instrumentation.memcache: disabled`                                                |
  | `disable_dalli_cas_client`                | `instrumentation.memcache`                | `instrumentation.memcache: disabled`                                                |
  | `disable_memcache_client`                 | `instrumentation.memcache-client`         | `instrumentation.memcache-client: disabled`                                         |
  | `disable_memcache_instrumentation`        | `instrumentation.memcache`                | `instrumentation.memcache: disabled`                                                |
  | `disable_memcached`                       | `instrumentation.memcached`               | `instrumentation.memcached: disabled`                                               |
  | `disable_mongo`                           | `instrumentation.mongo`                   | `instrumentation.mongo: disabled`                                                   |
  | `disable_net_http`                        | `instrumentation.net_http`                | `instrumentation.net_http: disabled`                                                |
  | `prepend_net_instrumentation`             | `instrumentation.net_http`                | `instrumentation.net_http: prepend`                                                 |
  | `disable_puma_rack`                       | `instrumentation.puma_rack`               | `instrumentation.puma_rack: disabled`                                               |
  | `disable_puma_rack_urlmap`                | `instrumentation.puma_rack_urlmap`        | `instrumentation.puma_rack_urlmap: disabled`                                        |
  | `disable_rack`                            | `instrumentation.rack`                    | `instrumentation.rack: disabled`                                                    |
  | `disable_rack_urlmap`                     | `instrumentation.rack_urlmap`             | `instrumentation.rack_urlmap: disabled`                                             |
  | `disable_redis`                           | `instrumentation.redis`                   | `instrumentation.redis: disabled`                                                   |
  | `disable_redis_instrumentation`           | `instrumentation.redis`                   | `instrumentation.redis: disabled`                                                   |
  | `disable_resque`                          | `instrumentation.resque`                  | `instrumentation.resque: disabled`                                                  |
  | `disable_sinatra`                         | `instrumentation.sinatra`                 | `instrumentation.sinatra: disabled`                                                 |
  | `disable_rake`                            | `instrumentation.rake`                    | `instrumentation.rake: disabled`                                                    |
  | `disable_rake_instrumentation`            | `instrumentation.rake`                    | `instrumentation.rake: disabled`                                                    |
  | `disable_typhoeus`                        | `instrumentation.typhoeus`                | `instrumentation.typhoeus: disabled`                                                |




- **Enable Thread instrumentation by default**

  The configuration option `instrumentation.thread.tracing` is now enabled by default. This configuration allows the agent to properly monitor code occurring inside threads. In Ruby agent 9.0, instrumented code within threads will be recorded and associated with the current transaction when the thread was created.

  This may be a breaking change if you are currently using custom thread instrumentation. New transactions inside of threads will no longer be started if one already exists. [PR#1767](https://github.com/newrelic/newrelic-ruby-agent/pull/1767)

- **Add Fiber instrumentation**

  `Fiber` instances are now automatically instrumented similarly to `Thread` instances. This can be [configured](https://docs.newrelic.com/docs/apm/agents/ruby-agent/configuration/ruby-agent-configuration/#instrumentation-fiber) using `instrumentation.fiber`. [PR#1802](https://github.com/newrelic/newrelic-ruby-agent/pull/1802)


- **Removed support for Ruby 2.2 and 2.3**

  Ruby 2.2 and 2.3 are no longer supported by the Ruby agent. To continue using the latest Ruby Agent version, please update to Ruby 2.4.0 or above. [PR#1778](https://github.com/newrelic/newrelic-ruby-agent/pull/1778)

- **Removed deprecated instrumentation**

  Instrumentation for the following gems had been previously deprecated and has now been removed. [PR#1788](https://github.com/newrelic/newrelic-ruby-agent/pull/1788)
    - Acts As Solr
    - Authlogic
    - DataMapper
    - Rainbows
    - Sunspot

  Versions of the following technologies had been previously deprecated and are no longer supported.

    - Passenger: 2.2.x - 4.0.x
    - Puma: 2.0.x
    - Grape: 0.2.0
    - Padrino: 0.14.x
    - Rails: 3.2.x
    - Sinatra: 1.4.x, 1.5.x
    - Mongo: 1.8.x - 2.3.x
    - Sequel: 3.37.x, 4.0.x
    - Delayed_Job: 2.0.x - 4.0.x
    - Sidekiq: 4.2.x
    - Excon: below 0.55.0
    - HttpClient: 2.2.0 - 2.8.0
    - HttpRb: 0.9.9 - 2.2.1
    - Typhoeus: 0.5.3 - 1.2.x
    - Bunny: 2.0.x - 2.6.x
    - ActiveMerchant: 1.25.0 - 1.64.x


- **Updated API method `set_transaction_name`**

  When the method `NewRelic::Agent.set_transaction_name` is called, it will now always change the name and category of the currently running transaction to what is passed into the method. This is a change from previous agent versions.

  Previously, if `set_transaction_name` was called with a new transaction name and a new category that did not match the category already assigned to a transaction, neither the new name nor category would be saved to the transaction. If this method is being called in a situation in which it was previously ignored due to category differences, this will now change the name and category of the transaction. [PR#1797](https://github.com/newrelic/newrelic-ruby-agent/pull/1797)

- **Removed API method: `NewRelic::Agent.disable_transaction_tracing`**

  The deprecated API method `NewRelic::Agent.disable_transaction_tracing` has been removed. Instead use either `NewRelic::Agent#ignore_transaction` to disable the recording of the current transaction or `NewRelic::Agent.disable_all_tracing` to yield a block without collecting any metrics or traces in any of the subsequent calls. [PR#1792](https://github.com/newrelic/newrelic-ruby-agent/pull/1792)

- **Renamed ActiveJob metrics**

  Previously, ActiveJob was categorized as a message broker, which is inaccurate. We've updated the naming of ActiveJob traces from leading with `MessageBroker/ActiveJob` to simply leading with `ActiveJob`. [PR#1811](https://github.com/newrelic/newrelic-ruby-agent/pull/1811)

- **Code cleanup**

  Thank you to community member [@esquith](https://github.com/esquith) for contributing some cleanup of orphaned constants in our code base. [PR#1793](https://github.com/newrelic/newrelic-ruby-agent/pull/1793) [PR#1794](https://github.com/newrelic/newrelic-ruby-agent/pull/1794) [PR#1808](https://github.com/newrelic/newrelic-ruby-agent/pull/1808)

  Community member [@fchatterji](https://github.com/fchatterji) helped standardize how we reference `NewRelic` throughout our codebase [PR#1795](https://github.com/newrelic/newrelic-ruby-agent/pull/1795) and updated our README's community header [PR#1815](https://github.com/newrelic/newrelic-ruby-agent/pull/1815). Thanks fchatterji!


- **Bugfix: Allow rails initialization to be deferred by environment variable**

  The Ruby agent may force some Rails libraries to load on agent initialization, preventing some settings defined in `config/initializers` from being applied. Changing the initialization process to run after `config/initializers`, however, may break the configuration for other gems (ex. Roadie Rails).

  For those having troubles with agent initialization and Rails initializers, you can now pass the environment variable `NEW_RELIC_DEFER_RAILS_INITIALIZATION=true` to make the agent initialize after `config/initializers` are run. This config option can only be set using an environment variable and can't be set using YAML. [PR#1791](https://github.com/newrelic/newrelic-ruby-agent/pull/1791)

  Thanks to [@jdelStrother](https://github.com/jdelStrother) for bringing this issue to our attention and testing our fixes along the way. [Issue#662](https://github.com/newrelic/newrelic-ruby-agent/issues/662)


## 8.16.0

Version 8.16.0 introduces more Ruby on Rails instrumentation (especially for Rails 6 and 7) for various Action\*/Active\* libraries whose actions produce [Active Support notifications events](https://guides.rubyonrails.org/active_support_instrumentation.html).

- **Add Various Ruby on Rails Library Instrumentations**

  New instrumentation is now automatically provided by several Action\*/Active\* libaries that generate Active Support notifications. With each Ruby on Rails release, new the Rails libraries add new events and sometimes existing events have their payload parameters updated as well. The New Relic Ruby agent will now automatically process more of these events and parameters with New Relic segments created for each event. At a minimum, each segment gives timing information for the event. In several cases, all non-sensitive event payload parameters are also passed along in the segment.

  The agent now newly supports or has updated support for the following libraries:

  - Action Cable (for WebSockets) [PR#1749](https://github.com/newrelic/newrelic-ruby-agent/pull/1749)
  - Action Controller (for the 'C' in MVC) [PR#1744](https://github.com/newrelic/newrelic-ruby-agent/pull/1744/)
  - Action Mailbox (for sending mail) [PR#1740](https://github.com/newrelic/newrelic-ruby-agent/pull/1740)
  - Action Mailer (for routing mail) [PR#1740](https://github.com/newrelic/newrelic-ruby-agent/pull/1740)
  - Active Job (for background jobs) [PR#1742](https://github.com/newrelic/newrelic-ruby-agent/pull/1761)
  - Active Support (for caching operations) [PR#1742](https://github.com/newrelic/newrelic-ruby-agent/pull/1742)

  The instrumentations for each of these libaries are all enabled by default, but can be independently disabled via configuration by using the following parameters:

  | Configuration name          | Default | Behavior                                               |
  | --------------------------- | ------- | ------------------------------------------------------ |
  | `disable_action_cable`      | `false` | If `true`, disables Action Cable instrumentation.      |
  | `disable_action_controller` | `false` | If `true`, disables Action Controller instrumentation. |
  | `disable_action_mailbox` | `false` | If `true`, disables Action Mailbox instrumentation. |
  | `disable_action_mailer` | `false` | If `true`, disables Action Mailer instrumentation. |
  | `disable_activejob` | `false` | If `true`, disables Active Job instrumentation. |
  | `disable_active_support` | `false` | If `true`, disables Active Support instrumentation. |

## 8.15.0

Version 8.15.0 of the agent confirms compatibility with Ruby 3.2.0, adds instrumentation for concurrent-ruby, and confirms Sinatra 3 compatibility with Padrino 0.15.2. It also enables batching and compression for Infinite Tracing.

- **Add Support for Ruby 3.2.0**

  Following the 3.2.0 release of Ruby, the New Relic Ruby Agent has confirmed compatibility with and now supports the official release of Ruby 3.2.0. [PR#1715](https://github.com/newrelic/newrelic-ruby-agent/pull/1715)

- **Add instrumentation for concurrent-ruby**

  Instrumentation for the [concurrent-ruby](https://github.com/ruby-concurrency/concurrent-ruby) gem has been added to the agent for versions 1.1.5 and above. When a transaction is already in progress and a call to a `Concurrent::` method that routes through `Concurrent::ThreadPoolExecutor#post` is made, a segment will be added to the transaction. Any content within the block passed to the `Concurrent::` method that is instrumented by the agent, such as a call to `Net::HTTP.get`, will have a nested segment created. [PR#1682](https://github.com/newrelic/newrelic-ruby-agent/pull/1682)

  | Configuration name                | Default | Behavior                                                                                                                        |
  | --------------------------------- | ------- | ------------------------------------------------------------------------------------------------------------------------------- |
  | `instrumentation.concurrent_ruby` | auto    | Controls auto-instrumentation of the concurrent-ruby library at start-up. May be one of `auto`, `prepend`, `chain`, `disabled`. |

- **Infinite Tracing: Use batching and compression**

  For [Infinite Tracing](https://docs.newrelic.com/docs/distributed-tracing/infinite-tracing/introduction-infinite-tracing/), which Ruby applications can leverage with the `newrelic-infinite_tracing` gem, payloads will now be batched and compressed to signficantly decrease the amount of outbound network traffic. [PR#1723](https://github.com/newrelic/newrelic-ruby-agent/pull/1723)

  | Configuration name                   | Default | Behavior                                                                                                            |
  | ------------------------------------ | ------- | ------------------------------------------------------------------------------------------------------------------- | --- | ------ | ----------------------------------------------------------------------------- |
  | `infinite_tracing.batching`          | true    | If true (the default), data sent to the Trace Observer will be batched instead of each span being sent individually |
  | `infinite_tracing.compression_level` | high    | Configure the compression level for data sent to the Trace Observer. May be one of [none                            | low | medium | high]. 'high' is the default. Set the level to 'none' to disable compression. |

- **Add Support for Padrino 0.15.2 and Sinatra 3**

  We've added testing to confirm Padrino 0.15.2 and Sinatra 3 are compatible with the Ruby agent. Thank you [@nesquena](https://github.com/nesquena) for letting us know 0.15.2 was ready! [PR#1712](https://github.com/newrelic/newrelic-ruby-agent/pull/1712)

## v8.14.0

Version 8.14.0 of the agent restores desired Capistrano-based changelog lookup functionality when a deployment is performed, speeds up GUID generation, delivers support for instrumenting Rails custom event notifications, fixes potential compatibility issues with the RedisClient gem, and fixes bugs related to initialization in Rails.

- **Deployment Recipe: Restore desired Capistrano-based changelog lookup behavior**

  The New Relic Ruby agent offers [a Capistrano recipe for recording app deployments](https://docs.newrelic.com/docs/apm/agents/ruby-agent/features/record-deployments-ruby-agent/#capistrano3). The recipe code was significantly cleaned up with [PR#1498](https://github.com/newrelic/newrelic-ruby-agent/pull/1498) which inadvertently changed the way the recipe handles the changelog for a deployment. Community member [@arthurwozniak](https://github.com/arthurwozniak) spotted and corrected this change in order to restore the desired changelog lookup functionality while retaining all of the previous cleanup. Thank you very much for your contribution, [@arthurwozniak](https://github.com/arthurwozniak)! [PR#1653](https://github.com/newrelic/newrelic-ruby-agent/pull/1653)

- **Speed up GUID generation**

  The agent leverages random numbers in its GUID (globally unique identifier) generation and would previously always freshly calculate the result of 16^16 or 32^32 before generating a random number. Given that those 16^16 and 32^32 operations are expected, it makes sense to calculate their results up front and store them in constants to be referred to later. Doing so has resulted in a performance gain for the generation of GUIDs. Many thanks to [@tungmq](https://github.com/tungmq) for contributing this optimisation and the benchmarks to support it! [PR#1693](https://github.com/newrelic/newrelic-ruby-agent/pull/1693)

- **Support for Rails ActiveSupport::Notifications for custom events**

  When the new `active_support_custom_events_names` configuration parameter is set equal to an array of custom event names to subscribe to, the agent will now subscribe to each of the names specified and report instrumentation for the events when they take place. [Creating custom events](https://guides.rubyonrails.org/active_support_instrumentation.html#creating-custom-events) is simple and now reporting instrumentation for them to New Relic is simple as well. [PR#1659](https://github.com/newrelic/newrelic-ruby-agent/pull/1659)

- **Bugfix: Support older versions of the RedisClient gem, handle unknown Redis database index**

  With version 8.13.0 of the agent, support was added for the [redis-rb](https://github.com/redis/redis-rb) gem v5+ and the new [RedisClient](https://rubygems.org/gems/redis-client) gem. With versions of RedisClient older than v0.11, the agent could cause the monitored application to crash when attempting to determine the Redis database index. Version 8.14.0 adds two related improvements. Firstly, support for RedisClient versions older than v0.11 has been added to get at the database index value. Secondly, the agent will no longer crash or impact the monitored application in the event that the database index cannot be obtained. Thank you very much to our community members [@mbsmartee](https://github.com/mbsmartee) and [@patatepartie](https://github.com/patatepartie) for bringing this issue to our attention, for helping us determine how to best reproduce it, and for testing out the update. We appreciate your help! [Issue#1650](https://github.com/newrelic/newrelic-ruby-agent/issues/1650) [PR#1673](https://github.com/newrelic/newrelic-ruby-agent/pull/1673)

- ~~**Bugfix: Defer agent startup in Rails until after application-defined initializers have run**~~

  ~~In Rails, the agent previously loaded before any application-defined initializers. This allowed initializers to reference the `add_method_tracer` API. However, this had the side-effect of forcing some framework libraries to load before initializers ran, preventing any configuration values related to these libraries from being applied. This fix provides an option to split initialization into two parts: load `add_method_tracer` before application-defined initializers and start the agent after application-defined initializers. This may cause other initializers to behave differently.~~

  ~~If you'd like to use this feature, set `defer_rails_initialization` to `true`. It is `false` by default, but may become `true` by default in a future release.~~

  ~~Furthermore, our Action View instrumentation was missing an `ActiveSupport.on_load` block around the code that loads our instrumentation.~~

  ~~Thank you [@jdelStrother](https://github.com/jdelStrother) for bringing this to our attention and collaborating with us on a fix. [PR#1658](https://github.com/newrelic/newrelic-ruby-agent/pull/1658)~~

  Unfortunately, this bugfix is unreachable as written because the configuration value used to access the bugfix won't be applied until after initialization. Follow along for updates at [Issue#662](https://github.com/newrelic/newrelic-ruby-agent/issues/662).

## v8.13.1

Version 8.13.1 of the agent provides a bugfix for Redis v5.0 instrumentation.

- **Fix NoMethodError when using Sidekiq v7.0 with RedisClient v0.11**

  In some cases, the `RedisClient` object cannot directly access methods like db, port, or path. These methods are always available on the `client.config` object. This raised a `NoMethodError` in environments that used Sidekiq v7.0 and [RedisClient](https://rubygems.org/gems/redis-client) v0.11. Thank you to [@fcheung](https://github.com/fcheung) and [@stevenou](https://github.com/stevenou) for bringing this to our attention! [Issue#1639](https://github.com/newrelic/newrelic-ruby-agent/issues/1639)

## v8.13.0

Version 8.13.0 of the agent updates our Rack, Redis, and Sidekiq instrumentation. It also delivers some bugfixes.

- **Support for Redis v5.0**

  Redis v5.0 restructures where some of our instrumented methods are located and how they are named. It also introduces a new [instrumentation middleware API](https://github.com/redis-rb/redis-client#instrumentation-and-middlewares). This API is used for pipelined and multi calls to maintain reporting parity with previous Redis versions. However, it is introduced later in the chain, so you may see errors that used to appear at the segment level on the transaction instead. The agent's behavior when used with older supported Redis versions will remain unaffected. [PR#1611](https://github.com/newrelic/newrelic-ruby-agent/pull/1611)

- **Support for Sidekiq v7.0**

  Sidekiq v7.0 removed Delayed Extensions and began offering client and server [middleware](https://github.com/mperham/sidekiq/blob/main/docs/middleware.md) classes to inherit from. The agent's Sidekiq instrumentation has been updated accordingly. The agent's behavior when used with older Sidekiq versions will remain unaffected. [PR#1615](https://github.com/newrelic/newrelic-ruby-agent/pull/1615) **NOTE:** an issue was discovered with Sidekiq v7.0+ and addressed by Ruby agent v8.13.1. If you are using Sidekiq, please skip Ruby agent v8.13.0 and use v8.13.1 or above.

- **Support for Rack v3.0: Rack::Builder#new accepting a block**

  Via [rack/rack#1942](https://github.com/rack/rack/pull/1942) (released with Rack v3.0), `Rack::Builder#run` now optionally accepts a block instead of an app argument. The agent's instrumentation has been updated to support the use of a block with `Rack::Builder#run`. [PR#1600](https://github.com/newrelic/newrelic-ruby-agent/pull/1600)

- **Bugfix: Correctly identify Unicorn, Rainbows and FastCGI with Rack v3.0**

  Unicorn, Rainbows, or FastCGI web applications using Rack v3.0 may previously have had the "dispatcher" value incorrectly reported as "Webrick" instead of "Unicorn", "Rainbows", or "FastCGI". This issue has now been addressed. [PR#1585](https://github.com/newrelic/newrelic-ruby-agent/pull/1585)

- **Bugfix: add_method_tracer fails to record code level metric attributes on private methods**

  When using `add_method_tracer` on a private method, the agent was unable to record code level metrics for the method. This resulted in the following being logged to the newrelic_agent.log file.

  ```
  WARN : Unable to determine source code info for 'Example', method 'private_method' - NameError: undefined method 'private_method' for class '#<Class:Example>'
  ```

  Thank you [@jdelStrother](https://github.com/jdelStrother) for bringing this issue to our attention and suggesting a fix! [PR#1593](https://github.com/newrelic/newrelic-ruby-agent/pull/1593)

- **Bugfix: Category is a required keyword arg for NewRelic::Agent::Tracer.in_transaction**

  When support for Ruby 2.0 was dropped in version 8.0.0 of the agent, the agent API methods were updated to use the required keyword argument feature built into Ruby, rather than manually raising ArgumentErrors. The API method `NewRelic::Agent::Tracer.in_transaction` removed the ArgumentError raised by the agent, but did not update the method arguments to identify `:category` as a required keyword argument. This is now resolved. Thank you [@tatzsuzuki](https://github.com/tatzsuzuki) for bringing this to our attention. [PR#1587](https://github.com/newrelic/newrelic-ruby-agent/pull/1587)

## v8.12.0

Version 8.12.0 of the agent delivers new Elasticsearch instrumentation, increases the default number of recorded Custom Events, announces the deprecation of Ruby 2.3, and brings some valuable code cleanup.

- **Support for Elasticsearch instrumentation**

  This release adds support to automatically instrument the [elasticsearch](https://rubygems.org/gems/elasticsearch) gem. Versions 7.x and 8.x are supported. [PR#1525](https://github.com/newrelic/newrelic-ruby-agent/pull/1525)

  | Configuration name                | Default | Behavior                                                                                                                      |
  | --------------------------------- | ------- | ----------------------------------------------------------------------------------------------------------------------------- |
  | `instrumentation.elasticsearch`   | auto    | Controls auto-instrumentation of the elasticsearch library at start-up. May be one of `auto`, `prepend`, `chain`, `disabled`. |
  | `elasticsearch.capture_queries`   | true    | If `true`, the agent captures Elasticsearch queries in transaction traces.                                                    |
  | `elasticsearch.obfuscate_queries` | true    | If `true`, the agent obfuscates Elasticsearch queries in transaction traces.                                                  |

- **Custom Event Limit Increase**

  This version increases the default limit of custom events from 1000 events per minute to 3000 events per minute. In the scenario that custom events were being limited, this change will allow more custom events to be sent to New Relic. There is also a new configurable maximum limit of 100,000 events per minute. To change the limits, see the documentation for [max_samples_stored](https://docs.newrelic.com/docs/apm/agents/ruby-agent/configuration/ruby-agent-configuration/#custom_insights_events-max_samples_stored). To learn more about the change and how to determine if custom events are being dropped, see our Explorers Hub [post](https://discuss.newrelic.com/t/send-more-custom-events-with-the-latest-apm-agents/190497). [PR#1541](https://github.com/newrelic/newrelic-ruby-agent/pull/1541)

- **Deprecate support for Ruby 2.3**

  Ruby 2.3 reached end of life on March 31, 2019. The Ruby agent has deprecated support for Ruby 2.3 and will make breaking changes for this version in its next major release, v9.0.0 (release date not yet planned). All 8.x.x versions of the agent will remain compatible with Ruby 2.3.

- **Cleanup: Remove orphaned code**

  In both the agent and unit tests, changes have taken place over the years that have left certain bits of code unreachable. This orphaned code can complicate code maintenance and refactoring, so getting it squared away can be very helpful. Commmuniy member [@ohbarye](https://github.com/ohbarye) contributed two separate cleanup PRs for this release; one for the agent and one for the tests. [PR#1537](https://github.com/newrelic/newrelic-ruby-agent/pull/1537) [PR#1548](https://github.com/newrelic/newrelic-ruby-agent/pull/1548)

  Thank you to [@ohbarye](https://github.com/ohbarye) for contributing this helpful cleanup!

## v8.11.0

Version 8.11.0 of the agent updates the `newrelic deployments` command to work with API keys issued to newer accounts, fixes a memory leak in the instrumentation of Curb error handling, further preps for Ruby 3.2.0 support, and includes several community member driven cleanup and improvement efforts. Thank you to everyone involved!

- **Added support for New Relic REST API v2 when using `newrelic deployments` command**

  Previously, the `newrelic deployments` command only supported the older version of the deployments api, which does not currently support newer license keys. Now you can use the New Relic REST API v2 to record deployments by providing your user API key to the agent configuration using `api_key`. When this configuration option is present, the `newrelic deployments` command will automatically use the New Relic REST API v2 deployment endpoint. [PR#1461](https://github.com/newrelic/newrelic-ruby-agent/pull/1461)

  Thank you to [@Arkham](https://github.com/Arkham) for bringing this to our attention!

- **Cleanup: Performance tests, constants, rubocop-minitest assertions and refutations**

  Community member [@esquith](https://github.com/esquith) contributed a whole slew of cleanup successes for our performance test configuration, orphaned constants in our code base, and RuboCop related improvements. [PR#1406](https://github.com/newrelic/newrelic-ruby-agent/pull/1406) [PR#1408](https://github.com/newrelic/newrelic-ruby-agent/pull/1408) [PR#1409](https://github.com/newrelic/newrelic-ruby-agent/pull/1409) [PR#1411](https://github.com/newrelic/newrelic-ruby-agent/pull/1411)

  Thank you [@esquith](https://github.com/esquith) for these great contributions!

- **CI: Notify on a change from failure to success**

  A super handy, much beloved feature of certain CI and build systems is to not only notify when builds start to fail, but also to notify again when the builds once again start to go green. Community member [@luigieai](https://github.com/luigieai) was able to figure out how to configure our existing complex, multiple-3rd-party-action based GitHub Actions pipeline to notify on a switch back to success from failure. [PR#1519](https://github.com/newrelic/newrelic-ruby-agent/pull/1519)

  This is much appreciated! Thank you, [@luigieai](https://github.com/luigieai).

- **Spelling corrections**

  Community member [@jsoref](https://github.com/jsoref), author of the [Check Spelling](https://github.com/marketplace/actions/check-spelling) GitHub Action, contributed a significant number of spelling corrections throughout the code base. The intelligent issues that were flagged made for a more comprehensive review than a simple dictionary based check would have been able to provide, and the changes are much appreciated. [PR#1508](https://github.com/newrelic/newrelic-ruby-agent/pull/1508)

  Thank you very much, [@jsoref](https://github.com/jsoref)!

- **Ruby 3.2.0-preview2 compatibility**

  Ruby 3.2.0-preview1 introduced a change to the way that Ruby reports VM stats and the approach was changed yet again to a 3rd approach with the preview2 release. New Relic reports on Ruby VM stats and is keeping track of the Ruby 3.2 development process to help ensure our customers with a smooth and worthwhile upgrade process once Ruby 3.2.0 (non-preview) is released. [PR#1436](https://github.com/newrelic/newrelic-ruby-agent/pull/1436)

- **Bugfix: Fix memory leak in the Curb instrumentation**

  Community member [@charkost](https://github.com/charkost) was able to rework the `on_failure` callback logic prepped via the agent's Curb instrumentation in order to avoid some nesting that was causing memory leaks. [PR#1518](https://github.com/newrelic/newrelic-ruby-agent/pull/1518)

  Many thanks for both the heads up on the issue and the fix, [@charkost](https://github.com/charkost)!

## v8.10.1

- **Bugfix: Missing unscoped metrics when instrumentation.thread.tracing is enabled**

  Previously, when `instrumentation.thread.tracing` was set to true, some puma applications encountered a bug where a varying number of unscoped metrics would be missing. The agent now will correctly store and send all unscoped metrics.

  Thank you to @texpert for providing details of their situation to help resolve the issue.

- **Bugfix: gRPC instrumentation causes ArgumentError when other Google gems are present**

  Previously, when the agent had gRPC instrumentation enabled in an application using other gems (such as google-ads-googleads), the instrumentation could cause the error `ArgumentError: wrong number of arguments (given 3, expected 2)`. The gRPC instrumentation has been updated to prevent this issue from occurring in the future.

  Thank you to @FeminismIsAwesome for bringing this issue to our attention.

## v8.10.0

- **New gRPC instrumentation**

  The agent will now instrument [gRPC](https://grpc.io/) activity performed by clients and servers that use the [grpc](https://rubygems.org/gems/grpc) RubyGem. Instrumentation is automatic and enabled by default, so gRPC users should not need to modify any existing application code or agent configuration to benefit from the instrumentation. The instrumentation makes use of distributed tracing for a comprehensive overview of all gRPC traffic taking place across multiple monitored applications. This allows you to observe your client and server activity using any service that adheres to the W3C standard.

  The following new configuration parameters have been added for gRPC. All are optional.

  | Configuration name                   | Default | Behavior                                                                                |
  | ------------------------------------ | ------- | --------------------------------------------------------------------------------------- |
  | `instrumentation.grpc_client`        | auto    | Set to 'disabled' to disable, set to 'chain' if there are module prepending conflicts   |
  | `instrumentation.grpc_server`        | auto    | Set to 'disabled' to disable, set to 'chain' if there are module prepending conflicts   |
  | `instrumentation.grpc.host_denylist` | ""      | Provide a comma delimited list of host regex patterns (ex: "private.com$,exception.\*") |

- **Code-level metrics functionality is enabled by default**

  The code-level metrics functionality for the Ruby agent's [CodeStream integration](https://docs.newrelic.com/docs/apm/agents/ruby-agent/features/ruby-codestream-integration) is now enabled by default after we have received positive feedback and no open bugs for the past two releases.

- **Performance: Rework timing range overlap calculations for multiple transaction segments**

  Many thanks to GitHub community members @bmulholland and @hkdnet. @bmulholland alerted us to [rmosolgo/graphql-ruby#3945](https://github.com/rmosolgo/graphql-ruby/issues/3945). That Issue essentially notes that the New Relic Ruby agent incurs a significant performance hit when the `graphql` RubyGem (which ships with New Relic Ruby agent support) is used with DataLoader to generate a high number of transactions. Then @hkdnet diagnosed the root cause in the Ruby agent and put together both a proof of concept fix and a full blown PR to resolve the problem. The agent keeps track multiple segments that are concurrently in play for a given transaction in order to merge the ones whose start and stop times intersect. The logic for doing this find-and-merge operation has been reworked to a) be deferred entirely until the transaction is ready to be recorded, and b) made more performant when it is needed. GraphQL DataLoader users and other users who generate lots of activity for monitoring within a short amount of time will hopefully see some good performance gains from these changes.

- **Performance: Make frozen string literals the default for the agent**

  The Ruby `frozen_string_literal: true` magic source code comment has now been applied consistently across all Ruby files belonging to the agent. This can provide a performance boost, given that Ruby can rely on the strings remaining immutable. Previously only about a third of the agent's code was freezing string literals by default. Now that 100% of the code freezes string literals by default, we have internally observed some related performance gains through testing. We are hopeful that these will translate into some real world gains in production capacities.

- **Bugfix: Error when setting the yaml configuration with `transaction_tracer.transaction_threshold: apdex_f`**

  Originally, the agent was only checking the `transaction_tracer.transaction_threshold` from the newrelic.yml correctly if it was on two lines.

  Example:

  ```
  # newrelic.yml
  transaction_tracer:
    transaction_threshold: apdex_f
  ```

  When this was instead changed to be on one line, the agent was not able to correctly identify the value of apdex_f.

  Example:

  ```
  # newrelic.yml
  transaction_tracer.transaction_threshold: apdex_f
  ```

  This would cause prevent transactions from finishing due to the error `ArgumentError: comparison of Float with String failed`. This has now been corrected and the agent is able to process newrelic.yml with a one line `transaction_tracer.transaction_threshold: apdex_f` correctly now.

  Thank you to @oboxodo for bringing this to our attention.

- **Bugfix: Don't modify frozen Logger**

  Previously the agent would modify each instance of the Logger class by adding a unique instance variable as part of the instrumentation. This could cause the error `FrozenError: can't modify frozen Logger` to be thrown if the Logger instance had been frozen. The agent will now check if the object is frozen before attempting to modify the object. Thanks to @mkcosta for bringing this issue to our attention.

## v8.9.0

- **Add support for Dalli 3.1.0 to Dalli 3.2.2**

  Dalli versions 3.1.0 and above include breaking changes where the agent previously hooked into the gem. We have updated our instrumentation to correctly hook into Dalli 3.1.0 and above. At this time, 3.2.2 is the latest Dalli version and is confirmed to be supported.

- **Bugfix: Infinite Tracing hung on connection restart**

  Previously, when using infinite tracing, the agent would intermittently encounter a deadlock when attempting to restart the infinite tracing connection. This bug would prevent the agent from sending all data types, including non-infinite-tracing-related data. This change reworks how we restart infinite tracing to prevent potential deadlocks.

- **Bugfix: Use read_nonblock instead of read on pipe**

  Previously, our PipeChannelManager was using read which could cause Resque jobs to get stuck in some versions. This change updates the PipeChannelManager to use read_nonblock instead. This method can leverage error handling to allow the instrumentation to gracefully log a message and exit the stuck Resque job.

## v8.8.0

- **Support Makara database adapters with ActiveRecord**

  Thanks to a community submission from @lucasklaassen with [PR #1177](https://github.com/newrelic/newrelic-ruby-agent/pull/1177), the Ruby agent will now correctly work well with the [Makara gem](https://github.com/instacart/makara). Functionality such as SQL obfuscation should now work when Makara database adapters are used with Active Record.

- **Lowered the minimum payload size to compress**

  Previously the Ruby agent used a particularly large payload size threshold of 64KiB that would need to be met before the agent would compress data en route to New Relic's collector. The original value stems from segfault issues that very old Rubies (< 2.2) used to encounter when compressing smaller payloads. This value has been lowered to 2KiB (2048 bytes), which should provide a more optimal balance between the CPU cycles spent on compression and the bandwidth savings gained from it.

- **Provide Code Level Metrics for New Relic CodeStream**

  For Ruby on Rails applications and/or those with manually traced methods, the agent is now capable of reporting metrics with Ruby method-level granularity. When the new `code_level_metrics.enabled` configuration parameter is set to a `true` value, the agent will associate source-code-related metadata with the metrics for things such as Rails controller methods. Then, when the corresponding Ruby class file that defines the methods is loaded up in a [New Relic CodeStream](https://www.codestream.com/)-powered IDE, [the four golden signals](https://sre.google/sre-book/monitoring-distributed-systems/) for each method will be presented to the developer directly.

- **Supportability Metrics will always report uncompressed payload size**

  New Relic's agent specifications call for Supportability Metrics to always reference the uncompressed payload byte size. Previously, the Ruby agent was calculating the byte size after compression. Furthermore, compression is only performed on payloads of a certain size. This means that sometimes the value could have represented a compressed size and sometimes an uncompressed one. Now the uncompressed value is always used, bringing consistency for comparing two instances of the same metric and alignment with the New Relic agent specifications.

## v8.7.0

- **APM logs-in-context log forwarding on by default**

  Automatic application log forwarding is now enabled by default. This version of the agent will automatically send enriched application logs to New Relic. To learn more about this feature see [here](https://docs.newrelic.com/docs/apm/new-relic-apm/getting-started/get-started-logs-context/), and additional configuration options are available [here](https://docs.newrelic.com/docs/logs/logs-context/configure-logs-context-ruby). To learn about how to toggle log ingestion on or off by account see [here](https://docs.newrelic.com/docs/logs/logs-context/disable-automatic-logging).

- **Improved async support and Thread instrumentation**

  Previously, the agent was not able to record events and metrics inside Threads created inside of an already running transaction. This release includes 2 new configuration options to support multithreaded applications to automatically instrument threads. A new configuration option,`instrumentation.thread.tracing` (disabled by default), has been introduced that, when enabled, will allow the agent to insert New Relic tracing inside of all Threads created by an application. To support applications that only want some threads instrumented by New Relic, a new class is available, `NewRelic::TracedThread`, that will create a thread that includes New Relic instrumentation, see our [API documentation](https://www.rubydoc.info/gems/newrelic_rpm/NewRelic) for more details.

  New configuration options included in this release:
  | Configuration name | Default | Behavior |
  | ----------- | ----------- |----------- |
  | `instrumentation.thread` | `auto` (enabled) | Allows the agent to correctly nest spans inside of an asynchronous transaction |
  | `instrumentation.thread.tracing` | `false` (disabled) | Automatically add tracing to all Threads created in the application. This may be enabled by default in a future release. |

  We'd like to thank @mikeantonelli for sharing a gist with us that provided our team with an entry point for this feature.

- **Deprecate support for Ruby 2.2**

  Ruby 2.2 reached end of life on March 31, 2018. The agent has deprecated support for Ruby 2.2 and will make breaking changes for this version in its next major release.

- **Deprecate instrumentation versions with low adoption and/or versions over five years old**

  This release deprecates the following instrumentation:
  | Deprecated | Replacement |
  | ----------- | ----------- |
  | ActiveMerchant < 1.65.0 | ActiveMerchant >= 1.65.0 |
  | Acts As Solr (all versions) | none |
  | Authlogic (all versions) | none |
  | Bunny < 2.7.0 | bunny >= 2.7.0 |
  | Dalli < 3.2.1 | Dalli >= 3.2.1 |
  | DataMapper (all versions) | none |
  | Delayed Job < 4.1.0 | Delayed Job >= 4.1.0 |
  | Excon < 0.56.0 | Excon >= 0.56.0 |
  | Grape < 0.19.2 | Grape >= 0.19.2 |
  | HTTPClient < 2.8.3 | HTTPClient 2.8.3 |
  | HTTP.rb < 2.2.2 | HTTP.rb >= 2.2.2 |
  | Mongo < 2.4.1 | Mongo >= 2.4.1 |
  | Padrino < 0.15.0 | Padrino >= 0.15.0 |
  | Passenger < 5.1.3 | Passenger >= 5.1.3 |
  | Puma < 3.9.0 | Puma >= 3.9.0 |
  | Rack < 1.6.8 | Rack >= 1.6.8 |
  | Rails 3.2.x | Rails >= 4.x |
  | Rainbows (all versions) | none |
  | Sequel < 4.45.0 | Sequel >= 4.45.0 |
  | Sidekiq < 5.0.0 | Sidekiq >= 5.0.0 |
  | Sinatra < 2.0.0 | Sinatra >= 2.0.0 |
  | Sunspot (all versions) | none |
  | Typhoeus < 1.3.0 | Typhoeus >= 1.3.0 |
  | Unicorn < 5.3.0 | Unicorn >= 5.3.0 |

  For the gems with deprecated versions, we will no longer test those versions in our multiverse suite. They may, however, still be compatible with the agent. We will no longer fix bug reports for issues related to these gem versions.

- **Clarify documentation for `rake.tasks` configuration**

  The `rake.tasks` description in the default `newrelic.yml` file and the [New Relic Ruby Agent Configuration docs](https://docs.newrelic.com/docs/apm/agents/ruby-agent/configuration/ruby-agent-configuration#rake-tasks) have been updated to clarify its behavior and usage. The documentation now reads:

  > Specify an array of Rake tasks to automatically instrument. This configuration option converts the Array to a RegEx list. If you'd like to allow all tasks by default, use `rake.tasks: [.+]`. Rake tasks will not be instrumented unless they're added to this list. For more information, visit the (New Relic Rake Instrumentation docs)[/docs/apm/agents/ruby-agent/background-jobs/rake-instrumentation].

  We thank @robotfelix for suggesting these changes.

- **Internally leverage `Object.const_get` and `Object.const_defined?`**

  When dynamically checking for or obtaining a handle to a class constant from a string, leverage the `Object` class's built in methods wherever possible to enjoy simpler, more performant operations. All JRubies and CRubies v2.5 and below need a bit of assistance beyond what `Object` can provide given that those Rubies may yield an unwanted constant from a different namespace than the one that was specified. But for all other Rubies and even for those Rubies in contexts where we can 100% trust the string value coming in, leverage the `Object` class's methods and reap the benefits.

- **Enable Environment Variables setting Array configurations to be converted to Arrays**

  Prior to this change, when comma-separated lists were passed as environment variables, an error would be emitted to the `newrelic_agent.log` and a String would be set as the value. Now, Arrays will be accurately coerced.

- **Bugfix: Allow TransactionEvents to be sampled at the expected rate**

  The `transaction_events.max_samples_stored` capacity value within the TransactionEventAggregator did not match up with its expected harvest cycle interval, causing TransactionEvents to be over-sampled. This bugfix builds upon the updates made in [#952](https://github.com/newrelic/newrelic-ruby-agent/pull/952) so that the interval and capacity behave as expected for the renamed `transaction_events*` configuration options.

- **Bugfix: Error events missing attributes when created outside of a transaction**

  Previously the agent was not assigning a priority to error events that were created by calling notice_error outside the scope of a transaction. This caused issues with sampling when the error event buffer was full, resulting in a `NoMethodError: undefined method '<' for nil:NilClass` in the newrelic_agent.log. This bugfix ensures that a priority is always assigned on error events so that the agent will be able to sample these error events correctly. Thank you to @olleolleolle for bringing this issue to our attention.

## v8.6.0

- **Telemetry-in-Context: Automatic Application Logs, a quick way to view logs no matter where you are in the platform**

  - Adds support for forwarding application logs to New Relic. This automatically sends application logs that have been enriched to power Telemetry-in-Context. This is disabled by default in this release. This may be on by default in a future release.
  - Adds support for enriching application logs written to disk or standard out. This can be used with another log forwarder to power Telemetry-in-Context if in-agent log forwarding is not desired. We recommend enabling either log forwarding or local log decorating, but not both features. This is disabled by default in this release.
  - Improves speed and Resque support for logging metrics which shows the rate of log message by severity in the Logs chart in the APM Summary view. This is enabled by default in this release.

  To learn more about Telemetry-in-Context and the configuration options please see the documentation [here](https://docs.newrelic.com/docs/apm/agents/ruby-agent/configuration/ruby-agent-configuration/).

- **Improve the usage of the 'hostname' executable and other executables**

  In all places where a call to an executable binary is made (currently this is done only for the 'hostname' and 'uname' binaries), leverage a new helper method when making the call. This new helper will a) not attempt to execute the binary if it cannot be found, and b) prevent STDERR/STDOUT content from appearing anywhere except New Relic's own logs if the New Relic logger is set to the 'debug' level. When calling 'hostname', fall back to `Socket.gethostname` if the 'hostname' binary cannot be found. When calling 'uname', fall back on using a value of 'unknown' if the 'uname' command fails. Many thanks to @metaskills and @brcarp for letting us know that Ruby AWS Lambda functions can't invoke 'hostname' and for providing ideas and feedback with [Issue #697](https://github.com/newrelic/newrelic-ruby-agent/issues/697).

- **Documentation: remove confusing duplicate RUM entry from newrelic.yml**

  The `browser_monitoring.auto_instrument` configuration option to enable web page load timing (RUM) was confusingly listed twice in the newrelic.yml config file. This option is enabled by default. The newrelic.yml file has been updated to list the option only once. Many thanks to @robotfelix for bringing this to our attention with [Issue #955](https://github.com/newrelic/newrelic-ruby-agent/issues/955).

- **Bugfix: fix unit test failures when New Relic environment variables are present**

  Previously, unit tests would fail with unexpected invocation errors when `NEW_RELIC_LICENSE_KEY` and `NEW_RELIC_HOST` environment variables were present. Now, tests will discard these environment variables before running.

- **Bugfix: Curb - satisfy method_with_tracing's verb argument requirement**

  When Curb instrumentation is used (either via prepend or chain), be sure to always pass the verb argument over to `method_with_tracing` which requires it. Thank you to @knarewski for bringing this issue to our attention, for providing a means of reproducing an error, and for providing a fix. That fix has been replicated by the agent team with permission. See [Issue 1033](https://github.com/newrelic/newrelic-ruby-agent/issues/1033) for more details.

## v8.5.0

- **AWS: Support IMDSv2 by using a token with metadata API calls**

  When querying AWS for instance metadata, include a token in the request headers. If an AWS user configures instances to require a token, the agent will now work. For instances that do not require the inclusion of a token, the agent will continue to work in that context as well.

- **Muffle anticipated stderr warnings for "hostname" calls**

  When using the `hostname` binary to obtain hostname information, redirect STDERR to /dev/null. Thanks very much to @frenkel for raising this issue on behalf of OpenBSD users everywhere and for providing a solution with [PR #965](https://github.com/newrelic/newrelic-ruby-agent/pull/965).

- **Added updated configuration options for transaction events and deprecated previous configs**
  This release deprecates and replaces the following configuration options:
  | Deprecated | Replacement |
  | ----------- | ----------- |
  | event_report_period.analytic_event_data | event_report_period.transaction_event_data |
  | analytics_events.enabled | transaction_events.enabled |
  | analytics_events.max_samples_stored | transaction_events.max_samples_stored |

- **Eliminated warnings for redefined constants in ParameterFiltering**

  Fixed the ParameterFiltering constant definitions so that they are not redefined on multiple reloads of the module. Thank you to @TonyArra for bringing this issue to our attention.

- **Docker for development**

  Docker and Docker Compose may now be used for local development and testing with the provided `Dockerfile` and `docker-compose.yml` files in the project root. See [DOCKER.md](DOCKER.md) for usage instructions.

- **Bugfix: Rails 5 + Puma errors in rack "can't add a new key into hash during iteration"**

  When using rails 5 with puma, the agent would intermittently cause rack to raise a `RuntimeError: can't add a new key into hash during iteration`. We have identified the source of the error in our instrumentation and corrected the behavior so it no longer interferes with rack. Thanks to @sasharevzin for bringing attention to this error and providing a reproduction of the issue for us to investigate.

- **CI: target JRuby 9.3.3.0**

  Many thanks to @ahorek for [PR #919](https://github.com/newrelic/newrelic-ruby-agent/pull/919), [PR #921](https://github.com/newrelic/newrelic-ruby-agent/pull/921), and [PR #922](https://github.com/newrelic/newrelic-ruby-agent/pull/922) to keep us up to date on the JRuby side of things. The agent is now actively being tested against JRuby 9.3.3.0. NOTE that this release does not contain any non-CI related changes for JRuby. Old agent versions are still expected to work with newer JRubies and the newest agent version is still expected to work with older JRubies.

- **CI: Update unit tests for Rails 7.0.2**

  Ensure that the 7.0.2 release of Rails is fully compatible with all relevant tests.

- **CI: Ubuntu 20.04 LTS**

  To stay current and secure, our CI automation is now backed by version 20.04 of Ubuntu's long term support offering (previously 18.04).

## v8.4.0

- **Provide basic support for Rails 7.0**

This release includes Rails 7.0 as a tested Rails version. Updates build upon the agent's current Rails instrumentation and do not include additional instrumentation for new features.

- **Improve the performance of NewRelic::Agent::GuidGenerator#generate_guid**

This method is called by many basic operations within the agent including transactions, datastore segments, and external request segments. Thank you, @jdelstrother for contributing this performance improvement!

- **Documentation: Development environment prep instructions**

The multiverse collection of test suites requires a variety of data handling software (MySQL, Redis, memcached, etc.) to be available on the machine running the tests. The [project documentation](test/multiverse/README.md) has been updated to outline the relevant software packages, and a `Brewfile` file has been added to automate software installation with Homebrew.

- **Bugfix: Add ControllerInstrumentation::Shims to Sinatra framework**

  When the agent is disabled by setting the configuration settings `enabled`, `agent_enabled`, and/or `monitor_mode` to false, the agent loads shims for public controller instrumentation methods. These shims were missing for the Sinatra framework, causing applications to crash if the agent was disabled. Thank you, @NC-piercej for bringing this to our attention!

## v8.3.0

- **Updated the agent to support Ruby 3.1.0**

  Most of the changes involved updating the multiverse suite to exclude runs for older versions of instrumented gems that are not compatible with Ruby 3.1.0. In addition, Infinite Tracing testing was updated to accommodate `YAML::unsafe_load` for Psych 4 support.

- **Bugfix: Update AdaptiveSampler#sampled? algorithm**

  One of the clauses in `AdaptiveSampler#sampled?` would always return false due to Integer division returning a result of zero. This method has been updated to use Float division instead, to exponentially back off the number of samples required. This may increase the number of traces collected for transactions. A huge thank you to @romul for bringing this to our attention and breaking down the problem!

- **Bugfix: Correctly encode ASCII-8BIT log messages**

  The encoding update for the DecoratingLogger in v8.2.0 did not account for ASCII-8BIT encoded characters qualifying as `valid_encoding?`. Now, ASCII-8BIT characters will be encoded as UTF-8 and include replacement characters as needed. We're very grateful for @nikajukic's collaboration and submission of a test case to resolve this issue.

## v8.2.0

- **New Instrumentation for Tilt gem**

  Template rendering using [Tilt](https://github.com/rtomayko/tilt) is now instrumented. See [PR #847](https://github.com/newrelic/newrelic-ruby-agent/pull/847) for details.

- **Configuration `error_collector.ignore_errors` is marked as deprecated**

  This setting has been marked as deprecated in the documentation since version 7.2.0 and is now flagged as deprecated within the code.

- **Remove Rails 2 instrumentation**

  Though any version of Rails 2 has not been supported by the Ruby Agent since v3.18.1.330, instrumentation for ActionController and ActionWebService specific to that version were still part of the agent. This instrumentation has been removed.

- **Remove duplicated settings from newrelic.yml**

  Thank you @jakeonfire for bringing this to our attention and @kuroponzu for making the changes!

- **Bugfix: Span Events recorded when using newrelic_ignore**

  Previously, the agent was incorrectly recording span events only on transactions that should be ignored. This fix will prevent any span events from being created for transactions using newrelic_ignore, or ignored through the `rules.ignore_url_regexes` configuration option.

- **Bugfix: Print deprecation warning for Cross-Application Tracing if enabled**

  Prior to this change, the deprecation warning would log whenever the agent started up, regardless of configuration. Thank you @alpha-san for bringing this to our attention!

- **Bugfix: Scrub non-unicode characters from DecoratingLogger**

  To prevent `JSON::GeneratorErrors`, the DecoratingLogger replaces non-unicode characters with the replacement character: �. Thank you @jdelStrother for bringing this to our attention!

- **Bugfix: Distributed tracing headers emitted errors when agent was not connected**

  Previously, when the agent had not yet connected it would fail to create a trace context payload and emit an error, "TypeError: no implicit conversion of nil into String," to the agent logs. The correct behavior in this situation is to not create these headers due to the lack of required information. Now, the agent will not attempt to create trace context payloads until it has connected. Thank you @Izzette for bringing this to our attention!

## v8.1.0

- **Instrumentation for Ruby standard library Logger**

  The agent will now automatically instrument Logger, recording number of lines and size of logging output, with breakdown by severity.

- **Bugfix for Padrino instrumentation**

  A bug was introduced to the way the agent installs padrino instrumentation in 7.0.0. This release fixes the issues with the padrino instrumentation. Thanks to @sriedel for bringing this issue to our attention.

- **Bugfix: Stop deadlocks between New Relic thread and Delayed Job sampling thread**

  Running the agent's polling queries for the DelayedJobSampler within the same ActiveRecord connection decreases the frequency of deadlocks in development environments. Thanks @jdelStrother for bringing this to our attention and providing excellent sample code to speed up development!

- **Bugfix: Allow Net::HTTP request to IPv6 addresses**

  The agent will no longer raise an `URI::InvalidURIError` error if an IPv6 address is passed to Net::HTTP. Thank you @tristinbarnett and @tabathadelane for crafting a solution!

- **Bugfix: Allow integers to be passed to error_collector.ignore_status_codes configuration**

  Integers not wrapped in quotation marks can be passed to `error_collector.ignore_status_codes` in the `newrelic.yml` file. Our thanks goes to @elaguerta and @brammerl for resolving this issue!

- **Bugfix: Allow add_method_tracer to be used on BasicObjects**

  Previously, our `add_method_tracer` changes referenced `self.class` which is not available on `BasicObjects`. This has been fixed. Thanks to @toncid for bringing this issue to our attention.

## v8.0.0

- **`add_method_tracer` refactored to use prepend over alias_method chaining**

  This release overhauls the implementation of `add_method_tracer`, as detailed in [issue #502](https://github.com/newrelic/newrelic-ruby-agent/issues/502). The main breaking updates are as follows:

  - A metric name passed to `add_method_tracer` will no longer be interpolated in an instance context as before. To maintain this behavior, pass a Proc object with the same arity as the method being traced. For example:

    ```ruby
      # OLD
      add_method_tracer :foo, '#{args[0]}.#{args[1]}'

      # NEW
      add_method_tracer :foo, -> (*args) { "#{args[0]}.#{args[1]}" }
    ```

  - Similarly, the `:code_header` and `:code_footer` options to `add_method_tracer` will _only_ accept a Proc object, which will be bound to the calling instance when the traced method is invoked.

  - Calling `add_method_tracer` for a method will overwrite any previously defined tracers for that method. To specify multiple metric names for a single method tracer, pass them to `add_method_tracer` as an array.

  See updated documentation on the following pages for full details:

  - [Ruby Custom Instrumentation: Method Tracers](https://docs.newrelic.com/docs/agents/ruby-agent/api-guides/ruby-custom-instrumentation/#method_tracers)
  - [MethodTracer::ClassMethods#add_method_tracer](https://rubydoc.info/github/newrelic/newrelic-ruby-agent/NewRelic/Agent/MethodTracer/ClassMethods#add_method_tracer-instance_method)

- **Distributed tracing is enabled by default**

  [Distributed tracing](https://docs.newrelic.com/docs/distributed-tracing/enable-configure/language-agents-enable-distributed-tracing/) tracks and observes service requests as they flow through distributed systems. Distributed tracing is now enabled by default and replaces [cross application tracing](https://docs.newrelic.com/docs/agents/ruby-agent/features/cross-application-tracing-ruby/).

- **Bugfix: Incorrectly loading configuration options from newrelic.yml**

  The agent will now import the configuration options [`error_collector.ignore_messages`](https://docs.newrelic.com/docs/agents/ruby-agent/configuration/ruby-agent-configuration/#error_collector-ignore_messages) and [`error_collector.expected_messages`](https://docs.newrelic.com/docs/agents/ruby-agent/configuration/ruby-agent-configuration/#error_collector-expected_messages) from the `newrelic.yml` file correctly.

- **Cross Application is now deprecated, and disabled by default**

  [Distributed tracing](https://docs.newrelic.com/docs/distributed-tracing/enable-configure/language-agents-enable-distributed-tracing/) is replacing [cross application tracing](https://docs.newrelic.com/docs/agents/ruby-agent/features/cross-application-tracing-ruby/) as the default means of tracing between services. To continue using it, enable it with `cross_application_tracer.enabled: true` and `distributed_tracing.enabled: false`

- **Update configuration option default value for `span_events.max_samples_stored` from 1000 to 2000**

  For more information about this configuration option, visit [the Ruby agent documentation](https://docs.newrelic.com/docs/agents/ruby-agent/configuration/ruby-agent-configuration/#span_events-max_samples_stored).

- **Agent now enforces server supplied maximum value for configuration option `span_events.max_samples_stored`**

  Upon connection to the New Relic servers, the agent will now enforce a maximum value allowed for the configuration option [`span_events.max_samples_stored`](https://docs.newrelic.com/docs/agents/ruby-agent/configuration/ruby-agent-configuration/#span_events-max_samples_stored) sent from the New Relic servers.

- **Remove Ruby 2.0 required kwarg compatibility checks**

  Our agent has code that provides compatibility for required keyword arguments in Ruby versions below 2.1. Since the agent now only supports Ruby 2.2+, this code is no longer required.

- **Replace Time.now with Process.clock_gettime**

  Calls to `Time.now` have been replaced with calls to `Process.clock_gettime` to leverage the system's built-in clocks for elapsed time (`Process::CLOCK_MONOTONIC`) and wall-clock time (`Process::CLOCK_REALTIME`). This results in fewer object allocations, more accurate elapsed time records, and enhanced performance. Thanks to @sdemjanenko and @viraptor for advocating for this change!

- **Updated generated default newrelic.yml**

  Thank you @wyhaines and @creaturenex for your contribution. The default newrelic.yml that the agent can generate is now updated with commented out examples of all configuration options.

- **Bugfix: Psych 4.0 causes errors when loading newrelic.yml**

  Psych 4.0 now uses safe load behavior when using `YAML.load` which by default doesn't allow aliases, causing errors when the agent loads the config file. We have updated how we load the config file to avoid these errors.

- **Remove support for Excon versions below 0.19.0**

  Excon versions below 0.19.0 will no longer be instrumented through the Ruby agent.

- **Remove support for Mongo versions below 2.1**

  Mongo versions below 2.1 will no longer be instrumented through the Ruby agent.

- **Remove tests for Rails 3.0 and Rails 3.1**

  As of the 7.0 release, the Ruby agent stopped supporting Rails 3.0 and Rails 3.1. Despite this, we still had tests for these versions running on the agent's CI. Those tests are now removed.

- **Update test Gemfiles for patched versions**

  The gem has individual Gemfiles it uses to test against different common user setups. Rails 5.2, 6.0, and 6.1 have been updated to the latest patch versions in the test Gemfiles. Rack was updated in the Rails61 test suite to 2.1.4 to resolve a security vulnerability.

- **Remove Merb Support**

  This release removes the remaining support for the [Merb](https://weblog.rubyonrails.org/2008/12/23/merb-gets-merged-into-rails-3/) framework. It merged with Rails during the 3.0 release. Now that the Ruby agent supports Rails 3.2 and above, we thought it was time to say goodbye.

- **Remove deprecated method External.start_segment**

  The method `NewRelic::Agent::External.start_segment` has been deprecated as of Ruby Agent 6.0.0. This method is now removed.

- **Added testing and support for the following gem versions**

  - activemerchant 1.121.0
  - bunny 2.19.0
  - excon 0.85.0
  - mongo 2.14.0, 2.15.1
  - padrino 0.15.1
  - resque 2.1.0
  - sequel 5.48.0
  - yajl-ruby 1.4.1

- **This version adds support for ARM64/Graviton2 platform using Ruby 3.0.2+**

## v7.2.0

- **Expected Errors and Ignore Errors**
  This release adds support for configuration for expected/ignored errors by class name, status code, and message. The following configuration options are now available:

  - `error_collector.ignore_classes`
  - `error_collector.ignore_messages`
  - `error_collector.ignore_status_codes`
  - `error_collector.expected_classes`
  - `error_collector.expected_messages`
  - `error_collector.expected_status_codes`
    For more details about expected and ignored errors, please see our [configuration documentation](https://docs.newrelic.com/docs/agents/ruby-agent/configuration/)

- **Bugfix: resolves "can't add a new key into hash during iteration" Errors**

  Thanks to @wyhaines for this fix that prevents "can't add a new key into hash during iteration" errors from occurring when iterating over environment data.

- **Bugfix: kwarg support fixed for Rack middleware instrumentation**

  Thanks to @walro for submitting this fix. This fixes the rack instrumentation when using kwargs.

- **Update known conflicts with use of Module#Prepend**

  With our release of v7.0.0, we updated our instrumentation to use Module#Prepend by default, instead of method chaining. We have received reports of conflicts and added a check for these known conflicts. If a known conflict with prepend is detected while using the default value of 'auto' for gem instrumentation, the agent will instead install method chaining instrumentation in order to avoid this conflict. This check can be bypassed by setting the instrumentation method for the gem to 'prepend'.

## v7.1.0

- **Add support for CSP nonces when using our API to insert the browser agent**

  We now support passing in a nonce to our API method `browser_timing_header` to allow the browser agent to run on applications using CSP nonces. This allows users to inject the browser agent themselves and use the nonce required for the script to run. In order to utilize this new feature, you must disable auto instrumentation for the browser agent, and use the API method browser_timing_header to pass the nonce in and inject the script manually.

- **Removed MD5 use in the SQL sampler**

  In order to allow the agent to run in FIPS compliant environments, the usage of MD5 for aggregating slow sql traces has been replaced with SHA1.

- **Enable server-side configuration of distributed tracing**

  `distributed_tracing.enabled` may now be set in server-side application configuration.

- **Bugfix: Fix for missing part of a previous bugfix**

  Our previous fix of "nil Middlewares injection now prevented and gracefully handled in Sinatra" released in 7.0.0 was partially overwritten by some of the other changes in that release. This release adds back those missing sections of the bugfix, and should resolve the issue for sinatra users.

- **Update known conflicts with use of Module#Prepend**

  With our release of v7.0.0, we updated our instrumentation to use Module#Prepend by default, instead of method chaining. We have received reports of conflicts and added a check for these known conflicts. If a known conflict with prepend is detected while using the default value of 'auto' for gem instrumentation, the agent will instead install method chaining instrumentation in order to avoid this conflict. This check can be bypassed by setting the instrumentation method for the gem to 'prepend'.

- **Bugfix: Updated support for ActiveRecord 6.1+ instrumentation**

  Previously, the agent depended on `connection_id` to be present in the Active Support instrumentation for `sql.active_record`
  to get the current ActiveRecord connection. As of Rails 6.1, `connection_id` has been dropped in favor of providing the connection
  object through the `connection` value exclusively. This resulted in datastore spans displaying fallback behavior, including showing
  "ActiveRecord" as the database vendor.

- **Bugfix: Updated support for Resque's FORK_PER_JOB option**

  Support for Resque's FORK_PER_JOB flag within the Ruby agent was incomplete and nonfunctional. The agent should now behave
  correctly when running in a non-forking Resque worker process.

- **Bugfix: Added check for ruby2_keywords in add_transaction_tracer**

  Thanks @beauraF for the contribution! Previously, the add_transaction_tracer was not updated when we added support for ruby 3. In order to correctly support `**kwargs`, ruby2_keywords was added to correctly update the method signature to use \*\*kwargs in ruby versions that support that.

- **Confirmed support for yajl 1.4.0**

  Thanks to @creaturenex for the contribution! `yajl-ruby` 1.4.0 was added to our test suite and confirmed all tests pass, showing the agent supports this version as well.

## v7.0.0

- **Ruby Agent 6.x to 7.x Migration Guide Available**

  Please see our [Ruby Agent 6.x to 7.x migration guide](https://docs.newrelic.com/docs/agents/ruby-agent/getting-started/migration-7x-guide/) for helpful strategies and tips for migrating from earlier versions of the Ruby agent to 7.0.0. We cover new configuration settings, diagnosing and installing SSL CA certificates and deprecated items and their replacements in this guide.

- **Ruby 2.0 and 2.1 Dropped**

  Support for Ruby 2.0 and 2.1 dropped with this release. No code changes that would prevent the agent from continuing to
  work with these releases are known. However, Rubies 2.0 and 2.1 are no longer included in our test matrices and are not supported
  for 7.0.0 and onward.

- **Implemented prepend auto-instrumentation strategies for most Ruby gems/libraries**

  This release brings the auto-instrumentation strategies for most gems into the modern era for Ruby by providing both
  prepend and method-chaining (a.k.a. method-aliasing) strategies for auto instrumenting. Prepend, which has been available since
  Ruby 2.0 is now the default strategy employed in auto-instrumenting. It is known that some external gems lead to Stack Level
  too Deep exceptions when prepend and method-chaining are mixed. In such known cases, auto-instrumenting strategy will fall back
  to method-chaining automatically.

  This release also deprecates many overlapping and inconsistently named configuration settings in favor of being able to control
  behavior of instrumentation per library with one setting that can be one of auto (the default), disabled, prepend, or chain.

  Please see the above-referenced migration guide for further details.

- **Removed SSL cert bundle**

  The agent will no longer ship this bundle and will rely on system certs.

- **Removed deprecated config options**

  The following config options were previously deprecated and are no longer available

  - `disable_active_record_4`
  - `disable_active_record_5`
  - `autostart.blacklisted_constants`
  - `autostart.blacklisted_executables`
  - `autostart.blacklisted_rake_tasks`
  - `strip_exception_messages.whitelist`

- **Removed deprecated attribute**

  The attribute `httpResponseCode` was previously deprecated and replaced with `http.statusCode`. This deprecated attribute has now been removed.

- **Removed deprecated option in notice_error**

  Previously, the `:trace_only` option to NewRelic::Agent.notice_error was deprecated and replaced with `:expected`. This deprecated option has been removed.

- **Removed deprecated api methods**

  Previously the api methods `create_distributed_trace_payload` and `accept_distributed_trace_payload` were deprecated. These have now been removed. Instead, please see `insert_distributed_trace_headers` and `accept_distributed_trace_headers`, respectively.

- **Bugfix: Prevent browser monitoring middleware from installing to middleware multiple times**

  In rare cases on jRuby, the BrowserMonitoring middleware could attempt to install itself
  multiple times at start-up. This bug fix addresses that by using a mutex to introduce
  thread safety to the operation. Sintra in particular can have this race condition because
  its middleware stack is not installed until the first request is received.

- **Skip constructing Time for transactions**

  Thanks to @viraptor, we are no longer constructing an unused Time object with every call to starting a new Transaction.

- **Bugfix: nil Middlewares injection now prevented and gracefully handled in Sinatra**

  Previously, the agent could potentially inject multiples of an instrumented middleware if Sinatra received many
  requests at once during start-up and initialization due to Sinatra's ability to delay full start-up as long as possible.
  This has now been fixed and the Ruby agent correctly instruments only once as well as gracefully handles nil middleware
  classes in general.

- **Bugfix: Ensure transaction nesting max depth is always consistent with length of segments**

  Thanks to @warp for noticing and fixing the scenario where Transaction nesting_max_depth can get out of sync
  with segments length resulting in an exception when attempting to nest the initial segment which does not exist.

## v6.15.0

- **Official Ruby 3.0 support**

  The ruby agent has been verified to run on ruby 3.0.0

- **Added support for Rails 6.1**

  The ruby agent has been verified to run with Rails 6.1
  Special thanks to @hasghari for setting this up!

- **Added support for Sidekiq 6.0, 6.1**

  The ruby agent has been verified to run with both 6.0 and 6.1 versions of sidekiq

- **Bugfix: No longer overwrites sidekiq trace data**

  Distributed tracing data is now added to the job trace info rather than overwriting the existing data.

- **Bugfix: Fixes cases where errors are reported for spans with no other attributes**

  Previously, in cases where a span does not have any agent/custom attributes on it, but an error
  is noticed and recorded against the span, a `FrozenError: can't modify frozen Hash` is thrown.
  This is now fixed and errors are now correctly recorded against such span events.

- **Bugfix: `DistributedTracing.insert_distributed_trace_headers` Supportability metric now recorded**

  Previously, API calls to `DistributedTracing.insert_distributed_trace_headers` would lead to an exception
  about the missing supportability metric rather than flowing through the API implementation as intended.
  This would potentially lead to broken distributed traces as the trace headers were not inserted on the API call.
  `DistributedTracing.insert_distributed_trace_headers` now correctly records the supportability metric and
  inserts the distributed trace headers as intended.

- **Bugfix: child completions after parent completes sometimes throws exception attempting to access nil parent**

  In scenarios where the child segment/span is completing after the parent in jRuby, the parent may have already
  been freed and no longer accessible. This would lead to an attempt to call `descendant_complete` on a Nil
  object. This is fixed to protect against calling the `descendant_complete` in such cases.

- **Feature: implements `force_install_exit_handler` config flag**

  The `force_install_exit_handler` configuration flag allows an application to instruct the agent to install its
  graceful shutdown exit handler, which will send any locally cached data to the New Relic collector prior to the
  application shutting down. This is useful for when the primary framework has an embedded Sinatra application that
  is otherwise detected and skips installing the exit hook for graceful shutdowns.

- **Default prepend_net_instrumentation to false**

  Previously, `prepend_net_instrumentation` defaulted to true. However, many gems are still using monkey patching on Net::HTTP, which causes compatibility issues with using prepend. Defaulting this to false minimizes instances of
  unexpected compatibility issues.

## v6.14.0

- **Bugfix: Method tracers no longer cloning arguments**

  Previously, when calling add_method_tracer with certain combination of arguments, it would lead to the wrapped method's arguments being cloned rather than passed to the original method for manipulation as intended. This has been fixed.

- **Bugfix: Delayed Job instrumentation fixed for Ruby 2.7+**

  Previously, the agent was erroneously separating positional and keyword arguments on the instrumented method calls into
  Delayed Job's library. The led to Delayed job not auto-instrumenting correctly and has been fixed.

- **Bugfix: Ruby 2.7+ methods sometimes erroneously attributed compiler warnings to the Agent's `add_method_tracer`**

  The specific edge cases presented are now fixed by this release of the agent. There are still some known corner-cases
  that will be resolved with upcoming changes in next major release of the Agent. If you encounter a problem with adding
  method tracers and compiler warnings raised, please continue to submit small reproducible examples.

- **Bugfix: Ruby 2.7+ fix for keyword arguments on Rack apps is unnecessary and removed**

  A common fix for positional and keyword arguments for method parameters was implemented where it was not needed and
  led to RackApps getting extra arguments converted to keyword arguments rather than Hash when it expected one. This
  Ruby 2.7+ change was reverted so that Rack apps behave correctly for Ruby >= 2.7.

- **Feature: captures incoming and outgoing request headers for distributed tracing**

  HTTP request headers will be logged when log level is at least debug level. Similarly, request headers
  for exchanges with New Relic servers are now audit logged when audit logging is enabled.

- **Bugfix: `newrelic.yml.erb` added to the configuration search path**

  Previously, when a user specifies a `newrelic.yml.erb` and no `newrelic.yml` file, the agent fails to find
  the `.erb` file because it was not in the list of files searched at startup. The Ruby agent has long supported this as a
  means of configuring the agent programmatically. The `newrelic.yml.erb` filename is restored to the search
  path and will be utilized if present. NOTE: `newrelic.yml` still takes precedence over `newrelic.yml.erb` If found,
  the `.yml` file is used instead of the `.erb` file. Search directories and order of traversal remain unchanged.

- **Bugfix: dependency detection of Redis now works without raising an exception**

  Previously, when detecting if Redis was available to instrument, the dependency detection would fail with an Exception raised
  (with side effect of not attempting to instrument Redis). This is now fixed with a better dependency check that resolves falsely without raising an `Exception`.

- **Bugfix: Gracefully handles NilClass as a Middleware Class when instrumenting**

  Previously, if a NilClass is passed as the Middleware Class to instrument when processing the middleware stack,
  the agent would fail to fully load and instrument the middleware stack. This fix gracefully skips over nil classes.

- **Memory Sampler updated to recognize macOS Big Sur**

  Previously, the agent was unable to recognize the platform macOS Big Sur in the memory sampler, resulting in an error being logged. The memory sampler is now able to recognize Big Sur.

- **Prepend implementation of Net::HTTP instrumentation available**

  There is now a config option (`prepend_net_instrumentation`) that will enable the agent to use prepend while instrumenting Net::HTTP. This option is set to true by default.

## v6.13.1

- **Bugfix: obfuscating URLs to external services no longer modifying original URI**

  A recent change to the Ruby agent to obfuscate URIs sent to external services had the unintended side-effect of removing query parameters
  from the original URI. This is fixed to obfuscate while also preserving the original URI.

  Thanks to @VictorJimenezKwast for pinpointing and helpful unit test to demonstrate.

## v6.13.0

- **Bugfix: never use redirect host when accessing preconnect endpoint**

  When connecting to New Relic, the Ruby Agent uses the value in `Agent.config[:host]` to post a request to the New Relic preconnect endpoint. This endpoint returns a "redirect host" which is the URL to which agents send data from that point on.

  Previously, if the agent needed to reconnect to the collector, it would incorrectly use this redirect host to call the preconnect
  endpoint, when it should have used the original configured value in `Agent.config[:host]`. The agent now uses the correct host
  for all calls to preconnect.

- **Bugfix: calling `add_custom_attributes` no longer modifies the params of the caller**

  The previous agent's improvements to recording attributes at the span level had an unexpected
  side-effect of modifying the params passed to the API call as duplicated attributes were deleted
  in the process. This is now fixed and params passed in are no longer modified.

  Thanks to Pete Johns (@johnsyweb) for the PR that resolves this bug.

- **Bugfix: `http.url` query parameters spans are now obfuscated**

  Previously, the agent was recording the full URL of the external requests, including
  the query and fragment parts of the URL as part of the attributes on the external request
  span. This has been fixed so that the URL is obfuscated to filter out potentially sensitive data.

- **Use system SSL certificates by default**

  The Ruby agent previously used a root SSL/TLS certificate bundle by default. Now the agent will attempt to use
  the default system certificates, but will fall back to the bundled certs if there is an issue (and log that this occurred).

- **Bugfix: reduce allocations for segment attributes**

  Previously, every segment received an `Attributes` object on initialization. The agent now lazily creates attributes
  on segments, resulting in a significant reduction in object allocations for a typical transaction.

- **Bugfix: eliminate errors around Rake::VERSION with Rails**

  When running a Rails application with rake tasks, customers could see the following error:

- **Prevent connecting agent thread from hanging on shutdown**

  A bug in `Net::HTTP`'s Gzip decoder can cause the (un-catchable)
  thread-kill exception to be replaced with a (catchable) `Zlib` exception,
  which prevents a connecting agent thread from exiting during shutdown,
  causing the Ruby process to hang indefinitely.
  This workaround checks for an `aborting` thread in the `#connect` exception handler
  and re-raises the exception, allowing a killed thread to continue exiting.

  Thanks to Will Jordan (@wjordan) for chasing this one down and patching with tests.

- **Fix error messages about Rake instrumentation**

  When running a Rails application with rake tasks, customers could see the following error in logs resulting from
  a small part of rake functionality being loaded with the Rails test runner:

  ```
  ERROR : Error while detecting rake_instrumentation:
  ERROR : NameError: uninitialized constant Rake::VERSION
  ```

  Such error messages should no longer appear in this context.

  Thanks to @CamilleDrapier for pointing out this issue.

- **Remove NewRelic::Metrics**

  The `NewRelic::Metrics` module has been removed from the agent since it is no longer used.

  Thanks to @csaura for the contribution!

## v6.12.0

- The New Relic Ruby Agent is now open source under the [Apache 2 license](LICENSE)
  and you can now observe the [issues we're working on](https://github.com/orgs/newrelic/projects/17). See our [Contributing guide](https://github.com/newrelic/newrelic-ruby-agent/blob/main/CONTRIBUTING.md)
  and [Code of Conduct](https://github.com/newrelic/.github/blob/master/CODE_OF_CONDUCT.md) for details on contributing!

- **Security: Updated all uses of Rake to >= 12.3.3**

  All versions of Rake testing prior to 12.3.3 were removed to address
  [CVE-2020-8130](https://nvd.nist.gov/vuln/detail/CVE-2020-8130).
  No functionality in the agent was removed nor deprecated with this change, and older versions
  of rake are expected to continue to work as they have in the past. However, versions of
  rake < 12.3.3 are no longer tested nor supported.

- **Bugfix: fixes an error capturing content length in middleware on multi-part responses**

  In the middleware tracing, the `Content-Length` header is sometimes returned as an array of
  values when content is a multi-part response. Previously, the agent would fail with
  "NoMethodError: undefined method `to_i` for Array" Error. This bug is now fixed and
  multi-part content lengths are summed for a total when an `Array` is present.

- **Added support for auto-instrumenting Mongo gem versions 2.6 to 2.12**

- **Bugfix: MongoDB instrumentation did not handle CommandFailed events when noticing errors**

  The mongo gem sometimes returns a CommandFailed object instead of a CommandSucceeded object with
  error attributes populated. The instrumentation did not handle noticing errors on CommandFailed
  objects and resulted in logging an error and backtrace to the log file.

  Additionally, a bug in recording the metric for "findAndModify" as all lowercased "findandmodify"
  for versions 2.1 through 2.5 was fixed.

- **Bugfix: Priority Sampler causes crash in high throughput environments in rare cases**

  Previously, the priority sampling buffer would, in rare cases, generate an error in high-throughput
  environments once capacity is reached and the sampling algorithm engages. This issue is fixed.

- **Additional Transaction Information applied to Span Events**

  When Distributed Tracing and/or Infinite Tracing are enabled, the agent will now incorporate additional information from the Transaction Event on to the root Span Event of the transaction.

  The following items are affected:

  - Custom attribute values applied to the Transaction via our [add_custom_attributes](http://www.rubydoc.info/github/newrelic/newrelic-ruby-agent/NewRelic/Agent#add_custom_attributes-instance_method) API method.
  - Request parameters: `request.parameters.*`
  - Request headers: `request.headers.*`
  - Response headers: `response.headers.*`
  - Resque job arguments: `job.resque.args.*`
  - Sidekiq job arguments: `job.sidekiq.args.*`
  - Messaging arguments: `message.*`
  - `httpResponseCode` (deprecated in this version; see note below)/`http.statusCode`
  - `response.status`
  - `request.uri`
  - `request.method`
  - `host.displayName`

- **Security Recommendation**

  Review your Transaction attributes [include](https://docs.newrelic.com/docs/agents/ruby-agent/attributes/enable-disable-attributes-ruby#transaction_events-attributes-include) and [exclude](https://docs.newrelic.com/docs/agents/ruby-agent/attributes/enable-disable-attributes-ruby#transaction_events-attributes-exclude) configurations. Any attribute include or exclude settings specific to Transaction Events should be applied
  to your Span attributes [include](https://docs.newrelic.com/docs/agents/ruby-agent/attributes/enable-disable-attributes-ruby#span-events-attributes-include) and [exclude](https://docs.newrelic.com/docs/agents/ruby-agent/attributes/enable-disable-attributes-ruby#span-events-attributes-exclude) configuration or your global attributes [include](https://docs.newrelic.com/docs/agents/ruby-agent/attributes/enable-disable-attributes-ruby#attributes-include) and [exclude](https://docs.newrelic.com/docs/agents/ruby-agent/attributes/enable-disable-attributes-ruby#attributes-exclude) configuration.

- **Agent attribute deprecation: httpResponseCode**

  Starting in this agent version, the [agent attribute](https://docs.newrelic.com/docs/agents/ruby-agent/attributes/ruby-agent-attributes#attributes) `httpResponseCode` (string value) has been deprecated. Customers can begin using `http.statusCode`
  (integer value) immediately, and `httpResponseCode` will be removed in the agent's next major version update.

- **Bugfix: Eliminate warnings for distributed tracing when using sidekiq**

  Previously, using sidekiq with distributed tracing disabled resulted in warning messages\
  `WARN : Not configured to accept distributed trace headers`\
  ` WARN : Not configured to insert distributed trace headers`\
  These messages no longer appear.

## v6.11.0

- **Infinite Tracing**

  This release adds support for [Infinite Tracing](https://docs.newrelic.com/docs/understand-dependencies/distributed-tracing/enable-configure/enable-distributed-tracing). Infinite Tracing observes 100% of your distributed traces and provides visualizations for the most actionable data. With Infinite Tracing, you get examples of errors and long-running traces so you can better diagnose and troubleshoot your systems.

  Configure your agent to send traces to a trace observer in New Relic Edge. View distributed traces through New Relic’s UI. There is no need to install a collector on your network.

  Infinite Tracing is currently available on a sign-up basis. If you would like to participate, please contact your sales representative.

- **Bugfix: Cross Application Tracing (CAT) adds a missing field to response**

  Previously, the Ruby agent's Cross Application Tracing header was missing a reserved field that would lead to an error
  in the Go agent's processing of incoming headers from the Ruby agent. This fix adds that missing field to the headers, eliminating
  the issue with traces involving the Ruby agent and the Go agent.

- **Bugfix: Environment Report now supports Rails >= 6.1**

  Previously, users of Rails 6.1 would see the following deprecation warning appear when the Ruby agent attempted to
  collect enviroment data: `DEPRECATION WARNING: [] is deprecated and will be removed from Rails 6.2`. These deprecation methods
  no longer appear.

  Thanks to Sébastien Dubois (sedubois) for reporting this issue and for the contribution!

- **Added distributed tracing to Sidekiq jobs**

  Previously, Sidekiq jobs were not included in portions of <a href="https://docs.newrelic.com/docs/understand-dependencies/distributed-tracing/get-started/introduction-distributed-tracing">distributed traces</a> captured by the Ruby agent. Now you can view distributed
  traces that include Sidekiq jobs instrumented by the Ruby agent.

  Thanks to andreaseger for the contribution!

- **Bugfix: Eliminate warnings appearing when using `add_method_tracer` with Ruby 2.7**

  Previously, using `add_method_tracer` with Ruby 2.7 to trace a method that included keyword arguments resulted in warning messages:
  `warning: Using the last argument as keyword parameters is deprecated; maybe ** should be added to the call`. These messages no
  longer appear.

  Thanks to Harm de Wit and Atsuo Fukaya for reporting the issue!

## v6.10.0

- **Error attributes now added to each span that exits with an error or exception**

  Error attributes `error.class` and `error.message` are now included on the span event in which an error
  or exception was noticed, and, in the case of unhandled exceptions, on any ancestor spans that also exit with an error.
  The public API method `notice_error` now attaches these error attributes to the currently executing span.

  <a href="https://docs.newrelic.com/docs/apm/distributed-tracing/ui-data/understand-use-distributed-tracing-data#rules-limits">Spans with error details are now highlighted red in the Distributed Tracing UI</a>, and error details will expose the associated
  `error.class` and `error.message`. It is also now possible to see when an exception leaves the boundary of the span,
  and if it is caught in an ancestor span without reaching the entry span. NOTE: This “bubbling up” of exceptions will impact
  the error count when compared to prior behavior for the same trace. It is possible to have a trace that now has span errors
  without the trace level showing an error.

  If multiple errors occur on the same span, only the most recent error information is added to the attributes. Prior errors on the same span are overwritten.

  These span event attributes conform to <a href="https://docs.newrelic.com/docs/agents/manage-apm-agents/agent-data/manage-errors-apm-collect-ignore-or-mark-expected#ignore">ignored errors</a> and <a href="https://docs.newrelic.com/docs/agents/manage-apm-agents/agent-data/manage-errors-apm-collect-ignore-or-mark-expected#expected">expected errors</a>.

- **Added tests for latest Grape / Rack combination**

  For a short period of time, the latest versions of Grape and Rack had compatibility issues.
  Generally, Rack 2.1.0 should be avoided in all cases due to breaking changes in many gems
  reliant on Rack. We recommend using either Rack <= 2.0.9, or using latest Rack when using Grape
  (2.2.2 at the time of this writing).

- **Bugfix: Calculate Content-Length in bytes**

  Previously, the Content-Length HTTP header would be incorrect after injecting the Browser Monitoring
  JS when the response contained Unicode characters because the value was not calculated in bytes.
  The Content-Length is now correctly updated.

  Thanks to thaim for the contribution!

- **Bugfix: Fix Content-Length calculation when response is nil**

  Previously, calculating the Content-Length HTTP header would result in a `NoMethodError` in the case of
  a nil response. These errors will no longer occur in such a case.

  Thanks to Johan Van Ryseghem for the contribution!

- **Bugfix: DecoratingFormatter now logs timestamps as millisecond Integers**

  Previously the agent sent timestamps as a Float with milliseconds as part of the
  fractional value. Logs in Context was changed to only accept Integer values and this
  release changes DecoratingFormatter to match.

- **Added --force option to `newrelic install` cli command to allow overwriting newrelic.yml**

- **Bugfix: The fully qualified hostname now works correctly for BSD and Solaris**

  Previously, when running on systems such as BSD and Solaris, the agent was unable to determine the fully
  qualified domain name, which is used to help link Ruby agent data with data from New Relic Infrastructure.
  This information is now successfully collected on various BSD distros and Solaris.

## v6.9.0

- **Added support for W3C Trace Context, with easy upgrade from New Relic trace context**

  - [Distributed Tracing now supports W3C Trace Context headers](https://docs.newrelic.com/docs/understand-dependencies/distributed-tracing/get-started/introduction-distributed-tracing#w3c-support) for HTTP protocols when distributed tracing is enabled. Our implementation can accept and emit both
    the W3C trace header format and the New Relic trace header format. This simplifies
    agent upgrades, allowing trace context to be propagated between services with older
    and newer releases of New Relic agents. W3C trace header format will always be
    accepted and emitted. New Relic trace header format will be accepted, and you can
    optionally disable emission of the New Relic trace header format.

  - When distributed tracing is enabled by setting `distributed_tracing.enabled` to `true`,
    the Ruby agent will now accept W3C's `traceparent` and `tracestate` headers when
    calling `DistributedTracing.accept_distributed_trace_headers` or automatically via
    `http` instrumentation. When calling `DistributedTracing.insert_distributed_trace_headers`,
    or automatically via `http` instrumentation, the Ruby agent will include the W3C
    headers along with the New Relic distributed tracing header, unless the New Relic
    trace header format is disabled by setting `exclude_newrelic_header` setting to `true`.

  - Added `DistributedTracing.accept_distributed_trace_headers` API for accepting both
    New Relic and W3C TraceContext distributed traces.

  - Deprecated `DistributedTracing.accept_distributed_trace_payload` which will be removed
    in a future major release.

  - Added `DistributedTracing.insert_distributed_trace_headers` API for adding outbound
    distributed trace headers. Both W3C TraceContext and New Relic formats will be
    included unless `distributed_tracing.exclude_newrelic_header: true`.

  - Deprecated `DistributedTracing.create_distributed_trace_payload` which will be removed
    in a future major release.

  Known Issues and Workarounds

  - If a .NET agent is initiating traces as the root service, do not upgrade your
    downstream Ruby New Relic agents to this agent release.

- **Official Ruby 2.7 support**

  The Ruby agent has been verified to run with Ruby 2.7.0.

- **Reduced allocations when tracing transactions using API calls**

  Default empty hashes for `options` parameter were not frozen, leading to
  excessive and unnecessary allocations when calling APIs for tracing transactions.

  Thanks to Joel Turkel (jturkel) for the contribution!

- **Bugfix for Resque worker thread race conditions**

  Recent changes in Rack surfaced issues marshalling data for resque, surfaced a potential race-condition with closing out the worker-threads before flushing the data pipe. This
  is now fixed.

  Thanks to Bertrand Paquet (bpaquet) for the contribution!

- **Bugfix for Content-Length when injecting Browser Monitoring JS**

  The Content-Length HTTP header would be incorrect after injecting the Browser Monitoring
  JS into the HEAD tag of the HTML source with Content-Length and lead to the HTML BODY content
  being truncated in some cases. The Content-Length is now correctly updated after injecting the
  Browser Monitoring JS script.

  Thanks to Slava Kardakov (ojab) for the contribution!

## v6.8.0

- **Initial Ruby 2.7 support**

  The Ruby agent has been verified to run with Ruby 2.7.0-preview1.

- **New API method to add custom attributes to Spans**

  New API method for adding custom attributes to spans. Previously, custom
  attributes were only available at the Transaction level. Now, with Span
  level custom attributes, more granular tagging of events is possible for
  easier isolation and review of trace events. For more information:

  - [`Agent#add_custom_span_attributes`](https://www.rubydoc.info/github/newrelic/newrelic-ruby-agent/NewRelic/Agent#add_custom_span_attributes)

- **Enables ability to migrate to Configurable Security Policies (CSP) on a per agent
  basis for accounts already using High Security Mode (HSM).**

  When both [HSM](https://docs.newrelic.com/docs/agents/manage-apm-agents/configuration/high-security-mode) and [CSP](https://docs.newrelic.com/docs/agents/manage-apm-agents/configuration/enable-configurable-security-policies) are enabled for an account, an agent (this version or later)
  can successfully connect with either `high_security: true` or the appropriate
  `security_policies_token` configured. `high_security` has been added as part of
  the preconnect payload.

- **Bugfix for Logs in Context combined with act-fluent-logger-rails**

  Previously, when using the Ruby agent's Logs in Context logger
  to link logging data with trace and entity metadata for an
  improved experience in the UI, customers who were also using
  the `act-fluent-logger-rails` gem would see a `NoMethodError`
  for `clear_tags!` that would interfere with the use of this
  feature. This error no longer appears, allowing customers to
  combine the use of Logs in Context with the use of this gem.

  Please note that the Logs in Context logger does not support
  tagged logging; if you are initializing your logger with a
  `log_tags` argument, your custom tags may not appear on the
  final version of your logs.

- **Bugfix for parsing invalid newrelic.yml**

  Previously, if the newrelic.yml configuration file was invalid, and the agent
  could not start as a result, the agent would not log any indication of
  the problem.

  This version of the agent will emit a FATAL message to STDOUT when this scenario
  occurs so that customers can address issues with newrelic.yml that prevent startup.

- **Configuration options containing the terms "whitelist" and "blacklist" deprecated**

  The following local configuration settings have been deprecated:

  - `autostart.blacklisted_constants`: use `autostart.denylisted_constants` instead.
  - `autostart.blacklisted_executables`: use `autostart.denylisted_executables` instead.
  - `autostart.blacklisted_rake_tasks`: use `autostart.denylisted_rake_tasks` instead.
  - `strip_exception_messages.whitelist`: use `strip_exception_messages.allowed_classes` instead.

- **Bugfix for module loading and constant resolution in Rails**

  Starting in version 6.3, the Ruby agent has caused module loading and constant
  resolution to sometimes fail, which caused errors in some Rails applications.
  These errors were generally `NoMethodError` exceptions or I18n errors
  `translation missing` or `invalid locale`. These errors would not appear if the agent
  was removed from the application's Gemfile.
  This version of the agent fixes these issues with module loading and constant
  resolution, so these errors no longer occur.

- **Bugfix: failed to get urandom**

  Previous versions of the agent would fail unexpectedly when the Ruby process used
  every available file descriptor. The failures would include this message:

  ```
  ERROR : RuntimeError: failed to get urandom
  ```

  This version of the agent uses a different strategy for generating random IDs, and
  will not fail in the same way when no file descriptors are available.

## v6.7.0

- **Trace and Entity Metadata API**

  Several new API methods have been added to the agent:

  - [`Agent#linking_metadata`](https://www.rubydoc.info/github/newrelic/newrelic-ruby-agent/NewRelic/Agent#linking_metadata-instance_method)
  - [`Tracer#trace_id`](https://www.rubydoc.info/github/newrelic/newrelic-ruby-agent/NewRelic/Agent/Tracer#trace_id-class_method)
  - [`Tracer#span_id`](https://www.rubydoc.info/github/newrelic/newrelic-ruby-agent/NewRelic/Agent/Tracer#span_id-class_method)
  - [`Tracer#sampled?`](https://www.rubydoc.info/github/newrelic/newrelic-ruby-agent/NewRelic/Agent/Tracer#sampled?-class_method)

  These API methods allow you to access information that can be used to link data of your choosing to a trace or entity.

- **Logs in Context**

  This version of the agent includes a logger, which can be used in place of `::Logger`
  from the standard library, or `ActiveSupport::Logger` from Rails. This logger
  leverages the new trace and entity metadata API to decorate log statements with entity
  and trace metadata, so they can be correlated together in the New Relic UI.

  For more information on how to use logs in context, see https://docs.newrelic.com/docs/enable-logs-context-ruby

- **Project metadata in Gemspec**

  Project metadata has been added to the gemspec file. This means our Rubygems page will allow users to more easily
  access the agent's source code, raise issues, and read the changelog.

  Thanks to Orien Madgwick for the contribution!

## v6.6.0

- **Bugfix for ActionCable Instrumentation**

  Previous versions of the agent sometimes caused application crashes with some versions
  of ActionCable. The application would exit quickly after startup with the error:
  `uninitialized constant ActionCable::Engine`.

  Version 6.6.0 of the agent no longer crashes in this way.

- **Handling of disabling Error Collection**

  When the agent first starts, it begins collecting Error Events and Traces before
  fetching configuration from New Relic. In previous versions of the agent, those
  events or traces would be sent to New Relic, even if _Error Collection_ is disabled in
  the application's server-side configuration.

  Version 6.6.0 of the agent drops all collected Error Events and Traces if the
  configuration from the server disables _Error Collection_.

## v6.5.0

- **Change to default setting for ActiveRecord connection resolution**

  Due to incompatibilities between the faster ActiveRecord connection resolution
  released in v6.3.0 of the agent and other gems which patch ActiveRecord,
  `backport_fast_active_record_connection_lookup` will now be set to `false` by default.
  Because it results in a significant performance improvement, we recommend customers
  whose environments include ActiveRecord change this setting to `true`
  _unless_ they are using other gems which measure ActiveRecord performance, which may
  lose functionality when combined with this setting. If unsure whether to enable
  `backport_fast_active_record_connection_lookup`, we recommend enabling it in a
  development environment to make sure other gems which patch ActiveRecord are still
  working as expected.

- **Bugfix for ActiveStorage instrumentation error**

  Version 6.4.0 of the agent introduced a bug that interfered with ActiveStorage
  callbacks, resulting in the agent being unable to instrument ActiveStorage operations.
  ActiveStorage segments are now correctly recorded.

- **Bugfix for ActiveRecord 4.1 and 4.2 exception logging**

  Version 6.3.0 of the agent introduced a bug that prevented ActiveRecord versions 4.1
  and 4.2 from logging exceptions that occurred within a database transaction. This
  version of the agent restores the exception logging functionality from previous agent
  versions.
  Thanks to Oleksiy Kovyrin for the contribution!

## v6.4.0

- **Custom Metadata Collection**

  The agent now collects environment variables prefixed by `NEW_RELIC_METADATA_`. These
  may be added to transaction events to provide context between your Kubernetes cluster
  and your services. For details on the behavior, see
  [this blog post](https://blog.newrelic.com/engineering/monitoring-application-performance-in-kubernetes/).

- **Bugfix for faster ActiveRecord connection resolution**

  Version 6.3.0 of the agent backported the faster ActiveRecord connection resolution
  from Rails 6.0 to previous versions, but the implementation caused certain other gems
  which measured ActiveRecord performance to stop working. This version of the agent
  changes the implementation of this performance improvement so no such conflicts occur.

- **Bugfix for Grape instrumentation error**

  Previous versions of the agent would fail to install Grape instrumentation in Grape
  versions 1.2.0 and up if the API being instrumented subclassed `Grape::API::Instance`
  rather than `Grape::API`. A warning would also print to the newrelic_agent log:

  ```
  WARN : Error in Grape instrumentation
  WARN : NoMethodError: undefined method `name' for nil:NilClass
  ```

  This version of the agent successfully installs instrumentation for subclasses
  of `Grape::API::Instance`, and these log messages should no longer appear.

- **Bugfix for streaming responses**

  Previous versions of the agent would attempt to insert JavaScript instrumentation into
  any streaming response that did not make use of `ActionController::Live`. This resulted
  in an empty, non-streamed response being sent to the client.

  This version of the agent will not attempt to insert JavaScript instrumentation into
  a response which includes the header `Transfer-Encoding=chunked`, which indicates a
  streaming response.

  This should exclude JavaScript instrumentation for all streamed responses. To include
  this instrumentation manually, see
  [Manually instrument via agent API](https://docs.newrelic.com/docs/agents/ruby-agent/features/new-relic-browser-ruby-agent#manual_instrumentation)
  in our documentation.

## v6.3.0

- **Official Rails 6.0 support**

  This version of the agent has been verified against the Rails 6.0.0 release.

  As ActiveRecord 4, 5, and 6 use the same New Relic instrumentation, the
  `disable_active_record_4` and `disable_active_record_5` settings in NewRelic.yml are being
  deprecated in favor of the new `disable_active_record_notifications`. This new
  setting will affect the instrumentation of ActiveRecord 4, 5, and 6. The deprecated settings
  will be removed in a future release.

- **Bugfix for `newrelic deployments` script**

  For applications housed in the EU, the `newrelic deployments` script included with previous
  versions of the agent would fail with the following message: `Deployment not recorded:
Application does not exist.` This is because the script would attempt to send the deployment
  notification to the US region. The deployment script now sends deployments to the correct region.

- **Faster ActiveRecord connection resolution**

  This version of the agent uses the faster ActiveRecord connection resolution that Rails 6.0 uses, even on previous versions of Rails.
  Thanks to Callum Jones for the contribution!

- **Support non-ascii characters in hostnames**

  Previous versions of the agent would frequently log warnings like: `log writing failed.  "\xE2" from ASCII-8BIT to UTF-8` if the hostname contained a non-ascii character. This version of the agent will no longer log these warnings.
  Thanks to Rafael Petry for the contribution!

## v6.2.0

- Bugfix for superfluous `Empty JSON response` error messages

  Version 6.1.0 of the agent frequently logged error messages about an empty
  JSON response, when no error had occurred. These logs no longer appear.

- Bugfix for `Unable to calculate elapsed transaction time` warning messages

  Ruby Agent versions 5.4 through 6.1, when running in jruby without
  ObjectSpace enabled, would occasionally log a warning indicating that the
  agent was unable to calculate the elapsed transaction time. When this log
  statement appeared, the affected transactions would not be included in the
  data displayed on the capacity analysis page. These transactions are now
  correctly recorded.

## v6.1.0

- Performance monitoring on Kubernetes

  This release adds Transaction event attributes that provide
  context between your Kubernetes cluster and services. For details
  on the benefits, see this [blog
  post](https://blog.newrelic.com/engineering/monitoring-application-performance-in-kubernetes/).

- Bugfix for Bunny instrumentation when popping empty queues

  When a customer calls `Bunny::Queue#pop` on an empty queue, Bunny
  returns a `nil` value. Previous Ruby Agent versions raised a
  `NoMethodError` when trying to process this result. Now, the
  agent correctly skips processing for `nil` values. Thanks to
  Matt Campbell for the contribution.

## v6.0.0

- Tracer API for flexible custom instrumentation

  With agent version 6.0, we are introducing the `Tracer` class, an
  officially supported public API for more flexible custom
  instrumentation. By calling its `in_transaction` method, you can
  instrument an arbitrary section of Ruby code without needing to
  juggle any explicit state. Behind the scenes, the agent will
  make sure that the measured code results in an APM segment inside
  a transaction.

  The same API contains additional methods for creating
  transactions and segments, and for interacting with the current
  transaction. For more details, see the [custom instrumentation
  documentation](https://docs.newrelic.com/docs/agents/ruby-agent/api-guides/ruby-custom-instrumentation).

  If you were previously using any of the agent's private,
  undocumented APIs, such as `Transaction.wrap` or
  `Transaction.start/stop`, you will need to update your code to
  use the Tracer API.

  The full list of APIs that were removed or deprecated are:

  - `External.start_segment`
  - `Transaction.create_segment`
  - `Transaction.start`
  - `Transaction.stop`
  - `Transaction.start_datastore_segment`
  - `Transaction.start_segment`
  - `Transaction.wrap`
  - `TransactionState.current_transaction`

  If are you using any of these APIs, please see the [upgrade guide](https://docs.newrelic.com/docs/agents/ruby-agent/troubleshooting/update-private-api-calls-public-tracer-api) for a list of replacements.

- Agent detects Rails 6.0

  The agent properly detects Rails 6.0 and no longer logs an error when
  started in a Rails 6.0 environment. This does not include full Rails 6.0
  support, which will be coming in a future release. Thanks to Jacob Bednarz
  for the contribution.

## v5.7.0

- Ruby 2.6 support

  We have tested the agent with the official release of Ruby 2.6.0
  made on December 25, 2018, and it looks great! Feel free to use
  agent v5.7 to measure the performance of your Ruby 2.6
  applications.

- Support for loading Sequel core standalone

  Earlier versions of the agent required users of the Sequel data
  mapping library to load the _entire_ library. The agent will now
  enable Sequel instrumentation when an application loads Sequel's
  core standalone; i.e., without the `Sequel::Model` class. Thanks
  to Vasily Kolesnikov for the contribution!

- Grape 1.2 support

  With agent versions 5.6 and earlier, Grape 1.2 apps reported
  their transactions under the name `Proc#call` instead of the name
  of the API endpoint. Starting with agent version 5.7, all
  existing versions of Grape will report the correct transaction
  name. Thanks to Masato Ohba for the contribution!

## v5.6.0

- Bugfix for transactions with `ActionController::Live`

  Previously, transactions containing `ActionController::Live` resulted in
  incorrect calculations of capacity analysis as well as error backtraces
  appearing in agent logs in agent versions 5.4 and later. The agent now
  correctly calculates capacity for transactions with `ActionController::Live`.

- Add ability to exclude attributes from span events and transaction
  segments

  Agent versions 5.5 and lower could selectively exclude attributes
  from page views, error traces, transaction traces, and
  transaction events. With agent version 5.6 and higher, you can
  also exclude attributes from span events (via the
  `span_events.include/exclude` options) and from transaction
  segments (via the `transaction_segments.include/exclude` options).

  As with other attribute destinations, these new options will
  inherit values from the top-level `attributes.include/exclude`
  settings. See the
  [documentation](https://docs.newrelic.com/docs/agents/ruby-agent/attributes/enabling-disabling-attributes-ruby)
  for more information.

- Increasing backoff sequence on failing to connect to New Relic

  If the agent cannot reach New Relic, it will now wait for an
  increasing amount of time after each failed attempt. We are also
  starting with a shorter delay initially, which will help customer
  apps bounce back more quickly from transient network errors.

- Truncation of long stack traces

  Previous versions of the agent would truncate long stack traces to
  50 frames. To give customers more flexibility, we have added the
  `error_collector.max_backtrace_frames` configuration option.
  Thanks to Patrick Tulskie for the contribution!

- Update link in documentation

  The community forum link in `README.md` now goes to the updated
  location. Thanks to Sam Killgallon for the contribution!

- Active Storage instrumentation

  The agent now provides instrumentation for Active Storage, introduced in
  Rails 5.2. Customers will see Active Storage operations represented as
  segments within transaction traces.

## v5.5.0

- Bugfix for `perform` instrumentation with curb gem

  Use of curb's `perform` method now no longer results in nil headers
  getting returned.

- Bugfix for parsing Docker container IDs

  The agent now parses Docker container IDs correctly regardless of the
  cgroup parent.

- Use lazy load hooks for ActiveJob instrumentation

  In some instances the ActiveJob instrumentation could trigger ActiveJob
  to load before it was initialized by Rails. This could result in
  configuration changes not being properly applied. The agent now uses lazy
  load hooks which fixes this issue.

- Documentation improvement

  The `config.dot` diagram of the agent's configuration settings no
  longer includes the deleted `developer_mode` option. Thanks to
  Yuichiro Kaneko for the contribution!

## v5.4.0

- Capacity analysis for multi-threaded dispatchers

  Metrics around capacity analysis did not previously account for multi-threaded
  dispatchers, and consequently could result in capacities of over 100% being
  recorded. This version now properly accounts for multi-threaded dispatchers.

- `NewRelic::Agent.disable_transaction_tracing` deprecated

  `NewRelic::Agent.disable_transaction_tracing` has been deprecated. Users
  are encouraged to use `NewRelic::Agent.disable_all_tracing` or
  `NewRelic::Agent.ignore_transaction` instead.

- Bugfix for SQL over-obfuscation

  A bug, introduced in v5.3.0, where SQL could be over-obfuscated for some
  database adapters has been fixed.

- Bugfix for span event data in Resque processes

  A bug where span events would not be sent from Resque processes due to a
  missing endpoint has been fixed.

## v5.3.0

- Distributed Tracing

  Distributed tracing lets you see the path that a request takes as
  it travels through your distributed system. By showing the
  distributed activity through a unified view, you can troubleshoot
  and understand a complex system better than ever before.

  Distributed tracing is available with an APM Pro or equivalent
  subscription. To see a complete distributed trace, you need to
  enable the feature on a set of neighboring services. Enabling
  distributed tracing changes the behavior of some New Relic
  features, so carefully consult the
  [transition guide](https://docs.newrelic.com/docs/transition-guide-distributed-tracing)
  before you enable this feature.

  To enable distributed tracing, set the
  `distributed_tracing.enabled` configuration option to `true`.

## v5.2.0

- Use priority sampling for errors and custom events

  Priority sampling replaces the older reservoir event sampling method.
  With this change, the agent will maintain randomness across a given
  time period while improving coordination among transactions, errors,
  and custom events.

- Bugfix for wrapping datastore operations

  The agent will now complete the process of wrapping datastore
  operations even if an error occurs during execution of a callback.

- Span Events

  Finished segments whose `sampled` property is `true` will now post
  Span events to Insights.

## v5.1.0

- Rails 5.2 support

  The Ruby agent has been validated against the latest release of
  Ruby on Rails!

- Support for newer libraries and frameworks

  We have updated the multiverse suite to test the agent against
  current versions of several frameworks.

- Add `custom_attributes.enabled` configuration option

  This option is enabled by default. When it's disabled, custom
  attributes will not be transmitted on transaction events or error
  events.

- Fix Grape load order dependency

  The agent will now choose the correct name for Grape transactions
  even if the customer's app loads the agent before Grape. Thanks
  to Daniel Doubrovkine for the contribution!

- Add `webpacker:compile` to blacklisted tasks

  `webpacker:compile` is commonly used for compiling assets. It has
  been added to `AUTOSTART_BLACKLISTED_RAKE_TASKS` in the default
  configuration. Thanks to Claudio B. for the contribution!

- Make browser instrumentation W3C-compliant

  `type="text/javascript"` is optional for the `<script>` tag under
  W3C. The `type` attribute has now been removed from browser
  instrumentation. Thanks to Spharian for the contribution!

- Deferred `add_method_tracer` calls

  If a third-party library calls `add_method_tracer` before the
  agent has finished starting, we now queue these calls and run them
  when it's safe to do so (rather than skipping them and logging a
  warning).

- Bugfix for Resque `around` / `before` hooks

  In rare cases, the agent was not instrumenting Resque `around` and
  `before` hooks. This version fixes the error.

- Truncation of long stack traces

  Occasionally, long stack traces would cause complications sending
  data to New Relic. This version truncates long traces to 50 frames
  (split evenly between the top and bottom of the trace).

## v5.0.0

- SSL connections to New Relic are now mandatory

  Prior to this version, using an SSL connection to New Relic was
  the default behavior, but could be overridden. SSL connections are
  now enforced (not overridable).

- Additional security checking before trying to explain
  multi-statement SQL queries

  Customer applications might submit SQL queries containing multiple
  statements (e.g., SELECT _ FROM table; SELECT _ FROM table). For
  security reasons, we should not generate explain plans in this
  situation.

  Although the agent correctly skipped explain plans for these
  queries during testing, we have added extra checks for this
  scenario.

- Bugfix for RabbitMQ exchange names that are symbols

  The agent no longer raises a TypeError when a RabbitMQ exchange
  name is a Ruby symbol instead of a string.

- Bugfix for audit logging to stdout

  Previous agents configured to log to stdout would correctly send
  regular agent logs to stdout, but would incorrectly send audit
  logs to a text file named "stdout". This release corrects the
  error.

- Bugfix for Capistrano deployment notifications on v3.7 and beyond

  Starting with version 3.7, Capistrano uses a different technique
  to determine a project's version control system. The agent now
  works correctly with this new behavior. Thanks to Jimmy Zhang for
  the contribution.

## v4.8.0

- Initialize New Relic Agent before config initializers

When running in a Rails environment, the agent registers an initializer that
starts the agent. This initializer is now defined to run before config/initializers.
Previously, the ordering was not specified for the initializer. This change
guarantees the agent will started by the time your initializers run, so you can
safely reference the Agent in your custom initializers. Thanks to Tony Ta for
the contribution.

- Ruby 2.5 Support

The Ruby Agent has been verified to run under Ruby 2.5.

- `request.uri` Collected as an Agent Attribute

Users can now control the collection of `request.uri` on errors and transaction
traces. Previously it was always collected without the ability to turn it off.
It is now an agent attribute that can be controlled via the attributes config.
For more information on agent attributes [see here](https://docs.newrelic.com/docs/agents/manage-apm-agents/agent-data/agent-attributes).

## 4.7.1

- Bugfix for Manual Browser Instrumentation

There was a previous bug that required setting both `rum.enabled: false` and
`browser.auto_instrument: false` to completely disable browser monitoring. An
attempt to fix this in 4.7.0 resulted in breaking manual browser
instrumentation. Those changes have been reverted. We will revisit this issue
in an upcoming release.

## v4.7.0

- Expected Error API

The agent now sends up `error.expected` as an intrinsic attribute on error
events and error traces. When you pass `expected: true` to the `notice_error`
method, both Insights and APM will indicate that the error is expected.

- Typhoeus Hydra Instrumentation

The agent now has request level visibility for HTTP requests made using
Typhoeus Hydra.

- Total Time Metrics are Recorded

The agent now records Total Time metrics. In an application where segments
execute concurrently, the total time can exceed the wall-clock time for a
transaction. Users of the new Typhoeus Hydra instrumentation will notice
this as changes on the overview page. Immediately after upgrading there
will be an alert in the APM dashboard that states: "There are both old and
new time metrics for this time window". This indicates that during that time
window, some transactions report the total time metrics, while others do not.
The message will go away after waiting for enough time to elapse and / or
updating the time window.

- Add `:message` category to `set_transaction_name` public API method

The agent now permits the `:message` category to be passed into the public
API method `set_transaction_name`, which will enable the transaction to be
displayed as a messaging transaction.

- Create `prepend_active_record_instrumentation` config option

Users may now set the `prepend_active_record_instrumentation` option in
their agent config to install Active Record 3 or 4 instrumentation using
`Module.prepend` rather than `alias_method`.

- Use Lazy load hooks for `ActionController::Base` and `ActionController::API`

The agent now uses lazy load hooks to hook on `ActionController::Base` and
`ActionController::API`. Thanks Edouard Chin for the contribution!

- Use Lazy load hooks for `ActiveRecord::Base` and `ActiveRecord::Relation`

The agent uses lazy load hooks when recording supportability metrics
for `ActiveRecord::Base` and `ActiveRecord::Relation`. Thanks Joseph Haig
for the contribution!

- Check that `Rails::VERSION` is defined instead of just `Rails`

The agent now checks that `Rails::VERSION` is defined since there are cases
where `Rails` is defined but `Rails::VERSION` is not. Thanks to Alex Riedler
and nilsding for the contribution!

- Support fast RPC/direct reply-to in RabbitMQ

The agent can now handle the pseudo-queue 'amq.rabbitmq.reply-to' in its
Bunny instrumentation. Previously, using fast RPC led to a `NoMethodError`
because the reply-to queue was expected to be a `Queue` object instead of
a string.

## v4.6.0

- Public API for External Requests

The agent now has public API for instrumenting external requests and linking
up transactions via cross application tracing. See the [API Guide](https://docs.newrelic.com/docs/agents/ruby-agent/customization/ruby-agent-api-guide#externals)
for more details this new functionality.

## v4.5.0

- Send synthetics headers even when CAT disabled

The agent now sends synthetics headers whenever they are received from an
external request, even if cross-application tracing is disabled.

- Bugfix for DelayedJob Daemonization

Customers using the delayed_job script that ships with the gem may encounter
an IOError with a message indicating the stream was closed. This was due to
the agent attempting to write a byte into a Pipe that was closed during the
deamonization of the delayed_job script. This issue has been fixed.

- Collect supportability metrics for public API

The agent now collects Supportability/API/{method} metrics to track usage of
all methods in the agent's public API.

- Collect supportability metrics on `Module#prepend`

The agent now collects Supportability/PrependedModules/{Module} metrics
for ActiveRecord 4 and 5, ActionController 4 and 5, ActionView 4 and 5,
ActiveJob 5, and ActionCable 5. These help track the adoption of the
`Module#prepend` method so we can maintain compatibility with newer versions
of Ruby and Rails.

- Collect explain plans when using PostGIS ActiveRecord adapter

The agent will now collect slow SQL explain plans, if configured to, on
connections using the PostGIS adapter. Thanks Ari Pollak for the contribution!

- Lazily initialize New Relic Config

The agent will lazily initialize the New Relic config. This allows the agent
to pickup configuration from environment variables set by dotenv and similar
tools.

## v4.4.0

- Include test helper for 3rd party use

In 4.2.0, all test files were excluded from being packaged in the gem. An
agent class method `NewRelic::Agent.require_test_helper` was used by 3rd
party gem authors to test extensions to the agent. The required file is now
included in the gem.

- Collect cloud metadata from Azure, GCP, PCF, and AWS cloud platform

The agent now collects additional metadata when running in AWS, GCP, Azure, and
PCF. This information is used to provide an enhanced experience when the agent
is deployed on those platforms.

- Install `at_exit` hook when running JRuby

The agent now installs an `at_exit` hook when running JRuby, which wasn't
done before because of constraints related to older JRuby versions that
are no longer supported.

- User/Utilization and System/Utilization metrics not recorded after Resque forks

The agent no longer records invalid User/Utilization and System/Utilization
metrics, which can lead to negative values, in forks of Resque processes.

- Add `identifier` field to agent connect settings

The agent now includes a unique identifier in its connect settings, ensuring
that when multiple agents connect to multiple different apps, data are reported
for each of the apps.

- Clear transaction state after forking now opt-in

The agent waits to connect until the first web request when it detects it's
running in a forking dispatcher. When clearing the transaction state in this
situation we lose the first frame of the transaction and the subsequent
trace becomes corrupted. We've made this feature opt-in and is turned off by
default. This behavior only affects the first transaction after a dispatcher
forks.

## v4.3.0

- Instrumentation for the Bunny AMQP Client

The Bunny AMQP Client is now automatically instrumented. The agent will
report data for messages sent and received by an application. Data on messages
is available in both APM and Insights. Applications connected through a
RabbitMQ exchange will now also be visible on Service Maps as part of Cross
Application Tracing. See the [message queues documentation page](https://docs.newrelic.com/docs/agents/ruby-agent/features/message-queues)
for more details.

- Safely normalize external hostnames

The agent has been updated to check for nil host values before downcasing the
hostname. Thanks Rafael Valério for the contribution!

- PageView events will not be generated for ignored transactions

The agent now checks if transaction is ignored before injecting the New Relic
Browser Agent. This will prevent PageView events from being generated for
ignored transactions.

- Datastores required explicitly in agent

The agent has been modified to explicity `require` the Datastores module
whereas previously there were situations where the module could be
implicitly defined. Thanks Kevin Griffin for the contribution!

- Clear transaction state after forking

Previously, if a transaction was started and the process forks, the transaction
state survived the fork and `#after_fork` call in thread local storage. Now,
this state is cleared by `#after_fork`.

- Postgis adapter reports as Postgres for datastores

The agent now maps the Postgis adapter to Postgres for datastore metrics.
Thanks Vojtěch Vondra for the contribution!

- Deprecate `:trace_only` option

The `NewRelic::Agent.notice_error` API has been updated to deprecate the
`:trace_only` option in favor of `:expected`.

## v4.2.0

- Sinatra 2.0 and Padrino 0.14.x Support

The agent has been verified against the latest versions of Sinatra and Padrino.

- Rails 5.1 Support

The Ruby agent has been validated against the latest release of Ruby on Rails!

- APP_ENV considered when determining environment

The agent will now consider the APP_ENV environment when starting up.

- Test files excluded from gem

The gemspec has been updated to exclude test files from being packaged into the
gem. Thanks dimko for the contribution!

## v4.1.0

- Developer Mode removed

The Ruby Agent's Developer Mode, which provided a very limited view of your
application performance data, has been removed. For more information, check
out our [community forum](https://discuss.newrelic.com/t/feedback-on-the-ruby-agent-s-developer-mode/46957).

- Support NEW_RELIC_ENV for Rails apps

Previously, users could set the agent environment with NEW_RELIC_ENV only
for non-Rails apps. For Rails app, the agent environment would use whatever
the Rails environment was set to. Now, NEW_RELIC_ENV can also be used for
Rails apps, so that it is possible to have an agent environment that is
different from the Rails environment. Thanks Andrea Campolonghi for the
contribution, as well as Steve Schwartz for also looking into this issue!

- Normalization of external hostnames

Hostnames from URIs used in external HTTP requests are now always downcased
to prevent duplicate metrics when only case is different.

## v4.0.0

- Require Ruby 2.0.0+

The agent no longer supports Ruby versions prior to 2.0, JRuby 1.7 and
earlier, and all versions of Rubinius. Customers using affected Rubies
can continue to run 3.x agent versions, but new features or bugfixes
will not be published for 3.x agents. For more information, check out our
[community forum](https://discuss.newrelic.com/t/support-for-ruby-jruby-1-x-is-being-deprecated-in-ruby-agent-4-0-0/44787).

- OkJson vendored library removed

Ruby 1.8 did not include the JSON gem by default, so the agent included a
vendored version of [OkJson](https://github.com/kr/okjson) that it would fall
back on using in cases where the JSON gem was not available. This has been
removed.

- YAJL workaround removed

[yajl-ruby](https://github.com/brianmario/yajl-ruby) versions prior to 1.2 had
the potential to cause a segmentation fault when working large, deeply-nested
objects like thread profiles. If you are using yajl-ruby with the `JSON`
monkey patches enabled by requiring `yajl/json_gem`, you should upgrade to
at least version 1.2.

- Deprecated APIs removed

  - `Agent.abort_transaction!`
  - `Agent.add_custom_parameters`
  - `Agent.add_request_parameters`
  - `Agent.browser_timing_footer`
  - `Agent.get_stats`
  - `Agent.get_stats_no_scope`
  - `Agent.record_transaction`
  - `Agent.reset_stats`
  - `Agent.set_user_attributes`
  - `Agent::Instrumentation::Rack`
  - `ActionController#newrelic_notice_error`
  - `ActiveRecordHelper.rollup_metrics_for` (may be incompatible with newrelic_moped)
  - `Instrumentation::MetricFrame.recording_web_transaction?`
  - `Instrumentation::MetricFrame.abort_transaction!`
  - `MethodTracer.get_stats_scoped`
  - `MethodTracer.get_stats_unscoped`
  - `MethodTracer.trace_method_execution`
  - `MethodTracer.trace_method_execution_no_scope`
  - `MethodTracer.trace_method_execution_with_scope`
  - `MetricSpec#sub`
  - `MetricStats#get_stats`
  - `MetricStats#get_stats_no_scope`
  - `NoticedError#exception_class`
  - `Rack::ErrorCollector`
  - `StatsEngine::Samplers.add_sampler`
  - `StatsEngine::Samplers.add_harvest_sampler`

The above methods have had deprecation notices on them for some time and
have now been removed. Assistance migrating usage of these APIs is
available at https://docs.newrelic.com/node/2601.

The agent no longer deletes deprecated keys passed to `add_method_tracer`. Passing
in deprecated keys can cause an exception. Ensure that you are not passing any of
the following keys: `:force, :scoped_metric_only, :deduct_call_time_from_parent`
to `add_method_tracer`.

The agent no longer deletes deprecated keys passed in as options to
`NewRelic::Agent.notice_error`. If you are passing any of these deprecated
keys: `:request_params, :request, :referer` to the `notice_error` API, please
delete them otherwise they will be collected as custom attributes.

- Error handling changes

The agent now only checks for `original_exception` in environments with Rails
versions prior to 5. Checking for `Exception#cause` has been removed. In addition,
the agent now will match class name with message and backtrace when noticing
errors that have an `original_exception`.

## v3.18.1

- Ensure Mongo aggregate queries are properly obfuscated

Instrumentation for the Mongo 2.x driver had a bug where the `pipeline`
attribute of Mongo aggregate queries was not properly obfuscated. Users
who have sensitive data in their `aggregate` queries are strongly encouraged
to upgrade to this version of the agent. Users who are unable to upgrade are
encouraged to turn off query collection using by setting
`mongo.capture_queries` to false in their newrelic.yml files.

This release fixes [New Relic Security Bulletin NR17-03](https://docs.newrelic.com/docs/accounts-partnerships/accounts/security-bulletins/security-bulletin-nr17-03).

- Early access Redis 4.0 instrumentation

Our Redis instrumentation has been tested against Redis 4.0.0.rc1.

## v3.18.0

- Ruby 2.4.0 support

The agent is now tested against the official release of ruby 2.4.0,
excluding incompatible packages.

- Agent-based metrics will not be recorded outside of active transactions

The agent has historically recorded metrics outside of a transaction. In
practice, this usually occurs in applications that run background job
processors. The agent would record metrics for queries the
background job processor is making between transactions. This can lead
to display issues on the background overview page and the presence of
metrics generated by the background job processor can mask the application
generated metrics on the database page. The agent will no longer generate
metrics outside of a transaction. Custom metrics recorded using
`NewRelic::Agent.record_metric` will continue to be recorded regardless
of whether there is an active transaction.

- Include ControllerInstrumentation module with ActiveSupport.on_load

The agent will now use the `on_load :action_controller` hook to include
the ControllerInstrumentation module into both the `Base` and `API`
classes of ActionController for Rails 5. This ensures that the proper
load order is retained, minimizing side-effects of having the agent in
an application.

- Ensure values for revisions on Capistrano deploy notices

Previously, running the task to look up the changelog could
generate an error, if there weren't previous and current revisions
defined. This has now been fixed. Thanks Winfield Peterson for the
contribution!

- External Segment Rewrites

The agent has made internal changes to how it represents segments for
external web requests.

## v3.17.2

- compatibility with ruby 2.4.0-preview3

the ruby agent has been updated to work on ruby 2.4.0-preview3.

- Early Access Sinatra 2.0 instrumentation

Our Sinatra instrumentation has been updated to work with Sinatra
2.0.0.beta2.

- Include controller instrumentation module in Rails 5 API

The agent now includes the ControllerInstrumentation module into
ActionController::API. This gives Rails API controllers access to
helper methods like `newrelic_ignore` in support of the existing
event-subscription-based action instrumentation. Thanks Andreas
Thurn for the contribution!

- Use Module#prepend for ActiveRecord 5 Instrumentation

Rails 5 deprecated the use of `alias_method_chain` in favor of using
`Module#prepend`. Mixing `Module#prepend` and `alias_method_chain`
can lead to a SystemStackError when an `alias_method_chain` is
applied after a module has been prepended. This should ensure
better compatibility between our ActiveRecord Instrumentation and
other third party gems that modify ActiveRecord using `Module#prepend`.

- Use license key passed into NewRelic::Agent.manual_start

Previously, the license key passed in when manually starting the agent
with NewRelic::Agent.manual_start was not referenced when setting up
the connection to report data to New Relic. This is now fixed.

- Account for DataMapper database connection errors

Our DataMapper instrumentation traces instances of DataObjects::SQLError
being raised and removes the password from the URI attribute. However,
when DataObjects cannot connect to the database (ex: could not resolve
host), it will raise a DataObjects::ConnectionError. This inherits from
DataObjects::SQLError but has `nil` for its URI attribute, since no
connection has been made yet. To avoid the password check here on `nil`,
the agent catches and re-raises any instances of DataObjects::ConnectionError
explicitly. Thanks Postmodern for this contribution!

- Account for request methods that require arguments

When tracing a transaction, the agent tries to get the request object
from a controller if it wasn't explicitly passed in. However, this posed
problems in non-controller transactions with their own `request` methods
defined that required arguments, such as in Resque jobs. This is now fixed.

## v3.17.1

- Datastore instance reporting for Redis, MongoDB, and memcached

The agent now collects datastore instance information for Redis, MongoDB,
and memcached. This information is displayed in transaction traces and slow
query traces. For memcached only, multi requests will expand to individual
server nodes, and the operation and key(s) will show in the trace details
"Database query" section. Metrics for `get_multi` nodes will change slightly.
Parent nodes for a `get_multi` will be recorded as generic segments. Their
children will be recorded as datastore segments under the name
`get_multi_request` and represent a batch request to a single Memcached
instance.

- Rescue errors from attempts to fetch slow query explain plans

For slow queries through ActiveRecord 4+, the agent will attempt to fetch
an explain plan on SELECT statements. In the event that this causes an
error, such as being run on an adapter that doesn't implement `exec_query`,
the agent will now rescue and log those errors.

## v3.17.0

- Datastore instance reporting for ActiveRecord

The agent now collects database instance information for ActiveRecord operations,
when using the MySQL and Postgres adapters. This information (database server
and database name) is displayed in transaction traces and slow query traces.

## v3.16.3

- Add `:trace_only` option to `notice_error` API

Previously, calling `notice_error` would record the trace, increment the
error count, and consider the transaction failing for Apdex purposes. This
method now accepts a `:trace_only` boolean option which, if true, will only
record the trace and not affect the error count or transaction.

- HTTP.rb support

The agent has been updated to add instrumentation support for the HTTP gem,
including Cross Application Tracing. Thanks Tiago Sousa for the contribution!

- Prevent redundant Delayed::Job instrumentation installation

This change was to handle situations where multiple Delayed::Worker instances
are being created but Delayed::Job has already been instrumented. Thanks Tony
Brown for the contribution!

## v3.16.2

- Fix for "Unexpected frame in traced method stack" errors

Our ActiveRecord 4.x instrumentation could have generated "Unexpected frame in
traced method stack" errors when used outside of an active transaction (for
example, in custom background job handlers). This has been fixed.

## v3.16.1

- Internal datastore instrumentation rewrites

The agent's internal tracing of datastore segments has been rewritten, and
instrumentation updated to utilize the new classes.

- Fix Grape endpoint versions in transaction names

Grape 0.16 changed Route#version (formerly #route_version) to possibly return
an Array of versions for the current endpoint. The agent has been updated to
use rack.env['api.version'] set by Grape, and fall back to joining the version
Array with '|' before inclusion in the transaction name when api.version is
not available. Thanks Geoff Massanek for the contribution!

- Fix deprecation warnings from various Rails error subclasses

Rails 5 deprecates #original_exception on a few internal subclasses of
StandardError in favor of Exception#cause from Ruby stdlib. The agent has
been updated to try Exception#cause first, thus avoiding deprecation
warnings. Thanks Alexander Stuart-Kregor for the contribution!

- Fix instrumentation for Sequel 4.35.0

The latest version of Sequel changes the name and signature of the method
that the Ruby Agent wraps for instrumentation. The agent has been updated
to handle these changes. Users using Sequel 4.35.0 or newer should upgrade
their agent.

- Fix DataMapper instrumentation for additional versions

Different versions of DataMapper have different methods for retrieving the
adapter name, and Postmodern expanded our coverage. Thanks for the
contribution!

## v3.16.0

- Official Rails 5.0 support

This version of the agent has been verified against the Rails 5.0.0 release.

- Early access Action Cable instrumentation

The Ruby agent instruments Action Cable channel actions and calls to
ActionCable::Channel#Transmit in Rails 5. Feedback is welcome!

- Obfuscate queries from `oracle_enhanced` adapter correctly

This change allows the `oracle_enhanced` adapter to use the same
obfuscation as `oracle` adapters. Thanks Dan Drinkard for the contribution!

- Make it possible to define a newrelic_role for deployment with Capistrano 3

Thanks NielsKSchjoedt for the contribution!

- Retry initial connection to New Relic in Resque master if needed

Previously, if the initial connection to New Relic in a monitored Resque
master process failed, the agent would not retry, and monitoring for the
process would be lost. This has been fixed, and the agent will continue
retrying in its background harvest thread until it successfully connects.

## v3.15.2

- Run explain plans on parameterized slow queries in AR4

In our ActiveRecord 4 instrumentation, we moved to tracing slow queries
using the payloads from ActiveSupport::Notifications `sql.active_record`
events. As a result, we were unable to run explain plans on parameterized
queries. This has now been updated to pass along and use the parameter values,
when available, to get the explain plans.

- Fix getMore metric grouping issue in Mongo 2.2.x instrumentation

A metric grouping issue had cropped up when using the most recent Mongo gem
(2.2.0) with the most recent release of the server (3.2.4). We now have a more
future-proof setup for preventing these.

- Restore older DataMapper support after password obfuscation fix

Back in 3.14.3, we released a fix to avoid inadvertently sending sensitive
information from DataMapper SQLErrors. Our implementation did not account for
DataMapper versions below v0.10.0 not implementing the #options accessor.
Thanks Bram de Vries for the fix to our fix!

- Padrino 0.13.1 Support

Users with Padrino 0.13.x apps were previously seeing the default transaction
name "(unknown)" for all of their routes. We now provide the full Padrino
route template in transaction names, including any parameter placeholders.
Thanks Robert Schulze for the contribution!

- Update transaction naming for Grape 0.16.x

In Grape 0.16.x, `route_` methods are no longer prefixed. Thanks to Daniel
Doubrovkine for the contribution!

- Fix name collision on method created for default metric name fix

We had a name collision with the yard gem, which sets a `class_name` method
on Module. We've renamed our internal method to `derived_class_name` instead.

## v3.15.1

- Rack 2 alpha support

This release includes experimental support for Rack 2 as of 2.0.0.alpha.
Rack 2 is still in development, but the agent should work as expected for
those who are experimenting with Rack 2.

- Rails 5 beta 3 support

We've tweaked our Action View instrumentation to accommodate changes introduced
in Rails v5.0.0.beta3.

- Defer referencing ::ActiveRecord::Base to avoid triggering its autoloading
  too soon

In 3.12.1 and later versions of the agent, the agent references (and
therefore loads) ActiveRecord::Base earlier on in the Rails loading process.
This could jump ahead of initializers that should be run first. We now wait
until ActiveRecord::Base is loaded elsewhere.

- Fix explain plans for non-parameterized queries with single quote literals

The agent does not run explain plans for queries still containing parameters
(such as `SELECT * FROM UNICORNS WHERE ID = $1 LIMIT 1`). This check was
unfortunately mutating the query to be obfuscated, causing an inability to
collect an explain plan. This has now been fixed.

- Fix default metric name for tracing class methods

When using `add_method_tracer` on a class method but without passing in a
`metric_name_code`, the default metric name will now look like
`Custom/ClassName/Class/method_name`. We also addressed default
metric names for anonymous classes and modules.

- Fix issue when rendering SQL strings in developer mode

When we obfuscate SQL statements, we rewrite the Statement objects as
SQL strings inline in our sample buffers at harvest time. However, in
developer mode, we also read out of these buffers when rendering pages.
Depending on whether a harvest has run yet, the buffer will contain either
Statement objects, SQL strings, or a mix. Now, developer mode can handle
them all!

- Fix DelayedJob Sampler reporting incorrect counts in Active Record 3 and below

When fixing various deprecation warnings on ActiveRecord 4, we introduced
a regression in our DelayedJob sampler which caused us to incorrectly report
failed and locked job counts in ActiveRecord 3 and below. This is now fixed.
Thanks Rangel Dokov for the contribution!

## v3.15.0

- Rails 5 support

This release includes experimental support for Rails 5 as of 5.0.0.beta2.
Please note that this release does not include any support for ActionCable,
the WebSockets framework new to Rails 5.

- Don't include extension from single format Grape API transaction names

Starting with Grape 0.12.0, an API with a single format no longer declares
methods with `.:format`, but with an extension such as `.json`. Thanks Daniel
Doubrovkine for the contribution!

- Fix warnings about shadowing outer local variable when running tests

Thanks Rafael Almeida de Carvalho for the contribution!

- Check config first for Rails middleware instrumentation installation

Checking the config first avoids issues with mock classes that don't implement
`VERSION`. Thanks Jesse Sanford for the contribution!

- Remove a trailing whitespace in the template for generated newrelic.yml

Thanks Paul Menzel for the contribution!

- Reference external resources in comments and readme with HTTPS

Thanks Benjamin Quorning for the contribution!

## v3.14.3

- Don't inadvertently send sensitive information from DataMapper SQLErrors

DataObjects::SQLError captures the SQL query, and when using versions of
data_objects prior to 0.10.8, built a URI attribute that contained the
database connection password. The :query attribute now respects the obfuscation
level set for slow SQL traces and splices out any password parameters to the
URI when sending up traced errors to New Relic.

- Improved SQL obfuscation algorithm

To help standardize SQL obfuscation across New Relic language agents, we've
improved the algorithm used and added more test cases.

- Configurable longer sql_id attribute on slow SQL traces

The sql_id attribute on slow SQL traces is used to aggregate normalized
queries together. Previously, these IDs would generally be 9-10 digits long,
due to a backend restriction. If `slow_sql.use_longer_sql_id` is set to `true`,
these IDs will now be 18-19 digits long.

## v3.14.2

- Improved transaction names for Sinatra

The agent will now use sinatra.route for transaction names on Sinatra 1.4.3+,
which sets it in the request environment. This gives names that closer resemble the
routes defined in the Sinatra DSL. Thanks to Brian Phillips for the suggestion!

- Bugfix for error flag on transaction events

There was an issue causing the error flag to always be set to false for Insights
transaction events that has been fixed.

- Official support for Sidekiq 4

The Ruby agent now officially supports Sidekiq 4.

- Additional attributes collected

The agent now collects the following information in web transactions:
Content-Length HTTP response and Content-Type HTTP request headers.

## v3.14.1

- Add support for setting a display name on hosts

You can now configure a display name for your hosts using process_host.display_name,
to more easily distinguish dynamically assigned hosts. For more info, see
https://docs.newrelic.com/docs/apm/new-relic-apm/maintenance/add-rename-remove-hosts#display_name

- Fixes automatic middleware instrumentation for Puma 2.12.x

Starting with version 2.12.x the Puma project inlines versions of Rack::Builder
and Rack::URLMap under the Puma namespace. This had the unfortunate side effect of
breaking automatic Rack middleware instrumentation. We now instrument Puma::Rack::Builder
and Puma::Rack::URLMap and once again have automatic Rack middleware instrumentation for
applications running on Puma.

- Do not use a DelayedJob's display_name for naming the transaction

A DelayedJob's name may be superceded by a display_name, which can
lead to a metric grouping issue if the display_name contains unique
identifiers. We no longer use job name methods that may lead to an
arbitrary display_name. Instead, we use the appropriate class and/or
method names, depending what makes sense for the job and how it's called.

- Improvements to Mongo 2.1.x instrumentation

Fixes issue where getMore operations in batched queries could create metric grouping issues.
Previously when multiple Mongo queries executed in the same scope only a single query was recorded
as part of a transaction trace. Now transaction trace nodes will be created for every query
executed during a transaction.

- Bugfix for NewRelic::Agent.notice_error

Fixes issue introduced in v3.14.0 where calling NewRelic::Agent.notice_error outside of an active
transaction results in a NoMethodError.

- Bugfix for Resque TransactionError events

Fixes error preventing Transaction Error events generated in Resque tasks from being sent to New Relic.

## v3.14.0

- pruby marshaller removed

The deprecated pruby marshaller has now been removed; the `marshaller` config
option now only accepts `json`. Customers still running Ruby 1.8.7/REE must
add the `json` gem to their Gemfile, or (preferably) upgrade to Ruby 1.9.3 or
newer.

- Log dates in ISO 8601 format

The agent will now log dates in ISO 8601 (YYYY-mm-dd) format, instead of
mm/dd/yy.

- Additional attributes collected

The agent now collects the following information in web transactions:
Accept, Host, User-Agent, Content-Length HTTP request headers, HTTP request
method, and Content-Type HTTP response header.

- TransactionErrors reported for Advanced Analytics for APM Errors

With this release, the agent reports TransactionError events. These new events
power the beta feature Advanced Analytics for APM Errors. The error events are
also available today through New Relic Insights.

Advanced Analytics for APM Errors lets you see all of your errors, with
granular detail. Filter and group by any attribute to analyze them. Take
action to resolve issues through collaboration.

For more information, see https://docs.newrelic.com/docs/apm/applications-menu/events/view-apm-errors-error-traces

## v3.13.2

- Don't fail to send data when using 'mathn' library

Version 3.12.1 introduced a bug with applications using the 'mathn' library
that would prevent the agent from sending data to New Relic. This has been
fixed.

## v3.13.1

- Don't use a pager when running `git log` command

This would cause Capistrano deploys to hang when a large number of commits were being deployed.
Thanks to John Naegle for reporting and fixing this issue!

- Official support for JRuby 9.0.0.0

The Ruby agent is now officially fully tested and supported on JRuby 9.0.0.0.

- Instrumentation for MongoDB 2.1.x

Visibility in your MongoDB queries returns when using version 2.1.0 of
the Mongo driver or newer. Thanks to Durran Jordan of MongoDB for contributing
the Mongo Monitoring instrumentation!

- Fix for ArgumentError "invalid byte sequence in UTF-8"

This would come up when trying to parse out the operation from a database query
containing characters that would trigger a invalid byte sequence in UTF-8 error.
Thanks to Mario Izquierdo for reporting this issue!

- Improved database metric names for ActiveRecord::Calculations queries

Aggregate metrics recorded for queries made via the ActiveRecord::Calculations
module (#count, #sum, #max, etc.) will now be associated with the correct
model name, rather than being counted as generic 'select' operations.

- Allow at_exit handlers to be installed for Rubinius

Rubinius can support the at_exit block used by install_exit_handler.
Thanks to Aidan Coyle for reporting and fixing this issue!

## v3.13.0

- Bugfix for uninitialized constant NewRelic::Agent::ParameterFiltering

Users in some environments encountered a NameError: uninitialized constant
NewRelic::Agent::ParameterFiltering from the Rails instrumentation while
running v3.12.x of the Ruby agent. This issue has been fixed.

- Rake task instrumentation

The Ruby agent now provides opt-in tracing for Rake tasks. If you run
long jobs via Rake, you can get all the visibility and goodness of New Relic
that your other background jobs have. To enable this, see
https://docs.newrelic.com/docs/agents/ruby-agent/frameworks/rake

- Redis instrumentation

Redis operations will now show up on the Databases tab and in transaction
traces. By default, only command names will be captured; to capture command
arguments, set `transaction_tracer.record_redis_arguments` to `true` in
your configuration.

- Fix for over-obfuscated SQL Traces and PostgreSQL

An issue with the agent obfuscating column and table names from Slow SQL
Traces when using PostgreSQL has been resolved.

- Rubinius 2.5.8 VM metric renaming support

Rubinius 2.5.8 changed some VM metric names and eliminated support for
total allocated object counters. The agent has been updated accordingly.

- Fix agent attributes with a value of false not being stored

An issue introduced in v3.12.1 prevented attributes (like those added with
`add_custom_attributes`) from being stored if their value was false. This has
been fixed.

## v3.12.1

- More granular Database metrics for ActiveRecord 3 and 4

Database metrics recorded for non-SELECT operations (UPDATE, INSERT, DELETE,
etc.) on ActiveRecord 3 and 4 now include the model name that the query was
being executed against, allowing you to view these queries broken down by
model on the Datastores page. Thanks to Bill Kayser for reporting this issue!

- Support for Multiverse testing third party gems

The Ruby agent has rich support for testing multiple gem versions, but
previously that wasn't accessible to third party gems. Now you can now
simply `require 'task/multiverse'` in your Rakefile to access the same
test:multiverse task that New Relic uses itself. For more details, see:

https://docs.newrelic.com/docs/agents/ruby-agent/frameworks/third-party-instrumentation#testing-your-extension

- Use Sidekiq 3.x's error handler

Sidekiq 3.x+ provides an error handler for internal and middleware related
failures. Failures at these points were previously unseen by the Ruby agent,
but now they are properly traced.

- Better error messages for common configuration problems with Capistrano

Templating errors in newrelic.yml would result in obscure error messages
during Capistrano deployments. These messages now more properly reflect the
root cause of the errors.

- newrelic_ignore methods allow strings

The newrelic_ignore methods previously only supported passing symbols, and
would quietly ignore any strings passed. Now strings can be passed as well
to get the intuitive ignoring behavior you'd expect.

- Replace DNS resolver for Resque jobs with Resolv

In some circumstances customers with a very high number of short-lived Resque
jobs were experiencing deadlocks during DNS resolution. Resolv is an all Ruby
DNS resolver that replaces the libc implementation to prevent these deadlocks.

## v3.12.0

- Flexible capturing of attributes

The Ruby agent now allows you more control over exactly which request
parameters and job arguments are attached to transaction traces, traced
errors, and Insights events. For details, see:

https://docs.newrelic.com/docs/agents/ruby-agent/ruby-agent-attributes

- Fixed missing URIs in traces for retried Excon requests

If Excon's idempotent option retried a request, the transaction trace node
for the call would miss having the URI assigned. This has been fixed.

- Capturing request parameters from rescued exceptions in Grape

If an exception was handled via a rescue_from in Grape, request parameters
were not properly set on the error trace. This has been fixed. Thanks to
Ankit Shah for helping us spot the bug.

## v3.11.2

- Better naming for Rack::URLMap

If a Rack app made direct use of Rack::URLMap, instrumentation would miss
out on using the clearest naming based on the app class. This has been
fixed.

- Avoid performance regression in makara database adapter

Delegation in the makara database adapter caused performance issues when the
agent looked up a connection in the pool. The agent now uses a faster
lookup to work around this problem in makara, and allocates less as well.
Thanks Mike Nelson for the help in resolving this!

- Allow audit logging to STDOUT

Previously audit logs of the agent's communication with New Relic could only
write to a file. This prevented using the feature on cloud providers like
Heroku. Now STDOUT is an allowed destination for `audit_log.path`. Logging
can also be restricted to certain endpoints via `audit_log.endpoints`.

For more information see https://docs.newrelic.com/docs/agents/ruby-agent/installation-configuration/ruby-agent-configuration#audit_log

- Fix for crash during startup when Rails required but not used

If an application requires Rails but wasn't actually running it, the Ruby
agent would fail during startup. This has been fixed.

- Use IO.select explicitly in the event loop

If an application adds their own select method to Object/Kernel or mixes in a
module that overrides the select method (as with ActionView::Helpers) we would
previously have used their implementation instead of the intended IO.select,
leading to all sorts of unusual errors. We now explicitly reference IO.select
in the event loop to avoid these issues.

- Fix for background thread hangs on old Linux kernels

When running under Ruby 1.8.7 on Linux kernel versions 2.6.11 and earlier,
the background thread used by the agent to report data would hang, leading
to no data being reported. This has been be fixed.

## v3.11.1

If an application adds their own select method to Object/Kernel or mixes in a
module that overrides the select method (as with ActionView::Helpers) we would
previously have used their implementation instead of the intended IO.select,
leading to all sorts of unusual errors. We now explicitly reference IO.select
in the event loop to avoid these issues.

- Fix for background thread hangs on old Linux kernels

When running under Ruby 1.8.7 on Linux kernel versions 2.6.11 and earlier,
the background thread used by the agent to report data would hang, leading
to no data being reported. This has been be fixed.

## v3.11.1

The Ruby agent incorrectly rescued exceptions at a point which caused
sequel_pg 1.6.11 to segfault. This has been fixed. Thanks to Oldrich
Vetesnik for the report!

## v3.11.0

- Unified view for SQL database and NoSQL datastore products.

The response time charts in the application overview page will now include
NoSQL datastores, such as MongoDB, and also the product name of existing SQL
databases such as MySQL, Postgres, etc.

The Databases page will now enable the filtering of metrics and operations
by product, and includes a table listing all operations.

For existing SQL databases, in addition to the existing breakdown of SQL
statements and operations, the queries are now also associated with the
database product being used.

For NoSQL datastores, such as MongoDB, we have now added information about
operations performed against those products, similar to what is being done
for SQL databases.

Because this introduces a notable change to how SQL database metrics are
collected, it is important that you upgrade the agent version on all hosts.
If you are unable to transition to the latest agent version on all hosts at
the same time, you can still access old and new metric data for SQL
databases, but the information will be split across two separate views.

For more information see https://docs.newrelic.com/docs/apm/applications-menu/monitoring/databases-slow-queries-dashboard

- Track background transactions as Key Transactions

In prior versions of the Ruby agent, only web transactions could be tracked
as Key Transactions. This functionality is now available to all
transactions, including custom Apdex values and X-Ray sessions.

For more information see https://docs.newrelic.com/docs/apm/selected-transactions/key-transactions/key-transactions-tracking-important-transactions-or-events

- More support and documentation for third-party extensions

It's always been possible to write extension gems for the Ruby agent, but
now there's one location with best practices and recommendations to guide
you in writing extensions. Check out
https://docs.newrelic.com/docs/agents/ruby-agent/frameworks/third-party-instrumentation

We've also added simpler APIs for tracing datastores and testing your
extensions. It's our way of giving back to everyone who's helped build on
the agent over the years. <3

- Fix for anonymous class middleware naming

Metric names based off anonymous middlewares lacked a class name in the UI.
The Ruby agent will now look for a superclass, or default to AnonymousClass
in those cases.

- Improved exit behavior in the presence of Sinatra

The agent uses an `at_exit` hook to ensure data from the last < 60s before a
process exits is sent to New Relic. Previously, this hook was skipped if
Sinatra::Application was defined. This unfortunately missed data for
short-lived background processes that required, but didn't run, Sinatra. Now
the agent only skips its `at_exit` hook if Sinatra actually runs from
`at_exit`.

## v3.10.0

- Support for the Grape framework

We now instrument the Grape REST API framework! To avoid conflicts with the
third-party newrelic-grape gem, our instrumentation will not be installed if
newrelic-grape is present in the Gemfile.

For more details, see https://docs.newrelic.com/docs/agents/ruby-agent/frameworks/grape-instrumentation

- Automatic Cross Application Tracing support for all Rack applications

Previously Rack apps not using Rails or Sinatra needed to include the
AgentHooks middleware to get Cross Application Tracing support. With
these changes, this is no longer necessary. Any explicit references to
AgentHooks can be removed unless the `disable_middleware_instrumentation`
setting is set to `true`.

- Metrics no longer reported from Puma master processes

When using Puma's cluster mode with the preload_app! configuration directive,
the agent will no longer start its reporting thread in the Puma master
process. This should result in more accurate instance counts, and more
accurate stats on the Ruby VMs page (since the master process will be
excluded).

- Better support for Sinatra apps used with Rack::Cascade

Previously, using a Sinatra application as part of a Rack::Cascade chain would
cause all transactions to be named after the Sinatra application, rather than
allowing downstream applications to set the transaction name when the Sinatra
application returned a 404 response. This has been fixed.

- Updated support for Rubinius 2.3+ metrics

Rubinius 2.3 introduced a new system for gathering metrics from the
underlying VM. Data capture for the Ruby VM's page has been updated to take
advantage of these. Thanks Yorick Peterse for the contribution!

- Fix for missing ActiveJob traced errors

ActiveJobs processed by backends where the Ruby agent lacked existing
instrumentation missed reporting traced errors. This did not impact
ActiveJobs used with Sidekiq or Resque, and has been fixed.

- Fix possible crash in middleware tracing

In rare circumstances, a failure in the agent early during tracing of a web
request could lead to a cascading error when trying to capture the HTTP status
code of the request. This has been fixed. Thanks to Michal Cichra for the fix!

## v3.9.9

- Support for Ruby 2.2

A new version of Ruby is available, and the Ruby agent is ready to run on
it. We've been testing things out since the early previews so you can
upgrade to the latest and greatest and use New Relic right away to see how
the new Ruby's performing for you.

- Support for Rails 4.2 and ActiveJob

Not only is a new Ruby available, but a new Rails is out too! The Ruby agent
provides all the usual support for Rails that you'd expect, and we
instrument the newly released ActiveJob framework that's part of 4.2.

- Security fix for handling of error responses from New Relic servers

This release fixes a potential security issue wherein an attacker who was able
to impersonate New Relic's servers could have triggered arbitrary code
execution in agent's host processes by sending a specially-crafted error
response to a data submission request.

This issue is mitigated by the fact that the agent uses SSL certificate
checking in order to verify the identity of the New Relic servers to which it
connects. SSL is enabled by default by the agent, and can be enforced
account-wide by enabling High Security Mode for your account:

https://docs.newrelic.com/docs/accounts-partnerships/accounts/security/high-security

- Fix for transactions with invalid URIs

If an application used the agent's `ignore_url_regexes` config setting to
ignore certain transactions, but received an invalid URI, the agent would
fail to record the transaction. This has been fixed.

- Fixed incompatibility with newrelic-grape

The 3.9.8 release of the Ruby agent included disabled prototyped
instrumentation for the Grape API framework. This introduced an
incompatibility with the existing third party extension newrelic-grape. This
has been fixed. Newrelic-grape continues to be the right solution until
full agent support for Grape is available.

## v3.9.8

- Custom Insights events API

In addition to attaching custom parameters to the events that the Ruby agent
generates automatically for each transaction, you can now record custom event
types into Insights with the new NewRelic::Agent.record_custom_event API.

For details, see https://docs.newrelic.com/docs/insights/new-relic-insights/adding-querying-data/inserting-custom-events-new-relic-agents

- Reduced memory usage for idling applications

Idling applications using the agent could previously appear to leak memory
because of native allocations during creation of new SSL connections to our
servers. These native allocations didn't factor into triggering Ruby's
garbage collector.

The agent will now re-use a single TCP connection to our servers for as long
as possible, resulting in improved memory usage for applications that are
idling and not having GC triggered for other reasons.

- Don't write to stderr during CPU sampling

The Ruby agent's code for gathering CPU information would write error
messages to stderr on some FreeBSD systems. This has been fixed.

- LocalJumpError on Rails 2.x

Under certain conditions, Rails 2.x controller instrumentation could fail
with a LocalJumpError when an action was not being traced. This has been
fixed.

- Fixed config lookup in warbler packaged apps

When running a Ruby application from a standalone warbler .jar file on
JRuby, the packaged config/newrelic.yml was not properly found. This has
been fixed, and thanks to Bob Beaty for the help getting it fixed!

- Hash iteration failure in middleware

If a background thread iterated over the keys in the Rack env hash, it could
cause failures in New Relic's AgentHooks middleware. This has been fixed.

## v3.9.7

- Support for New Relic Synthetics

The Ruby agent now gives you additional information for requests from New
Relic Synthetics. More transaction traces and events give you a clearer look
into how your application is performing around the world.

For more details, see https://docs.newrelic.com/docs/synthetics/new-relic-synthetics/getting-started/new-relic-synthetics

- Support for multiple job per fork gems with Resque

The resque-jobs-per-fork and resque-multi-job-forks gems alter Resque to
fork every N jobs instead of every job. This previously caused issues for
the Ruby agent, but those have been resolved. These gems are fully supported.

Running Resque with the FORK_PER_JOB=false environment variable setting is
also supported now.

For more details on our Resque support, see https://docs.newrelic.com/docs/agents/ruby-agent/background-jobs/resque-instrumentation

- Support agent when starting Resque Pool from Rake task

When running resque-pool with its provided rake tasks, the agent would not
start-up properly. Thanks Tiago Sousa for the fix!

- Fix for DelayedJob + Rails 4.x queue depth metrics

The Ruby agent periodically records DelayedJob queuedepth as a metric, but
this didn't work properly in Rails 4.x applications. This has been fixed.
Thanks Jonathan del Strother for his help with the issue!

- Fix for failure in background transactions with rules.ignore_url_regexes

The recently added feature for ignoring transactions via URL regexes caused
errors for non-web transactions. This has been fixed.

- Rename the TransactionNamer.name method to TransactionNamer.name_for

The internal TransactionNamer class had a class method called 'name', with a
different signature than the existing Class#name method and could cause
problems when trying to introspect instances of the class.

Thanks to Dennis Taylor for contributing this fix!

## v3.9.6

- Rails 4.2 ActiveJob support

A new version of Rails is coming! One of the highlight features is
ActiveJob, a framework for interacting with background job processors. This
release of the Ruby agent adds instrumentation to give you insight into
ActiveJob, whether you're just testing it out or running it for real.

Metrics are recorded around enqueuing ActiveJobs, and background transactions
are started for any ActiveJob performed where the agent didn't already
provide specific instrumentation (such as DelayedJob, Resque and Sidekiq).

Since Rails 4.2 is still in beta we'd love to hear any feedback on this
instrumentation so it'll be rock solid for the general release!

- Ruby 2.2.0-preview1 updates

Ruby 2.2.0 is on its way later in the year, and the Ruby agent is ready for
it. Updates to the GC stats and various other small changes have already been
applied, and our automated tests are running against 2.2.0 so the agent will
be ready on release day.

- Ignoring transactions by URL

While you could always ignore transactions by controller and action, the
Ruby agent previously lacked a way to ignore by specific URLs or patterns
without code changes. This release adds the config setting,
`rules.ignore_url_regexes` to ignore specific transactions based on the
request URL as well. For more information, see the documentation at:
https://docs.newrelic.com/docs/agents/ruby-agent/installation-configuration/ignoring-specific-transactions#config-ignoring

- Better dependency detection in non-Rack applications

The Ruby agent runs dependency detection at key points in the Rack and Rails
lifecycle, but non-Rails apps could occasionally miss out instrumenting late
loaded libraries. The agent now runs an additional dependency detection
during manual_start to more seamlessly install instrumentation in any app.

- Excluding /newrelic routes from developer mode

Recent changes to track time in middleware resulted in New Relic's developer
mode capturing its own page views in the list. This has been fixed. Thanks
to Ignatius Reza Lesmana for the report!

- Spikes in external time

Timeouts during certain external HTTP requests could result in incorrect
large spikes in the time recorded by the agent. This has been fixed.

- Recognize browser_monitoring.auto_instrument setting in non-Rails apps

The `browser_monitoring.auto_instrument` config setting disables
auto-injection of JavaScript into your pages, but was not properly obeyed in
Sinatra and other non-Rails contexts. This has been fixed.

- Failures to gather CPU thread time on JRuby

JRuby running on certain JVM's and operating systems (FreeBSD in particular)
did not always support the method being used to gather CPU burn metrics.
This would result in a failure during those transactions. This has been
fixed.

- Fix for rare race condition in Resque instrumentation

A race condition in the agent's Resque instrumentation that could cause rare
Resque job failures in high-throughput Resque setups has been fixed. This bug
would manifest as an exception with the following error message:
"RuntimeError: can't add a new key into hash during iteration" and a backtrace
leading through the PipeChannelManager class in the agent.

## v3.9.5

- Per-dyno data on Heroku

When running on Heroku, data from the agent can now be broken out by dyno
name, allowing you to more easily see what's happening on a per-dyno level.
Dynos on Heroku are now treated in the same way that distinct hosts on other
platforms work.

By default, 'scheduler' and 'run' dyno names will be aggregated into
'scheduler._' and 'run._' to avoid unbounded growth in the number of reported
hostnames.

Read more about this feature on our Heroku docs page:
https://docs.newrelic.com/docs/agents/ruby-agent/miscellaneous/ruby-agent-heroku

- HTTP response codes in Insights events

The Ruby agent will now capture HTTP response codes from Rack applications
(including Rails and Sinatra apps) and include them under the httpResponseCode
attribute on events sent to Insights.

- Stricter limits on memory usage of SQL traces

The agent now imposes stricter limits on the number of distinct SQL traces
that it will buffer in memory at any point in time, leading to more
predictable memory consumption even in exceptional circumstances.

- Improved reliability of thread profiling

Several issues that would previously have prevented the successful completion
and transmission of thread profiles to New Relic's servers have been fixed.

These issues were related to the use of recursion in processing thread
profiles, and have been addressed by both limiting the maximum depth of the
backtraces recorded in thread profiles, and eliminating the agent's use of
recursion in processing profile data.

- Allow tracing Rails view helpers with add_method_tracer

Previously, attempting to trace a Rails view helper method using
add_method_tracer on the view helper module would lead to a NoMethodError
when the traced method was called (undefined method `trace_execution_scoped').
This has been fixed.

This issue was an instance of the Ruby 'dynamic module inclusion' or 'double
inclusion' problem. Usage of add_method_tracer now no longer relies upon the
target class having actually picked up the trace_execution_scoped method from
the NewRelic::Agent::MethodTracer module.

- Improved performance of queue time parsing

The number of objects allocated while parsing the front-end timestamps on
incoming HTTP requests has been significantly reduced.

Thanks to Aleksei Magusev for the contribution!

## v3.9.4

- Allow agent to use alternate certificate stores

When connecting via SSL to New Relic services, the Ruby agent verifies its
connection via a certificate bundle shipped with the agent. This had problems
with certain proxy configurations, so the `ca_bundle_path` setting in
newrelic.yml can now override where the agent locates the cert bundle to use.

For more information see the documentation at:
https://docs.newrelic.com/docs/agents/ruby-agent/installation-configuration/ssl-settings-ruby-agent

- Rails 4.2 beta in tests

Although still in beta, a new version of Rails is on its way! We're
already running our automated test suites against the beta to ensure New
Relic is ready the day the next Rails is released.

- ActiveRecord 4 cached queries fix

Queries that were hitting in the ActiveRecord 4.x query cache were
incorrectly being counted as database time by the agent.

- Fix for error in newrelic.yml loading

If your application ran with a RAILS_ENV that was not listed in newrelic.yml
recent agent versions would give a NameError rather than a helpful message.
This has been fixed. Thanks Oleksiy Kovyrin for the patch!

## v3.9.3

- Fix to prevent proxy credentials transmission

This update prevents proxy credentials set in the agent config file from
being transmitted to New Relic.

## v3.9.2

- Added API for ignoring transactions

This release adds three new API calls for ignoring transactions:

    - `NewRelic::Agent.ignore_transaction`
    - `NewRelic::Agent.ignore_apdex`
    - `NewRelic::Agent.ignore_enduser`

The first of these ignores a transaction completely: nothing about it will be
reported to New Relic. The second ignores only the Apdex metric for a single
transaction. The third disables javascript injection for browser monitoring
for the current transaction.

These methods differ from the existing newrelic*ignore\*\* method in that they
may be called *during\* a transaction based on some dynamic runtime criteria,
as opposed to at the class level on startup.

See the docs for more details on how to use these methods:
https://docs.newrelic.com/docs/agents/ruby-agent/installation-and-configuration/ignoring-specific-transactions

- Improved SQL obfuscation

SQL queries containing string literals ending in backslash ('\') characters
would previously not have been obfuscated correctly by the Ruby agent prior to
transmission to New Relic. In addition, SQL comments were left un-obfuscated.
This has been fixed, and the test coverage for SQL obfuscation has been
improved.

- newrelic_ignore\* methods now work when called in a superclass

The newrelic_ignore\* family of methods previously did not apply to subclasses
of the class from which it was called, meaning that Rails controllers
inheriting from a single base class where newrelic_ignore had been called
would not be ignored. This has been fixed.

- Fix for rare crashes in Rack::Request#params on Sinatra apps

Certain kinds of malformed HTTP requests could previously have caused
unhandled exceptions in the Ruby agent's Sinatra instrumentation, in the
Rack::Request#params method. This has been fixed.

- Improved handling for rare errors caused by timeouts in Excon requests

In some rare cases, the agent would emit a warning message in its log file and
abort instrumentation of a transaction if a timeout occurred during an
Excon request initiated from within that transaction. This has been fixed.

- Improved behavior when the agent is misconfigured

When the agent is misconfigured by attempting to shut it down without
it ever having been started, or by attempting to disable instrumentation after
instrumentation has already been installed, the agent will no longer raise an
exception, but will instead log an error to its log file.

- Fix for ignore_error_filter not working in some configurations

The ignore_error_filter method allows you to specify a block to be evaluated
in order to determine whether a given error should be ignored by the agent.
If the agent was initially disabled, and then later enabled with a call to
manual_start, the ignore_error_filter would not work. This has been fixed.

- Fix for Capistrano 3 ignoring newrelic_revision

New Relic's Capistrano recipes support passing parameters to control the
values recorded with deployments, but user provided :newrelic_revision was
incorrectly overwritten. This has been fixed.

- Agent errors logged with ruby-prof in production

If the ruby-prof gem was available in an environment without New Relic's
developer mode enabled, the agent would generate errors to its log. This has
been fixed.

- Tighter requirements on naming for configuration environment variables

The agent would previously assume any environment variable containing
'NEWRELIC' was a configuration setting. It now looks for this string as a
prefix only.

Thanks to Chad Woolley for the contribution!

## v3.9.1

- Ruby 1.8.7 users: upgrade or add JSON gem now

Ruby 1.8.7 is end-of-lifed, and not receiving security updates, so we strongly
encourage all users with apps on 1.8.7 to upgrade.

If you're not able to upgrade yet, be aware that a coming release of the Ruby
agent will require users of Ruby 1.8.7 to have the 'json' gem available within
their applications in order to continue sending data to New Relic.

For more details, see:
https://docs.newrelic.com/docs/ruby/ruby-1.8.7-support

- Support for new Cross Application Trace view

This release enhances cross application tracing with a visualization of
the cross application calls that a specific Transaction Trace is involved
in. The new visualization helps you spot bottlenecks in external services
within Transaction Traces and gives you an end-to-end understanding
of how the transaction trace is used by other applications and services.
This leads to faster problem diagnosis and better collaboration across
teams. All agents involved in the cross application communication must
be upgraded to see the complete graph. You can view cross application
traces from in the Transaction Trace drill-down.

- High security mode V2

The Ruby agent now supports V2 of New Relic's high security mode. To enable
it, you must add 'high\_security: true' to your newrelic.yml file, _and_ enable
high security mode through the New Relic web interface. The local agent
setting must be in agreement with the server-side setting, or the agent will
shut down and no data will be collected.

Customers who already had the server-side high security mode setting enabled
must add 'high_security: true' to their agent configuration files when
upgrading to this release.

For details on high security mode, see:
http://docs.newrelic.com/docs/accounts-partnerships/accounts/security/high-security

- Improved memcached instrumentation

More accurate instrumentation for the 'cas' command when using version 1.8.0
or later of the memcached gem. Previous versions of the agent would count all
time spent in the block given to 'cas' as memcache time, but 1.8.0 and later
allows us to more accurately measure just the time spent talking to memcache.

Many thanks to Francis Bogsanyi for contributing this change!

- Improved support for Rails apps launched from outside the app root directory

The Ruby agent attempts to resolve the location of its configuration file at
runtime relative to the directory that the host process is started from.

In cases where the host process was started from outside of the application's
root directory (for example, if the process is started from '/'), it will
now also attempt to locate its configuration file based on the value of
Rails.root for Rails applications.

- Better compatibility with ActionController::Live

Browser Application Monitoring auto-injection can cause request failures under
certain circumstances when used with ActionController::Live, so the agent will
now automatically detect usage of ActionController::Live, and not attempt
auto-injection for those requests (even if auto-instrumentation is otherwise
enabled).

Many thanks to Rodrigo Rosenfeld Rosas for help diagnosing this issue!

- Fix for occasional spikes in external services time

Certain kinds of failures during HTTP requests made by an application could
have previously resulted in the Ruby agent reporting erroneously large amounts
of time spent in outgoing HTTP requests. This issue manifested most obviously
in spikes on the 'Web external' band on the main overview graph. This issue
has now been fixed.

- Fix 'rake newrelic:install' for Rails 4 applications

The newrelic:install rake task was previously not working for Rails 4
applications and has been fixed.

Thanks to Murahashi Sanemat Kenichi for contributing this fix!

## v3.9.0

- Rack middleware instrumentation

The Ruby agent now automatically instruments Rack middlewares!

This means that the agent can now give you a more complete picture of your
application's response time, including time spent in middleware. It also means
that requests which previously weren't captured by the agent because they
never made it to the bottom of your middleware stack (usually a Rails or
Sinatra application) will now be captured.

After installing this version of the Ruby agent, you'll see a new 'Middleware'
band on your application's overview graph, and individual middlewares will
appear in transaction breakdown charts and transaction traces.

The agent can instrument middlewares that are added from a config.ru file via
Rack::Builder, or via Rails' middleware stack in Rails 3.0+.

This instrumentation may be disabled with the
disable_middleware_instrumentation configuration setting.

For more details, see the documentation for this feature:

    - http://docs.newrelic.com/docs/ruby/rack-middlewares
    - http://docs.newrelic.com/docs/ruby/middleware-upgrade-changes

- Capistrano 3.x support

Recording application deployments using Capistrano 3.x is now supported.

Many thanks to Jennifer Page for the contribution!

- Better support for Sidekiq's Delayed extensions

Sidekiq jobs executed via the Delayed extensions (e.g. the #delay method) will
now be named after the actual class that #delay was invoked against, and will
have their job arguments correctly captured if the sidekiq.capture_params
configuration setting is enabled.

Many thanks to printercu for the contribution!

- Improved Apdex calculation with ignored error classes

Previously, a transaction resulting in an exception that bubbled up to the top
level would always be counted as failing for the purposes of Apdex
calculations (unless the transaction name was ignored entirely). Now,
exceptions whose classes have been ignored by the
error_collector.ignore_errors configuration setting will not cause a
transaction to be automatically counted as failing.

- Allow URIs that are not parseable by stdlib's URI if addressable is present

There are some URIs that are valid by RFC 3986, but not parseable by Ruby's
stdlib URI class. The Ruby agent will now attempt to use the addressable gem
to parse URIs if it is present, allowing requests against these problematic
URIs to be instrumented.

Many thanks to Craig R Webster and Amir Yalon for their help with this issue!

- More robust error collection from Resque processes

Previously, traced errors where the exception class was defined in the Resque
worker but not in the Resque master process would not be correctly handled by
the agent. This has been fixed.

- Allow Sinatra apps to set the New Relic environment without setting RACK_ENV

The NEW_RELIC_ENV environment variable may now be used to specify the
environment the agent should use from its configuration file, independently of
RACK_ENV.

Many thanks to Mario Izquierdo for the contribution!

- Better error handling in Browser Application Monitoring injection

The agent middleware that injects the JavaScript code necessary for Browser
Application Monitoring now does a better job of catching errors that might
occur during the injection process.

- Allow disabling of Net::HTTP instrumentation

Most instrumentation in the Ruby agent can be disabled easily via a
configuration setting. Our Net::HTTP instrumentation was previously an
exception, but now it can also be disabled with the disable_net_http
configuration setting.

- Make Rails constant presence check more defensive

The Ruby agent now guards against the (rare) case where an application has a
Rails constant defined, but no Rails::VERSION constant (because Rails is not
actually present).

Many thanks to Vladimir Kiselev for the contribution!

## v3.8.1

- Better handling for Rack applications implemented as middlewares

When using a Sinatra application as a middleware around another app (for
example, a Rails app), or manually instrumenting a Rack middleware wrapped
around another application, the agent would previously generate two separate
transaction names in the New Relic UI (one for the middleware, and one for
the inner application).

As of this release, the agent will instead unify these two parts into a single
transaction in the UI. The unified name will be the name assigned to the
inner-most traced transaction by default. Calls to
NewRelic::Agent.set_transaction_name will continue to override the default
names assigned by the agent's instrumentation code.

This change also makes it possible to run X-Ray sessions against transactions
of the 'inner' application in cases where one instrumented app is wrapped in
another that's implemented as a middleware.

- Support for mongo-1.10.0

The Ruby agent now instruments version 1.10.0 of the mongo gem (versions 1.8.x
and 1.9.x were already supported, and continue to be).

- Allow setting configuration file path via an option to manual_start

Previously, passing the :config_path option to NewRelic::Agent.manual_start
would not actually affect the location that the agent would use to look for
its configuration file. This has been fixed, and the log messages emitted when
a configuration file is not found should now be more helpful.

## v3.8.0

- Better support for forking and daemonizing dispatchers (e.g. Puma, Unicorn)

The agent should now work out-of-the box with no special configuration on
servers that fork or daemonize themselves (such as Unicorn or Puma in some
configurations). The agent's background thread will be automatically restarted
after the first transaction processed within each child process.

This change means it's no longer necessary to set the
'restart_thread_in_children setting' in your agent configuration file if you
were doing so previously.

- Rails 4.1 support

Rails 4.1 has shipped, and the Ruby agent is ready for it! We've been running
our test suites against the release candidates with no significant issues, so
we're happy to announce full compatibility with this new release of Rails.

- Ruby VM measurements

The Ruby agent now records more detailed information about the performance and
behavior of the Ruby VM, mainly focused around Ruby's garbage collector. This
information is exposed on the new 'Ruby VM' tab in the UI. For details about
what is recorded, see:

http://docs.newrelic.com/docs/ruby/ruby-vm-stats

- Separate in-transaction GC timings for web and background processes

Previously, an application with GC instrumentation enabled, and both web and
background processes reporting into it would show an overly inflated GC band
on the application overview graph, because data from both web and non-web
transactions would be included. This has been fixed, and GC time during web
and non-web transactions is now tracked separately.

- More accurate GC measurements on multi-threaded web servers

The agent could previously have reported inaccurate GC times on multi-threaded
web servers such as Puma. It will now correctly report GC timings in
multi-threaded contexts.

- Improved ActiveMerchant instrumentation

The agent will now trace the store, unstore, and update methods on
ActiveMerchant gateways. In addition, a bug preventing ActiveMerchant
instrumentation from working on Ruby 1.9+ has been fixed.

Thanks to Troex Nevelin for the contribution!

- More robust Real User Monitoring script injection with charset meta tags

Previous versions of the agent with Real User Monitoring enabled could have
injected JavaScript code into the page above a charset meta tag. By the HTML5
spec, the charset tag must appear in the first 1024 bytes of the page, so the
Ruby agent will now attempt to inject RUM script after a charset tag, if one
is present.

- More robust connection sequence with New Relic servers

A rare bug that could cause the agent's initial connection handshake with
New Relic servers to silently fail has been fixed, and better logging has been
added to the related code path to ease diagnosis of any future issues.

- Prevent over-counting of queue time with nested transactions

When using add_transaction_tracer on methods called from within a Rails or
Sinatra action, it was previously possible to get inflated queue time
measurements, because queue time would be recorded for both the outer
transaction (the Rails or Sinatra action) and the inner transaction (the
method given to add_transaction_tracer). This has been fixed, so only the
outermost transaction will now record queue time.

## v3.7.3

- Obfuscation for PostgreSQL explain plans

Fixes an agent bug with PostgreSQL where parameters from the original query
could appear in explain plans sent to New Relic servers, even when SQL
obfuscation was enabled. Parameters from the query are now masked in explain
plans prior to transmission when transaction_tracer.record_sql is set to
'obfuscated' (the default setting).

For more information, see:
https://docs.newrelic.com/docs/traces/security-for-postgresql-explain-plans

- More accurate categorization of SQL statements

Some SQL SELECT statements that were previously being mis-categorized as
'SQL - OTHER' will now correctly be tagged as 'SQL - SELECT'. This
particularly affected ActiveRecord users using PostgreSQL.

- More reliable Typhoeus instrumentation

Fixed an issue where an exception raised from a user-specified on_complete
block would cause our Typhoeus instrumentation to fail to record the request.

- Fix for Puma 2.8.0 cluster mode (3.7.3.204)

Puma's 2.8.0 release renamed a hook New Relic used to support Puma's cluster
mode. This resulted in missing data for users running Puma. Thanks Benjamin
Kudria for the fix!

- Fix for deployment command bug (3.7.3.204)

Problems with file loading order could result in `newrelic deployments`
failing with an unrecognized command error. This has been fixed.

## v3.7.2

- Mongo instrumentation improvements

Users of the 'mongo' MongoDB client gem will get more detailed instrumentation
including support for some operations that were not previously captured, and
separation of aggregate metrics for web transactions from background jobs.

An issue with ensure_index when passed a symbol or string was also fixed.
Thanks Maxime RETY for the report!

- More accurate error tracing in Rails 4

Traced errors in Rails 4 applications will now be correctly associated with
the transaction they occurred in, and custom attributes attached to the
transaction will be correctly attached to the traced error as well.

- More accurate partial-rendering metrics for Rails 4

View partials are now correctly treated as sub-components of the containing
template render in Rails 4 applications, meaning that the app server breakdown
graphs for Rails 4 transactions should be more accurate and useful.

- Improved Unicorn 4.8.0 compatibility

A rare issue that could lead to spurious traced errors on app startup for
applications using Unicorn 4.8.0 has been fixed.

- meta_request gem compatibility

An incompatibility with the meta_request gem has been fixed.

- Typhoeus 0.6.4+ compatibility

A potential crash with Typhoeus 0.6.4+ when passing a URI object instead of a
String instance to one of Typhoeus's HTTP request methods has been fixed.

- Sequel single threaded mode fix

The agent will no longer attempt to run EXPLAIN queries for slow SQL
statements issued using the Sequel gem in single-threaded mode, since
doing so could potentially cause crashes.

- Additional functionality for add_custom_parameters

Calling add_custom_parameters adds parameters to the system codenamed
Rubicon. For more information, see http://newrelic.com/software-analytics

- Update gem signing cert (3.7.2.195)

The certificate used to sign newrelic_rpm expired in February. This patch
updates that for clients installing with verification.

## v3.7.1

- MongoDB support

The Ruby agent provides support for the mongo gem, versions 1.8 and 1.9!
Mongo calls are captured for transaction traces along with their parameters,
and time spent in Mongo shows up on the Database tab.

Support for more Mongo gems and more UI goodness will be coming, so watch
http://docs.newrelic.com/docs/ruby/mongo for up-to-date status.

- Harvest thread restarts for forked and daemonized processes

Historically framework specific code was necessary for the Ruby agent to
successfully report data after an app forked or daemonized. Gems or scripts
with daemonizing modes had to wait for agent support or find workarounds.

With 3.7.1 setting `restart_thread_in_children: true` in your newrelic.yml
automatically restarts the agent in child processes without requiring custom
code. For now the feature is opt-in, but future releases may default it on.

- Fix for missing HTTP time

The agent previously did not include connection establishment time for
outgoing Net::HTTP requests. This has been corrected, and reported HTTP
timings should now be more accurate.

- Fix for Mongo ensure_index instrumentation (3.7.1.182)

The Mongo instrumentation for ensure_index in 3.7.1.180 was not properly
calling through to the uninstrumented version of this method. This has been
fixed in 3.7.1.182. Thanks to Yuki Miyauchi for the fix!

- Correct first reported metric timespan for forking dispatchers (3.7.1.188)

The first time a newly-forked process (in some configurations) reported metric
data, it would use the startup time of the parent process as the start time
for that metric data instead of its own start time. This has been fixed.

## v3.7.0

- Official Rubinius support (for Rubinius >= 2.2.1)

We're happy to say that all known issues with the Ruby agent running on
Rubinius have been resolved as of Rubinius version 2.2.1! See
http://docs.newrelic.com/docs/ruby/rubinius for the most up-to-date status.

- RUM injection updates

The Ruby agent's code for both automatic and manual injection of Real User
Monitoring scripts has been improved. No application changes are required, but
the new injection logic is simpler, faster, more robust, and paves the way for
future improvements to Real User Monitoring.

- More robust communication with New Relic

Failures when transmitting data to New Relic could cause data to be held over
unnecessarily to a later harvest. This has been improved both to handle
errors more robustly and consistently, and to send data as soon as possible.

- Fix for agent not restarting on server-side config changes

A bug in 3.6.9 caused the agent to not reset correctly after server-side
config changes. New settings would not be received without a full process
restart. This has been fixed.

- Blacklisting rake spec tasks

A blacklist helps the agent avoid starting during rake tasks. Some default
RSpec tasks were missing. Thanks for the contribution Kohei Hasegawa!

## v3.6.9

- Experimental Rubinius 2.x support

The agent is now being tested against the latest version of Rubinius. While
support is still considered experimental, you can track the progress at
http://docs.newrelic.com/docs/ruby/rubinius for up to date status.

- Capture arguments for Resque and Sidekiq jobs

The agent can optionally record arguments for your Resque and Sidekiq jobs on
transaction traces and traced errors. This is disabled by default, but may be
enabled by setting resque.capture_params or sidekiq.capture_params.

Thanks to Juan Ignacio Pumarino, Ken Mayer, Paul Henry, and Eric Saxby for
their help with this feature!

- Supported versions rake task and documentation

We've improved our documentation for what Ruby and gem versions we support.
Run `rake newrelic:supported_versions` or see the latest agent's versions at
https://docs.newrelic.com/docs/ruby/supported-frameworks.

- ActiveRecord 4.0 explain plans for JRuby and Rubinius

The agent's ActiveRecord 4.0 instrumentation could not gather SQL explain
plans on JRuby by default because of a dependency on ObjectSpace, which isn't
available by default. This has been fixed.

- Fix for Curb http_put_with_newrelic

A bug in the agent caused PUT calls in the Curb gem to crash. This has been
fixed. Thanks to Michael D'Auria and Kirk Diggler for the contributions!

- Fix for head position on RUM injection

Certain unusual HTML documents resulted in browser monitoring injecting
incorrect content. Thanks Alex McHale for the contribution!

- Specify the Content-Type header in developer mode

Thanks Jared Ning for the contribution!

## v3.6.8

- X-Ray Sessions support

X-Ray Sessions provide more targeted transaction trace samples and thread
profiling for web transactions. For full details see our X-Ray sessions
documentation at https://newrelic.com/docs/site/xray-sessions.

- Percentiles and Histograms

The Ruby Agent now captures data that provides percentile and histogram views
in the New Relic UI.

- CPU metrics re-enabled for JRuby >= 1.7.0

To work around a JRuby bug, the Ruby agent stopped gathering CPU metrics on
that platform. With the bug fixed, the agent can gather those metrics again.
Thanks Bram de Vries for the contribution!

- Missing Resque transaction traces (3.6.8.168)

A bug in 3.6.8.164 prevented transaction traces in Resque jobs from being
communicated back to New Relic. 3.6.8.168 fixes this.

- Retry on initial connect (3.6.8.168)

Failure to contact New Relic on agent start-up would not properly retry. This
has been fixed.

- Fix potential memory leak on failure to send to New Relic (3.6.8.168)

  3.6.8.164 introduced a potential memory leak when transmission of some kinds
  of data to New Relic servers failed. 3.6.8.168 fixes this.

## v3.6.7

- Resque-pool support

Resque processes started via the resque-pool gem weren't recognized by the
Ruby agent. The agent now starts correctly in those worker processes.

- Environment-based configuration

All settings in newrelic.yml can now be configured via environment variables.
See https://newrelic.com/docs/ruby/ruby-agent-configuration for full details.

- Additional locking option for Resque (3.6.7.159)

There have been reports of worker process deadlocks in Resque when using the
Ruby agent. An optional lock is now available to avoid those deadlocks. See
https://newrelic.com/docs/ruby/resque-instrumentation for more details.

- HTTP connection setup timeout (3.6.7.159)

HTTP initialization in the agent lacked an appropriate timeout,
leading to dropouts in reporting under certain network error conditions.

- Unnecessary requests from Resque jobs (3.6.7.159)

An issue causing Resque jobs to unnecessarily make requests against New Relic
servers was fixed.

- Fix compatibility issues with excon and curb instrumentation

This release of the agent fixes a warning seen under certain circumstances
with the excon gem (most notably, when excon was used by fog), as well as
a bug with the curb instrumentation that conflicted with the feedzirra gem.

- Allow license key to be set by Capistrano variables

A license key can be passed via a Capistrano variable where previously it
could only be in newrelic.yml. Thanks Chris Marshall for the contribution!

- Make HTTP client instrumentation aware of "Host" request header

If a "Host" header is set explicitly on an HTTP request, that hostname will
be used for external metrics. Thanks Mislav Marohnić for the contribution!

- Fix ActiveSupport::Concern warnings with MethodTracer

Including NewRelic::Agent::MethodTracer in a class using Concerns could cause
deprecation warnings. Thanks Mike Połtyn for the contribution!

- Fix Authlogic constant name

Code checking for the Authlogic module was using in the wrong case. Thanks
Dharam Gollapudi for the contribution!

## v3.6.6

- HTTPClient and Curb support

The Ruby agent now supports the HTTPClient and Curb HTTP libraries! Cross
application tracing and more is fully supported for these libraries. For more
details see https://newrelic.com/docs/ruby/ruby-http-clients.

- Sinatra startup improvements

In earlier agent versions, newrelic_rpm had to be required after Sinatra to
get instrumentation. Now the agent should start when your Sinatra app starts
up in rackup, thin, unicorn, or similar web servers.

- Puma clustered mode support

Clustered mode in Puma was not reporting data without manually adding a hook
to Puma's configuration. The agent will now automatically add this hook.

- SSL certificate verification

Early versions of the agent's SSL support provided an option to skip
certificate verification. This option has been removed.

## v3.6.5

- Rails 4.0 Support

The Ruby agent is all set for the recent general release of Rails 4.0! We've
been tracking the RC's, and that work paid off. Versions 3.6.5 and 3.6.4 of
the Ruby agent should work fine with Rails 4.0.0.

- Excon and Typhoeus support

The Ruby agent now supports the Excon and Typhoeus HTTP libraries! For more
details see https://newrelic.com/docs/ruby/ruby-http-clients.

## v3.6.4

- Exception Whitelist

We've improved exception message handling for applications running in
high security mode. Enabling 'high_security' now removes exception messages
entirely rather than simply obfuscating any SQL.

By default this feature affects all exceptions, though you can configure a
whitelist of exceptions whose messages should be left intact.

More details: https://newrelic.com/docs/ruby/ruby-agent-configuration

- Fix a race condition affecting some Rails applications at startup

Some Rails applications using newrelic_rpm were affected by a race condition
at startup that manifested as an error when model classes with associations
were first loaded. The cause of these errors has been addressed by moving the
generation of the agent's EnvironmentReport on startup from a background
thread to the main thread.

## v3.6.3

- Better Sinatra Support

A number of improvements have been made to our Sinatra instrumentation.
More details: https://newrelic.com/docs/ruby/sinatra-support-in-the-ruby-agent

Sinatra instrumentation has been updated to more accurately reflect the final
route that was actually executed, taking pass and conditions into account.

New Relic middlewares for error collection, real user monitoring, and cross
application tracing are automatically inserted into the middleware stack.

Ignoring routes, similar to functionality available to Rails controllers, is
now available in Sinatra as well.

Routes in 1.4 are properly formatting in transaction names. Thanks Zachary
Anker for the contribution!

- Padrino Support

Along with improving our support of Sinatra, we've also extended that to
supporting Padrino, a framework that builds on Sinatra. Web transactions
should show up in New Relic now for Padrino apps automatically. The agent has
been tested against the latest Padrino in versions 0.11.x and 0.10.x.

- Main overview graph only shows web transactions

In the past database times from background jobs mixed with other web transaction
metrics in the main overview graph. This often skewed graphs. A common workaround
was to send background jobs to a separate application, but that should no longer
be necessary as the overview graphs now only represent web transactions.

## v3.6.2

- Sequel support

The Ruby agent now supports Sequel, a database toolkit for Ruby. This
includes capturing SQL calls and model operations in transaction traces, and
recording slow SQL calls. See https://newrelic.com/docs/ruby/sequel-instrumentation
for full details.

- Thread profiling fix

The prior release of the agent (version 3.6.1) broke thread profiling. A
profile would appear to run, but return no data. This has been fixed.

- Fix for over-counted Net::HTTP calls

Under some circumstances, calls into Net::HTTP were being counted twice in
metrics and transaction traces. This has been fixed.

- Missing traced errors for Resque applications

Traced errors weren't displaying for some Resque workers, although the errors
were factored into the overall count graphs. This has been fixed, and traced
errors should be available again after upgrading the agent.

## v3.6.1

- Full URIs for HTTP requests are recorded in transaction traces

When recording a transaction trace node for an outgoing HTTP call via
Net::HTTP, the agent will now save the full URI (instead of just the hostname)
for the request. Embedded credentials, the query string, and the fragment will
be stripped from the URI before it is saved.

- Simplify Agent Autostart Logic

Previously the agent would only start when it detected a supported
"Dispatcher", meaning a known web server or background task framework. This
was problematic for customers using webservers that the agent was not
configured to detect (e.g. Puma). Now the agent will attempt to report any
time it detects it is running in a monitored environment (e.g. production).
There are two exceptions to this. The agent will not autostart in a rails
console or irb session or when the process was invoked by a rake task (e.g.
rake assets:precompile). The NEWRELIC_ENABLE environment variable can be set
to true or false to force the agent to start or not start.

- Don't attempt to resolve collector hostname when proxy is in use

When a proxy is configured, the agent will not attempt to lookup and cache the
IP address of New Relic server to which it is sending data, since DNS may not
be available in some environments. Thanks to Bill Kirtley for the contribution

- Added NewRelic::Agent.set_transaction_name and NewRelic::Agent.get_transaction_name

Ordinarily the name of your transaction is defined up-front, but if you'd like to
change the name of a transaction while it is still running you can use
**NewRelic::Agent.set_transaction_name()**. Similarly, if you need to know the name
of the currently running transaction, you can use **NewRelic::Agent.get_transaction_name()**.

## v3.6.0

- Sidekiq support

The Ruby agent now supports the Sidekiq background job framework. Traces from
Sidekiq jobs will automatically show up in the Background tasks on New Relic
similar to Resque and Delayed::Job tasks.

- Improved thread safety

The primary metrics data structures in the Ruby agent are now thread safe.
This should provide better reliability for the agent under JRuby and threaded
scenarios such as Sidekiq or Puma.

- More robust environment report

The agent's analysis of the local environment (e.g. OS, Processors, loaded
gems) will now work in a wider variety of app environments, including
Sinatra.

- Experimental Rainbows! support

The Ruby agent now automatically detects and instruments the Rainbows! web
server. This support is considered experimental at present, and has not been
tested with all dispatch modes.

Thanks to Joseph Chen for the contribution.

- Fix a potential file descriptor leak in Resque instrumentation

A file descriptor leak that occurred when DontPerform exceptions were used to
abort processing of a job has been fixed. This should allow the Resque
instrumentation work correctly with the resque-lonely_job gem.

## v3.5.8

- Key Transactions

  The Ruby agent now supports Key Transactions! Check out more details on the
  feature at https://newrelic.com/docs/site/key-transactions

- Ruby 2.0

  The Ruby agent is compatible with Ruby 2.0.0 which was just released.

- Improved Sinatra instrumentation

  Several cases around the use of conditions and pass in Sinatra are now
  better supported by the Ruby agent. Thanks Konstantin for the help!

- Outbound HTTP headers

  Adds a 'X-NewRelic-ID' header to outbound Net::HTTP requests. This change
  helps improve the correlation of performance between services in a service-
  oriented architecture for a forthcoming feature. In the meantime, to disable
  the header, set this in your newrelic.yml:

  cross_application_tracer:
  enabled: false

- Automatically detect Resque dispatcher

  The agent does better auto-detection for the Resque worker process.
  This should reduce the need to set NEW_RELIC_DISPATCHER=resque directly.

## v3.5.7

- Resolved some issues with tracking of frontend queue time, particularly
  when the agent is running on an app hosted on Heroku. The agent will now
  more reliably parse the headers described in
  https://newrelic.com/docs/features/tracking-front-end-time and will
  automatically detect whether the times provided are in seconds,
  milliseconds or microseconds.

## v3.5.6

- Use HTTPS by default

  The agent now defaults to using SSL when it communicates with New Relic's
  servers. By default is already configured New Relic does not transmit any
  sensitive information (e.g. SQL parameters are masked), but SSL adds an
  additional layer of security. Upgrading customers may need to remove the
  "ssl: false" directive from their newrelic.yml to enable ssl. Customers on
  Jruby may need to install the jruby-openssl gem to take advantage of this
  feature.

- Fix two Resque-related issues

  Fixes a possible hang on exit of an instrumented Resque master process
  (https://github.com/defunkt/resque/issues/578), as well as a file descriptor
  leak that could occur during startup of the Resque master process.

- Fix for error graph over 100%

  Some errors were double counted toward the overall error total. This
  resulted in graphs with error percentages over 100%. This duplication did
  not impact the specific error traces captured, only the total metric.

- Notice gracefully handled errors in Sinatra

  When show_exceptions was set to false in Sinatra, errors weren't caught
  by New Relic's error collector. Now handled errors also have the chance
  to get reported back.

- Ruby 2.0 compatibility fixes

  Ruby 2.0 no longer finds protected methods by default, but will with a flag.
  http://tenderlovemaking.com/2012/09/07/protected-methods-and-ruby-2-0.html

  Thanks Ravil Bayramgalin and Charlie Somerville for the fixes.

- Auto-detect Trinidad as dispatcher

  Code already existing for detecting Trinidad as a dispatcher, but was only
  accessible via an ENV variable. This now auto-detects on startup. Thanks
  Robert Rasmussen for catching that.

- Coercion of types in collector communication

  Certain metrics can be recorded with a Ruby Rational type, which JSON
  serializes as a string rather than a floating point value. We now treat
  coerce each outgoing value, and log issues before sending the data.

- Developer mode fix for chart error

  Added require to fix a NameError in developer mode for summary page. Thanks
  to Ryan B. Harvey.

- Don't touch deprecated RAILS_ROOT if on Rails 3

  Under some odd startup conditions, we would look for the RAILS_ROOT constant
  after failing to find the ::Rails.root in a Rails 3 app, causing deprecation
  warnings. Thanks for Adrian Irving-Beer for the fix.

## v3.5.5

- Add thread profiling support

  Thread profiling performs statistical sampling of backtraces of all threads
  within your Ruby processes. This feature requires MRI >= 1.9.2, and is
  controlled via the New Relic web UI. JRuby support (in 1.9.x compat mode) is
  considered experimental, due to issues with JRuby's Thread#backtrace.

- Add audit logging capability

  The agent can now log all of the data it sends to the New Relic servers to
  a special log file for human inspection. This feature is off by default, and
  can be enabled by setting the audit_log.enabled configuration key to true.
  You may also control the location of the audit log with the audit_log.path key.

- Use config system for dispatcher, framework, and config file detection

  Several aspects of the agent's configuration were not being handled by the
  configuration system. Detection/configuration of the dispatcher (e.g. passenger,
  unicorn, resque), framework (e.g. rails3, sinatra), and newrelic.yml
  location are now handled via the Agent environment, manual, and default
  configuration sources.

- Updates to logging across the agent

  We've carefully reviewed the logging messages that the agent outputs, adding
  details in some cases, and removing unnecessary clutter. We've also altered
  the startup sequence to ensure that we don't spam STDOUT with messages
  during initialization.

- Fix passing environment to manual_start()

  Thanks to Justin Hannus. The :env key, when passed to Agent.manual_start,
  can again be used to specify which section of newrelic.yml is loaded.

- Rails 4 support

  This release includes preliminary support for Rails 4 as of 4.0.0.beta.
  Rails 4 is still in development, but the agent should work as expected for
  people who are experimenting with the beta.

## v3.5.4

- Add queue time support for sinatra apps

  Sinatra applications can now take advantage of front end queue time
  reporting. Thanks to Winfield Peterson for this contribution.

- Simplify queue time configuration for nginx 1.2.6+

  Beginning in version 1.2.6, recently released as a development version, the
  $msec variable can be used to set an http header. This change allows front
  end queue time to be tracked in New Relic simply by adding this line to the
  nginx config:

  proxy_set_header X-Queue-Start "t=${msec}000"

  It will no longer be necessary to compile a patched version of nginx or
  compile in the perl or lua module to enable this functionality.

  Thanks to Lawrence Pit for the contribution.

- Report back build number and stage along with version info

  In the 3.5.3 series the agent would fail to report its full version number
  to NewRelic's environment report. For example it would report its version
  as 3.5.3 instead of 3.5.3.25 or 3.5.3.25.beta. The agent will now report
  its complete version number as defined in newrelic_rpm.gemspec.

- The host and the port that the agent reports to can now be set from environment vars

  The host can be set with NEW_RELIC_HOST and the port with NEW_RELIC_PORT. These setting
  will override any other settings in your newrelic.yml.

- Fix RUM reporting to multiple applications

  When the agent is configured to report to multiple "roll up" applications
  RUM did not work correctly.

## v3.5.3

- Update the collector protocol to use JSON and Ruby primitives

  The communication between the agent and the NewRelic will not longer be
  marshaled Ruby objects, but rather JSON in the case of Ruby 1.9 and marshaled
  Ruby primitives in the case of 1.8. This results in greater harvest efficiency
  as well as feature parity with other New Relic agents.

- Fix incorrect application of conditions in sinatra instrumentation

  The agent's sinatra instrumentation was causing sinatra's conditions to
  be incorrectly applied in some obscure cases. The bug was triggered
  when a condition was present on a lower priority route that would match
  the current request, except for the presence of a higher priority route.

## v3.5.2

- Simplified process of running agent test suite and documented code
  contribution process in GUIDELINES_FOR_CONTRIBUTING.

## v3.5.1

- Enabling Memory Profiling on Lion and Mountain Lion

  The agent's list of supported platforms for memory profiling wasn't correctly checking
  for more recent versions of OS X.

- Fixed an arity issue encountered when calling newrelic_notice_error from Rails applications.

- End user queue time was not being properly reported, works properly now.

- Server-side configuration for ignoring errors was not being heeded by agent.

- Better handling of a thread safety issue.

  Some issues may remain, which we are working to address, but they should be gracefully handled
  now, rather than crashing the running app.

- Use "java_import" rather than "include_class" when require Java Jars into a JRuby app.

  Thanks to Jan Habermann for the pull request

- Replaced alias_method mechanism with super call in DataMapper instrumentation.

  Thanks to Michael Rykov for the pull request

- Fixed the Rubinius GC profiler.

  Thanks to Dirkjan Bussink

- Use ActiveSupport.on_load to load controller instrumentation Rails 3.

  Thanks to Jonathan del Strother

- Reduce the number of thread local reference in a particular high traffic method

  Thanks to Jeremy Kemper

## v3.5.0.1

- (Fix) Due to a serious resource leak we have ended support for versions of Phusion Passenger
  older than 2.1.1. Users of older versions are encouraged upgrade to a more recent version.

## v3.5.0

- (Fix) RUM Stops Working After 3.4.2.1 Agent Upgrade

  v3.4.2.1 introduced a bug that caused the browser monitor auto instrumentation
  (for RUM) default to be false. The correct value of true is now used

- When the Ruby Agent detects Unicorn as the dispatcher it creates an INFO level log message
  with additional information

  To help customers using Unicorn, if the agent detects it (Unicorn) is being used as the
  dispatcher an INFO level log message it created that includes a link to New Relic
  online doc that has additional steps that may be required to get performance data reporting.

- (Fix) In version 3.4.2 of the Ruby Agent the server side value for Apdex T was disregarded

  With version 3.4.2 of the agent, the value set in the newrelic.yml file took precedence over the
  value set in the New Relic UI. As of version 3.5.0 only the value for Apdex T set in the
  New Relic UI will be used. Any setting in the yaml file will be ignored.

- Improved Error Detection/Reporting capabilities for Rails 3 apps

  Some errors are missed by the agent's exception reporting handlers because they are
  generated in the rails stack, outside of the instrumented controller action. A Rack
  middleware is now included that can detect these errors as they bubble out of the middleware stack.
  Note that this does not include Routing Errors.

- The Ruby Agent now logs certain information it receives from the New Relic servers

  After connecting to the New Relic servers the agent logs the New Relic URL
  of the app it is reporting to.

- GC profiling overhead for Ruby 1.9 reduced

  For Ruby 1.9 the amount of time spent in GC profiling has been reduced.

- Know issue with Ruby 1.8.7-p334, sqlite3-ruby 1.3.0 or older, and resque 1.23.0

  The Ruby Agent will not work in conjunction with Ruby 1.8.7-p334, sqlite3-ruby 1.3.3
  or earlier, and resque 1.23.0. Your app will likely stop functioning. This is a known problem
  with Ruby versions up to 1.8.7-p334. Upgrading to the last release of Ruby 1.8.7
  is recommended. This issue has been present in every version of the agent we've tested
  going back for a year.

## v3.4.2.1

- Fix issue when app_name is nil

  If the app_name setting ends up being nil an exception got generated and the application
  wouldn't run. This would notably occur when running a Heroku app locally without the
  NEW_RELIC_APP_NAME environment variable set. A nil app_name is now detected and an
  error logged specifying remediation.

## v3.4.2

- The RUM NRAGENT tk value gets more robustly sanitized to prevent potential XSS vulnerabilities

  The code that scrubs the token used in Real User Monitoring has been enhanced to be
  more robust.

- Support for Apdex T in server side configuration

  For those using server side configuration the Ruby Agent now supports setting
  the Apdex T value via the New Relic UI.

- Refactoring of agent config code

  The code that reads the configuration information and configures the agent
  got substantially reorganized, consolidated, simplified, and made more robust.

## v3.4.1

#### Bug Fixes

- Fix edge case in RUM auto instrumentation where X-UA-Compatible meta tag is
  present but </head> tag is missing.

  There is a somewhat obscure edge case where RUM auto instrumentation will
  crash a request. The issue seems to be triggered when the X-UA-Compatible
  meta tag is present and the </head> tag is missing.

- Fixed reference to @service.request_timeout to @request_timeout in
  new_relic_service.rb. (Thanks to Matthew Savage)

  When a timeout occurred during connection to the collector an "undefined
  method `request_timeout' for nil:NilClass'" would get raised.

- preserve visibility on traced methods.

  Aliased methods now have the same visibility as the original traced method.
  A couple of the esoteric methods created in the process weren't getting the
  visibility set properly.

- Agent service does not connect to directed shard collector after connecting
  to proxy

  After connecting to collector proxy name of real collector was updated, but
  ip address was not being updated causing connections to go to the proxy.
  Agent now looks up ip address for real collector.

- corrupt marshal data from pipe children crashing agent

  If the agent received corrupted data from the Resque worker child agent
  it could crash the agent itself. fixed.

- should reset RubyBench GC counter between polls

  On Ruby REE, the GC profiler does not reset the counter between polls. This
  is only a problem if GC could happen _between_ transactions, as in, for
  example, out-of-band GC in Unicorn. fixed.

## v3.4.0.1

- Prevent the agent from resolving the collector address when disabled.
- Fix for error collector configuration that was introduced during beta.
- Preserve method visibility when methods are traced with #add_method_tracer and #add_transaction_tracer

## v3.4.0

- Major refactor of data transmission mechanism. This enabled child processes to send data to parent processes, which then send the data to the New Relic service. This should only affect Resque users, dramatically improving their experience.
- Moved Resque instrumentation from rpm_contrib to main agent. Resque users should discontinue use of rpm_contrib or upgrade to 2.1.11.
- Resolve issue with configuring the Error Collector when using server-side configuration.

## v3.3.5

- [FIX] Allow tracing of methods ending in ! and ?
- [PERF] Give up after scanning first 50k of the response in RUM
  auto-instrumentation.
- [FIX] Don't raise when extracting metrics from SQL queries with non UTF-8 bytes.
- Replaced "Custom/DJ Locked Jobs" metric with new metrics for
  monitoring DelayedJob: queue_length, failed_jobs, and locked_jobs, all under
  Workers/DelayedJob. queue_length is also broken out by queue name or priority
  depending on the version of DelayedJob deployed.

## v3.3.4.1

- Bug fix when rendering empty collection in Rails 3.1+

## v3.3.4

- Rails 3 view instrumentation

## v3.3.3

- Improved Sinatra instrumentation
- Limit the number of nodes collected in long running transactions to prevent leaking memory

## v3.3.2.1

- [SECURITY] fix for cookie handling by End User Monitoring instrumentation

## v3.3.2

- deployments recipe change: truncate git SHAs to 7 characters
- Fixes for obfuscation of PostgreSQL and SQLite queries
- Fix for lost database connections when using a forking framework
- Workaround for RedHat kernel bug which prevented blocking reads of /proc fs
- Do not trap signals when handling exceptions

## v3.3.1

- improved Ruby 1.8.6 support
- fix for issues with RAILS_ROOT deprecation warnings
- fixed incorrect 1.9 GC time reporting
- obfuscation for Slow SQL queries respects transaction trace config
- fix for RUM instrumentation reporting bad timing info in some cases
- refactored ActiveRecord instrumentation, no longer requires Rails

## v3.3.0

- fix for GC instrumentation when using Ruby 1.9
- new feature to correlate browser and server transaction traces
- new feature to trace slow sql statements
- fix to help cope with malformed rack responses
- do not try to instrument versions of ActiveMerchant that are too old

## v3.2.0.1

- Updated LICENSE
- Updated links to support docs

## v3.2.0

- Fix over-detection of mongrel and unicorn and only start the agent when
  actual server is running
- Improve developer mode backtraces to support ruby 1.9.2, windows
- Fixed some cases where Memcache instrumentation was failing to load
- Ability to set log destination by NEW_RELIC_LOG env var
- Fix to mutex lib load issue
- Performance enhancements (thanks to Jeremy Kemper)
- Fix overly verbose STDOUT message (thanks to Anselm Helbig)

## v3.1.2

- Fixed some thread safety issues
- Work around for Ruby 1.8.7 Marshal crash bug
- Numerous community patches (Gabriel Horner, Bradley Harris, Diego Garcia,
  Tommy Sullivan, Greg Hazel, John Thomas Marino, Paul Elliott, Pan Thomakos)
- Fixed RUM instrumentation bug

## v3.1.1

- Support for Rails 3.1 (thanks to Ben Hoskings via github)
- Support for Rubinius
- Fixed issues affecting some Delayed Job users where log files were not appearing
- Fixed an issue where some instrumentation might not get loaded in Rails apps
- Fix for memcached cas method (thanks to Andrew Long and Joseph Palermo )
- Fix for logger deprecation warning (thanks to Jonathan del Strother via github)
- Support for logging to STDOUT
- Support for Spymemcached client on jruby

## v3.1.0

- Support for aggregating data from short-running
  processes to reduce reporting overhead
- Numerous bug fixes
- Increased unit test coverage

## v3.0.1

- Updated Real User Monitoring to reduce javascript size and improve
  compatibility, fix a few known bugs

## v3.0.0

- Support for Real User Monitoring
- Back end work on internals to improve reliability
- added a 'log_file_name' and 'log_file_path' configuration variable to allow
  setting the path and name of the agent log file
- Improve reliability of statistics calculations
- Remove some previously deprecated methods
- Remove Sequel instrumentation pending more work

## v2.14.1

- Avoid overriding methods named 'log' when including the MethodTracer module
- Ensure that all load paths for 'new_relic/agent' go through 'new_relic/control' first
- Remove some debugging output from tests

## v2.14.0

- Dependency detection framework to prevent multi-loading or early-loading
  of instrumentation files

## v2.13.5

- Moved the API helper to the github newrelic_api gem.
- Revamped queue time to include server, queue, and middleware time
- Increased test coverage and stability
- Add Trinidad as a dispatcher (from Calavera, on github)
- Sequel instrumentation from Aman Gupta
- patches to 1.9 compatibility from dkastner on github
- Support for 1.9.2's garbage collection instrumentation from Justin Weiss
- On Heroku, existing queue time headers will be detected
- Fix rack constant scoping in dev mode for 1.9 (Rack != ::Rack)
- Fixes for instrumentation loading failing on Exception classes that
  are not subclasses of StandardError
- Fix active record instrumentation load order for Rails 3

## v2.13.4

- Update DNS lookup code to remove hardcoded IP addresses

## v2.13.3

- Dalli instrumentation from Mike Perham (thanks Mike)
- Datamapper instrumentation from Jordan Ritter (thanks Jordan)
- Apdex now defaults to 0.5
  !!! Please be aware that if you are not setting an apdex,
  !!! this will cause a change in the apparent performance of your app.
- Make metric hashes threadsafe (fixes problems sending metrics in Jruby
  threaded code)
- Delete obsolete links to metric docs in developer mode
- Detect gems when using Bundler
- Fix newrelic_ignore in Rails 3
- Break metric parser into a separate vendored gem
- When using Unicorn, preload_app: true is recommended to get proper
  after_fork behavior.

## v2.13.2

- Remove a puts. Yes, a whole release for a puts.

## v2.13.1

- Add missing require in rails 3 framework control

## v2.13.0

- developer mode is now a rack middleware and can be used on any framework;
  it is no longer supported automatically on versions of Rails prior to 2.3;
  see README for details
- memcache key recording for transaction traces
- use system_timer gem if available, fall back to timeout lib
- address instability issues in JRuby 1.2
- renamed executable 'newrelic_cmd' to 'newrelic'; old name still supported
  for backward compatibility
- added 'newrelic install' command to install a newrelic.yml file in the
  current directory
- optimization to execution time measurement
- optimization to startup sequence
- change startup sequence so that instrumentation is installed after all
  other gems and plugins have loaded
- add option to override automatic flushing of data on exit--send_data_on_exit
  defaults to 'true'
- ignored errors no longer affect apdex score
- added record_transaction method to the api to allow recording
  details from web and background transactions occurring outside RPM
- fixed a bug related to enabling a gold trial / upgrade not sending
  transaction traces correctly

## v2.12.3

- fix regression in startup sequence

## v2.12.2

- fix for regression in Rails 2.1 inline rendering
- workaround bug found in some rubies that caused a segv and/or NoMemoryError
  when deflating content for upload
- avoid creating connection thread in unicorn/passenger spawners

## v2.12.1

- fix bug in profile mode
- fix race condition in Delayed::Job instrumentation loading
- fix glassfish detection in latest glassfish gem

## v2.12.0

- support basic instrumentation for ActsAsSolr and Sunspot

## v2.11.3

- fix bug in startup when running JRuby

## v2.11.2

- fix for unicorn not reporting when the proc line had 'master' in it
- fix regression for passenger 2.0 and earlier
- fix after_fork in the shim

## v2.11.1

- republished gem without generated rdocs

## v2.11.0

- rails3 instrumentation (no developer mode support yet)
- removed the ensure_worker_thread started and instead defined an after_fork
  handler that will set up the agent properly in forked processes.
- change at_exit handler so the shutdown always goes after other shutdown
  handlers
- add visibility to active record db transactions in the rpm transaction
  traces (thanks to jeremy kemper)
- fix regression in merb support which caused merb apps not to start
- added NewRelic::Agent.logger to the public api to write to the agent
  log file.
- optimizations to background thread, controller instrumentation, memory
  usage
- add logger method to public_api
- support list notation for ignored exceptions in the newrelic.yml

## v2.10.8

- fix bug in delayed_job instrumentation that caused the job queue sampler
  to run in the wrong place
- change startup sequence and code that restarts the worker loop
  thread
- detect the unicorn master and dont start the agent; hook in after_fork
- fix problem with the Authlogic metric names which caused errors in
  developer mode. Authlogic metrics now adhere to the convention of
  prefixing the name with 'Custom'
- allow more correct overriding of transaction trace settings in the
  call to #manual_start
- simplify WorkerLoop and add better protection for concurrency
- preliminary support for rails3

## v2.10.6

- fix missing URL and referrer on some traced errors and transactions
- gather traced errors _after_ executing the rescue chain in ActionController
- always load controller instrumentation
- pick up token validation from newrelic.yml

## v2.10.5

- fix bug in delayed_job instrumentation occurring when there was no DJ log

## v2.10.4

- fix incompatibility with Capistrano 2.5.16
- strip down URLs reported in transactions and errors to path only

## v2.10.3

- optimization to reduce overhead: move background samplers into foreground thread
- change default config file to ignore RoutingErrors
- moved the background task instrumentation into a separate tab in the RPM UI
- allow override of the RPM application name via NEWRELIC_APP_NAME environment variable
- revised Delayed::Job instrumentation so no manual_start is required
- send buffered data on shutdown
- expanded support for queue length and queue time
- remove calls to starts_with to fix Sinatra and non-rails deployments
- fix problem with apdex scores recording too low in some circumstances
- switch to jeweler for gem building
- minor fixes, test improvements, doc and rakefile improvements
- fix incompatibility with Hoptoad where Hoptoad was not getting errors handled by New Relic
- many other optimizations, bug fixes and documentation improvements

## v2.10.2.

- beta release of 2.10
- fix bugs with Sinatra app instrumentation
- minor doc updates

## v2.10.1.

- alpha release of 2.10
- rack support, including metal; ignores 404s; requires a module inclusion (see docs)
- sinatra support, displays actions named by the URI pattern matched
- add API method to abort transaction recording for in-flight transactions
- remove account management calls from newrelic_api.rb
- truncating extremely large transaction traces for efficiency
- fix error reporting in recipes; add newrelic_rails_env option to recipes to
  override the rails env used to pull the app_name out of newrelic.yml
- added TorqueBox recognition (thanks Bob McWhirter)
- renamed config settings: enabled => monitor_mode; developer => developer_mode;
  old names will still work in newrelic.yml
- instrumentation for DelayedJob (thanks Travis Tilley)
- added config switches to turn off certain instrumentation when you aren't
  interested in the metrics, to save on overhead--see newrelic.yml for details.
- add profiling support to dev mode; very experimental!
- add 'multi_threaded' config option to indicate when the app is running
  multi-threaded, so we can disable some instrumentation
- fix test failures in JRuby, REE
- improve Net::HTTP instrumentation so it's more efficient and distinguishes calls
  between web and non-web transactions.
- database instrumentation notices all database commands in addition to the core commands
- add support for textmate to dev mode
- added add_transaction_tracer method to support instrumenting methods as
  if they were web transactions; this will facilitate better visibility of background
  tasks and eventually things like rack, metal and Sinatra
- adjusted apdex scores to reflect time spent in the mongrel queue
- fixed incompatibility with JRuby on startup
- implemented CPU measure for JRuby which reflects the cpu burn for
  all controller actions (does not include background tasks)
- fixed scope issue with GC instrumentation, subtracting time from caller
- added # of GC calls to GC instrumentation
- renamed the dispatcher metric
- refactored stats_engine code for readability
- optimization: reduce wakeup times for harvest thread

## v2.10.0.

- alpha release of 2.10
- support unicorn
- instrumentation of GC for REE and MRE with GC patch
- support agent restarting when changes are made to the account
- removed #newrelic_notice_error from Object class, replaced by NewRelic::Agent#notice_error
- collect histogram statistics
- add custom parameters to newrelic_notice_error call to display
  extra info for errors
- add method disable_all_tracing(&block) to execute a block without
  capturing metrics
- newrelic_ignore now blocks all instrumentation collection for
  the specified actions
- added doc to method_tracer API and removed second arg
  requirement for add_method_tracer call
- instrumentation for Net::HTTP
- remove method_tracer shim to avoid timing problems in monitoring daemons
- for non-rails daemons, look at APP_ROOT and NRCONFIG env vars for custom locations

## v2.9.9.

- Disable at_exit handler for Unicorn which sometimes caused the
  agent to stop reporting immediately.

## v2.9.8.

- add instrumentation for Net::HTTP calls, to show up as "External"
- added support for validating agents in the cloud.
- recognize Unicorn dispatcher
- add NewRelic module definitions to ActiveRecord instrumentation

## v2.9.5.

- Snow Leopard memory fix

## v2.9.4.

- clamp size of data sent to server
- reset statistics for passenger when forking to avoid erroneous data
- fix problem deserializing errors from the server
- fix incompatibility with postgres introduced in 2.9.

## v2.9.3.

- fix startup failure in Windows due to memory sampler
- add JRuby environment information

## v2.9.2.

- change default apdex_t to 0.5 seconds
- fix bug in deployments introduced by multi_homed setting
- support overriding the log in the agent api
- fix JRuby problem using objectspace
- display custom parameters when looking at transactions in dev mode
- display count of sql statements on the list of transactions in dev mode
- fixes for merb--thanks to Carl Lerche

## v2.9.1.

- add newrelic_ignore_apdex method to controller classes to allow
  you to omit some actions from apdex statistics
- Add hook for Passenger shutdown events to get more timely shutdown
  notices; this will help in more accurate memory readings in
  Passenger
- add newrelic_notice_error to Object class
- optional ability to verify SSL certificates, note that this has some
  performance and reliability implications
- support multi-homed host with multiple apps running on duplicate
  ports

## v2.9.0.

Noteworthy Enhancements

- give visibility to templates and partials in Rails 2.1 and later, in
  dev mode and production
- change active record metrics to capture statistics in adapter log()
  call, resulting in lower overhead and improved visibility into
  different DB operations; only AR operations that are not hitting the
  query cache will be measured to avoid overhead
- added mongrel_rpm to the gem, a standalone daemon listening for custom
  metric values sent from local processes (experimental); do mongrel_rpm
  --help
- add API for system monitoring daemons (refer to KB articles); changed
  API for manual starting of the agent; refer to
  NewRelic::Agent.manual_start for details
- do certificate verification on ssl connections to
  collector.newrelic.com
- support instances appearing in more than one application by allowing a
  semicolon separated list of names for the newrelic.yml app_name
  setting.
- combined agent logfiles into a single logfile
- use rpm server time for transaction traces rather than agent time

Developer Mode (only) Enhancements

- show partial rendering in traces
- improved formatting of metric names in traces
- added number of queries to transactions in the transaction list
- added some sorting options for the transaction list
- added a page showing the list of active threads

Compatibility Enhancements

- ruby 1.9.1 compatibility
- support concurrency when determining busy times, for 2.2 compatibility
- in jruby, use Java used heap for memory sampling if the system memory
  is not accessible from an unsupported platform
- jruby will no longer start the agent now when running the console or
  rake tasks
- API support for RPM as a footnote add-in
- webrick support restored

Noteworthy bugfixes

- sample memory on linux by reading /proc/#{$$}/status file
- fixed ambiguous 'View' metrics showing up in controller breakdown
- removed Numeric extensions, including round_to, and to_ms
- using a different timeout mechanism when we post data to RPM
- remove usage of Rails::Info which had a side effect of enabling
  ActiveRecord even when it wasn't an active framework
- moved CPU sampler off background thread and onto the harvest thread
- tests now run cleanly in any rails app using test:newrelic or
  test:plugins

Agent improvements to support future RPM enhancements

- add instrumentation to capture metrics on response codes; not yet
  working in rails 2.3.\*
- added http referrer to traced errors
- capture gem requirements from rails
- capture cpu utilization adjusted for processor count
- transaction sampling

## v2.8.10.

- fix thin support with rails 2.3.2 when using script/server
- fix incompatibility with rails 2.3.2 and script/server options
  processing
- minor tweak to environment gathering for gem mode

## v2.8.9.

- fix problem finding the newrelic controller in dev mode
- fix incompatibility with older versions of optparse
- fix potential jvm problem with jruby
- remove test:all task definition to avoid conflicts
- change error message about window sampler in windows not supported to a
  warning message

## v2.8.8.

- fix error with jruby on windows
- fix problem where webrick was being incorrectly detected causing some
  problems with mongrel application assignments--had to disable webrick
  for now

## v2.8.7.

- fix for ssl connection hanging problems
- fix problem recognizing mongrel in rails 2.3.2
- fastcgi support in rails 2.3.2
- put back webrick support

## v2.8.6.

- fix for capture_params when using file uploads in controller actions
- use pure ruby NS lookup for collector host to eliminate possibly
  blocking applications

## v2.8.5.

- fix reference to CommandError which was breaking some cap scripts
- fix incompatibility with Rails 2.0 in the server API
- fix problem with litespeed with Lite accounts
- fix problem when ActiveRecord is disabled
- moved merb instrumentation to Merb::Controller instead of
  AbstractController to address incompatibility with MailController
- fix problem in devmode displaying sql with embedded urls

## v2.8.4.

- fix bug in capistrano recipe causing cap commands to fail with error
  about not finding Version class

## v2.8.3.

- refactor unit tests so they will run in a generic rails environment
- require classes in advance to avoid autoloading. this is to address
  incompatibilities with desert as well as more flexibility in gem
  initialization
- fixed newrelic_helper.rb 1.9 incompatibility

## v2.8.2.

- fix Ruby 1.9 syntax compatibility errors
- update the class loading sanity check, will notify server of errors
- fix agent output on script and rake task execution

## v2.8.1.

- Convert the deployment information upload script to an executable and
  put in the bin directory. When installed as a gem this command is
  symlinked to /usr/bin. Usage: newrelic_cmd deployments --help
- Fix issue invoking api when host is not set in newrelic.yml
- Fix deployments api so it will work from a gem
- Fix thin incompatibility in developer mode

## v2.8.0.

- add beta of api in new_relic_api.rb
- instrumented dynamic finders in ActiveRecord
- preliminary support for capturing deployment information via capistrano
- change memory sampler for solaris to use /usr/bin/ps
- allow ERB in newrelic.yml file
- merged support for merb into this version
- fix incompatibility in the developer mode with the safe_erb plugin
- fix module namespace issue causing an error accessing
  NewRelic::Instrumentation modules
- fix issue where the agent sometimes failed to start-up if there was a
  transient network problem
- fix IgnoreSilentlyException message

## v2.7.4.

- fix error when trying to serialize some kinds of Enumerable objects
- added extra debug logging
- added app_name to app mapping

## v2.7.3.

- fix compatibility issue with 1.8.5 causing error with Dir.glob

## v2.7.2.

- fix problem with passenger edge not being a detected environment

## v2.7.1.

- fix problem with skipped dispatcher instrumentation

## v2.7.0.

- Repackage to support both plugin and Gem installation
- Support passenger/litespeed/jruby application naming
- Update method for calculating dispatcher queue time
- Show stack traces in RPM Transaction Traces
- Capture error source for TemplateErrors
- Clean up error stack traces.
- Support query plans from postgres
- Performance tuning
- bugfixes

## v2.5.3.

- fix error in transaction tracing causing traces not to show up

## v2.5.2.

- fixes for postgres explain plan support

## v2.5.1.

- bugfixes

## v2.5.0.

- add agent support for rpm 1.1 features
- Fix regression error with thin support

## v2.4.3.

- added 'newrelic_ignore' controller class method with :except and :only options for finer grained control
  over the blocking of instrumentation in controllers.
- bugfixes

## v2.4.2.

- error reporting in early access

## v2.4.1.

- bugfix: initializing developer mode

## v2.4.0.

- Beta support for LiteSpeed and Passenger

## v2.3.7.

- bugfixes

## v2.3.6.

- bugfixes

## v2.3.5.

- bugfixes: pie chart data, rails 1.1 compatibility

## v2.3.4.

- bugfix

## v2.3.3.

- bugfix for non-mysql databases

## v2.3.2.

- bugfixes
- Add enhancement for Transaction Traces early access feature

## v2.3.1.

- bugfixes

## v2.3.0.

- Add support for Transaction Traces early access feature

## v2.2.2.

- bugfixes

## v2.2.1.

- Add rails 2.1 support for Developer Mode
- Changes to memory sampler: Add support for JRuby and fix Solaris support.

* Stop catching exceptions and start catching StandardError; other exception cleanup
* Add protective exception catching to the stats engine
* Improved support for thin domain sockets
* Support JRuby environments

## v2.1.6.

- bugfixes

## v2.1.5.

- bugfixes

## v2.1.4.

- bugfixes

## v2.1.3.

- bugfixes

## v2.1.2.

- bugfixes

## v2.1.1.

- bugfixes

## v2.1.0.

- release for private beta<|MERGE_RESOLUTION|>--- conflicted
+++ resolved
@@ -2,16 +2,15 @@
 
 ## dev
 
-<<<<<<< HEAD
+
+- **Feature: Add elasticsearch.capture_cluster_name configuration option**
+
+    A new configuration option, `elasticsearch.capture_cluster_name`, has been added to control capturing Elasticsearch cluster names. Cluster names are captured by default, but can now be disabled as needed. [PR#3038](https://github.com/newrelic/newrelic-ruby-agent/pull/3038)
+
 - **Bugfix: Prevent a `nil` segment from causing errors in Net::HTTP instrumentation**
 
   When using JRuby, a race condition can happen that causes the segment creation to fail and return `nil`. This would cause an error to occur when methods were later called on the `nil` segment. These methods will no longer be called if the segment is `nil`, preventing that error from occurring. [PR#3046](https://github.com/newrelic/newrelic-ruby-agent/pull/3046)
 
-=======
-- **Feature: Add elasticsearch.capture_cluster_name configuration option**
-
-    A new configuration option, `elasticsearch.capture_cluster_name`, has been added to control capturing Elasticsearch cluster names. Cluster names are captured by default, but can now be disabled as needed. [PR#3038](https://github.com/newrelic/newrelic-ruby-agent/pull/3038)
->>>>>>> d8fdb468
 
 ## v9.17.0
 
