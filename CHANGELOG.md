--- conflicted
+++ resolved
@@ -2,21 +2,19 @@
 
   ## v6.11.0
 
-<<<<<<< HEAD
-    * **Infinite Tracing**
+  * **Infinite Tracing**
 
     This release adds support for [Infinite Tracing](https://docs.newrelic.com/docs/understand-dependencies/distributed-tracing/enable-configure/enable-distributed-tracing). Infinite Tracing observes 100% of your distributed traces and provides visualizations for the most actionable data. With Infinite Tracing, you get examples of errors and long-running traces so you can better diagnose and troubleshoot your systems.
 
     Configure your agent to send traces to a trace observer in New Relic Edge. View distributed traces through New Relic’s UI. There is no need to install a collector on your network.
 
     Infinite Tracing is currently available on a sign-up basis. If you would like to participate, please contact your sales representative.
-=======
+
   * **Bugfix: Cross Application Tracing (CAT) adds a missing field to response**
 
     Previously, the CAT header was missing a reserved field that would lead to an error
     in the Go Agent's processing of incoming headers from the Ruby Agent.  This fix 
     adds that missing field to the headers.  
->>>>>>> acafc52e
 
   ## v6.10.0
 
