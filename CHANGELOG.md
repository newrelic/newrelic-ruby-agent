--- conflicted
+++ resolved
@@ -3,7 +3,11 @@
 
   ## v8.10.0
 
-<<<<<<< HEAD
+
+  * **Performance: Rework timing range overlap calculations for multiple transaction segments**
+
+    Many thanks to GitHub community members @bmulholland and @hkdnet. @bmulholland alerted us to [rmosolgo/graphql-ruby#3945](https://github.com/rmosolgo/graphql-ruby/issues/3945). That Issue essentially notes that the New Relic Ruby agent incurs a significant perfomance hit when the `graphql` RubyGem (which ships with New Relic Ruby agent support) is used with DataLoader to generate a high number of transactions. Then @hkdnet diagnosed the root cause in the Ruby agent and put together both a proof of concept fix and a full blown PR to resolve the problem. The agent keeps track multiple segments that are concurrently in play for a given transaction in order to merge the ones whose start and stop times intersect. The logic for doing this find-and-merge operation has been reworked to a) be deferred entirely until the transaction is ready to be recorded, and b) made more performant when it is needed. GraphQL DataLoader users and other users who generate lots of activity for monitoring within a short amount of time will hopefully see some good performance gains from these changes.
+
 
   * **Bugfix: Error when setting the yaml configuration with `transaction_tracer.transaction_threshold: apdex_f`**
     
@@ -27,11 +31,6 @@
     This would cause prevent transactions from finishing due to the error `ArgumentError: comparison of Float with String failed`. This has now been corrected and the agent is able to process newrelic.yml with a one line `transaction_tracer.transaction_threshold: apdex_f` correctly now. 
     
     Thank you to @oboxodo for bringing this to our attention.
-=======
-  * **Performance: Rework timing range overlap calculations for multiple transaction segments**
-
-    Many thanks to GitHub community members @bmulholland and @hkdnet. @bmulholland alerted us to [rmosolgo/graphql-ruby#3945](https://github.com/rmosolgo/graphql-ruby/issues/3945). That Issue essentially notes that the New Relic Ruby agent incurs a significant perfomance hit when the `graphql` RubyGem (which ships with New Relic Ruby agent support) is used with DataLoader to generate a high number of transactions. Then @hkdnet diagnosed the root cause in the Ruby agent and put together both a proof of concept fix and a full blown PR to resolve the problem. The agent keeps track multiple segments that are concurrently in play for a given transaction in order to merge the ones whose start and stop times intersect. The logic for doing this find-and-merge operation has been reworked to a) be deferred entirely until the transaction is ready to be recorded, and b) made more performant when it is needed. GraphQL DataLoader users and other users who generate lots of activity for monitoring within a short amount of time will hopefully see some good performance gains from these changes.
->>>>>>> 9f86be80
 
 
   * **Bugfix: Don't modify frozen Logger**
