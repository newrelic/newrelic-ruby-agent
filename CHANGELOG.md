# New Relic Ruby Agent Release Notes

## dev

- **Breaking Change: Remove support for Ruby 2.4 and 2.5**
  Support for Ruby versions 2.4 and 2.5 has been removed. The new minimum required Ruby version is now 2.6. [PR#3314](https://github.com/newrelic/newrelic-ruby-agent/pull/3314)

- **Breaking Change: Rename ActiveJob metrics**
  ActiveJob metrics have been updated to include the job's class name for more specific reporting. This is a breaking change and may require updating custom dashboards or alerts. [PR#3320](https://github.com/newrelic/newrelic-ruby-agent/pull/3320)
    - Old format: `Ruby/ActiveJob/<QueueName>/<Method>`
    - New format: `Ruby/ActiveJob/<ClassName>/<QueueName>/<Method>`

- **Breaking Change: Rename `bin/newrelic` command to `bin/newrelic_rpm`**
  The executable file for the agent's CLI has been renamed from `bin/newrelic` to `bin/newrelic_rpm`. This change resolves a name collision with the standalone New Relic CLI tool. [PR#3323](https://github.com/newrelic/newrelic-ruby-agent/pull/3323)

<<<<<<< HEAD
- **Feature: Add argument validation for the `Agent#record_custom_event` API**
  The `Agent#record_custom_event` API now raises an `ArgumentError` when an invalid `event_type` is provided. A valid event type must consist only of alphanumeric characters, underscores (`_`), colons (`:`), or spaces (` `). [PR#3319](https://github.com/newrelic/newrelic-ruby-agent/pull/3319)
=======
- **Breaking Change: Remove experimental feature Configurable Security Policies (CSP)**
  The experimental feature, Configurable Security Policies (CSP), is no longer supported and has been removed. [PR#3292](https://github.com/newrelic/newrelic-ruby-agent/pull/3292)
>>>>>>> 9613fc99

## v9.23.0

- **Feature: Add sidekiq.ignore_retry_errors configuration option**

  A new configuration option, `sidekiq.ignore_retry_errors`, has been added to control if Sidekiq job retries are captured. Retry errors are captured by default, but now if `sidekiq.ignore_retry_errors` is set to `true`, the agent will ignore exceptions raised during Sidekiq's retry attempts and will only report the error if the job permanently fails. Thank you [DonGiulio](https://github.com/DonGiulio) for recognizing this improvement and contributing a solution. [PR#3317](https://github.com/newrelic/newrelic-ruby-agent/pull/3317)

- **Feature: Deprecation notice for recording deployments using Capistrano**

  Sending application deployment information using a Capistrano recipe is deprecated and will be removed in agent version 10.0.0. For recording deployments, please see our guide to [Change Tracking](https://docs.newrelic.com/docs/change-tracking/change-tracking-introduction/) for a list of available options.

- **Feature: Use remote parent sampling configurations for decisions in more scenarios**

  Previously, the `distributed_tracing.sampler.remote_parent_sampled` and `distributed_tracing.sampler.remote_parent_not_sampled` configuration options were used for the sampling decision only when the `traceparent` and `tracestate` headers were present. Now, these configuration options are applied in cases when the `tracestate` header is missing and when only the `newrelic` header is available. This change makes distributed trace sampling more consistent and predictable. [PR#3306](https://github.com/newrelic/newrelic-ruby-agent/pull/3306)

## v9.22.0

- **Feature: One-step instrumentation for Kubernetes**

  The Kubernetes APM auto-attach automatically instruments applications and manages agent upgrades within Kubernetes deployments. This feature has exited preview and is now generally avaliable. Learn more about [Kubernetes auto-attach](https://docs.newrelic.com/docs/kubernetes-pixie/kubernetes-integration/installation/k8s-agent-operator/). [PR#2635](https://github.com/newrelic/newrelic-ruby-agent/pull/2635) [PR#3287](https://github.com/newrelic/newrelic-ruby-agent/pull/3287)

- **Feature: Deprecation notice for Ruby 2.4 and Ruby 2.5**

  Ruby agent support for Ruby versions 2.4 and 2.5 is deprecated and will be removed in agent version 10.0.0. The new miniumum required Ruby version will become Ruby 2.6 and we will stop testing with Ruby 2.4 and 2.5. [PR#3288](https://github.com/newrelic/newrelic-ruby-agent/pull/3288)

- **Feature: Deprecation notice for the `newrelic deployments` command**

  Support for recording deployments using the `newrelic deployments` command is now deprecated and will be removed in agent version 10.0.0.

  Going forward, there are a number of automated and manual ways ways to record changes in New Relic. Please see our guide to [Change Tracking](https://docs.newrelic.com/docs/change-tracking/change-tracking-introduction/) for a list of available options. [PR#3262](https://github.com/newrelic/newrelic-ruby-agent/pull/3262)

- **Feature: Deprecation reminder for cross application tracing**

  Cross application tracing has been deprecated since major version 8.0.0 of the Ruby agent. We will remove support for it entirely in version 10.0.0 of the agent. [PR#3288](https://github.com/newrelic/newrelic-ruby-agent/pull/3288)

- **Feature: Ensure compatibility with Ruby 3.5 change to Method#source_location**

  Updated the agent to correctly parse the return value of Method#source_location, which is changing in Ruby 3.5 from a two-element to a five-element array. This change maintains support for older Ruby versions while adding support for the future release. [PR#3257](https://github.com/newrelic/newrelic-ruby-agent/pull/3257)

## v9.21.0

- **Feature: In Serverless APM mode, use event source name as transaction name prefix**

  The agent will now use the event source name as a prefix for the transaction name in Serverless APM mode. This will help to better identify the source of the transaction in the New Relic UI. [PR#3245](https://github.com/newrelic/newrelic-ruby-agent/pull/3245)

- **Bugfix: Revert changed logic for how we track the thread the span starts in**

  This change restores the previous behavior of tracking the thread the span starts in, addressing issues that arose from the updated logic. Thank you [@david-zw-liu](https://github.com/david-zw-liu) for bringing this to our attention. [PR#3248](https://github.com/newrelic/newrelic-ruby-agent/pull/3248)

## v9.20.0

- **Feature: Add ECS Docker ID for Fargate**

  Previously, the Ruby agent did not record the Docker ID when running in an AWS ECS Fargate environment. The Docker ID will now be recorded correctly. [PR#3172](https://github.com/newrelic/newrelic-ruby-agent/pull/3172)

- **Feature: Add NewRelic::Helper.version_satisfied?**

  The agent has a new helper method to simplify version comparison. `NewRelic::Helper.version_satisfied?` accepts three arguments: a left-side version number, the comparison operator as a string, and a right-side version number. Our thanks go to [@kekke-n](https://github.com/kekke-n) for this contribution. [PR#3182](https://github.com/newrelic/newrelic-ruby-agent/pull/3182)

- **Feature: Add code.stacktrace attribute on datastore spans when duration exceeds configured threshold**

  The agent will now add the `code.stacktrace` attribute to datastore spans when the duration exceeds the configured threshold. The threshold is configured using the `transaction_tracer.stack_trace_threshold` configuration option. [PR#3220](https://github.com/newrelic/newrelic-ruby-agent/pull/3220)

- **Feature: Consolidate "Unknown" constant values**

  All references to the various capitalization styles for "Unknown" have been consolidated into two constants: `NewRelic::UNKNOWN` and `NewRelic::UNKNOWN_LOWER`. Thank you, [@tsubasa1122](https://github.com/@tsubasa1122), for your contribution! [PR#3185](https://github.com/newrelic/newrelic-ruby-agent/pull/3185)

- **Bugfix: Fix Brewfile source links**

  Previously, the multiverse README's links to the Brewfile were broken. Our thanks go to [@emmanuel-ferdman](https://github.com/emmanuel-ferdman) for submitting a PR to fix them! [PR#3191](https://github.com/newrelic/newrelic-ruby-agent/pull/3191)

- **Bugfix: Fix error when using HTTPX 1.5.0**

  The agent previously encountered an error when using the new HTTPX version 1.5.0. This was due to a change in the way HTTPX stores the response. The agent has been updated to handle this change correctly, and no longer encounters an error when using HTTPX 1.5.0. [PR#3203](https://github.com/newrelic/newrelic-ruby-agent/pull/3203)

- **Bugfix: Bugfixes and improvements to debug level agent logs**

  Improves the information logged at the debug level by the agent when the agent reads in a configuration source. [PR#3221](https://github.com/newrelic/newrelic-ruby-agent/pull/3221)

- **Bugfix: Fix risk of server-side forgery for Slack workflow script**

  Internally, we keep track of gems that are released using a GitHub actions workflow that posts updates on Slack. [@odaysec] identified a way we could reduce the risk of server-side forgery for this workflow. Thank you! [PR#3184](https://github.com/newrelic/newrelic-ruby-agent/pull/3184)

- **Bugfix: Replace JSON.load calls with JSON.parse**

  Generally, JSON.parse is seen as safer than JSON.load. Thank you, [@odaysec](https://github.com/odaysec), for bringing this to our attention! [PR#3183](https://github.com/newrelic/newrelic-ruby-agent/pull/3183) [PR#3230](https://github.com/newrelic/newrelic-ruby-agent/pull/3230)

## v9.19.0

- **Feature: Add Thread ID as attribute to all spans**

  The agent will now record the Thread ID as an attribute on each span. [PR#3122](https://github.com/newrelic/newrelic-ruby-agent/pull/3122)

- **Feature: Add support for W3C TraceContext Trace Flag**

  Previously, the agent would not use the trace flag field of the traceparent header for sampling decisions. This could lead to fragmented traces in the UI. While the default behavior remains unchanged, two new configuration options, `distributed_tracing.sampler.remote_parent_sampled` and `distributed_tracing.sampler.remote_parent_not_sampled`, have been introduced to allow more control over the way sampling decisions are made. [PR#3135](https://github.com/newrelic/newrelic-ruby-agent/pull/3135)

- **Bugfix: Include request.uri in Transaction events by default**

  [The New Relic data dictionary expects Transaction events to have the `request.uri` attribute.](https://docs.newrelic.com/attribute-dictionary/?event=Transaction&attribute=request.uri) The Ruby agent now fulfills this expectation. If you would like to exclude `request.uri` from Transaction events, you can do so by setting `transaction_events.attributes.exclude` to `'request.uri'`. [PR#3103](https://github.com/newrelic/newrelic-ruby-agent/pull/3103)

- **Bugfix: Fix error in Active Job instrumentation when using perform_all_later**

  Previously, when Active Job's `perform_all_later` method was called and the agent was running, a `NoMethodError` would be raised with the message `undefined method 'queue_name' for nil`. The error has been fixed and the name of the segment will reflect the first job in the queue. Our thanks goes to [@tan-linx](https://github.com/tan-linx) for bringing this to our attention and providing a fix. [PR#3110](https://github.com/newrelic/newrelic-ruby-agent/pull/3110)

## v9.18.0

- **Feature: Add elasticsearch.capture_cluster_name configuration option**

  A new configuration option, `elasticsearch.capture_cluster_name`, has been added to control capturing Elasticsearch cluster names. Cluster names are captured by default, but can now be disabled as needed. [PR#3038](https://github.com/newrelic/newrelic-ruby-agent/pull/3038)

- **Feature: Add support for sidekiq-delay_extensions**

  Sidekiq delay extensions were removed from Sidekiq in 7.x and are now avaliable through the [sidekiq-delay_extensions](https://rubygems.org/gems/sidekiq-delay_extensions) gem. Thanks to [@sobrinho](https://github.com/sobrinho), the agent now has continued support for delay extensions.[PR#3056](https://github.com/newrelic/newrelic-ruby-agent/pull/3056)

- **Feature: Parallelize calls for vendor metadata**

  Previously, the agent would make calls for vendor metadata in a serial fashion. This could lead to a delay in starting the agent. Now, the agent will make these calls in parallel, reducing the time it takes to start the agent. [PR#3094](https://github.com/newrelic/newrelic-ruby-agent/pull/3094)

- **Bugfix: Prevent a nil segment from causing errors in Net::HTTP instrumentation**

  When using JRuby, a race condition can happen that causes the segment creation to fail and return `nil`. This would cause an error to occur when methods were later called on the `nil` segment. These methods will no longer be called if the segment is `nil`, preventing that error from occurring. [PR#3046](https://github.com/newrelic/newrelic-ruby-agent/pull/3046)

- **Bugfix: JRuby multithreading improvements**

  Added some additional nil checks and mutexes to prevent issues when using the agent on JRuby with multiple threads. Thanks to @NC-piercej for bringing this to our attention [Issue#3021](https://github.com/newrelic/newrelic-ruby-agent/issues/3021) [PR#3053](https://github.com/newrelic/newrelic-ruby-agent/pull/3053)

- **Bugfix: Stop reporting rescued Sidekiq::OverLimit exceptions**

  When Sidekiq's concurrent rate limiters encounter an `OverLimit` exception, Sidekiq typically handles this by re-enqueuing the job. Previously, all occurrences of `Sidekiq::OverLimit` were logged as errors in New Relic, even when Sidekiq's middleware resolved the exception. New Relic will no longer report errors that are handled by Sidekiq's own middleware. Thanks to [@97jaz](https://github.com/97jaz) for reporting this issue. [Issue#3037](https://github.com/newrelic/newrelic-ruby-agent/issues/3037) [PR#3047](https://github.com/newrelic/newrelic-ruby-agent/pull/3047)

- **Bugfix: Protect against nil agents or health checks**

  In some cases the agent or health checks may be `nil` when they are called. Safe navigation operators have been added for protection on those occasions. [PR#3049](https://github.com/newrelic/newrelic-ruby-agent/pull/3049)

- **Bugfix: Ignore Solid Queue `ThreadError: queue empty` error message by default**

  When using the solid_queue gem, the agent previously generated excessive warn-level logs when the queue was empty. The agent now ignores `queue empty` error messages of the `ThreadError` class by default. This behavior can be adjusted using the `error_collector.ignore_messages` configuration option. [PR#3060](https://github.com/newrelic/newrelic-ruby-agent/pull/3060)

- **Bugfix: Refactor URI host handling to accommodate downcasing frozen strings**

  When URI host string was frozen, a FrozenError would be raised when the agent attempted to downcase the host as part of its data normalization process. Now, the update is friendly for frozen strings. Thank you [@pedrol3001](https://github.com/pedrol3001) for your contribution! [PR#3097](https://github.com/newrelic/newrelic-ruby-agent/pull/3097)

## v9.17.0

- **Feature: Support Ruby 3.4.0**

  The agent now supports Ruby 3.4.0. We've made incremental changes throughout the preview stage to reach compatibility. This release includes an update to the Thread Profiler for compatibility with Ruby 3.4.0's new backtrace format. [Issue#2992](https://github.com/newrelic/newrelic-ruby-agent/issues/2992) [PR#2997](https://github.com/newrelic/newrelic-ruby-agent/pull/2997)

- **Feature: Add instrumentation for aws-sdk-firehose**

  The agent now has instrumentation for the [aws-sdk-firehose](https://rubygems.org/gems/aws-sdk-firehose) gem. [PR#2973](https://github.com/newrelic/newrelic-ruby-agent/pull/2973)

- **Feature: Kubernetes APM auto-attach - new agent version precedent**

  Previously, when a customer installed the Ruby agent via [Kubernetes APM auto-attach](https://docs.newrelic.com/docs/kubernetes-pixie/kubernetes-integration/installation/k8s-agent-operator/) and also had the Ruby agent listed in their `Gemfile`, the agent version in `Gemfile` would take precedence. Now, the agent version installed by auto-attach takes priority. [PR#3018](https://github.com/newrelic/newrelic-ruby-agent/pull/3018)

- **Feature: Add health checks when the agent runs within Agent Control**

  When the agent is started within an [Agent Control](https://docs-preview.newrelic.com/docs/new-relic-agent-control) environment, a health check file will be created at the configured file location for every agent process. By default, this location is: '/newrelic/apm/health'. The health check files will be updated at the configured frequency, which defaults to every five seconds. [PR#2995](https://github.com/newrelic/newrelic-ruby-agent/pull/2995)

- **Feature: Add Redshift as recognized ActiveRecord adapter**

  When the agent does not recognize an ActiveRecord adapter, the host, port, and database name information is not added to the datastore span. Redshift will now be treated like PostgreSQL, and the agent will save the host, port, and database name on the span. [PR#3032](https://github.com/newrelic/newrelic-ruby-agent/pull/3032)

- **Feature: Add instrumentation for aws-sdk-kinesis**

  The agent now has instrumentation for the [aws-sdk-kinesis](https://rubygems.org/gems/aws-sdk-kinesis) gem. It will record message broker segments for `get_records`, `put_record`, and `put_records` operations. All other operations will record standard segments. [PR#2974](https://github.com/newrelic/newrelic-ruby-agent/pull/2974)

- **Bugfix: Stop emitting inaccurate debug-level log about deprecated configuration options**

  In the previous major release, we dropped support for `disable_<library_name>` configuration options in favor of `instrumentation.<library_name>`. Previously, a DEBUG level log warning appeared whenever `disable_*` options were set to `true`, even for libraries (e.g. Action Dispatch) without equivalent `instrumentation.*` options:

  >DEBUG : [DEPRECATED] configuration disable_<library_name> for <library_name> will be removed in the next major release. Use instrumentation.<library_name> with one of ["auto", "disabled", "prepend", "chain"]

  This inaccurate warning has been removed. If you are disabling instrumentation using `instrumentation.<library_name>: disabled` or `NEW_RELIC_INSTRUMENTATION_<LIBRARY_NAME>=disabled`, please verify the option exists by consulting our [configuration documentation](https://docs.newrelic.com/docs/apm/agents/ruby-agent/configuration/ruby-agent-configuration/#instrumentation). If the option does not exist, check the ['Disabling' section](https://docs.newrelic.com/docs/apm/agents/ruby-agent/configuration/ruby-agent-configuration/#disabling) to see if there is a related option. We apologize for the confusion. [PR#3005](https://github.com/newrelic/newrelic-ruby-agent/pull/3005)

- **Bugfix: Do not attempt to decorate logs with `nil` messages**

  The agent no longer attempts to add New Relic linking metadata to logs with `nil` messages. Thank you, [@arlando](https://github.com/arlando) for bringing this to our attention! [Issue#2985](https://github.com/newrelic/newrelic-ruby-agent/issues/2985) [PR#2986](https://github.com/newrelic/newrelic-ruby-agent/pull/2986)

- **Bugfix: Stop renaming final Grape segment**

  Previously, the agent renamed the final segment in Grape transactions to `"Middleware/Grape/#{class_name}/call"`. This was a part of an old instrumentation pattern that is no longer relevant. Many thanks to [@seriousdev-gh](https://github.com/seriousdev-gh) for bringing this issue to our attention and along with a great reproduction and suggested fix. [PR#2987](https://github.com/newrelic/newrelic-ruby-agent/pull/2987).

## v9.16.1

- **Bugfix: Add support for Trilogy database adapter**

  The agent now fully supports Trilogy, a client library for MySQL-compatible database servers, and correctly lists MySQL as the corresponding database in the UI. [PR#2966](https://github.com/newrelic/newrelic-ruby-agent/pull/2966).

## v9.16.0

Version 9.16.0 introduces the following features and bug fixes:

- **Feature: Instrumentation for aws-sdk-lambda**

  When the aws-sdk-lambda gem is available and used to invoke remote AWS Lambda functions, the timing and error details of the invocations will be reported to New Relic. [PR#2926](https://github.com/newrelic/newrelic-ruby-agent/pull/2926).

- **Feature: Add new configuration options to attach custom tags (labels) to logs**

  The Ruby agent now allows you to opt-in to adding your custom tags (labels) to agent-forwarded logs. With custom tags on logs, platform engineers can easily filter, search, and correlate log data for faster and more efficient troubleshooting, improved performance, and optimized resource utilization. [PR#2925](https://github.com/newrelic/newrelic-ruby-agent/pull/2925)

- **Feature: Update View Component instrumentation+**

  The `.identifier` method will be formally exposed as part of the View Component public API. The agent will now use this method for building metric names when available, ensuring ongoing compatibility with all View Component versions. [PR#2956](https://github.com/newrelic/newrelic-ruby-agent/pull/2956)

- **Bugfix: Record explain plan traces on Rails 7.2+**

  Rails 7.2 removed adapter-specific connection methods (ex. `ActiveRecord::Base.postgresql_connection`) and replaced them with `ActiveRecord::Base.with_connection`. Our explain plan feature relies on making a connection to the database to create an explain plan trace. Due to a bug in our tests, we missed this regression. Now, the agent uses the new method to fetch explain plans on Rails 7.2+. Thank you, [@gsar](https://github.com/gsar) and [@gstark](https://github.com/gstark) for bringing this to our attention! [Issue#2922](https://github.com/newrelic/newrelic-ruby-agent/issues/2922) [PR#2940](https://github.com/newrelic/newrelic-ruby-agent/pull/2940)

## v9.15.0

Version 9.15.0 updates View Component instrumentation to use a default metric name when one is unavailable, adds a configuration option to associate the AWS account ID with the DynamoDB calls from the AWS SDK, resolves a bug in rdkafka instrumentation when using the karafka-rdkafka gem, resolves a bug in the ruby-kafka instrumentation, fixes a bug with Grape instrumentation, and addresses a bug preventing the agent from running in serverless mode in an AWS Lambda layer.

- **Feature: New configuration option cloud.aws.account_id**

  A new configuration option has been added, `cloud.aws.account_id`, that will allow New Relic to provide more details about certain calls made using the AWS SDK. For example, relationships between AWS services instrumented with New Relic's CloudWatch Metric Streams will have relationships formed in the service map with APM applications. Currently, the DynamoDB instrumentation is the only instrumentation that will make use of this configuration option, but this will be used in future instrumentation as well. [PR#2904](https://github.com/newrelic/newrelic-ruby-agent/pull/2904)

- **Feature: Use default `View/component` metric name for unidentified View Components**

  Previously, when a View Component metric name could not be identified, the agent would set the name as `nil`. Now, the agent defaults to using `View/component` as the metric name when one can not be identified. [PR#2907](https://github.com/newrelic/newrelic-ruby-agent/pull/2907)

- **Bugfix: Instrumentation errors when using the karafka-rdkafka gem**

  Due to version differences between the rdkafka gem and karafka-rdkafka gem, the agent could encounter an error when it tried to install rdkafka instrumentation. This has now been resolved. Thank you to @krisdigital for bringing this issue to our attention. [PR#2880](https://github.com/newrelic/newrelic-ruby-agent/pull/2880)

- **Bugfix: Stop calling deprecated all_specs method to check for the presence of newrelic-grape**

  In 9.14.0, we released a fix for calls to the deprecated `Bundler.rubygems.all_specs`, but the fix fell short for the agent's Grape instrumentation and deprecation warnings could still be raised. The condition has been simplified and deprecation warnings should no longer be raised. Thank you, [@excelsior](https://github.com/excelsior) for bringing this to our attention. [Issue#2885](https://github.com/newrelic/newrelic-ruby-agent/issues/2885) [PR#2906](https://github.com/newrelic/newrelic-ruby-agent/pull/2906)

- **Bugfix: Instrumentation errors when using the ruby-kafka gem**

  Kafka::Consumer#each_message takes keyword arguments, while the prepended method is defined with a single splat positional argument. In Ruby >= 3.0, this signature mismatch raises an ArgumentError. Thank you [@patrickarnett](https://github.com/patrickarnett) for providing this bugfix. [PR#2915](https://github.com/newrelic/newrelic-ruby-agent/pull/2915)

- **Bugfix: Restore AWS Lambda layer operational functionality**

  Version 9.14.0 of the agent introduced an optimization related to how the agent handles boolean configuration parameters which inadvertently caused the agent to stop operating properly in an AWS Lambda layer context. [Issue#2919](https://github.com/newrelic/newrelic-ruby-agent/issues/2919)[PR#2920](https://github.com/newrelic/newrelic-ruby-agent/pull/2920)

## v9.14.0

Version 9.14.0 adds Apache Kafka instrumentation for the rdkafka and ruby-kafka gems, introduces a configuration-based, automatic way to add custom instrumentation method tracers, correctly captures MIME type for ActionDispatch 7.0+ requests, properly handles Boolean coercion for `newrelic.yml` configuration, fixes a JRuby bug in the configuration manager, fixes a bug related to `Bundler.rubygems.installed_specs`, and fixes a bug to make the agent compatible with ViewComponent v3.15.0+.

- **Feature: Add Apache Kafka instrumentation for the rdkafka and ruby-kafka gems**

  The agent now has instrumentation for both the rdkafka and ruby-kafka gems. The agent will record transactions and message broker segments for produce and consume calls made using these gems. [PR#2824](https://github.com/newrelic/newrelic-ruby-agent/pull/2824) [PR#2842](https://github.com/newrelic/newrelic-ruby-agent/pull/2842)

- **Feature: Add a configuration option to permit custom method tracers to be defined automatically**

  A new `:automatic_custom_instrumentation_method_list` configuration parameter has been added to permit the user to define a list of fully qualified (namespaced) Ruby methods for the agent to automatically add custom instrumentation for without requiring any code modifications to be made to the classes that define the methods.

  The list should be an array of `CLASS#METHOD` (for instance methods) and/or `CLASS.METHOD` (for class methods) strings.

  Use fully qualified class names (using the `::` delimiter) that include any module or class namespacing.

  Here is some Ruby source code that defines a `render_png` instance method for an `Image` class and a `notify` class method for a `User` class, both within a `MyCompany` module namespace:

  ```
  module MyCompany
    class Image
      def render_png
        # code to render a PNG
      end
    end

    class User
      def self.notify
        # code to notify users
      end
    end
  end
  ```

  Given that source code, the `newrelic.yml` config file might request instrumentation for both of these methods like so:

  ```
  automatic_custom_instrumentation_method_list:
    - MyCompany::Image#render_png
    - MyCompany::User.notify
  ```

  That configuration example uses YAML array syntax to specify both methods. Alternatively, you can use a comma-delimited string:

  ```
  automatic_custom_instrumentation_method_list: 'MyCompany::Image#render_png, MyCompany::User.notify'
  ```

  Whitespace around the comma(s) in the list is optional. When configuring the agent with a list of methods via the `NEW_RELIC_AUTOMATIC_CUSTOM_INSTRUMENTATION_METHOD_LIST` environment variable, use this comma-delimited string format:

  ```
  export NEW_RELIC_AUTOMATIC_CUSTOM_INSTRUMENTATION_METHOD_LIST='MyCompany::Image#render_png, MyCompany::User.notify'
  ```

  [PR#2851](https://github.com/newrelic/newrelic-ruby-agent/pull/2851)

- **Feature: Collect just MIME type for ActionDispatch 7.0+ requests**

  Rails 7.0 [introduced changes](https://guides.rubyonrails.org/upgrading_ruby_on_rails.html#actiondispatch-request-content-type-now-returns-content-type-header-as-it-is) to the behavior of `ActionDispatch::Request#content_type`, adding extra request-related details the agent wasn't expecting to collect. Additionally, the agent's use of `content_type ` was triggering deprecation warnings. The agent now uses `ActionDispatch::Request#media_type` to capture the MIME type. Thanks to [@internethostage](https://github.com/internethostage) for letting us know about this change. [Issue#2500](https://github.com/newrelic/newrelic-ruby-agent/issues/2500) [PR#2855](https://github.com/newrelic/newrelic-ruby-agent/pull/2855)

- **Bugfix: Corrected Boolean coercion for `newrelic.yml` configuration**

  Previously, any String assigned to New Relic configurations expecting a Boolean value were evaluated as `true`. This could lead to unexpected behavior. For example, setting `application_logging.enabled: 'false'` in `newrelic.yml` would incorrectly evaluate to `application_logging.enabled: true` due to the truthy nature of Strings.

  Now, the agent strictly interprets Boolean configuration values. It recognizes both actual Boolean values and certain Strings/Symbols:
  - `'true'`, `'yes'`, or `'on'` (evaluates to `true`)
  - `'false'`, `'no'`, or `'off'` (evaluates to `false`)

  Any other inputs will revert to the setting's default configuration value. [PR#2847](https://github.com/newrelic/newrelic-ruby-agent/pull/2847)

- **Bugfix: JRuby not saving configuration values correctly in configuration manager**

  Previously, a change made to fix a different JRuby bug caused the agent to not save configuration values correctly in the configuration manager when running on JRuby. This has been fixed. [PR#2848](https://github.com/newrelic/newrelic-ruby-agent/pull/2848)

- **Bugfix: Update condition to verify Bundler.rubygems.installed_specs is available**

  To address a recent Bundler deprecation warning, we started using `Bundler.rubygems.installed_specs` instead of `Bundler.rubygems.all_specs` in environments that seemed appropriate. We discovered the version constraint we used was too low. Now, rather than check the version, we check for the method using `respond_to?`. [PR#2853](https://github.com/newrelic/newrelic-ruby-agent/pull/2853)

- **Bugfix: Support view_component v3.15.0+**

  Previously the agent had been making use of a private API to obtain a component identifier value. This private API was dropped in v3.15.0 of view_component, resulting in errors from the New Relic Ruby agent's continued attempts to use it. Many thanks to community member [@navidemad](https://github.com/navidemad) for bringing this issue to our attention and supplying a bugfix with [PR#2870](https://github.com/newrelic/newrelic-ruby-agent/pull/2870).

## v9.13.0

Version 9.13.0 enhances support for AWS Lambda functions, adds experimental OpenSearch instrumentation, updates framework detection, silences a Bundler deprecation warning, fixes Falcon dispatcher detection, fixes a bug with Redis instrumentation installation, and addresses a JRuby-specific concurrency issue.

- **Feature: Enhance AWS Lambda function instrumentation**

When utilized via the latest [New Relic Ruby layer for AWS Lambda](https://layers.newrelic-external.com/), the agent now offers enhanced support for AWS Lambda function instrumentation.
* The agent's instrumentation for AWS Lambda functions now supports distributed tracing.
* Web-triggered invocations are now identified as being "web"-based when an API Gateway call is involved, with support for both API Gateway versions 1.0 and 2.0.
* Web-based calls have the HTTP method, URI, and status code recorded.
* The agent now recognizes and reports on 12 separate AWS resources that are capable of triggering a Lambda function invocation: ALB, API Gateway V1, API Gateway V2, CloudFront, CloudWatch Scheduler, DynamoStreams, Firehose, Kinesis, S3, SES, SNS, and SQS.
* The type of the triggering resource and its ARN will be recorded for each resource, and for many of them, extra resource-specific attributes will be recorded as well. For example, Lambda function invocations triggered by S3 bucket activity will now result in the S3 bucket name being recorded.
[PR#2811](https://github.com/newrelic/newrelic-ruby-agent/pull/2811)

- **Feature: Add experimental OpenSearch instrumentation**

  The agent will now automatically instrument the `opensearch-ruby` gem. We're marking this instrumentation as experimental because more work is needed to fully test it. OpenSearch instrumentation provides telemetry similar to Elasticsearch. Thank you, [@Earlopain](https://github.com/Earlopain) for reporting the issue and [@praveen-ks](https://github.com/praveen-ks) for an initial draft of the instrumentation. [Issue#2228](https://github.com/newrelic/newrelic-ruby-agent/issues/2228) [PR#2796](https://github.com/newrelic/newrelic-ruby-agent/pull/2796)

- **Feature: Improve framework detection accuracy for Grape and Padrino**

  Previously, applications using the Grape framework would set `ruby` as their framework within the Environment Report. Now, Grape applications will be set to `grape`. Similarly, applications using the Padrino framework would be set to `sinatra`. Now, they will be set to `padrino`. This will help the New Relic security agent compatibility checks. Thank you, [@prateeksen](https://github.com/prateeksen) for making this change. [Issue#2777](https://github.com/newrelic/newrelic-ruby-agent/issues/2777) [PR#2789](https://github.com/newrelic/newrelic-ruby-agent/pull/2789)

- **Feature: Silence Bundler `all_specs` deprecation warning**

  `Bundler.rubygems.all_specs` was deprecated in favor of `Bundler.rubygems.installed_specs` in Bundler versions 2+, causing the agent to emit deprecation warnings. The method has been updated when Bundler 2+ is detected and warnings are now silenced. Thanks to [@jcoyne](https://github.com/jcoyne) for reporting this issue. [Issue#2733](https://github.com/newrelic/newrelic-ruby-agent/issues/2733) [PR#2823](https://github.com/newrelic/newrelic-ruby-agent/pull/2823)

- **Bugfix: Fix Falcon dispatcher detection**

  Previously, we tried to use the object space to determine whether the [Falcon web server](https://github.com/socketry/falcon) was in use. However, Falcon is not added to the object space until after the environment report is generated, resulting in a `nil` dispatcher. Now, we revert to an earlier strategy that discovered the dispatcher using `File.basename`. Thank you, [@prateeksen](https://github.com/prateeksen) for reporting this issue and researching the problem. [Issue#2778](https://github.com/newrelic/newrelic-ruby-agent/issues/2778) [PR#2795](https://github.com/newrelic/newrelic-ruby-agent/pull/2795)

- **Bugfix: Fix for a Redis instrumentation error when Redis::Cluster::Client is present**

  The Redis instrumentation previously contained a bug that would cause it to error out when `Redis::Cluster::Client` was present, owing to the use of a Ruby `return` outside of a method. Thanks very much to [@jdelStrother](https://github.com/jdelStrother) for not only reporting this bug but pointing us to the root cause as well. [Issue#2814](https://github.com/newrelic/newrelic-ruby-agent/issues/2814) [PR#2816](https://github.com/newrelic/newrelic-ruby-agent/pull/2816)

- **Bugfix: Address JRuby concurrency issue with config hash accessing**

  The agent's internal configuration class maintains a hash that occassionally gets rebuilt. During the rebuild, certain previously dynamically determined instrumentation values are preserved for the benefit of the [New Relic Ruby security agent](https://github.com/newrelic/csec-ruby-agent). After reports from JRuby customers regarding concurrency issues related to the hash being accessed while being modified, two separate fixes went into the hash rebuild logic previously: a `Hash#dup` operation and a `synchronize do` block. But errors were still reported. We ourselves remain unable to reproduce these concurrency errors despite using the same exact versions of JRuby and all reported software. After confirming that the hash access code in question is only needed for the Ruby security agent (which operates only in non-production dedicated security testing environments), we have introduced a new fix for JRuby customers that will simply skip over the troublesome code when JRuby is in play but the security agent is not. [PR#2798](https://github.com/newrelic/newrelic-ruby-agent/pull/2798)

## v9.12.0

Version 9.12.0 adds support for the `newrelic_security` agent, introduces instrumentation for the LogStasher gem, improves instrumentation for the `redis-clustering` gem, and updates the Elasticsearch instrumentation to only attempt to get the cluster name once per client, even if it fails.

- **Feature: Add support for the newrelic_security agent**

  [New Relic Interactive Application Security Testing (IAST)](https://docs.newrelic.com/docs/iast/introduction/) can help you prevent cyberattacks and breaches on your applications by probing your running code for exploitable vulnerabilities.

  The `newrelic_security` gem provides this feature for Ruby. It depends on `newrelic_rpm`. This is the first version of `newrelic_rpm` compatible with `newrelic_security`.

  At this time, the security agent is intended for use only within a dedicated security testing environment with data that can tolerate modification or deletion. The security agent is available as a separate Ruby gem, `newrelic_security`. It is recommended that this separate gem only be introduced to a security testing environment by leveraging Bundler grouping like so:

  ```ruby
    # Gemfile
    gem 'newrelic_rpm'               # New Relic APM observability agent
    gem 'newrelic-infinite_tracing'  # New Relic Infinite Tracing

    group :security do
      gem 'newrelic_security', require: false        # New Relic security agent
    end
  ```

  In order to run the security agent, you need to update your configuration. At a minimum, `security.agent.enabled` and `security.enabled` must be set to `true`. They are `false` by default. Similar to the gem installation, we recommend you set these configurations for a special security testing environment only.

  Here's an example using `newrelic.yml`:

  ```yaml
    common: &default_settings
      license_key: <%= ENV['NEW_RELIC_LICENSE_KEY'] %>
      app_name: "Example app"

    development:
      <<: *default_settings
      app_name: <%= app_name %> (Development)

    security:
      <<: *default_settings
      security.enabled: true
      security.agent.enabled: true

    production:
      <<: *default_settings
  ```

  The following configuration relate to the `newrelic_security` gem:

  | Configuration name | Default | Behavior |
  | ------------------ | ------- |----------|
  | security.agent.enabled | `false` | If `true`, the security agent is loaded (a Ruby 'require' is performed) |
  | security.enabled | `false` |  If `true`, the security agent is started (the agent runs in its event loop) |
  | security.mode | `'IAST'` | Defines the mode for the security agent to operate in. Currently only 'IAST' is supported |
  | security.validator_service_url | `'wss://csec.nr-data.net'` | Defines the endpoint URL for posting security related data |
  | security.detection.rci.enabled | `true` | If `true`, enables RCI (remote code injection) detection |
  | security.detection.rxss.enabled | `true` | If `true`, enables RXSS (reflected cross-site scripting) detection |
  | security.detection.deserialization.enabled | `true` |  If `true`, enables deserialization detection |
  | security.application_info.port | `nil` | An Integer representing the port the application is listening on. This setting is mandatory for Passenger servers. Other servers should be detected by default. |

- **Feature: Add instrumentation for LogStasher**

  The agent will now record logs generated by [LogStasher](https://github.com/shadabahmed/logstasher). Versions 1.0.0 and above of the LogStasher gem are supported. [PR#2559](https://github.com/newrelic/newrelic-ruby-agent/pull/2559)

- **Feature: Add instrumentation for redis-clustering**

  Version 5.x of the `redis` gem moved cluster behavior into a different gem, `redis-clustering`. This gem can access instrumentation registered through `RedisClient::Middleware`. Previously, the agent only instrumented the `call_pipelined` method through this approach, but now users of the `redis-clustering` gem will also have instrumentation registered for `connect` and `call` methods. In addition, the way the `database_name` attribute is set for Redis datastore spans is now compatible with all versions of Redis supported by the New Relic Ruby agent. Thank you, [@praveen-ks](https://github.com/praveen-ks) for bringing this to our attention. [Issue#2444](https://github.com/newrelic/newrelic-ruby-agent/issues/2444) [PR#2720](https://github.com/newrelic/newrelic-ruby-agent/pull/2720)

- **Bugfix: Update Elasticsearch instrumentation to only attempt to get the cluster name once per client**

  Previously, the agent would attempt to get the cluster name every time a call was made if it was not already captured. This could lead to a large number of failures if the cluster name could not be retrieved. Now, the agent will only attempt to get the cluster name once per client, even if it fails. Thank you, [@ascoppa](https://github.com/ascoppa) for bringing this to our attention. [Issue#2730](https://github.com/newrelic/newrelic-ruby-agent/issues/2730) [PR#2743](https://github.com/newrelic/newrelic-ruby-agent/pull/2743)

- **Feature: Produce metrics for 4 additional Action Controller Rails notifications**

  Four additional Action Controller related Rails notifications are now subscribed to by the agent to produce telemetry. These 4 are `exist_fragment?`, `expire_fragment`, `read_fragment`, and `write_fragment`. As with instrumentation for Action Controller itself, these notifications are enabled by default and can be disabled by setting `:disable_action_controller` to `true` in the agent's `newrelic.yml` configuration file. [PR#2745](https://github.com/newrelic/newrelic-ruby-agent/pull/2745)


## v9.11.0

Version 9.11.0 introduces instrumentation for the aws-sdk-sqs gem, fixes a bug related to expected errors not bearing a "true" value for the "expected" attribute if expected as a result of an HTTP status code match and changes the way Stripe instrumentation metrics are named to prevent high-cardinality issues.

- **Feature: Add instrumentation for SQS**

    The agent has added instrumentation for the [aws-sdk-sqs gem](https://rubygems.org/gems/aws-sdk-sqs). The agent will now record message broker spans for SQS client calls made with the aws-sdk-sqs gem. [PR#2679](https://github.com/newrelic/newrelic-ruby-agent/pull/2679)

- **Bugfix: HTTP status code based expected errors will now have an "expected" value of "true"**

    Previously when an error was treated as expected by the agent as a result of a matching HTTP status code being found in the :'error_collector.expected_status_codes' configuration setting, the error would not appear with an "expected" attribute value of "true" in the errors in the errors inbox. [PR#2710](https://github.com/newrelic/newrelic-ruby-agent/pull/2710)

- **Bugfix: Stripe metric names will no longer include full request paths to limit the unique name count**

    The Stripe instrumentation introduced in agent version v9.5.0 produced instrumentation metric names that used the full Stripe request path. For any significant Stripe usage, this could quickly lead to very large number of distinct metric names. Now only the API version and the category part of the request path are included in the metric name which still includes the "Stripe" opener and method (ex: "get") closer. Thanks to [@jdelStrother](https://github.com/jdelStrother) and [@jsneedles](https://github.com/jsneedles) for bringing this issue to our attention and providing terrific information explaining the problem and potential paths to resolution. [PR#2716](https://github.com/newrelic/newrelic-ruby-agent/pull/2716)

## v9.10.2

Version 9.10.2 fixes a bug related to the new DynamoDB instrumentation and removes `Rails::Command::RakeCommand` from the default list of denylisted constants.

- **Bugfix: DynamoDB instrumentation logging errors when trying to get account_id**

    When trying to access data needed to add the `account_id` to the DynamoDB span, the agent encountered an error when certain credentials classes were used. This has been fixed. Thanks to [@kichik](https://github.com/kichik) for bringing this to our attention. [PR#2684](https://github.com/newrelic/newrelic-ruby-agent/pull/2684)

- **Bugfix: Remove Rails::Command::RakeCommand from the default list of autostart.denylisted_constants**

  The default value for the `autostart.denylisted_constants` configuration was changed in 9.10.0 to include `Rails::Command::RunnerCommand` and `Rails::Command::RakeCommand`. The inclusion of `Rails::Command::RakeCommand` prevented the agent from starting automatically when Solid Queue was started using `bin/rails solid_queue:start`. We recognize there are many commands nested within `Rails::Command::RakeCommand` and have decided to remove it from the default list. We encourage users who do not want the agent to run on `Rails::Command::RakeCommand` to add the constant to their configuration. This can be accomplished by adding the following to your `newrelic.yml` file:

  ```yaml
    autostart.denylisted_constants: "Rails::Command::ConsoleCommand,Rails::Command::CredentialsCommand,Rails::Command::Db::System::ChangeCommand,Rails::Command::DbConsoleCommand,Rails::Command::DestroyCommand,Rails::Command::DevCommand,Rails::Command::EncryptedCommand,Rails::Command::GenerateCommand,Rails::Command::InitializersCommand,Rails::Command::NotesCommand,Rails::Command::RakeCommand,Rails::Command::RoutesCommand,Rails::Command::RunnerCommand,Rails::Command::SecretsCommand,Rails::Console,Rails::DBConsole"
  ```

  Thank you, [@edariedl](https://github.com/edariedl), for reporting this issue. [Issue#2677](https://github.com/newrelic/newrelic-ruby-agent/issues/2677) [PR#2694](https://github.com/newrelic/newrelic-ruby-agent/pull/2694)

## v9.10.1

- **Bugfix: Incompatibility with Bootstrap**

Version 9.10.1 fixes an incompatibility between the agent and the [Bootstrap](https://github.com/twbs/bootstrap-rubygem) gem caused by agent v9.10.0's introduction of a `lib/bootstrap.rb` file. Thank you to [@dorner](https://github.com/dorner) for reporting the bug and identifying the 'bootstrap' name collision as the root cause. [BUG#2675](https://github.com/newrelic/newrelic-ruby-agent/issues/2675) [PR#2676](https://github.com/newrelic/newrelic-ruby-agent/pull/2676)

## v9.10.0

Version 9.10.0 introduces instrumentation for DynamoDB, adds a new feature to automatically apply nonces from the Rails content security policy, fixes a bug that would cause an expected error to negatively impact a transaction's Apdex, and fixes the agent's autostart logic so that by default `rails runner` and `rails db` commands will not cause the agent to start.

- **Feature: Add instrumentation for DynamoDB**

    The agent has added instrumentation for the aws-sdk-dynamodb gem. The agent will now record datastore spans for DynamoDB client calls made with the aws-sdk-dynamodb gem.  [PR#2642](https://github.com/newrelic/newrelic-ruby-agent/pull/2642)

- **Feature: Automatically apply nonces from the Rails content security policy**

  To auto-inject browser monitoring with the New Relic Ruby agent, you either need to set your content security policy to 'unsafe-inline' or provide a nonce. Previously, the only way to provide a nonce was by using the [`NewRelic::Agent.browser_timing_header`](https://rubydoc.info/gems/newrelic_rpm/NewRelic/Agent#browser_timing_header-instance_method) API. Now, when a Rails application uses [the content security policy configuration to add a nonce](https://guides.rubyonrails.org/security.html#adding-a-nonce), the nonce will be automatically applied to the browser agent. A new configuration option, [`browser_monitoring.content_security_policy_nonce`](https://docs.newrelic.com/docs/apm/agents/ruby-agent/configuration/ruby-agent-configuration/#browser_monitoring-content_security_policy_nonce), toggles this feature. It is on by default. Thank you [@baldarn](https://github.com/baldarn) for submitting this feature! [PR#2544](https://github.com/newrelic/newrelic-ruby-agent/pull/2544)

- **Bugfix: Expected errors related to HTTP status code, class, and message won't impact Apdex**

  The agent is supposed to prevent observed application errors from negatively impacting Apdex if the errors are either ignored or expected. There are two ways for the agent to expect an error: via the `notice_error` API receiving an `expected: true` argument or via matches made against user-configured lists for expected HTTP status codes (`:'error_collector.expected_status_codes'`), expected error classes (`:'error_collector.expected_classes'`), or expected error messages (`:'error_collector.expected_messages'`). Previously, only errors expected via the `notice_error` API were correctly prevented from impacting Apdex. Expected errors set by configuration incorrectly impacted Apdex. This behavior has been fixed and now both types of expected errors will correctly not impact Apdex. Thanks very much to [@florianpilz](https://github.com/florianpilz) for bringing this issue to our attention. [PR#2619](https://github.com/newrelic/newrelic-ruby-agent/pull/2619)

- **Bugfix: Do not start the agent automatically when `rails runner` or `rails db` commands are ran**

  [PR#2239](https://github.com/newrelic/newrelic-ruby-agent/pull/2239) taught the agent how to recognize `bin/rails` based contexts that it should not automatically start up in. But `bin/rails runner` and `bin/rails db` commands would still see the agent start automatically. Those 2 contexts will now no longer see the agent start automatically. Thank you to [@jdelStrother](https://github.com/jdelStrother) for both bringing the `bin/rails` context to our attention and for letting us know about the `bin/rails runner` and `bin/rails db` outliers that still needed fixing. [PR#2623](https://github.com/newrelic/newrelic-ruby-agent/pull/2623)

  Older agent versions that are still supported by New Relic can update to the new list of denylisted constants by having the following line added to the `newrelic.yml` configuration file:

  ```yaml
    autostart.denylisted_constants: "Rails::Command::ConsoleCommand,Rails::Command::CredentialsCommand,Rails::Command::Db::System::ChangeCommand,Rails::Command::DbConsoleCommand,Rails::Command::DestroyCommand,Rails::Command::DevCommand,Rails::Command::EncryptedCommand,Rails::Command::GenerateCommand,Rails::Command::InitializersCommand,Rails::Command::NotesCommand,Rails::Command::RakeCommand,Rails::Command::RoutesCommand,Rails::Command::RunnerCommand,Rails::Command::SecretsCommand,Rails::Console,Rails::DBConsole"
  ```

## v9.9.0

Version 9.9.0 introduces support for AWS Lambda serverless function observability, adds support for Elasticsearch 8.13.0, and adds the 'request.temperature' attribute to chat completion summaries in ruby-openai instrumentation.

- **Feature: Serverless Mode for AWS Lambda**

  The Ruby agent is now capable of operating in a quick and light serverless mode suitable for observing AWS Lambda function invocations. For serverless use, the agent is delivered by a New Relic Lambda [layer](https://github.com/newrelic/newrelic-lambda-layers) that can be associated with a Lambda function. All reported data will appear in New Relic's dedicated serverless UI views. Only AWS based Lambda functions are supported for now, though support for other cloud hosted serverless offerings may be added in future depending on Ruby customer demand. The serverless functionality is only intended for use with the official New Relic Ruby layers for Lambda. Any existing workflows that involve the manual use of the Ruby agent in an AWS Lambda context without a New Relic layer should not be impacted.

  For more details, see our [getting started guide](https://docs.newrelic.com/docs/serverless-function-monitoring/aws-lambda-monitoring/get-started/monitoring-aws-lambda-serverless-monitoring/).

- **Feature: Add support for Elasticsearch 8.13.0**

  Elasticsearch 8.13.0 increased the number of arguments used in the method the agent instruments, `Elastic::Transport::Client#perform_request`. Now, the agent supports a variable number of arguments for the instrumented method to prevent future `ArgumentError`s.

- **Bugfix: Add 'request.temperature' to ruby-openai chat completion summaries**

  Previously, the agent was not reporting the `request.temperature` attribute on `LlmChatCompletionSummary` events through ruby-openai instrumentation. We are now reporting this attribute.

## v9.8.0

Version 9.8.0 introduces instrumentation for ruby-openai, adds the option to store tracer state on the thread-level, hardens the browser agent insertion logic to better proactively anticipate errors, and prevents excpetions from being raised in the Active Support Broadcast logger instrumentation.

- **Feature: Add instrumentation for ruby-openai**

  Instrumentation has been added for the [ruby-openai](https://github.com/alexrudall/ruby-openai) gem, supporting versions 3.4.0 and higher [(PR#2442)](https://github.com/newrelic/newrelic-ruby-agent/pull/2442). While ruby-openai instrumentation is enabled by default, the configuration option `ai_monitoring.enabled` is disabled by default and controls all AI monitoring. `ai_monitoring.enabled` must be set to `true` in order to receive ruby-openai instrumentation. High-Security Mode must be disabled in order to receive AI monitoring.

  Calls to embedding and chat completion endpoints are automatically traced. These events can be enhanced with the introduction of two new APIs. Custom attributes can also be added to LLM events using the API `NewRelic::Agent.add_custom_attributes`, but they must be prefixed with `llm.`. For example, `NewRelic::Agent.add_custom_attributes({'llm.user_id': user_id})`.

- **Feature: Add AI monitoring APIs**

  This version introduces two new APIs that allow users to record additional information on LLM events:
  * `NewRelic::Agent.record_llm_feedback_event` - Records user feedback events.
  * `NewRelic::Agent.set_llm_token_count_callback` - Sets a callback proc for calculating `token_count` attributes for embedding and chat completion message events.

  Visit [RubyDoc](https://rubydoc.info/github/newrelic/newrelic-ruby-agent/) for more information on each of these APIs.

- **Feature: Store tracer state on thread-level**

  A new configuration option, `thread_local_tracer_state`, stores New Relic's tracer state on the thread-level, as opposed to the default fiber-level storage. This configuration is turned off by default. Our thanks go to community member [@markiz](https://github.com/markiz) who contributed the idea, code, configuration option, and tests for this new feature! [PR#2475](https://github.com/newrelic/newrelic-ruby-agent/pull/2475).

- **Bugfix: Harden the browser agent insertion logic**

  With [Issue#2462](https://github.com/newrelic/newrelic-ruby-agent/issues/2462), community member [@miry](https://github.com/miry) explained that it was possible for an HTTP response headers hash to have symbols for values. Not only would these symbols prevent the inclusion of the New Relic browser agent tag in the response body, but more importantly they would cause an exception that would bubble up to the monitored web application itself. With [PR#2465](https://github.com/newrelic/newrelic-ruby-agent/pull/2465) symbol based values are now supported and all other potential future exceptions are now handled. Additionally, the refactor to support symbols has been shown through benchmarking to give the processing of string and mixed type hashes a slight speed boost too.

- **Bugfix: Prevent Exception in Active Support Broadcast logger instrumentation**

  Previously, in certain situations the agent could cause an exception to be raised when attempting to interact with a broadcast log event. This has been fixed. Thanks to [@nathan-appere](https://github.com/nathan-appere) for reporting this issue and providing a fix! [PR#2510](https://github.com/newrelic/newrelic-ruby-agent/pull/2510)


## v9.7.1

Version 9.7.1 fixes a ViewComponent instrumentation bug and enforces maximum size limits for custom event attributes.

- **Bugfix: Stop suppressing ViewComponent errors**

  Previously, the agent suppressed ViewComponent render errors. The agent now reports these errors and allows them to raise. Thank you [@mjacobus](https://github.com/mjacobus) for reporting this bug and providing a fix! [PR#2410](https://github.com/newrelic/newrelic-ruby-agent/pull/2410)

- **Bugfix: Enforce maximum size limits for custom event attributes**

  Previously, the agent would allow custom event attributes to be any size. This would lead to the New Relic backend dropping attributes larger than the maximum size. Now, the agent will truncate custom event attribute values to 4095 characters, attribute names to 255 characters, and the total count of attributes to 64. [PR#2401](https://github.com/newrelic/newrelic-ruby-agent/pull/2401)

## v9.7.0

Version 9.7.0 introduces ViewComponent instrumentation, changes the endpoint used to access the cluster name for Elasticsearch instrumentation, removes the creation of the Ruby/Thread and Ruby/Fiber spans, and adds support for Falcon.

- **Feature: ViewComponent instrumentation**

  [ViewComponent](https://viewcomponent.org/) is a now an instrumented library. [PR#2367](https://github.com/newrelic/newrelic-ruby-agent/pull/2367)

- **Feature: Use root path to access Elasticsearch cluster name**

  Previously, the agent used the cluster health endpoint (`/_cluster/health`) to access the cluster name. However, this has been found to make startup unstable for large clusters. Now, the agent uses the more performant root endpoint (`/`).

  Our thanks go to [@erikkessler1](https://github.com/erikkessler1), [@gremerritt](https://github.com/gremerritt), and [@joshbranham](https://github.com/joshbranham) for reporting the issue, suggesting solutions, and testing them. [Issue#2360](https://github.com/newrelic/newrelic-ruby-agent/issues/2360) [PR#2377](https://github.com/newrelic/newrelic-ruby-agent/pull/2377)

- **Feature: Remove base64 dependency, use direct calls to String methods**

  In version 9.6.0, the agent required the Ruby `base64` gem as a depdendency to prepare for deprecation warnings in Ruby 3.3 and the gem's removal from the Ruby standard libraries in 3.4. Including `base64` as a dependency has caused problems with version resolution in some environments.

  To resolve this, the agent now directly calls the `String` methods used in the `base64` library in the new `NewRelic::Base64` module.

  Thank you, [@Earlopain](https://github.com/Earlopain), for submitting this change. [PR#2378](https://github.com/newrelic/newrelic-ruby-agent/pull/2378)

- **Feature: Add Falcon support**

  The agent now supports the web server [Falcon](https://socketry.github.io/falcon/). [PR#2383](https://github.com/newrelic/newrelic-ruby-agent/pull/2383)

- **Feature: Remove spans with name Ruby/Thread and Ruby/Fiber**

  Due to the lack of helpful information and the confusion commonly caused by the spans named Ruby/Thread and Ruby/Fiber, these spans have been removed. However, the agents ability to monitor instrumented code running in a thread or fiber will remain unchanged. [PR#2389](https://github.com/newrelic/newrelic-ruby-agent/pull/2389)

## v9.6.0

Version 9.6.0 adds instrumentation for Async::HTTP, Ethon, and HTTPX, adds the ability to ignore specific routes with Roda, gleans Docker container IDs from cgroups v2-based containers, records additional synthetics attributes, fixes an issue with Rails 7.1 that could cause duplicate log records to be sent to New Relic, fixes a deprecation warning for the Sidekiq error handler, adds additional attributes for OpenTelemetry compatibility, and resolves some technical debt, thanks to the community.

- **Feature: Add instrumentation for Async::HTTP**

  The agent will now record spans for Async::HTTP requests. Versions 0.59.0 and above of the async-http gem are supported. [PR#2272](https://github.com/newrelic/newrelic-ruby-agent/pull/2272)

- **Feature: Add instrumentation for Ethon**

  Instrumentation has been added for the [Ethon](https://github.com/typhoeus/ethon) HTTP client gem. Versions 0.12.0 and above are supported. The agent will now record external request segments for invocations of `Ethon::Easy#perform` and `Ethon::Multi#perform`. NOTE: The [Typhoeus](https://github.com/typhoeus/typhoeus) gem is maintained by the same team that maintains Ethon and depends on Ethon for its functionality. To prevent duplicate reporting for each HTTP request, the Ethon instrumentation will be disabled when Typhoeus is detected. [PR#2260](https://github.com/newrelic/newrelic-ruby-agent/pull/2260)

- **Feature: Add instrumentation for HTTPX**

  The agent now offers instrumentation for the HTTP client [HTTPX](https://honeyryderchuck.gitlab.io/httpx/), provided the gem is at version 1.0.0 or above. [PR#2278](https://github.com/newrelic/newrelic-ruby-agent/pull/2278)

- **Feature: Prevent the agent from starting in "rails" commands in Rails 7**

  Previously, the agent ignored many Rails commands by default, such as `rails routes`, using Rake-specific logic. This was accomplished by setting these commands as default values for the config option `autostart.denylisted_rake_tasks`. However, Rails 7 no longer uses Rake for these commands, causing the agent to start running and attempting to record data when running these commands. The commands have now been added to the default value for the config option `autostart.denylisted_constants`, which will allow the agent to recognize these commands correctly in Rails 7 and prevent the agent from starting during ignored tasks. Note that the agent will continue to start-up when the `rails server` and `rails runner` commands are invoked. [PR#2239](https://github.com/newrelic/newrelic-ruby-agent/pull/2239)

- **Feature: Glean Docker container ID for cgroups v2-based containers**

  Previously, the agent was only capable of determining a host Docker container's ID if the container was based on cgroups v1. Now, containers based on cgroups v2 will also have their container IDs reported to New Relic. [PR#2229](https://github.com/newrelic/newrelic-ruby-agent/issues/2229).

- **Feature: Update events with additional synthetics attributes when available**

  The agent will now record additional synthetics attributes on synthetics events if these attributes are available.  [PR#2203](https://github.com/newrelic/newrelic-ruby-agent/pull/2203)

- **Feature: Declare a gem dependency on the Ruby Base 64 gem 'base64'**

  For compatibility with Ruby 3.4 and to silence compatibility warnings present in Ruby 3.3, declare a dependency on the `base64` gem. The New Relic Ruby agent uses the native Ruby `base64` gem for Base 64 encoding/decoding. The agent is joined by Ruby on Rails ([rails/rails@3e52adf](https://github.com/rails/rails/commit/3e52adf28e90af490f7e3bdc4bcc85618a4e0867)) and others in making this change in preparation for Ruby 3.3/3.4. [PR#2238](https://github.com/newrelic/newrelic-ruby-agent/pull/2238)

- **Feature: Add Roda support for the newrelic_ignore\* family of methods**

  The agent can now selectively disable instrumentation for particular requests within Roda applications. Supported methods include:
  - `newrelic_ignore`: ignore a given route.
  - `newrelic_ignore_apdex`: exclude a given route from consideration in overall Apdex calculations.
  - `newrelic_ignore_enduser`: prevent automatic injection of the page load timing JavaScript when a route is rendered.

  For more information, see [Roda Instrumentation](https://docs.newrelic.com/docs/apm/agents/ruby-agent/instrumented-gems/roda-instrumentation/). [PR#2267](https://github.com/newrelic/newrelic-ruby-agent/pull/2267)

- **Feature: Add additional span attributes for OpenTelemetry compatibility**

  For improved compatibility with OpenTelemetry's semantic conventions, the agent's datastore (for databases) and external request (for HTTP clients) segments have been updated with additional attributes.

  Datastore segments now offer 3 additional attributes:
  - `db.system`: The database system. For Ruby we use the database adapter name here.
  - `server.address`: The database host.
  - `server.port`: The database port.

  External request segments now offer 3 additional attributes:
  - `http.request.method`: The HTTP method (ex: 'GET')
  - `server.address`: The target host.
  - `server.port`: The target port.

  For maximum backwards compatibility, no existing attributes have been renamed or removed. [PR#2283](https://github.com/newrelic/newrelic-ruby-agent/pull/2283)

- **Bugfix: Stop sending duplicate log events for Rails 7.1 users**

  Rails 7.1 introduced the public API [`ActiveSupport::BroadcastLogger`](https://api.rubyonrails.org/classes/ActiveSupport/BroadcastLogger.html). This logger replaces a private API, `ActiveSupport::Logger.broadcast`. In Rails versions below 7.1, the agent uses the `broadcast` method to stop duplicate logs from being recoded by broadcasted loggers. Now, we've updated the code to provide a similar duplication fix for the `ActiveSupport::BroadcastLogger` class. [PR#2252](https://github.com/newrelic/newrelic-ruby-agent/pull/2252)

- **Bugfix: Resolve Sidekiq 8.0 error handler deprecation warning**

  Sidekiq 8.0 will require procs passed to the error handler to include three arguments: error, context, and config. Users running sidekiq/main would receive a deprecation warning with this change any time an error was raised within a job. Thank you, [@fukayatsu](https://github.com/fukayatsu) for your proactive fix! [PR#2261](https://github.com/newrelic/newrelic-ruby-agent/pull/2261)

- **Community: Resolve technical debt**

  We also received some great contributions from community members to resolve some outstanding technical debt issues. Thank you for your contributions!
    * Add and Replace SLASH and ROOT constants: [PR#2256](https://github.com/newrelic/newrelic-ruby-agent/pull/2256) [chahmedejaz](https://github.com/chahmedejaz)
    * Remove pry as a dev dependency: PR#2665, PR#2273, AlajeBash (profile no longer active)
    * Replace "start up" with "start-up": [PR#2249](https://github.com/newrelic/newrelic-ruby-agent/pull/2249) [chahmedejaz](https://github.com/chahmedejaz)
    * Remove unused variables in test suites: [PR#2250](https://github.com/newrelic/newrelic-ruby-agent/pull/2250)


## v9.5.0

Version 9.5.0 introduces Stripe instrumentation, allows the agent to record additional response information on a transaction when middleware instrumentation is disabled, introduces new `:'sidekiq.args.include'` and `:'sidekiq.args.exclude:` configuration options to permit capturing only certain Sidekiq job arguments, updates Elasticsearch datastore instance metrics, and fixes a bug in `NewRelic::Rack::AgentHooks.needed?`.

- **Feature: Add Stripe instrumentation**

  [Stripe](https://stripe.com/) calls are now automatically instrumented. Additionally, new `:'stripe.user_data.include'` and `:'stripe.user_data.exclude'` configuration options permit capturing custom `user_data` key-value pairs that can be stored in [Stripe events](https://github.com/stripe/stripe-ruby#instrumentation). No `user_data` key-value pairs are captured by default. The agent currently supports Stripe versions 5.38.0+. [PR#2180](https://github.com/newrelic/newrelic-ruby-agent/pull/2180)

- **Feature: Report transaction HTTP status codes when middleware instrumentation is disabled**

  Previously, when `disable_middleware_instrumentation` was set to `true`, the agent would not record the value of the response code or content type on the transaction. This was due to the possibility that a middleware could alter the response, which would not be captured by the agent when the middleware instrumentation was disabled. However, based on customer feedback, the agent will now report the HTTP status code and content type on a transaction when middleware instrumentation is disabled. [PR#2175](https://github.com/newrelic/newrelic-ruby-agent/pull/2175)

- **Feature: Permit capturing only certain Sidekiq job arguments**

  New `:'sidekiq.args.include'` and `:'sidekiq.args.exclude'` configuration options have been introduced to permit fine grained control over which Sidekiq job arguments (args) are reported to New Relic. By default, no Sidekiq args are reported. To report any Sidekiq options, the `:'attributes.include'` array must include the string `'jobs.sidekiq.args.*'`. With that string in place, all arguments will be reported unless one or more of the new include/exclude options are used. The `:'sidekiq.args.include'` option can be set to an array of strings. Each of those strings will be passed to `Regexp.new` and collectively serve as an allowlist for desired args. For job arguments that are hashes, if a hash's key matches one of the include patterns, then both the key and its corresponding value will be included. For scalar arguments, the string representation of the scalar will need to match one of the include patterns to be captured. The `:'sidekiq.args.exclude'` option works similarly. It can be set to an array of strings that will each be passed to `Regexp.new` to create patterns. These patterns will collectively serve as a denylist for unwanted job args. Any hash key, hash value, or scalar that matches an exclude pattern will be excluded (not sent to New Relic). [PR#2177](https://github.com/newrelic/newrelic-ruby-agent/pull/2177)

  `newrelic.yml` examples:

  Any string in the `:'sidekiq.args.include'` or `:'sidekiq.args.exclude'` arrays will be turned into a regular expression. Knowledge of [Ruby regular expression support](https://ruby-doc.org/3.2.2/Regexp.html) can be leveraged but is not required. If regular expression syntax is not used, inexact matches will be performed and the string "Fortune" will match both "Fortune 500" and "Fortune and Glory". For exact matches, use [regular expression anchors](https://ruby-doc.org/3.2.2/Regexp.html#class-Regexp-label-Anchors).

  ```yaml
  # Include any argument whose string representation matches either "apple" or "banana"
  # The "apple" pattern will match both "green apple" and "red apple"
  sidekiq.args.include:
    - apple
    - banana

  # Exclude any arguments that match either "grape", "orange", or "pear"
  sidekiq.args.exclude:
    - grape
    - orange
    - pear

  # Exclude any argument that is a 9 digit number
  sidekiq.args.exclude:
    - '\d{9}'

  # Include anything that starts with "blue" but exclude anything that ends in "green"
  sidekiq.args.include
    - '^blue'

  sidekiq.args.exclude
    - 'green$'
  ```

- **Bugfix: Update Elasticsearch datastore instance metric to use port instead of path**

  Previously, the Elasticsearch datastore instance metric (`Datastore/instance/Elasticsearch/<host>/*`) used the path as the final value. This caused a [metrics grouping issue](https://docs.newrelic.com/docs/new-relic-solutions/solve-common-issues/troubleshooting/metric-grouping-issues) for some users, as every document ID created a unique metric. Now, the datastore instance metric has been updated to use the port as the final value. This also has the benefit of being more accurate for datastore instance metrics, as this port is directly associated with the already listed host.

- **Bugfix: Resolve inverted logic of NewRelic::Rack::AgentHooks.needed?**

  Previously, `NewRelic::Rack::AgentHooks.needed?` incorrectly used inverted logic. This has now been resolved, allowing AgentHooks to be installed when `disable_middleware_instrumentation` is set to true. [PR#2175](https://github.com/newrelic/newrelic-ruby-agent/pull/2175)


## v9.4.2

Version 9.4.2 of the agent re-addresses the 9.4.0 issue of `NoMethodError` seen when using the `uppy-s3_multipart` gem.

- **Bugfix: Resolve NoMethodError**

  Ruby agent 9.4.1 attempted to fix a `NoMethodError` introduced in 9.4.0. A missing `require` prevented a method from scoping appropriately and has now been added. Thanks to [@spickermann](https://github.com/spickermann) and [@ColinOrr](https://github.com/ColinOrr) for working with us to get this resolved. [PR#2167](https://github.com/newrelic/newrelic-ruby-agent/pull/2167)

## v9.4.1

Version 9.4.1 of the agent resolves a `NoMethodError` introduced in 9.4.0.

- **Bugfix: Resolve NoMethodError**

  Ruby agent 9.4.0 introduced [Roda instrumentation](https://github.com/newrelic/newrelic-ruby-agent/pull/2144), which caused a `NoMethodError` to be raised when attempting to name a Roda transaction. This has been fixed. Thanks to [@spickermann](https://github.com/spickermann) for reporting this issue. [PR#2167](https://github.com/newrelic/newrelic-ruby-agent/pull/2167)

## v9.4.0

Version 9.4.0 of the agent adds [Roda](https://roda.jeremyevans.net/) instrumentation, adds a new `allow_all_headers` configuration option to permit capturing all HTTP headers, introduces improved error tracking functionality by associating a transaction id with each error, and uses more reliable network timeout logic.

- **Feature: Add Roda instrumentation**

  [Roda](https://roda.jeremyevans.net/) is a now an instrumented framework. The agent currently supports Roda versions 3.19.0+. [PR#2144](https://github.com/newrelic/newrelic-ruby-agent/pull/2144)

- **Feature: New allow_all_headers configuration option**

  A new `allow_all_headers` configuration option brings parity with the [Node.js agent](https://docs.newrelic.com/docs/release-notes/agent-release-notes/nodejs-release-notes/node-agent-270/) to capture all HTTP request headers.

  This configuration option:
    * Defaults to `false`
    * Is not compatible with high security mode
    * Requires Rack version 2 or higher (as does Ruby on Rails version 5 and above)
    * Respects all existing behavior for the `attributes.include` and `attributes.exclude` [configuration options](https://docs.newrelic.com/docs/apm/agents/ruby-agent/configuration/ruby-agent-configuration/#attributes)
    * Captures the additional headers as attributes prefixed with `request.headers.`

  This work was done in response to a feature request submitted by community member [@jamesarosen](https://github.com/jamesarosen). Thank you very much, @jamesarosen! [Issue#1029](https://github.com/newrelic/newrelic-ruby-agent/issues/1029)

- **Feature: Improved error tracking transaction linking**

  Errors tracked and sent to the New Relic errors inbox will now be associated with a transaction id to enable improved UI/UX associations between transactions and errors. [PR#2035](https://github.com/newrelic/newrelic-ruby-agent/pull/2035)

- **Feature: Use Net::HTTP native timeout logic**

  In line with current Ruby best practices, make use of Net::HTTP's own timeout logic and avoid the use of `Timeout.timeout()` when possible. The agent's data transmissions and cloud provider detection routines have been updated accordingly. [PR#2147](https://github.com/newrelic/newrelic-ruby-agent/pull/2147)

## v9.3.1

Version 9.3.1 of the agent fixes `NewRelic::Agent.require_test_helper`.

- **Bugfix: Fix NewRelic::Agent.require_test_helper**

  Version 9.3.0 of the agent made a change to the files distributed with the gem. This change unintentionally broke the `NewRelic::Agent.require_test_helper` API by removing the `test/agent_helper.rb` file. The file has been added back to the gem. This change also removes the `lib/new_relic/build.rb` file from the list because it is no longer created with our current release process.

  Our thanks go to [@ajesler](https://github.com/ajesler) for reporting this issue and writing a test for the bug. [Issue#2113](https://github.com/newrelic/newrelic-ruby-agent/issues/2113), [PR#2115](https://github.com/newrelic/newrelic-ruby-agent/pull/2115), [Issue#2117](https://github.com/newrelic/newrelic-ruby-agent/issues/2117), [PR#2118](https://github.com/newrelic/newrelic-ruby-agent/pull/2118)

- **Source Documentation: update the Rack spec URL**

  Community member [@olleolleolle](https://github.com/olleolleolle) noticed that our source code was referencing a now defunct URL for the Rack specification and submitted [PR#2121](https://github.com/newrelic/newrelic-ruby-agent/pull/2121) to update it. He also provided a terrific recommendation that we automate the checking of links to proactively catch defunct ones in future. Thanks, @olleolleolle!

## v9.3.0

Version 9.3.0 of the agent adds log-level filtering, adds custom attributes for log events, and updates instrumentation for Action Cable. It also provides fixes for how `Fiber` args are treated, Code-Level Metrics, unnecessary files being included in the gem, and `NewRelic::Agent::Logging::DecoratingFormatter#clear_tags!` being incorrectly private.

- **Feature: Filter forwarded logs based on level**

  Previously, all log events, regardless of their level, were forwarded to New Relic when log forwarding was enabled. Now, you may specify the lowest log level you'd like forwarded to New Relic.

  | Configuration name          | Default | Behavior                                               | Valid values |
  | --------------------------- | ------- | ------------------------------------------------------ | ------ |
  | `application_logging.forwarding.log_level` | `debug` | Sets the minimum log level for events forwarded to New Relic | `debug`, `info`, `warn`, `error`, `fatal`, `unknown` |

  This setting uses [Ruby's Logger::Severity constants integer values](https://github.com/ruby/logger/blob/113b82a06b3076b93a71cd467e1605b23afb3088/lib/logger/severity.rb#L6-L17) to determine precedence.

- **Feature: Custom attributes for logs**

  You can now add custom attributes to log events forwarded to New Relic! You can pass these attributes using an API and/or a configuration option.

  | Configuration name          | Default | Behavior                                               |
  | --------------------------- | ------- | ------------------------------------------------------ |
  | `application_logging.forwarding.custom_attributes` | `{}` | A hash with key/value pairs to add as custom attributes to all log events forwarded to New Relic. If sending using an environment variable, the value must be formatted like: "key1=value1,key2=value2" |


  Call the API using `NewRelic::Agent.add_custom_log_attributes` and passing your attributes as a hash. For example, you could call: `NewRelic::Agent.add_custom_log_attributes(dyno: ENV['DYNO'], pod_name: ENV['POD_NAME'])`, to add the attributes `dyno` and `pod_name` to your log events.

  Attributes passed to the API or the configuration will be added to all log events.

  Thanks to [@rajpawar02](https://github.com/rajpawar02) for raising this issue and [@askreet](https://github.com/askreet) for helping us with the solution. [Issue#1141](https://github.com/newrelic/newrelic-ruby-agent/issues/1141), [PR#2084](https://github.com/newrelic/newrelic-ruby-agent/pull/2084), [PR#2087](https://github.com/newrelic/newrelic-ruby-agent/pull/2087)

- **Feature: Instrument transmit_subscription-related Action Cable actions**

  This change subscribes the agent to the Active Support notifications for:
    * `transmit_subscription_confirmation.action_cable`
    * `transmit_subscription_rejection.action_cable`

- **Bugfix: Removed unwanted files from being included in file_list in gemspec**

  Previously, the agent was including some files in the gem that were not needed but added to the size of the gem. These files will no longer be included. Thanks to [@manuraj17](https://github.com/manuraj17) for the contribution! [PR#2089](https://github.com/newrelic/newrelic-ruby-agent/pull/2089)

- **Bugfix: Report Code-Level Metrics for Rails controller methods**

  Controllers in Rails automatically render views with names that correspond to valid routes. This means that a controller method may not have a corresponding method in the controller class. Code-Level Metrics now report on these methods and don't log false warnings. Thanks to [@jcrisp](https://github.com/jcrisp) for reporting this issue. [PR#2061](https://github.com/newrelic/newrelic-ruby-agent/pull/2061)

- **Bugfix: Code-Level Metrics for ActiveRecord models**

  Classes that inherit from ActiveRecord were not reporting Code-Level Metrics due to an error in the agent when identifying the class name. This has been fixed and Code-Level Metrics will now report for ActiveRecord models. Thanks to [@abigail-rolling](https://github.com/abigail-rolling) for reporting this issue. [PR#2092](https://github.com/newrelic/newrelic-ruby-agent/pull/2092).

- **Bugfix: Private method `clear_tags!` for NewRelic::Agent::Logging::DecoratingFormatter**

  As part of a refactor included in a previous release of the agent, the method `NewRelic::Agent::Logging::DecoratingFormatter#clear_tags!` was incorrectly made private. This method is now public again. Thanks to [@dark-panda](https://github.com/dark-panda) for reporting this issue. [PR#](https://github.com/newrelic/newrelic-ruby-agent/pull/2078)

- **Bugfix: Fix the way args are handled for Fibers**

  Previously, the agent treated Fiber args the same as it was treating Thread args, which is not correct. Args are passed to `Fiber#resume`, and not `Fiber.new`. This has been fixed, and the agent will properly preserve args for both Fiber and Thread classes. This also caused an error to occur when using Async 2.6.2, due to mismatching initalize definitions for Fiber prepended modules. This has been fixed as well. Thanks to [@travisbell](https://github.com/travisbell) for bringing this to our attention. [PR#2083](https://github.com/newrelic/newrelic-ruby-agent/pull/2083)

## v9.2.2

  Version 9.2.2 of the agent fixes a bug with the `Transaction#finished?` method.

- **Bugfix: Transaction#finished? no longer throws a NoMethodError when initial_segment is nil**

  This change adds a safe navigation operator to `Transaction#finished?` to prevent `NoMethodErrors` when a transaction does not have any segments. Our thanks goes to [@JulienDefrance](https://github.com/JulienDefrance) for reporting this issue. [PR#1983](https://github.com/newrelic/newrelic-ruby-agent/pull/1983)

## v9.2.1

  Version 9.2.1 fixes a bug causing the agent to continue storing data on finished transactions, and a bug preventing errors from being expected.

- **Bugfix: Finished transactions continue to store data on different threads**

  Previously, when a new thread was spawned the agent would continue using the current transaction to record data on, even if this transaction had finished already in a different thread. Now the agent will only use the current transaction in the new thread if it is not yet finished. Thank you to [@fcheung](https://github.com/fcheung) for reporting this bug and providing us with an extremely helpful reproduction to debug. [PR#1969](https://github.com/newrelic/newrelic-ruby-agent/pull/1969)


- **Bugfix: Expected Errors passed to notice_error are expected again**

  A bug was introduced in 9.1.0 that caused to agent not to mark errors as expected if the error was passed in to `notice_error` using the `expected: true` parameter. This has been fixed and errors will now be marked as expected, as expected. Thank you very much to [@eiskrenkov](https://github.com/eiskrenkov) for finding this bug and contributing a fix for it! [PR#1954](https://github.com/newrelic/newrelic-ruby-agent/pull/1954)



## v9.2.0

  Version 9.2.0 of the agent introduces some performance improvements for working with high numbers of nested actions, and deprecates instrumentation for the `memcached` and `memcache-client` gems (with `dalli` still being supported).

- **Feature: Enhance performance for handling high numbers of nested actions**

  With [Issue#1910](https://github.com/newrelic/newrelic-ruby-agent/issues/1910) community members [@parkerfinch](https://github.com/parkerfinch) and [@travisbell](https://github.com/travisbell) informed us of some CPU spikes and process hangs seen only when using the agent's thread instrumentation, which was enabled by default with v9.0. When thread instrumentation is enabled, instrumented actions taking place within threads are seen and reported on by the agent whereas they would have previously gone unnoticed. This is a great improvement to the agent's usefulness in an async context, and also makes it easier for higher numbers of nested actions to be observed.
  For example, if an instrumented background job framework (Sidekiq, Resque) kicks off a job that the agent notices and then that job in turn performs actions such as database queries that the agent also instruments, nested actions are seen. However, with very high (10,000+) numbers of actions nested within a single instrumented outer action, the agent would struggle to efficiently crunch through all of the collected data at the time when the outer action finished.
  The agent should now be much more efficient when any observed action with lots of nested actions is finished. Our performance testing was conducted with hundreds of thousands of nested actions taking place, and we hope that the benefits of thread tracing can now be enjoyed without any drawbacks. Thanks very much [@parkerfinch](https://github.com/parkerfinch) and [@travisbell](https://github.com/travisbell)! [PR#1927](https://github.com/newrelic/newrelic-ruby-agent/pull/1927)

- **Feature: The agent configuration will now reflect whether module prepending or method chaining was used for instrumentation**

  For `:'instrumentation.*'` configuration parameters that are set to :auto (the default), the agent will automatically determine whether to use module prepending or method chaining. The agent will now update its in-memory configuration to give each relevant parameter a value of either :prepend or :chain so that the result of the determination can be introspected. This is intended to help 3rd party libraries that wish to further enhance the agent's instrumentation capabilities by prepending or chaining additional logic. Environment variable, YAML file, and server-side configuration based values are not impacted. [PR#1930](https://github.com/newrelic/newrelic-ruby-agent/pull/1930)

- **Feature: Deprecate memcached and memcache-client instrumentation**

  Instrumentation for the memcached and memcache-client libraries is deprecated and will be removed during the next major release.

## v9.1.0

  Version 9.1.0 of the agent delivers support for two new [errors inbox](https://docs.newrelic.com/docs/errors-inbox/errors-inbox/) features: error fingerprinting and user tracking, identifies the Amazon Timestream data store, removes Distributed Tracing warnings from agent logs when using Sidekiq, fixes bugs, and is tested against the recently released JRuby 9.4.2.0.

- **Feature: Error fingerprinting - supply your own errors inbox group names**

  Are your error occurrences grouped poorly? Set your own error fingerprint via a callback function. A new `set_error_group_callback` public API method has been added that will accept a user defined proc. The proc will be invoked for each noticed error and whenever it returns a string, that string will be used as the error group name for the error and will take precedence over any server-side grouping that takes place with the New Relic errors inbox. This gives users much greater control over the grouping of their errors.

  The customer defined proc will be expected to receive exactly one input argument, a hash. The hash contains the following:

  |  Key                 | Value                                                                        |
  | ---------------------| ---------------------------------------------------------------------------- |
  | `:error`             | The Ruby error class instance. Offers `#class`, `#message`, and `#backtrace` |
  | `:customAttributes`  | Any customer defined custom attributes for the current transaction           |
  | `:'request.uri'`     | The current request URI if available                                         |
  | `:'http.statusCode'` | The HTTP status code (200, 404, etc.) if available                           |
  | `:'http.method'`     | The HTTP method (GET, PUT, etc.) if available                                |
  | `:'error.expected'`  | Whether (true) or not (false) the error was expected                         |
  | `:'options'`         | The options hash passed to `NewRelic::Agent.notice_error`                    |

  The callback only needs to be set once per initialization of the New Relic agent.

  Example usage:

  ```
  proc = proc { |hash| "Access" if hash[:'http.statusCode'] == 401 }
  NewRelic::Agent.set_error_group_callback(proc)
  ```

- **Feature: User tracking - associate errors with a user id**

  You can now see the number of users impacted by an error group. Identify the end user with a new `set_user_id` public API method that will accept a string representation of a user id and associate that user id with the current transaction. Transactions and errors will then have a new `enduser.id` agent attribute associated with them. This will allow agent users to tag transactions and errors as belonging to given user ids in support of greater filtering and alerting capabilities.

- **Identify Amazon Timestream when the amazon_timestream AR adapter is used**

  When the agent sees the [activerecord-amazon-timestream-adapter](https://rubygems.org/gems/activerecord-amazon-timestream-adapter) gem being used, it will now identify the data store as "Timestream". Thanks very much to [@wagner](https://github.com/wagner) for contributing this enhancement! [PR#1872](https://github.com/newrelic/newrelic-ruby-agent/pull/1872)

- **Bugfix: Remove Distributed Tracing related warnings from agent logs when headers are not present in Sidekiq**

  Previously, the agent would log a warning to `newrelic_agent.log` every time it attempted to accept empty Distributed Tracing headers from Sidekiq jobs which could result in an excessive number of warnings. Now the agent will no longer create these warnings when using Sidekiq. [PR#1834](https://github.com/newrelic/newrelic-ruby-agent/pull/1834)

- **Bugfix: Log request headers in debug-level logs instead of human-readable Objects**

  Previously, the agent sometimes received children of the `NewRelic::Agent::HTTPClients::AbstractRequest` class as an argument when `NewRelic::Agent::Transaction::DistributedTracers#log_request_headers` was called. This caused debug-level log messages that print the request headers to show human-readable Objects (ex. `#<NewRelic::Agent::HTTPClients::HTTPClientRequest:0x00007fd0dda983e0>`) instead of the request headers. Now, the hash of the request headers should always be logged. [PR#1839](https://github.com/newrelic/newrelic-ruby-agent/pull/1839)

- **Bugfix: Fix undefined method `controller_path` logged in Action Controller Instrumentation**

  Previously, the agent could log an error when trying to determine the metric name in the Action Controller instrumentation if the controller class did not respond to `controller_path`. This has been resolved and the agent will no longer call this method unless the class responds to it. Thank you to [@gsar](https://github.com/gsar) for letting us know about this issue. [PR#1844](https://github.com/newrelic/newrelic-ruby-agent/pull/1844)

- **Bugfix: Fix Transaction#finish exception and decrease log level for related warning during async transactions**

  Previously, the agent would raise a non-fatal error when a segment without a parent was unfinished when the transaction completed. This error was raised while constructing a `warn`-level log message. Now that Thread instrumentation is on by default, this log message emits more frequently and is less concerning. In cases where we see a Thread, Fiber, or concurrent-ruby segment in a transaction, the message will be degraded to a `debug`-level. Thanks to [@NielsKSchjoedt](https://github.com/NielsKSchjoedt) for creating the issue and [@boomer196](https://github.com/boomer196) for testing solutions. [PR#1876](https://github.com/newrelic/newrelic-ruby-agent/pull/1876)

- **CI: Target JRuby 9.4.2.0**

  The agent is now actively being tested against JRuby 9.4.2.0. NOTE that this release does not contain any non-CI related changes for JRuby. Old agent versions are still expected to work with newer JRubies and the newest agent version is still expected to work with older JRubies.


## v9.0.0

  Version 9.0.0 of the agent removes several deprecated configuration options and API methods, enables Thread tracing by default, adds Fiber instrumentation, removes support for Ruby versions 2.2 and 2.3, removes instrumentation for several deprecated gems, changes how the API method `set_transaction_name` works, and updates `rails_defer_initialization` to be an environment variable only configuration option.


- **Remove deprecated configuration options**

  The following configuration options have been removed and will no longer work. Please update all configs to use the replacements listed below. [PR#1782](https://github.com/newrelic/newrelic-ruby-agent/pull/1782)

  |  Removed                                  | Replacement                               | `newrelic.yml` example                                                              |
  | ----------------------------------------- | ----------------------------------------- | ----------------------------------------------------------------------------------- |
  | `analytics_events.capture_attributes`     | `transaction_events.attributes.enabled`   | `transaction_events.attributes.enabled: false`                                      |
  | `browser_monitoring.capture_attributes`   | `browser_monitoring.attributes.enabled`   | `browser_monitoring.attributes.enabled: false`                                      |
  | `error_collector.capture_attributes`      | `error_collector.attributes.enabled`      | `error_collector.attributes.enabled: false`                                         |
  | `resque.capture_params`                   | `attributes.include`                      | `attributes.include: ['job.resque.args.*']`                                         |
  | `sidekiq.capture_params`                  | `attributes.include`                      | `attributes.include: ['job.sidekiq.args.*']`                                        |
  | `transaction_tracer.capture_attributes`   | `transaction_tracer.attributes.enabled`   | `transaction_tracer.attributes.enabled: false`                                      |
  | `error_collector.ignore_errors`           | `error_collector.ignore_classes`          | `error_collector.ignore_classes: ['ActionController::RoutingError', 'CustomError']` |
  | `analytics_events.enabled`                | `transaction_events.enabled`              | `transaction_events.enabled: false`                                                 |
  | `analytics_events.max_samples_stored`     | `transaction_events.max_samples_stored`   | `transaction_events.max_samples_stored: 1200`                                       |
  | `disable_database_instrumentation`        | `disable_sequel_instrumentation`          | `disable_sequel_instrumentation: true`                                              |
  | `disable_bunny`                           | `instrumentation.bunny`                   | `instrumentation.bunny: disabled`                                                   |
  | `disable_curb`                            | `instrumentation.curb`                    | `instrumentation.curb: disabled`                                                    |
  | `disable_dj`                              | `instrumentation.delayed_job`             | `instrumentation.delayed_job: disabled`                                             |
  | `disable_excon`                           | `instrumentation.excon`                   | `instrumentation.excon: disabled`                                                   |
  | `disable_grape`                           | `instrumentation.grape`                   | `instrumentation.grape: disabled`                                                   |
  | `disable_grape_instrumentation`           | `instrumentation.grape`                   | `instrumentation.grape: disabled`                                                   |
  | `disable_httpclient`                      | `instrumentation.httpclient`              | `instrumentation.httpcient: disabled`                                               |
  | `disable_httprb`                          | `instrumentation.httprb`                  | `instrumentation.httprb: disabled`                                                  |
  | `disable_dalli`                           | `instrumentation.memcache`                | `instrumentation.memcache: disabled`                                                |
  | `disable_dalli_cas_client`                | `instrumentation.memcache`                | `instrumentation.memcache: disabled`                                                |
  | `disable_memcache_client`                 | `instrumentation.memcache-client`         | `instrumentation.memcache-client: disabled`                                         |
  | `disable_memcache_instrumentation`        | `instrumentation.memcache`                | `instrumentation.memcache: disabled`                                                |
  | `disable_memcached`                       | `instrumentation.memcached`               | `instrumentation.memcached: disabled`                                               |
  | `disable_mongo`                           | `instrumentation.mongo`                   | `instrumentation.mongo: disabled`                                                   |
  | `disable_net_http`                        | `instrumentation.net_http`                | `instrumentation.net_http: disabled`                                                |
  | `prepend_net_instrumentation`             | `instrumentation.net_http`                | `instrumentation.net_http: prepend`                                                 |
  | `disable_puma_rack`                       | `instrumentation.puma_rack`               | `instrumentation.puma_rack: disabled`                                               |
  | `disable_puma_rack_urlmap`                | `instrumentation.puma_rack_urlmap`        | `instrumentation.puma_rack_urlmap: disabled`                                        |
  | `disable_rack`                            | `instrumentation.rack`                    | `instrumentation.rack: disabled`                                                    |
  | `disable_rack_urlmap`                     | `instrumentation.rack_urlmap`             | `instrumentation.rack_urlmap: disabled`                                             |
  | `disable_redis`                           | `instrumentation.redis`                   | `instrumentation.redis: disabled`                                                   |
  | `disable_redis_instrumentation`           | `instrumentation.redis`                   | `instrumentation.redis: disabled`                                                   |
  | `disable_resque`                          | `instrumentation.resque`                  | `instrumentation.resque: disabled`                                                  |
  | `disable_sinatra`                         | `instrumentation.sinatra`                 | `instrumentation.sinatra: disabled`                                                 |
  | `disable_rake`                            | `instrumentation.rake`                    | `instrumentation.rake: disabled`                                                    |
  | `disable_rake_instrumentation`            | `instrumentation.rake`                    | `instrumentation.rake: disabled`                                                    |
  | `disable_typhoeus`                        | `instrumentation.typhoeus`                | `instrumentation.typhoeus: disabled`                                                |




- **Enable Thread instrumentation by default**

  The configuration option `instrumentation.thread.tracing` is now enabled by default. This configuration allows the agent to properly monitor code occurring inside threads. In Ruby agent 9.0, instrumented code within threads will be recorded and associated with the current transaction when the thread was created.

  This may be a breaking change if you are currently using custom thread instrumentation. New transactions inside of threads will no longer be started if one already exists. [PR#1767](https://github.com/newrelic/newrelic-ruby-agent/pull/1767)

- **Add Fiber instrumentation**

  `Fiber` instances are now automatically instrumented similarly to `Thread` instances. This can be [configured](https://docs.newrelic.com/docs/apm/agents/ruby-agent/configuration/ruby-agent-configuration/#instrumentation-fiber) using `instrumentation.fiber`. [PR#1802](https://github.com/newrelic/newrelic-ruby-agent/pull/1802)


- **Removed support for Ruby 2.2 and 2.3**

  Ruby 2.2 and 2.3 are no longer supported by the Ruby agent. To continue using the latest Ruby Agent version, please update to Ruby 2.4.0 or above. [PR#1778](https://github.com/newrelic/newrelic-ruby-agent/pull/1778)

- **Removed deprecated instrumentation**

  Instrumentation for the following gems had been previously deprecated and has now been removed. [PR#1788](https://github.com/newrelic/newrelic-ruby-agent/pull/1788)
    - Acts As Solr
    - Authlogic
    - DataMapper
    - Rainbows
    - Sunspot

  Versions of the following technologies had been previously deprecated and are no longer supported.

    - Passenger: 2.2.x - 4.0.x
    - Puma: 2.0.x
    - Grape: 0.2.0
    - Padrino: 0.14.x
    - Rails: 3.2.x
    - Sinatra: 1.4.x, 1.5.x
    - Mongo: 1.8.x - 2.3.x
    - Sequel: 3.37.x, 4.0.x
    - Delayed_Job: 2.0.x - 4.0.x
    - Sidekiq: 4.2.x
    - Excon: below 0.55.0
    - HttpClient: 2.2.0 - 2.8.0
    - HttpRb: 0.9.9 - 2.2.1
    - Typhoeus: 0.5.3 - 1.2.x
    - Bunny: 2.0.x - 2.6.x
    - ActiveMerchant: 1.25.0 - 1.64.x


- **Updated API method `set_transaction_name`**

  When the method `NewRelic::Agent.set_transaction_name` is called, it will now always change the name and category of the currently running transaction to what is passed into the method. This is a change from previous agent versions.

  Previously, if `set_transaction_name` was called with a new transaction name and a new category that did not match the category already assigned to a transaction, neither the new name nor category would be saved to the transaction. If this method is being called in a situation in which it was previously ignored due to category differences, this will now change the name and category of the transaction. [PR#1797](https://github.com/newrelic/newrelic-ruby-agent/pull/1797)

- **Removed API method: `NewRelic::Agent.disable_transaction_tracing`**

  The deprecated API method `NewRelic::Agent.disable_transaction_tracing` has been removed. Instead use either `NewRelic::Agent#ignore_transaction` to disable the recording of the current transaction or `NewRelic::Agent.disable_all_tracing` to yield a block without collecting any metrics or traces in any of the subsequent calls. [PR#1792](https://github.com/newrelic/newrelic-ruby-agent/pull/1792)

- **Renamed ActiveJob metrics**

  Previously, ActiveJob was categorized as a message broker, which is inaccurate. We've updated the naming of ActiveJob traces from leading with `MessageBroker/ActiveJob` to simply leading with `ActiveJob`. [PR#1811](https://github.com/newrelic/newrelic-ruby-agent/pull/1811)

- **Code cleanup**

  Thank you to community member [@esquith](https://github.com/esquith) for contributing some cleanup of orphaned constants in our code base. [PR#1793](https://github.com/newrelic/newrelic-ruby-agent/pull/1793) [PR#1794](https://github.com/newrelic/newrelic-ruby-agent/pull/1794) [PR#1808](https://github.com/newrelic/newrelic-ruby-agent/pull/1808)

  Community member [@fchatterji](https://github.com/fchatterji) helped standardize how we reference `NewRelic` throughout our codebase [PR#1795](https://github.com/newrelic/newrelic-ruby-agent/pull/1795) and updated our README's community header [PR#1815](https://github.com/newrelic/newrelic-ruby-agent/pull/1815). Thanks fchatterji!


- **Bugfix: Allow rails initialization to be deferred by environment variable**

  The Ruby agent may force some Rails libraries to load on agent initialization, preventing some settings defined in `config/initializers` from being applied. Changing the initialization process to run after `config/initializers`, however, may break the configuration for other gems (ex. Roadie Rails).

  For those having troubles with agent initialization and Rails initializers, you can now pass the environment variable `NEW_RELIC_DEFER_RAILS_INITIALIZATION=true` to make the agent initialize after `config/initializers` are run. This config option can only be set using an environment variable and can't be set using YAML. [PR#1791](https://github.com/newrelic/newrelic-ruby-agent/pull/1791)

  Thanks to [@jdelStrother](https://github.com/jdelStrother) for bringing this issue to our attention and testing our fixes along the way. [Issue#662](https://github.com/newrelic/newrelic-ruby-agent/issues/662)


## 8.16.0

Version 8.16.0 introduces more Ruby on Rails instrumentation (especially for Rails 6 and 7) for various Action\*/Active\* libraries whose actions produce [Active Support notifications events](https://guides.rubyonrails.org/active_support_instrumentation.html).

- **Add Various Ruby on Rails Library Instrumentations**

  New instrumentation is now automatically provided by several Action\*/Active\* libaries that generate Active Support notifications. With each Ruby on Rails release, new the Rails libraries add new events and sometimes existing events have their payload parameters updated as well. The New Relic Ruby agent will now automatically process more of these events and parameters with New Relic segments created for each event. At a minimum, each segment gives timing information for the event. In several cases, all non-sensitive event payload parameters are also passed along in the segment.

  The agent now newly supports or has updated support for the following libraries:

  - Action Cable (for WebSockets) [PR#1749](https://github.com/newrelic/newrelic-ruby-agent/pull/1749)
  - Action Controller (for the 'C' in MVC) [PR#1744](https://github.com/newrelic/newrelic-ruby-agent/pull/1744/)
  - Action Mailbox (for sending mail) [PR#1740](https://github.com/newrelic/newrelic-ruby-agent/pull/1740)
  - Action Mailer (for routing mail) [PR#1740](https://github.com/newrelic/newrelic-ruby-agent/pull/1740)
  - Active Job (for background jobs) [PR#1742](https://github.com/newrelic/newrelic-ruby-agent/pull/1761)
  - Active Support (for caching operations) [PR#1742](https://github.com/newrelic/newrelic-ruby-agent/pull/1742)

  The instrumentations for each of these libaries are all enabled by default, but can be independently disabled via configuration by using the following parameters:

  | Configuration name          | Default | Behavior                                               |
  | --------------------------- | ------- | ------------------------------------------------------ |
  | `disable_action_cable`      | `false` | If `true`, disables Action Cable instrumentation.      |
  | `disable_action_controller` | `false` | If `true`, disables Action Controller instrumentation. |
  | `disable_action_mailbox` | `false` | If `true`, disables Action Mailbox instrumentation. |
  | `disable_action_mailer` | `false` | If `true`, disables Action Mailer instrumentation. |
  | `disable_activejob` | `false` | If `true`, disables Active Job instrumentation. |
  | `disable_active_support` | `false` | If `true`, disables Active Support instrumentation. |

## 8.15.0

Version 8.15.0 of the agent confirms compatibility with Ruby 3.2.0, adds instrumentation for concurrent-ruby, and confirms Sinatra 3 compatibility with Padrino 0.15.2. It also enables batching and compression for Infinite Tracing.

- **Add Support for Ruby 3.2.0**

  Following the 3.2.0 release of Ruby, the New Relic Ruby Agent has confirmed compatibility with and now supports the official release of Ruby 3.2.0. [PR#1715](https://github.com/newrelic/newrelic-ruby-agent/pull/1715)

- **Add instrumentation for concurrent-ruby**

  Instrumentation for the [concurrent-ruby](https://github.com/ruby-concurrency/concurrent-ruby) gem has been added to the agent for versions 1.1.5 and above. When a transaction is already in progress and a call to a `Concurrent::` method that routes through `Concurrent::ThreadPoolExecutor#post` is made, a segment will be added to the transaction. Any content within the block passed to the `Concurrent::` method that is instrumented by the agent, such as a call to `Net::HTTP.get`, will have a nested segment created. [PR#1682](https://github.com/newrelic/newrelic-ruby-agent/pull/1682)

  | Configuration name                | Default | Behavior                                                                                                                        |
  | --------------------------------- | ------- | ------------------------------------------------------------------------------------------------------------------------------- |
  | `instrumentation.concurrent_ruby` | auto    | Controls auto-instrumentation of the concurrent-ruby library at start-up. May be one of `auto`, `prepend`, `chain`, `disabled`. |

- **Infinite Tracing: Use batching and compression**

  For [Infinite Tracing](https://docs.newrelic.com/docs/distributed-tracing/infinite-tracing/introduction-infinite-tracing/), which Ruby applications can leverage with the `newrelic-infinite_tracing` gem, payloads will now be batched and compressed to signficantly decrease the amount of outbound network traffic. [PR#1723](https://github.com/newrelic/newrelic-ruby-agent/pull/1723)

  | Configuration name                   | Default | Behavior                                                                                                            |
  | ------------------------------------ | ------- | ------------------------------------------------------------------------------------------------------------------- | --- | ------ | ----------------------------------------------------------------------------- |
  | `infinite_tracing.batching`          | true    | If true (the default), data sent to the Trace Observer will be batched instead of each span being sent individually |
  | `infinite_tracing.compression_level` | high    | Configure the compression level for data sent to the Trace Observer. May be one of [none                            | low | medium | high]. 'high' is the default. Set the level to 'none' to disable compression. |

- **Add Support for Padrino 0.15.2 and Sinatra 3**

  We've added testing to confirm Padrino 0.15.2 and Sinatra 3 are compatible with the Ruby agent. Thank you [@nesquena](https://github.com/nesquena) for letting us know 0.15.2 was ready! [PR#1712](https://github.com/newrelic/newrelic-ruby-agent/pull/1712)

## v8.14.0

Version 8.14.0 of the agent restores desired Capistrano-based changelog lookup functionality when a deployment is performed, speeds up GUID generation, delivers support for instrumenting Rails custom event notifications, fixes potential compatibility issues with the RedisClient gem, and fixes bugs related to initialization in Rails.

- **Deployment Recipe: Restore desired Capistrano-based changelog lookup behavior**

  The New Relic Ruby agent offers [a Capistrano recipe for recording app deployments](https://docs.newrelic.com/docs/apm/agents/ruby-agent/features/record-deployments-ruby-agent/#capistrano3). The recipe code was significantly cleaned up with [PR#1498](https://github.com/newrelic/newrelic-ruby-agent/pull/1498) which inadvertently changed the way the recipe handles the changelog for a deployment. Community member [@arthurwozniak](https://github.com/arthurwozniak) spotted and corrected this change in order to restore the desired changelog lookup functionality while retaining all of the previous cleanup. Thank you very much for your contribution, [@arthurwozniak](https://github.com/arthurwozniak)! [PR#1653](https://github.com/newrelic/newrelic-ruby-agent/pull/1653)

- **Speed up GUID generation**

  The agent leverages random numbers in its GUID (globally unique identifier) generation and would previously always freshly calculate the result of 16^16 or 32^32 before generating a random number. Given that those 16^16 and 32^32 operations are expected, it makes sense to calculate their results up front and store them in constants to be referred to later. Doing so has resulted in a performance gain for the generation of GUIDs. Many thanks to [@tungmq](https://github.com/tungmq) for contributing this optimisation and the benchmarks to support it! [PR#1693](https://github.com/newrelic/newrelic-ruby-agent/pull/1693)

- **Support for Rails ActiveSupport::Notifications for custom events**

  When the new `active_support_custom_events_names` configuration parameter is set equal to an array of custom event names to subscribe to, the agent will now subscribe to each of the names specified and report instrumentation for the events when they take place. [Creating custom events](https://guides.rubyonrails.org/active_support_instrumentation.html#creating-custom-events) is simple and now reporting instrumentation for them to New Relic is simple as well. [PR#1659](https://github.com/newrelic/newrelic-ruby-agent/pull/1659)

- **Bugfix: Support older versions of the RedisClient gem, handle unknown Redis database index**

  With version 8.13.0 of the agent, support was added for the [redis-rb](https://github.com/redis/redis-rb) gem v5+ and the new [RedisClient](https://rubygems.org/gems/redis-client) gem. With versions of RedisClient older than v0.11, the agent could cause the monitored application to crash when attempting to determine the Redis database index. Version 8.14.0 adds two related improvements. Firstly, support for RedisClient versions older than v0.11 has been added to get at the database index value. Secondly, the agent will no longer crash or impact the monitored application in the event that the database index cannot be obtained. Thank you very much to our community members [@mbsmartee](https://github.com/mbsmartee) and [@patatepartie](https://github.com/patatepartie) for bringing this issue to our attention, for helping us determine how to best reproduce it, and for testing out the update. We appreciate your help! [Issue#1650](https://github.com/newrelic/newrelic-ruby-agent/issues/1650) [PR#1673](https://github.com/newrelic/newrelic-ruby-agent/pull/1673)

- ~~**Bugfix: Defer agent startup in Rails until after application-defined initializers have run**~~

  ~~In Rails, the agent previously loaded before any application-defined initializers. This allowed initializers to reference the `add_method_tracer` API. However, this had the side-effect of forcing some framework libraries to load before initializers ran, preventing any configuration values related to these libraries from being applied. This fix provides an option to split initialization into two parts: load `add_method_tracer` before application-defined initializers and start the agent after application-defined initializers. This may cause other initializers to behave differently.~~

  ~~If you'd like to use this feature, set `defer_rails_initialization` to `true`. It is `false` by default, but may become `true` by default in a future release.~~

  ~~Furthermore, our Action View instrumentation was missing an `ActiveSupport.on_load` block around the code that loads our instrumentation.~~

  ~~Thank you [@jdelStrother](https://github.com/jdelStrother) for bringing this to our attention and collaborating with us on a fix. [PR#1658](https://github.com/newrelic/newrelic-ruby-agent/pull/1658)~~

  Unfortunately, this bugfix is unreachable as written because the configuration value used to access the bugfix won't be applied until after initialization. Follow along for updates at [Issue#662](https://github.com/newrelic/newrelic-ruby-agent/issues/662).

## v8.13.1

Version 8.13.1 of the agent provides a bugfix for Redis v5.0 instrumentation.

- **Fix NoMethodError when using Sidekiq v7.0 with RedisClient v0.11**

  In some cases, the `RedisClient` object cannot directly access methods like db, port, or path. These methods are always available on the `client.config` object. This raised a `NoMethodError` in environments that used Sidekiq v7.0 and [RedisClient](https://rubygems.org/gems/redis-client) v0.11. Thank you to [@fcheung](https://github.com/fcheung) and [@stevenou](https://github.com/stevenou) for bringing this to our attention! [Issue#1639](https://github.com/newrelic/newrelic-ruby-agent/issues/1639)

## v8.13.0

Version 8.13.0 of the agent updates our Rack, Redis, and Sidekiq instrumentation. It also delivers some bugfixes.

- **Support for Redis v5.0**

  Redis v5.0 restructures where some of our instrumented methods are located and how they are named. It also introduces a new [instrumentation middleware API](https://github.com/redis-rb/redis-client#instrumentation-and-middlewares). This API is used for pipelined and multi calls to maintain reporting parity with previous Redis versions. However, it is introduced later in the chain, so you may see errors that used to appear at the segment level on the transaction instead. The agent's behavior when used with older supported Redis versions will remain unaffected. [PR#1611](https://github.com/newrelic/newrelic-ruby-agent/pull/1611)

- **Support for Sidekiq v7.0**

  Sidekiq v7.0 removed Delayed Extensions and began offering client and server [middleware](https://github.com/mperham/sidekiq/blob/main/docs/middleware.md) classes to inherit from. The agent's Sidekiq instrumentation has been updated accordingly. The agent's behavior when used with older Sidekiq versions will remain unaffected. [PR#1615](https://github.com/newrelic/newrelic-ruby-agent/pull/1615) **NOTE:** an issue was discovered with Sidekiq v7.0+ and addressed by Ruby agent v8.13.1. If you are using Sidekiq, please skip Ruby agent v8.13.0 and use v8.13.1 or above.

- **Support for Rack v3.0: Rack::Builder#new accepting a block**

  Via [rack/rack#1942](https://github.com/rack/rack/pull/1942) (released with Rack v3.0), `Rack::Builder#run` now optionally accepts a block instead of an app argument. The agent's instrumentation has been updated to support the use of a block with `Rack::Builder#run`. [PR#1600](https://github.com/newrelic/newrelic-ruby-agent/pull/1600)

- **Bugfix: Correctly identify Unicorn, Rainbows and FastCGI with Rack v3.0**

  Unicorn, Rainbows, or FastCGI web applications using Rack v3.0 may previously have had the "dispatcher" value incorrectly reported as "Webrick" instead of "Unicorn", "Rainbows", or "FastCGI". This issue has now been addressed. [PR#1585](https://github.com/newrelic/newrelic-ruby-agent/pull/1585)

- **Bugfix: add_method_tracer fails to record code level metric attributes on private methods**

  When using `add_method_tracer` on a private method, the agent was unable to record code level metrics for the method. This resulted in the following being logged to the newrelic_agent.log file.

  ```
  WARN : Unable to determine source code info for 'Example', method 'private_method' - NameError: undefined method 'private_method' for class '#<Class:Example>'
  ```

  Thank you [@jdelStrother](https://github.com/jdelStrother) for bringing this issue to our attention and suggesting a fix! [PR#1593](https://github.com/newrelic/newrelic-ruby-agent/pull/1593)

- **Bugfix: Category is a required keyword arg for NewRelic::Agent::Tracer.in_transaction**

  When support for Ruby 2.0 was dropped in version 8.0.0 of the agent, the agent API methods were updated to use the required keyword argument feature built into Ruby, rather than manually raising ArgumentErrors. The API method `NewRelic::Agent::Tracer.in_transaction` removed the ArgumentError raised by the agent, but did not update the method arguments to identify `:category` as a required keyword argument. This is now resolved. Thank you [@tatzsuzuki](https://github.com/tatzsuzuki) for bringing this to our attention. [PR#1587](https://github.com/newrelic/newrelic-ruby-agent/pull/1587)

## v8.12.0

Version 8.12.0 of the agent delivers new Elasticsearch instrumentation, increases the default number of recorded Custom Events, announces the deprecation of Ruby 2.3, and brings some valuable code cleanup.

- **Support for Elasticsearch instrumentation**

  This release adds support to automatically instrument the [elasticsearch](https://rubygems.org/gems/elasticsearch) gem. Versions 7.x and 8.x are supported. [PR#1525](https://github.com/newrelic/newrelic-ruby-agent/pull/1525)

  | Configuration name                | Default | Behavior                                                                                                                      |
  | --------------------------------- | ------- | ----------------------------------------------------------------------------------------------------------------------------- |
  | `instrumentation.elasticsearch`   | auto    | Controls auto-instrumentation of the elasticsearch library at start-up. May be one of `auto`, `prepend`, `chain`, `disabled`. |
  | `elasticsearch.capture_queries`   | true    | If `true`, the agent captures Elasticsearch queries in transaction traces.                                                    |
  | `elasticsearch.obfuscate_queries` | true    | If `true`, the agent obfuscates Elasticsearch queries in transaction traces.                                                  |

- **Custom Event Limit Increase**

  This version increases the default limit of custom events from 1000 events per minute to 3000 events per minute. In the scenario that custom events were being limited, this change will allow more custom events to be sent to New Relic. There is also a new configurable maximum limit of 100,000 events per minute. To change the limits, see the documentation for [max_samples_stored](https://docs.newrelic.com/docs/apm/agents/ruby-agent/configuration/ruby-agent-configuration/#custom_insights_events-max_samples_stored). To learn more about the change and how to determine if custom events are being dropped, see our Explorers Hub [post](https://discuss.newrelic.com/t/send-more-custom-events-with-the-latest-apm-agents/190497). [PR#1541](https://github.com/newrelic/newrelic-ruby-agent/pull/1541)

- **Deprecate support for Ruby 2.3**

  Ruby 2.3 reached end of life on March 31, 2019. The Ruby agent has deprecated support for Ruby 2.3 and will make breaking changes for this version in its next major release, v9.0.0 (release date not yet planned). All 8.x.x versions of the agent will remain compatible with Ruby 2.3.

- **Cleanup: Remove orphaned code**

  In both the agent and unit tests, changes have taken place over the years that have left certain bits of code unreachable. This orphaned code can complicate code maintenance and refactoring, so getting it squared away can be very helpful. Commmuniy member [@ohbarye](https://github.com/ohbarye) contributed two separate cleanup PRs for this release; one for the agent and one for the tests. [PR#1537](https://github.com/newrelic/newrelic-ruby-agent/pull/1537) [PR#1548](https://github.com/newrelic/newrelic-ruby-agent/pull/1548)

  Thank you to [@ohbarye](https://github.com/ohbarye) for contributing this helpful cleanup!

## v8.11.0

Version 8.11.0 of the agent updates the `newrelic deployments` command to work with API keys issued to newer accounts, fixes a memory leak in the instrumentation of Curb error handling, further preps for Ruby 3.2.0 support, and includes several community member driven cleanup and improvement efforts. Thank you to everyone involved!

- **Added support for New Relic REST API v2 when using `newrelic deployments` command**

  Previously, the `newrelic deployments` command only supported the older version of the deployments api, which does not currently support newer license keys. Now you can use the New Relic REST API v2 to record deployments by providing your user API key to the agent configuration using `api_key`. When this configuration option is present, the `newrelic deployments` command will automatically use the New Relic REST API v2 deployment endpoint. [PR#1461](https://github.com/newrelic/newrelic-ruby-agent/pull/1461)

  Thank you to [@Arkham](https://github.com/Arkham) for bringing this to our attention!

- **Cleanup: Performance tests, constants, rubocop-minitest assertions and refutations**

  Community member [@esquith](https://github.com/esquith) contributed a whole slew of cleanup successes for our performance test configuration, orphaned constants in our code base, and RuboCop related improvements. [PR#1406](https://github.com/newrelic/newrelic-ruby-agent/pull/1406) [PR#1408](https://github.com/newrelic/newrelic-ruby-agent/pull/1408) [PR#1409](https://github.com/newrelic/newrelic-ruby-agent/pull/1409) [PR#1411](https://github.com/newrelic/newrelic-ruby-agent/pull/1411)

  Thank you [@esquith](https://github.com/esquith) for these great contributions!

- **CI: Notify on a change from failure to success**

  A super handy, much beloved feature of certain CI and build systems is to not only notify when builds start to fail, but also to notify again when the builds once again start to go green. Community member [@luigieai](https://github.com/luigieai) was able to figure out how to configure our existing complex, multiple-3rd-party-action based GitHub Actions pipeline to notify on a switch back to success from failure. [PR#1519](https://github.com/newrelic/newrelic-ruby-agent/pull/1519)

  This is much appreciated! Thank you, [@luigieai](https://github.com/luigieai).

- **Spelling corrections**

  Community member [@jsoref](https://github.com/jsoref), author of the [Check Spelling](https://github.com/marketplace/actions/check-spelling) GitHub Action, contributed a significant number of spelling corrections throughout the code base. The intelligent issues that were flagged made for a more comprehensive review than a simple dictionary based check would have been able to provide, and the changes are much appreciated. [PR#1508](https://github.com/newrelic/newrelic-ruby-agent/pull/1508)

  Thank you very much, [@jsoref](https://github.com/jsoref)!

- **Ruby 3.2.0-preview2 compatibility**

  Ruby 3.2.0-preview1 introduced a change to the way that Ruby reports VM stats and the approach was changed yet again to a 3rd approach with the preview2 release. New Relic reports on Ruby VM stats and is keeping track of the Ruby 3.2 development process to help ensure our customers with a smooth and worthwhile upgrade process once Ruby 3.2.0 (non-preview) is released. [PR#1436](https://github.com/newrelic/newrelic-ruby-agent/pull/1436)

- **Bugfix: Fix memory leak in the Curb instrumentation**

  Community member [@charkost](https://github.com/charkost) was able to rework the `on_failure` callback logic prepped via the agent's Curb instrumentation in order to avoid some nesting that was causing memory leaks. [PR#1518](https://github.com/newrelic/newrelic-ruby-agent/pull/1518)

  Many thanks for both the heads up on the issue and the fix, [@charkost](https://github.com/charkost)!

## v8.10.1

- **Bugfix: Missing unscoped metrics when instrumentation.thread.tracing is enabled**

  Previously, when `instrumentation.thread.tracing` was set to true, some puma applications encountered a bug where a varying number of unscoped metrics would be missing. The agent now will correctly store and send all unscoped metrics.

  Thank you to @texpert for providing details of their situation to help resolve the issue.

- **Bugfix: gRPC instrumentation causes ArgumentError when other Google gems are present**

  Previously, when the agent had gRPC instrumentation enabled in an application using other gems (such as google-ads-googleads), the instrumentation could cause the error `ArgumentError: wrong number of arguments (given 3, expected 2)`. The gRPC instrumentation has been updated to prevent this issue from occurring in the future.

  Thank you to @FeminismIsAwesome for bringing this issue to our attention.

## v8.10.0

- **New gRPC instrumentation**

  The agent will now instrument [gRPC](https://grpc.io/) activity performed by clients and servers that use the [grpc](https://rubygems.org/gems/grpc) RubyGem. Instrumentation is automatic and enabled by default, so gRPC users should not need to modify any existing application code or agent configuration to benefit from the instrumentation. The instrumentation makes use of distributed tracing for a comprehensive overview of all gRPC traffic taking place across multiple monitored applications. This allows you to observe your client and server activity using any service that adheres to the W3C standard.

  The following new configuration parameters have been added for gRPC. All are optional.

  | Configuration name                   | Default | Behavior                                                                                |
  | ------------------------------------ | ------- | --------------------------------------------------------------------------------------- |
  | `instrumentation.grpc_client`        | auto    | Set to 'disabled' to disable, set to 'chain' if there are module prepending conflicts   |
  | `instrumentation.grpc_server`        | auto    | Set to 'disabled' to disable, set to 'chain' if there are module prepending conflicts   |
  | `instrumentation.grpc.host_denylist` | ""      | Provide a comma delimited list of host regex patterns (ex: "private.com$,exception.\*") |

- **Code-level metrics functionality is enabled by default**

  The code-level metrics functionality for the Ruby agent's [CodeStream integration](https://docs.newrelic.com/docs/apm/agents/ruby-agent/features/ruby-codestream-integration) is now enabled by default after we have received positive feedback and no open bugs for the past two releases.

- **Performance: Rework timing range overlap calculations for multiple transaction segments**

  Many thanks to GitHub community members @bmulholland and @hkdnet. @bmulholland alerted us to [rmosolgo/graphql-ruby#3945](https://github.com/rmosolgo/graphql-ruby/issues/3945). That Issue essentially notes that the New Relic Ruby agent incurs a significant performance hit when the `graphql` RubyGem (which ships with New Relic Ruby agent support) is used with DataLoader to generate a high number of transactions. Then @hkdnet diagnosed the root cause in the Ruby agent and put together both a proof of concept fix and a full blown PR to resolve the problem. The agent keeps track multiple segments that are concurrently in play for a given transaction in order to merge the ones whose start and stop times intersect. The logic for doing this find-and-merge operation has been reworked to a) be deferred entirely until the transaction is ready to be recorded, and b) made more performant when it is needed. GraphQL DataLoader users and other users who generate lots of activity for monitoring within a short amount of time will hopefully see some good performance gains from these changes.

- **Performance: Make frozen string literals the default for the agent**

  The Ruby `frozen_string_literal: true` magic source code comment has now been applied consistently across all Ruby files belonging to the agent. This can provide a performance boost, given that Ruby can rely on the strings remaining immutable. Previously only about a third of the agent's code was freezing string literals by default. Now that 100% of the code freezes string literals by default, we have internally observed some related performance gains through testing. We are hopeful that these will translate into some real world gains in production capacities.

- **Bugfix: Error when setting the yaml configuration with `transaction_tracer.transaction_threshold: apdex_f`**

  Originally, the agent was only checking the `transaction_tracer.transaction_threshold` from the newrelic.yml correctly if it was on two lines.

  Example:

  ```
  # newrelic.yml
  transaction_tracer:
    transaction_threshold: apdex_f
  ```

  When this was instead changed to be on one line, the agent was not able to correctly identify the value of apdex_f.

  Example:

  ```
  # newrelic.yml
  transaction_tracer.transaction_threshold: apdex_f
  ```

  This would cause prevent transactions from finishing due to the error `ArgumentError: comparison of Float with String failed`. This has now been corrected and the agent is able to process newrelic.yml with a one line `transaction_tracer.transaction_threshold: apdex_f` correctly now.

  Thank you to @oboxodo for bringing this to our attention.

- **Bugfix: Don't modify frozen Logger**

  Previously the agent would modify each instance of the Logger class by adding a unique instance variable as part of the instrumentation. This could cause the error `FrozenError: can't modify frozen Logger` to be thrown if the Logger instance had been frozen. The agent will now check if the object is frozen before attempting to modify the object. Thanks to @mkcosta for bringing this issue to our attention.

## v8.9.0

- **Add support for Dalli 3.1.0 to Dalli 3.2.2**

  Dalli versions 3.1.0 and above include breaking changes where the agent previously hooked into the gem. We have updated our instrumentation to correctly hook into Dalli 3.1.0 and above. At this time, 3.2.2 is the latest Dalli version and is confirmed to be supported.

- **Bugfix: Infinite Tracing hung on connection restart**

  Previously, when using infinite tracing, the agent would intermittently encounter a deadlock when attempting to restart the infinite tracing connection. This bug would prevent the agent from sending all data types, including non-infinite-tracing-related data. This change reworks how we restart infinite tracing to prevent potential deadlocks.

- **Bugfix: Use read_nonblock instead of read on pipe**

  Previously, our PipeChannelManager was using read which could cause Resque jobs to get stuck in some versions. This change updates the PipeChannelManager to use read_nonblock instead. This method can leverage error handling to allow the instrumentation to gracefully log a message and exit the stuck Resque job.

## v8.8.0

- **Support Makara database adapters with ActiveRecord**

  Thanks to a community submission from @lucasklaassen with [PR #1177](https://github.com/newrelic/newrelic-ruby-agent/pull/1177), the Ruby agent will now correctly work well with the [Makara gem](https://github.com/instacart/makara). Functionality such as SQL obfuscation should now work when Makara database adapters are used with Active Record.

- **Lowered the minimum payload size to compress**

  Previously the Ruby agent used a particularly large payload size threshold of 64KiB that would need to be met before the agent would compress data en route to New Relic's collector. The original value stems from segfault issues that very old Rubies (< 2.2) used to encounter when compressing smaller payloads. This value has been lowered to 2KiB (2048 bytes), which should provide a more optimal balance between the CPU cycles spent on compression and the bandwidth savings gained from it.

- **Provide Code Level Metrics for New Relic CodeStream**

  For Ruby on Rails applications and/or those with manually traced methods, the agent is now capable of reporting metrics with Ruby method-level granularity. When the new `code_level_metrics.enabled` configuration parameter is set to a `true` value, the agent will associate source-code-related metadata with the metrics for things such as Rails controller methods. Then, when the corresponding Ruby class file that defines the methods is loaded up in a [New Relic CodeStream](https://www.codestream.com/)-powered IDE, [the four golden signals](https://sre.google/sre-book/monitoring-distributed-systems/) for each method will be presented to the developer directly.

- **Supportability Metrics will always report uncompressed payload size**

  New Relic's agent specifications call for Supportability Metrics to always reference the uncompressed payload byte size. Previously, the Ruby agent was calculating the byte size after compression. Furthermore, compression is only performed on payloads of a certain size. This means that sometimes the value could have represented a compressed size and sometimes an uncompressed one. Now the uncompressed value is always used, bringing consistency for comparing two instances of the same metric and alignment with the New Relic agent specifications.

## v8.7.0

- **APM logs-in-context log forwarding on by default**

  Automatic application log forwarding is now enabled by default. This version of the agent will automatically send enriched application logs to New Relic. To learn more about this feature see [here](https://docs.newrelic.com/docs/apm/new-relic-apm/getting-started/get-started-logs-context/), and additional configuration options are available [here](https://docs.newrelic.com/docs/logs/logs-context/configure-logs-context-ruby). To learn about how to toggle log ingestion on or off by account see [here](https://docs.newrelic.com/docs/logs/logs-context/disable-automatic-logging).

- **Improved async support and Thread instrumentation**

  Previously, the agent was not able to record events and metrics inside Threads created inside of an already running transaction. This release includes 2 new configuration options to support multithreaded applications to automatically instrument threads. A new configuration option,`instrumentation.thread.tracing` (disabled by default), has been introduced that, when enabled, will allow the agent to insert New Relic tracing inside of all Threads created by an application. To support applications that only want some threads instrumented by New Relic, a new class is available, `NewRelic::TracedThread`, that will create a thread that includes New Relic instrumentation, see our [API documentation](https://www.rubydoc.info/gems/newrelic_rpm/NewRelic) for more details.

  New configuration options included in this release:
  | Configuration name | Default | Behavior |
  | ----------- | ----------- |----------- |
  | `instrumentation.thread` | `auto` (enabled) | Allows the agent to correctly nest spans inside of an asynchronous transaction |
  | `instrumentation.thread.tracing` | `false` (disabled) | Automatically add tracing to all Threads created in the application. This may be enabled by default in a future release. |

  We'd like to thank @mikeantonelli for sharing a gist with us that provided our team with an entry point for this feature.

- **Deprecate support for Ruby 2.2**

  Ruby 2.2 reached end of life on March 31, 2018. The agent has deprecated support for Ruby 2.2 and will make breaking changes for this version in its next major release.

- **Deprecate instrumentation versions with low adoption and/or versions over five years old**

  This release deprecates the following instrumentation:
  | Deprecated | Replacement |
  | ----------- | ----------- |
  | ActiveMerchant < 1.65.0 | ActiveMerchant >= 1.65.0 |
  | Acts As Solr (all versions) | none |
  | Authlogic (all versions) | none |
  | Bunny < 2.7.0 | bunny >= 2.7.0 |
  | Dalli < 3.2.1 | Dalli >= 3.2.1 |
  | DataMapper (all versions) | none |
  | Delayed Job < 4.1.0 | Delayed Job >= 4.1.0 |
  | Excon < 0.56.0 | Excon >= 0.56.0 |
  | Grape < 0.19.2 | Grape >= 0.19.2 |
  | HTTPClient < 2.8.3 | HTTPClient 2.8.3 |
  | HTTP.rb < 2.2.2 | HTTP.rb >= 2.2.2 |
  | Mongo < 2.4.1 | Mongo >= 2.4.1 |
  | Padrino < 0.15.0 | Padrino >= 0.15.0 |
  | Passenger < 5.1.3 | Passenger >= 5.1.3 |
  | Puma < 3.9.0 | Puma >= 3.9.0 |
  | Rack < 1.6.8 | Rack >= 1.6.8 |
  | Rails 3.2.x | Rails >= 4.x |
  | Rainbows (all versions) | none |
  | Sequel < 4.45.0 | Sequel >= 4.45.0 |
  | Sidekiq < 5.0.0 | Sidekiq >= 5.0.0 |
  | Sinatra < 2.0.0 | Sinatra >= 2.0.0 |
  | Sunspot (all versions) | none |
  | Typhoeus < 1.3.0 | Typhoeus >= 1.3.0 |
  | Unicorn < 5.3.0 | Unicorn >= 5.3.0 |

  For the gems with deprecated versions, we will no longer test those versions in our multiverse suite. They may, however, still be compatible with the agent. We will no longer fix bug reports for issues related to these gem versions.

- **Clarify documentation for `rake.tasks` configuration**

  The `rake.tasks` description in the default `newrelic.yml` file and the [New Relic Ruby Agent Configuration docs](https://docs.newrelic.com/docs/apm/agents/ruby-agent/configuration/ruby-agent-configuration#rake-tasks) have been updated to clarify its behavior and usage. The documentation now reads:

  > Specify an array of Rake tasks to automatically instrument. This configuration option converts the Array to a RegEx list. If you'd like to allow all tasks by default, use `rake.tasks: [.+]`. Rake tasks will not be instrumented unless they're added to this list. For more information, visit the (New Relic Rake Instrumentation docs)[/docs/apm/agents/ruby-agent/background-jobs/rake-instrumentation].

  We thank @robotfelix for suggesting these changes.

- **Internally leverage `Object.const_get` and `Object.const_defined?`**

  When dynamically checking for or obtaining a handle to a class constant from a string, leverage the `Object` class's built in methods wherever possible to enjoy simpler, more performant operations. All JRubies and CRubies v2.5 and below need a bit of assistance beyond what `Object` can provide given that those Rubies may yield an unwanted constant from a different namespace than the one that was specified. But for all other Rubies and even for those Rubies in contexts where we can 100% trust the string value coming in, leverage the `Object` class's methods and reap the benefits.

- **Enable Environment Variables setting Array configurations to be converted to Arrays**

  Prior to this change, when comma-separated lists were passed as environment variables, an error would be emitted to the `newrelic_agent.log` and a String would be set as the value. Now, Arrays will be accurately coerced.

- **Bugfix: Allow TransactionEvents to be sampled at the expected rate**

  The `transaction_events.max_samples_stored` capacity value within the TransactionEventAggregator did not match up with its expected harvest cycle interval, causing TransactionEvents to be over-sampled. This bugfix builds upon the updates made in [#952](https://github.com/newrelic/newrelic-ruby-agent/pull/952) so that the interval and capacity behave as expected for the renamed `transaction_events*` configuration options.

- **Bugfix: Error events missing attributes when created outside of a transaction**

  Previously the agent was not assigning a priority to error events that were created by calling notice_error outside the scope of a transaction. This caused issues with sampling when the error event buffer was full, resulting in a `NoMethodError: undefined method '<' for nil:NilClass` in the newrelic_agent.log. This bugfix ensures that a priority is always assigned on error events so that the agent will be able to sample these error events correctly. Thank you to @olleolleolle for bringing this issue to our attention.

## v8.6.0

- **Telemetry-in-Context: Automatic Application Logs, a quick way to view logs no matter where you are in the platform**

  - Adds support for forwarding application logs to New Relic. This automatically sends application logs that have been enriched to power Telemetry-in-Context. This is disabled by default in this release. This may be on by default in a future release.
  - Adds support for enriching application logs written to disk or standard out. This can be used with another log forwarder to power Telemetry-in-Context if in-agent log forwarding is not desired. We recommend enabling either log forwarding or local log decorating, but not both features. This is disabled by default in this release.
  - Improves speed and Resque support for logging metrics which shows the rate of log message by severity in the Logs chart in the APM Summary view. This is enabled by default in this release.

  To learn more about Telemetry-in-Context and the configuration options please see the documentation [here](https://docs.newrelic.com/docs/apm/agents/ruby-agent/configuration/ruby-agent-configuration/).

- **Improve the usage of the 'hostname' executable and other executables**

  In all places where a call to an executable binary is made (currently this is done only for the 'hostname' and 'uname' binaries), leverage a new helper method when making the call. This new helper will a) not attempt to execute the binary if it cannot be found, and b) prevent STDERR/STDOUT content from appearing anywhere except New Relic's own logs if the New Relic logger is set to the 'debug' level. When calling 'hostname', fall back to `Socket.gethostname` if the 'hostname' binary cannot be found. When calling 'uname', fall back on using a value of 'unknown' if the 'uname' command fails. Many thanks to @metaskills and @brcarp for letting us know that Ruby AWS Lambda functions can't invoke 'hostname' and for providing ideas and feedback with [Issue #697](https://github.com/newrelic/newrelic-ruby-agent/issues/697).

- **Documentation: remove confusing duplicate RUM entry from newrelic.yml**

  The `browser_monitoring.auto_instrument` configuration option to enable web page load timing (RUM) was confusingly listed twice in the newrelic.yml config file. This option is enabled by default. The newrelic.yml file has been updated to list the option only once. Many thanks to @robotfelix for bringing this to our attention with [Issue #955](https://github.com/newrelic/newrelic-ruby-agent/issues/955).

- **Bugfix: fix unit test failures when New Relic environment variables are present**

  Previously, unit tests would fail with unexpected invocation errors when `NEW_RELIC_LICENSE_KEY` and `NEW_RELIC_HOST` environment variables were present. Now, tests will discard these environment variables before running.

- **Bugfix: Curb - satisfy method_with_tracing's verb argument requirement**

  When Curb instrumentation is used (either via prepend or chain), be sure to always pass the verb argument over to `method_with_tracing` which requires it. Thank you to @knarewski for bringing this issue to our attention, for providing a means of reproducing an error, and for providing a fix. That fix has been replicated by the agent team with permission. See [Issue 1033](https://github.com/newrelic/newrelic-ruby-agent/issues/1033) for more details.

## v8.5.0

- **AWS: Support IMDSv2 by using a token with metadata API calls**

  When querying AWS for instance metadata, include a token in the request headers. If an AWS user configures instances to require a token, the agent will now work. For instances that do not require the inclusion of a token, the agent will continue to work in that context as well.

- **Muffle anticipated stderr warnings for "hostname" calls**

  When using the `hostname` binary to obtain hostname information, redirect STDERR to /dev/null. Thanks very much to @frenkel for raising this issue on behalf of OpenBSD users everywhere and for providing a solution with [PR #965](https://github.com/newrelic/newrelic-ruby-agent/pull/965).

- **Added updated configuration options for transaction events and deprecated previous configs**
  This release deprecates and replaces the following configuration options:
  | Deprecated | Replacement |
  | ----------- | ----------- |
  | event_report_period.analytic_event_data | event_report_period.transaction_event_data |
  | analytics_events.enabled | transaction_events.enabled |
  | analytics_events.max_samples_stored | transaction_events.max_samples_stored |

- **Eliminated warnings for redefined constants in ParameterFiltering**

  Fixed the ParameterFiltering constant definitions so that they are not redefined on multiple reloads of the module. Thank you to @TonyArra for bringing this issue to our attention.

- **Docker for development**

  Docker and Docker Compose may now be used for local development and testing with the provided `Dockerfile` and `docker-compose.yml` files in the project root. See [DOCKER.md](DOCKER.md) for usage instructions.

- **Bugfix: Rails 5 + Puma errors in rack "can't add a new key into hash during iteration"**

  When using rails 5 with puma, the agent would intermittently cause rack to raise a `RuntimeError: can't add a new key into hash during iteration`. We have identified the source of the error in our instrumentation and corrected the behavior so it no longer interferes with rack. Thanks to @sasharevzin for bringing attention to this error and providing a reproduction of the issue for us to investigate.

- **CI: target JRuby 9.3.3.0**

  Many thanks to @ahorek for [PR #919](https://github.com/newrelic/newrelic-ruby-agent/pull/919), [PR #921](https://github.com/newrelic/newrelic-ruby-agent/pull/921), and [PR #922](https://github.com/newrelic/newrelic-ruby-agent/pull/922) to keep us up to date on the JRuby side of things. The agent is now actively being tested against JRuby 9.3.3.0. NOTE that this release does not contain any non-CI related changes for JRuby. Old agent versions are still expected to work with newer JRubies and the newest agent version is still expected to work with older JRubies.

- **CI: Update unit tests for Rails 7.0.2**

  Ensure that the 7.0.2 release of Rails is fully compatible with all relevant tests.

- **CI: Ubuntu 20.04 LTS**

  To stay current and secure, our CI automation is now backed by version 20.04 of Ubuntu's long term support offering (previously 18.04).

## v8.4.0

- **Provide basic support for Rails 7.0**

This release includes Rails 7.0 as a tested Rails version. Updates build upon the agent's current Rails instrumentation and do not include additional instrumentation for new features.

- **Improve the performance of NewRelic::Agent::GuidGenerator#generate_guid**

This method is called by many basic operations within the agent including transactions, datastore segments, and external request segments. Thank you, @jdelstrother for contributing this performance improvement!

- **Documentation: Development environment prep instructions**

The multiverse collection of test suites requires a variety of data handling software (MySQL, Redis, memcached, etc.) to be available on the machine running the tests. The [project documentation](test/multiverse/README.md) has been updated to outline the relevant software packages, and a `Brewfile` file has been added to automate software installation with Homebrew.

- **Bugfix: Add ControllerInstrumentation::Shims to Sinatra framework**

  When the agent is disabled by setting the configuration settings `enabled`, `agent_enabled`, and/or `monitor_mode` to false, the agent loads shims for public controller instrumentation methods. These shims were missing for the Sinatra framework, causing applications to crash if the agent was disabled. Thank you, @NC-piercej for bringing this to our attention!

## v8.3.0

- **Updated the agent to support Ruby 3.1.0**

  Most of the changes involved updating the multiverse suite to exclude runs for older versions of instrumented gems that are not compatible with Ruby 3.1.0. In addition, Infinite Tracing testing was updated to accommodate `YAML::unsafe_load` for Psych 4 support.

- **Bugfix: Update AdaptiveSampler#sampled? algorithm**

  One of the clauses in `AdaptiveSampler#sampled?` would always return false due to Integer division returning a result of zero. This method has been updated to use Float division instead, to exponentially back off the number of samples required. This may increase the number of traces collected for transactions. A huge thank you to @romul for bringing this to our attention and breaking down the problem!

- **Bugfix: Correctly encode ASCII-8BIT log messages**

  The encoding update for the DecoratingLogger in v8.2.0 did not account for ASCII-8BIT encoded characters qualifying as `valid_encoding?`. Now, ASCII-8BIT characters will be encoded as UTF-8 and include replacement characters as needed. We're very grateful for @nikajukic's collaboration and submission of a test case to resolve this issue.

## v8.2.0

- **New Instrumentation for Tilt gem**

  Template rendering using [Tilt](https://github.com/rtomayko/tilt) is now instrumented. See [PR #847](https://github.com/newrelic/newrelic-ruby-agent/pull/847) for details.

- **Configuration `error_collector.ignore_errors` is marked as deprecated**

  This setting has been marked as deprecated in the documentation since version 7.2.0 and is now flagged as deprecated within the code.

- **Remove Rails 2 instrumentation**

  Though any version of Rails 2 has not been supported by the Ruby Agent since v3.18.1.330, instrumentation for ActionController and ActionWebService specific to that version were still part of the agent. This instrumentation has been removed.

- **Remove duplicated settings from newrelic.yml**

  Thank you @jakeonfire for bringing this to our attention and @kuroponzu for making the changes!

- **Bugfix: Span Events recorded when using newrelic_ignore**

  Previously, the agent was incorrectly recording span events only on transactions that should be ignored. This fix will prevent any span events from being created for transactions using newrelic_ignore, or ignored through the `rules.ignore_url_regexes` configuration option.

- **Bugfix: Print deprecation warning for Cross-Application Tracing if enabled**

  Prior to this change, the deprecation warning would log whenever the agent started up, regardless of configuration. Thank you @alpha-san for bringing this to our attention!

- **Bugfix: Scrub non-unicode characters from DecoratingLogger**

  To prevent `JSON::GeneratorErrors`, the DecoratingLogger replaces non-unicode characters with the replacement character: �. Thank you @jdelStrother for bringing this to our attention!

- **Bugfix: Distributed tracing headers emitted errors when agent was not connected**

  Previously, when the agent had not yet connected it would fail to create a trace context payload and emit an error, "TypeError: no implicit conversion of nil into String," to the agent logs. The correct behavior in this situation is to not create these headers due to the lack of required information. Now, the agent will not attempt to create trace context payloads until it has connected. Thank you @Izzette for bringing this to our attention!

## v8.1.0

- **Instrumentation for Ruby standard library Logger**

  The agent will now automatically instrument Logger, recording number of lines and size of logging output, with breakdown by severity.

- **Bugfix for Padrino instrumentation**

  A bug was introduced to the way the agent installs padrino instrumentation in 7.0.0. This release fixes the issues with the padrino instrumentation. Thanks to @sriedel for bringing this issue to our attention.

- **Bugfix: Stop deadlocks between New Relic thread and Delayed Job sampling thread**

  Running the agent's polling queries for the DelayedJobSampler within the same ActiveRecord connection decreases the frequency of deadlocks in development environments. Thanks @jdelStrother for bringing this to our attention and providing excellent sample code to speed up development!

- **Bugfix: Allow Net::HTTP request to IPv6 addresses**

  The agent will no longer raise an `URI::InvalidURIError` error if an IPv6 address is passed to Net::HTTP. Thank you @tristinbarnett and @tabathadelane for crafting a solution!

- **Bugfix: Allow integers to be passed to error_collector.ignore_status_codes configuration**

  Integers not wrapped in quotation marks can be passed to `error_collector.ignore_status_codes` in the `newrelic.yml` file. Our thanks goes to @elaguerta and @brammerl for resolving this issue!

- **Bugfix: Allow add_method_tracer to be used on BasicObjects**

  Previously, our `add_method_tracer` changes referenced `self.class` which is not available on `BasicObjects`. This has been fixed. Thanks to @toncid for bringing this issue to our attention.

## v8.0.0

- **`add_method_tracer` refactored to use prepend over alias_method chaining**

  This release overhauls the implementation of `add_method_tracer`, as detailed in [issue #502](https://github.com/newrelic/newrelic-ruby-agent/issues/502). The main breaking updates are as follows:

  - A metric name passed to `add_method_tracer` will no longer be interpolated in an instance context as before. To maintain this behavior, pass a Proc object with the same arity as the method being traced. For example:

    ```ruby
      # OLD
      add_method_tracer :foo, '#{args[0]}.#{args[1]}'

      # NEW
      add_method_tracer :foo, -> (*args) { "#{args[0]}.#{args[1]}" }
    ```

  - Similarly, the `:code_header` and `:code_footer` options to `add_method_tracer` will _only_ accept a Proc object, which will be bound to the calling instance when the traced method is invoked.

  - Calling `add_method_tracer` for a method will overwrite any previously defined tracers for that method. To specify multiple metric names for a single method tracer, pass them to `add_method_tracer` as an array.

  See updated documentation on the following pages for full details:

  - [Ruby Custom Instrumentation: Method Tracers](https://docs.newrelic.com/docs/agents/ruby-agent/api-guides/ruby-custom-instrumentation/#method_tracers)
  - [MethodTracer::ClassMethods#add_method_tracer](https://rubydoc.info/github/newrelic/newrelic-ruby-agent/NewRelic/Agent/MethodTracer/ClassMethods#add_method_tracer-instance_method)

- **Distributed tracing is enabled by default**

  [Distributed tracing](https://docs.newrelic.com/docs/distributed-tracing/enable-configure/language-agents-enable-distributed-tracing/) tracks and observes service requests as they flow through distributed systems. Distributed tracing is now enabled by default and replaces [cross application tracing](https://docs.newrelic.com/docs/agents/ruby-agent/features/cross-application-tracing-ruby/).

- **Bugfix: Incorrectly loading configuration options from newrelic.yml**

  The agent will now import the configuration options [`error_collector.ignore_messages`](https://docs.newrelic.com/docs/agents/ruby-agent/configuration/ruby-agent-configuration/#error_collector-ignore_messages) and [`error_collector.expected_messages`](https://docs.newrelic.com/docs/agents/ruby-agent/configuration/ruby-agent-configuration/#error_collector-expected_messages) from the `newrelic.yml` file correctly.

- **Cross Application is now deprecated, and disabled by default**

  [Distributed tracing](https://docs.newrelic.com/docs/distributed-tracing/enable-configure/language-agents-enable-distributed-tracing/) is replacing [cross application tracing](https://docs.newrelic.com/docs/agents/ruby-agent/features/cross-application-tracing-ruby/) as the default means of tracing between services. To continue using it, enable it with `cross_application_tracer.enabled: true` and `distributed_tracing.enabled: false`

- **Update configuration option default value for `span_events.max_samples_stored` from 1000 to 2000**

  For more information about this configuration option, visit [the Ruby agent documentation](https://docs.newrelic.com/docs/agents/ruby-agent/configuration/ruby-agent-configuration/#span_events-max_samples_stored).

- **Agent now enforces server supplied maximum value for configuration option `span_events.max_samples_stored`**

  Upon connection to the New Relic servers, the agent will now enforce a maximum value allowed for the configuration option [`span_events.max_samples_stored`](https://docs.newrelic.com/docs/agents/ruby-agent/configuration/ruby-agent-configuration/#span_events-max_samples_stored) sent from the New Relic servers.

- **Remove Ruby 2.0 required kwarg compatibility checks**

  Our agent has code that provides compatibility for required keyword arguments in Ruby versions below 2.1. Since the agent now only supports Ruby 2.2+, this code is no longer required.

- **Replace Time.now with Process.clock_gettime**

  Calls to `Time.now` have been replaced with calls to `Process.clock_gettime` to leverage the system's built-in clocks for elapsed time (`Process::CLOCK_MONOTONIC`) and wall-clock time (`Process::CLOCK_REALTIME`). This results in fewer object allocations, more accurate elapsed time records, and enhanced performance. Thanks to @sdemjanenko and @viraptor for advocating for this change!

- **Updated generated default newrelic.yml**

  Thank you @wyhaines and @creaturenex for your contribution. The default newrelic.yml that the agent can generate is now updated with commented out examples of all configuration options.

- **Bugfix: Psych 4.0 causes errors when loading newrelic.yml**

  Psych 4.0 now uses safe load behavior when using `YAML.load` which by default doesn't allow aliases, causing errors when the agent loads the config file. We have updated how we load the config file to avoid these errors.

- **Remove support for Excon versions below 0.19.0**

  Excon versions below 0.19.0 will no longer be instrumented through the Ruby agent.

- **Remove support for Mongo versions below 2.1**

  Mongo versions below 2.1 will no longer be instrumented through the Ruby agent.

- **Remove tests for Rails 3.0 and Rails 3.1**

  As of the 7.0 release, the Ruby agent stopped supporting Rails 3.0 and Rails 3.1. Despite this, we still had tests for these versions running on the agent's CI. Those tests are now removed.

- **Update test Gemfiles for patched versions**

  The gem has individual Gemfiles it uses to test against different common user setups. Rails 5.2, 6.0, and 6.1 have been updated to the latest patch versions in the test Gemfiles. Rack was updated in the Rails61 test suite to 2.1.4 to resolve a security vulnerability.

- **Remove Merb Support**

  This release removes the remaining support for the [Merb](https://weblog.rubyonrails.org/2008/12/23/merb-gets-merged-into-rails-3/) framework. It merged with Rails during the 3.0 release. Now that the Ruby agent supports Rails 3.2 and above, we thought it was time to say goodbye.

- **Remove deprecated method External.start_segment**

  The method `NewRelic::Agent::External.start_segment` has been deprecated as of Ruby Agent 6.0.0. This method is now removed.

- **Added testing and support for the following gem versions**

  - activemerchant 1.121.0
  - bunny 2.19.0
  - excon 0.85.0
  - mongo 2.14.0, 2.15.1
  - padrino 0.15.1
  - resque 2.1.0
  - sequel 5.48.0
  - yajl-ruby 1.4.1

- **This version adds support for ARM64/Graviton2 platform using Ruby 3.0.2+**

## v7.2.0

- **Expected Errors and Ignore Errors**
  This release adds support for configuration for expected/ignored errors by class name, status code, and message. The following configuration options are now available:

  - `error_collector.ignore_classes`
  - `error_collector.ignore_messages`
  - `error_collector.ignore_status_codes`
  - `error_collector.expected_classes`
  - `error_collector.expected_messages`
  - `error_collector.expected_status_codes`
    For more details about expected and ignored errors, please see our [configuration documentation](https://docs.newrelic.com/docs/agents/ruby-agent/configuration/)

- **Bugfix: resolves "can't add a new key into hash during iteration" Errors**

  Thanks to @wyhaines for this fix that prevents "can't add a new key into hash during iteration" errors from occurring when iterating over environment data.

- **Bugfix: kwarg support fixed for Rack middleware instrumentation**

  Thanks to @walro for submitting this fix. This fixes the rack instrumentation when using kwargs.

- **Update known conflicts with use of Module#Prepend**

  With our release of v7.0.0, we updated our instrumentation to use Module#Prepend by default, instead of method chaining. We have received reports of conflicts and added a check for these known conflicts. If a known conflict with prepend is detected while using the default value of 'auto' for gem instrumentation, the agent will instead install method chaining instrumentation in order to avoid this conflict. This check can be bypassed by setting the instrumentation method for the gem to 'prepend'.

## v7.1.0

- **Add support for CSP nonces when using our API to insert the browser agent**

  We now support passing in a nonce to our API method `browser_timing_header` to allow the browser agent to run on applications using CSP nonces. This allows users to inject the browser agent themselves and use the nonce required for the script to run. In order to utilize this new feature, you must disable auto instrumentation for the browser agent, and use the API method browser_timing_header to pass the nonce in and inject the script manually.

- **Removed MD5 use in the SQL sampler**

  In order to allow the agent to run in FIPS compliant environments, the usage of MD5 for aggregating slow sql traces has been replaced with SHA1.

- **Enable server-side configuration of distributed tracing**

  `distributed_tracing.enabled` may now be set in server-side application configuration.

- **Bugfix: Fix for missing part of a previous bugfix**

  Our previous fix of "nil Middlewares injection now prevented and gracefully handled in Sinatra" released in 7.0.0 was partially overwritten by some of the other changes in that release. This release adds back those missing sections of the bugfix, and should resolve the issue for sinatra users.

- **Update known conflicts with use of Module#Prepend**

  With our release of v7.0.0, we updated our instrumentation to use Module#Prepend by default, instead of method chaining. We have received reports of conflicts and added a check for these known conflicts. If a known conflict with prepend is detected while using the default value of 'auto' for gem instrumentation, the agent will instead install method chaining instrumentation in order to avoid this conflict. This check can be bypassed by setting the instrumentation method for the gem to 'prepend'.

- **Bugfix: Updated support for ActiveRecord 6.1+ instrumentation**

  Previously, the agent depended on `connection_id` to be present in the Active Support instrumentation for `sql.active_record`
  to get the current ActiveRecord connection. As of Rails 6.1, `connection_id` has been dropped in favor of providing the connection
  object through the `connection` value exclusively. This resulted in datastore spans displaying fallback behavior, including showing
  "ActiveRecord" as the database vendor.

- **Bugfix: Updated support for Resque's FORK_PER_JOB option**

  Support for Resque's FORK_PER_JOB flag within the Ruby agent was incomplete and nonfunctional. The agent should now behave
  correctly when running in a non-forking Resque worker process.

- **Bugfix: Added check for ruby2_keywords in add_transaction_tracer**

  Thanks @beauraF for the contribution! Previously, the add_transaction_tracer was not updated when we added support for ruby 3. In order to correctly support `**kwargs`, ruby2_keywords was added to correctly update the method signature to use \*\*kwargs in ruby versions that support that.

- **Confirmed support for yajl 1.4.0**

  Thanks to @creaturenex for the contribution! `yajl-ruby` 1.4.0 was added to our test suite and confirmed all tests pass, showing the agent supports this version as well.

## v7.0.0

- **Ruby Agent 6.x to 7.x Migration Guide Available**

  Please see our [Ruby Agent 6.x to 7.x migration guide](https://docs.newrelic.com/docs/agents/ruby-agent/getting-started/migration-7x-guide/) for helpful strategies and tips for migrating from earlier versions of the Ruby agent to 7.0.0. We cover new configuration settings, diagnosing and installing SSL CA certificates and deprecated items and their replacements in this guide.

- **Ruby 2.0 and 2.1 Dropped**

  Support for Ruby 2.0 and 2.1 dropped with this release. No code changes that would prevent the agent from continuing to
  work with these releases are known. However, Rubies 2.0 and 2.1 are no longer included in our test matrices and are not supported
  for 7.0.0 and onward.

- **Implemented prepend auto-instrumentation strategies for most Ruby gems/libraries**

  This release brings the auto-instrumentation strategies for most gems into the modern era for Ruby by providing both
  prepend and method-chaining (a.k.a. method-aliasing) strategies for auto instrumenting. Prepend, which has been available since
  Ruby 2.0 is now the default strategy employed in auto-instrumenting. It is known that some external gems lead to Stack Level
  too Deep exceptions when prepend and method-chaining are mixed. In such known cases, auto-instrumenting strategy will fall back
  to method-chaining automatically.

  This release also deprecates many overlapping and inconsistently named configuration settings in favor of being able to control
  behavior of instrumentation per library with one setting that can be one of auto (the default), disabled, prepend, or chain.

  Please see the above-referenced migration guide for further details.

- **Removed SSL cert bundle**

  The agent will no longer ship this bundle and will rely on system certs.

- **Removed deprecated config options**

  The following config options were previously deprecated and are no longer available

  - `disable_active_record_4`
  - `disable_active_record_5`
  - `autostart.blacklisted_constants`
  - `autostart.blacklisted_executables`
  - `autostart.blacklisted_rake_tasks`
  - `strip_exception_messages.whitelist`

- **Removed deprecated attribute**

  The attribute `httpResponseCode` was previously deprecated and replaced with `http.statusCode`. This deprecated attribute has now been removed.

- **Removed deprecated option in notice_error**

  Previously, the `:trace_only` option to NewRelic::Agent.notice_error was deprecated and replaced with `:expected`. This deprecated option has been removed.

- **Removed deprecated api methods**

  Previously the api methods `create_distributed_trace_payload` and `accept_distributed_trace_payload` were deprecated. These have now been removed. Instead, please see `insert_distributed_trace_headers` and `accept_distributed_trace_headers`, respectively.

- **Bugfix: Prevent browser monitoring middleware from installing to middleware multiple times**

  In rare cases on jRuby, the BrowserMonitoring middleware could attempt to install itself
  multiple times at start-up. This bug fix addresses that by using a mutex to introduce
  thread safety to the operation. Sintra in particular can have this race condition because
  its middleware stack is not installed until the first request is received.

- **Skip constructing Time for transactions**

  Thanks to @viraptor, we are no longer constructing an unused Time object with every call to starting a new Transaction.

- **Bugfix: nil Middlewares injection now prevented and gracefully handled in Sinatra**

  Previously, the agent could potentially inject multiples of an instrumented middleware if Sinatra received many
  requests at once during start-up and initialization due to Sinatra's ability to delay full start-up as long as possible.
  This has now been fixed and the Ruby agent correctly instruments only once as well as gracefully handles nil middleware
  classes in general.

- **Bugfix: Ensure transaction nesting max depth is always consistent with length of segments**

  Thanks to @warp for noticing and fixing the scenario where Transaction nesting_max_depth can get out of sync
  with segments length resulting in an exception when attempting to nest the initial segment which does not exist.

## v6.15.0

- **Official Ruby 3.0 support**

  The ruby agent has been verified to run on ruby 3.0.0

- **Added support for Rails 6.1**

  The ruby agent has been verified to run with Rails 6.1
  Special thanks to @hasghari for setting this up!

- **Added support for Sidekiq 6.0, 6.1**

  The ruby agent has been verified to run with both 6.0 and 6.1 versions of sidekiq

- **Bugfix: No longer overwrites sidekiq trace data**

  Distributed tracing data is now added to the job trace info rather than overwriting the existing data.

- **Bugfix: Fixes cases where errors are reported for spans with no other attributes**

  Previously, in cases where a span does not have any agent/custom attributes on it, but an error
  is noticed and recorded against the span, a `FrozenError: can't modify frozen Hash` is thrown.
  This is now fixed and errors are now correctly recorded against such span events.

- **Bugfix: `DistributedTracing.insert_distributed_trace_headers` Supportability metric now recorded**

  Previously, API calls to `DistributedTracing.insert_distributed_trace_headers` would lead to an exception
  about the missing supportability metric rather than flowing through the API implementation as intended.
  This would potentially lead to broken distributed traces as the trace headers were not inserted on the API call.
  `DistributedTracing.insert_distributed_trace_headers` now correctly records the supportability metric and
  inserts the distributed trace headers as intended.

- **Bugfix: child completions after parent completes sometimes throws exception attempting to access nil parent**

  In scenarios where the child segment/span is completing after the parent in jRuby, the parent may have already
  been freed and no longer accessible. This would lead to an attempt to call `descendant_complete` on a Nil
  object. This is fixed to protect against calling the `descendant_complete` in such cases.

- **Feature: implements `force_install_exit_handler` config flag**

  The `force_install_exit_handler` configuration flag allows an application to instruct the agent to install its
  graceful shutdown exit handler, which will send any locally cached data to the New Relic collector prior to the
  application shutting down. This is useful for when the primary framework has an embedded Sinatra application that
  is otherwise detected and skips installing the exit hook for graceful shutdowns.

- **Default prepend_net_instrumentation to false**

  Previously, `prepend_net_instrumentation` defaulted to true. However, many gems are still using monkey patching on Net::HTTP, which causes compatibility issues with using prepend. Defaulting this to false minimizes instances of
  unexpected compatibility issues.

## v6.14.0

- **Bugfix: Method tracers no longer cloning arguments**

  Previously, when calling add_method_tracer with certain combination of arguments, it would lead to the wrapped method's arguments being cloned rather than passed to the original method for manipulation as intended. This has been fixed.

- **Bugfix: Delayed Job instrumentation fixed for Ruby 2.7+**

  Previously, the agent was erroneously separating positional and keyword arguments on the instrumented method calls into
  Delayed Job's library. The led to Delayed job not auto-instrumenting correctly and has been fixed.

- **Bugfix: Ruby 2.7+ methods sometimes erroneously attributed compiler warnings to the Agent's `add_method_tracer`**

  The specific edge cases presented are now fixed by this release of the agent. There are still some known corner-cases
  that will be resolved with upcoming changes in next major release of the Agent. If you encounter a problem with adding
  method tracers and compiler warnings raised, please continue to submit small reproducible examples.

- **Bugfix: Ruby 2.7+ fix for keyword arguments on Rack apps is unnecessary and removed**

  A common fix for positional and keyword arguments for method parameters was implemented where it was not needed and
  led to RackApps getting extra arguments converted to keyword arguments rather than Hash when it expected one. This
  Ruby 2.7+ change was reverted so that Rack apps behave correctly for Ruby >= 2.7.

- **Feature: captures incoming and outgoing request headers for distributed tracing**

  HTTP request headers will be logged when log level is at least debug level. Similarly, request headers
  for exchanges with New Relic servers are now audit logged when audit logging is enabled.

- **Bugfix: `newrelic.yml.erb` added to the configuration search path**

  Previously, when a user specifies a `newrelic.yml.erb` and no `newrelic.yml` file, the agent fails to find
  the `.erb` file because it was not in the list of files searched at startup. The Ruby agent has long supported this as a
  means of configuring the agent programmatically. The `newrelic.yml.erb` filename is restored to the search
  path and will be utilized if present. NOTE: `newrelic.yml` still takes precedence over `newrelic.yml.erb` If found,
  the `.yml` file is used instead of the `.erb` file. Search directories and order of traversal remain unchanged.

- **Bugfix: dependency detection of Redis now works without raising an exception**

  Previously, when detecting if Redis was available to instrument, the dependency detection would fail with an Exception raised
  (with side effect of not attempting to instrument Redis). This is now fixed with a better dependency check that resolves falsely without raising an `Exception`.

- **Bugfix: Gracefully handles NilClass as a Middleware Class when instrumenting**

  Previously, if a NilClass is passed as the Middleware Class to instrument when processing the middleware stack,
  the agent would fail to fully load and instrument the middleware stack. This fix gracefully skips over nil classes.

- **Memory Sampler updated to recognize macOS Big Sur**

  Previously, the agent was unable to recognize the platform macOS Big Sur in the memory sampler, resulting in an error being logged. The memory sampler is now able to recognize Big Sur.

- **Prepend implementation of Net::HTTP instrumentation available**

  There is now a config option (`prepend_net_instrumentation`) that will enable the agent to use prepend while instrumenting Net::HTTP. This option is set to true by default.

## v6.13.1

- **Bugfix: obfuscating URLs to external services no longer modifying original URI**

  A recent change to the Ruby agent to obfuscate URIs sent to external services had the unintended side-effect of removing query parameters
  from the original URI. This is fixed to obfuscate while also preserving the original URI.

  Thanks to @VictorJimenezKwast for pinpointing and helpful unit test to demonstrate.

## v6.13.0

- **Bugfix: never use redirect host when accessing preconnect endpoint**

  When connecting to New Relic, the Ruby Agent uses the value in `Agent.config[:host]` to post a request to the New Relic preconnect endpoint. This endpoint returns a "redirect host" which is the URL to which agents send data from that point on.

  Previously, if the agent needed to reconnect to the collector, it would incorrectly use this redirect host to call the preconnect
  endpoint, when it should have used the original configured value in `Agent.config[:host]`. The agent now uses the correct host
  for all calls to preconnect.

- **Bugfix: calling `add_custom_attributes` no longer modifies the params of the caller**

  The previous agent's improvements to recording attributes at the span level had an unexpected
  side-effect of modifying the params passed to the API call as duplicated attributes were deleted
  in the process. This is now fixed and params passed in are no longer modified.

  Thanks to Pete Johns (@johnsyweb) for the PR that resolves this bug.

- **Bugfix: `http.url` query parameters spans are now obfuscated**

  Previously, the agent was recording the full URL of the external requests, including
  the query and fragment parts of the URL as part of the attributes on the external request
  span. This has been fixed so that the URL is obfuscated to filter out potentially sensitive data.

- **Use system SSL certificates by default**

  The Ruby agent previously used a root SSL/TLS certificate bundle by default. Now the agent will attempt to use
  the default system certificates, but will fall back to the bundled certs if there is an issue (and log that this occurred).

- **Bugfix: reduce allocations for segment attributes**

  Previously, every segment received an `Attributes` object on initialization. The agent now lazily creates attributes
  on segments, resulting in a significant reduction in object allocations for a typical transaction.

- **Bugfix: eliminate errors around Rake::VERSION with Rails**

  When running a Rails application with rake tasks, customers could see the following error:

- **Prevent connecting agent thread from hanging on shutdown**

  A bug in `Net::HTTP`'s Gzip decoder can cause the (un-catchable)
  thread-kill exception to be replaced with a (catchable) `Zlib` exception,
  which prevents a connecting agent thread from exiting during shutdown,
  causing the Ruby process to hang indefinitely.
  This workaround checks for an `aborting` thread in the `#connect` exception handler
  and re-raises the exception, allowing a killed thread to continue exiting.

  Thanks to Will Jordan (@wjordan) for chasing this one down and patching with tests.

- **Fix error messages about Rake instrumentation**

  When running a Rails application with rake tasks, customers could see the following error in logs resulting from
  a small part of rake functionality being loaded with the Rails test runner:

  ```
  ERROR : Error while detecting rake_instrumentation:
  ERROR : NameError: uninitialized constant Rake::VERSION
  ```

  Such error messages should no longer appear in this context.

  Thanks to @CamilleDrapier for pointing out this issue.

- **Remove NewRelic::Metrics**

  The `NewRelic::Metrics` module has been removed from the agent since it is no longer used.

  Thanks to @csaura for the contribution!

## v6.12.0

- The New Relic Ruby Agent is now open source under the [Apache 2 license](LICENSE)
  and you can now observe the [issues we're working on](https://github.com/orgs/newrelic/projects/17). See our [Contributing guide](https://github.com/newrelic/newrelic-ruby-agent/blob/main/CONTRIBUTING.md)
  and [Code of Conduct](https://github.com/newrelic/.github/blob/master/CODE_OF_CONDUCT.md) for details on contributing!

- **Security: Updated all uses of Rake to >= 12.3.3**

  All versions of Rake testing prior to 12.3.3 were removed to address
  [CVE-2020-8130](https://nvd.nist.gov/vuln/detail/CVE-2020-8130).
  No functionality in the agent was removed nor deprecated with this change, and older versions
  of rake are expected to continue to work as they have in the past. However, versions of
  rake < 12.3.3 are no longer tested nor supported.

- **Bugfix: fixes an error capturing content length in middleware on multi-part responses**

  In the middleware tracing, the `Content-Length` header is sometimes returned as an array of
  values when content is a multi-part response. Previously, the agent would fail with
  "NoMethodError: undefined method `to_i` for Array" Error. This bug is now fixed and
  multi-part content lengths are summed for a total when an `Array` is present.

- **Added support for auto-instrumenting Mongo gem versions 2.6 to 2.12**

- **Bugfix: MongoDB instrumentation did not handle CommandFailed events when noticing errors**

  The mongo gem sometimes returns a CommandFailed object instead of a CommandSucceeded object with
  error attributes populated. The instrumentation did not handle noticing errors on CommandFailed
  objects and resulted in logging an error and backtrace to the log file.

  Additionally, a bug in recording the metric for "findAndModify" as all lowercased "findandmodify"
  for versions 2.1 through 2.5 was fixed.

- **Bugfix: Priority Sampler causes crash in high throughput environments in rare cases**

  Previously, the priority sampling buffer would, in rare cases, generate an error in high-throughput
  environments once capacity is reached and the sampling algorithm engages. This issue is fixed.

- **Additional Transaction Information applied to Span Events**

  When Distributed Tracing and/or Infinite Tracing are enabled, the agent will now incorporate additional information from the Transaction Event on to the root Span Event of the transaction.

  The following items are affected:

  - Custom attribute values applied to the Transaction via our [add_custom_attributes](http://www.rubydoc.info/github/newrelic/newrelic-ruby-agent/NewRelic/Agent#add_custom_attributes-instance_method) API method.
  - Request parameters: `request.parameters.*`
  - Request headers: `request.headers.*`
  - Response headers: `response.headers.*`
  - Resque job arguments: `job.resque.args.*`
  - Sidekiq job arguments: `job.sidekiq.args.*`
  - Messaging arguments: `message.*`
  - `httpResponseCode` (deprecated in this version; see note below)/`http.statusCode`
  - `response.status`
  - `request.uri`
  - `request.method`
  - `host.displayName`

- **Security Recommendation**

  Review your Transaction attributes [include](https://docs.newrelic.com/docs/agents/ruby-agent/attributes/enable-disable-attributes-ruby#transaction_events-attributes-include) and [exclude](https://docs.newrelic.com/docs/agents/ruby-agent/attributes/enable-disable-attributes-ruby#transaction_events-attributes-exclude) configurations. Any attribute include or exclude settings specific to Transaction Events should be applied
  to your Span attributes [include](https://docs.newrelic.com/docs/agents/ruby-agent/attributes/enable-disable-attributes-ruby#span-events-attributes-include) and [exclude](https://docs.newrelic.com/docs/agents/ruby-agent/attributes/enable-disable-attributes-ruby#span-events-attributes-exclude) configuration or your global attributes [include](https://docs.newrelic.com/docs/agents/ruby-agent/attributes/enable-disable-attributes-ruby#attributes-include) and [exclude](https://docs.newrelic.com/docs/agents/ruby-agent/attributes/enable-disable-attributes-ruby#attributes-exclude) configuration.

- **Agent attribute deprecation: httpResponseCode**

  Starting in this agent version, the [agent attribute](https://docs.newrelic.com/docs/agents/ruby-agent/attributes/ruby-agent-attributes#attributes) `httpResponseCode` (string value) has been deprecated. Customers can begin using `http.statusCode`
  (integer value) immediately, and `httpResponseCode` will be removed in the agent's next major version update.

- **Bugfix: Eliminate warnings for distributed tracing when using sidekiq**

  Previously, using sidekiq with distributed tracing disabled resulted in warning messages\
  `WARN : Not configured to accept distributed trace headers`\
  ` WARN : Not configured to insert distributed trace headers`\
  These messages no longer appear.

## v6.11.0

- **Infinite Tracing**

  This release adds support for [Infinite Tracing](https://docs.newrelic.com/docs/understand-dependencies/distributed-tracing/enable-configure/enable-distributed-tracing). Infinite Tracing observes 100% of your distributed traces and provides visualizations for the most actionable data. With Infinite Tracing, you get examples of errors and long-running traces so you can better diagnose and troubleshoot your systems.

  Configure your agent to send traces to a trace observer in New Relic Edge. View distributed traces through New Relic’s UI. There is no need to install a collector on your network.

  Infinite Tracing is currently available on a sign-up basis. If you would like to participate, please contact your sales representative.

- **Bugfix: Cross Application Tracing (CAT) adds a missing field to response**

  Previously, the Ruby agent's Cross Application Tracing header was missing a reserved field that would lead to an error
  in the Go agent's processing of incoming headers from the Ruby agent. This fix adds that missing field to the headers, eliminating
  the issue with traces involving the Ruby agent and the Go agent.

- **Bugfix: Environment Report now supports Rails >= 6.1**

  Previously, users of Rails 6.1 would see the following deprecation warning appear when the Ruby agent attempted to
  collect enviroment data: `DEPRECATION WARNING: [] is deprecated and will be removed from Rails 6.2`. These deprecation methods
  no longer appear.

  Thanks to Sébastien Dubois (sedubois) for reporting this issue and for the contribution!

- **Added distributed tracing to Sidekiq jobs**

  Previously, Sidekiq jobs were not included in portions of <a href="https://docs.newrelic.com/docs/understand-dependencies/distributed-tracing/get-started/introduction-distributed-tracing">distributed traces</a> captured by the Ruby agent. Now you can view distributed
  traces that include Sidekiq jobs instrumented by the Ruby agent.

  Thanks to andreaseger for the contribution!

- **Bugfix: Eliminate warnings appearing when using `add_method_tracer` with Ruby 2.7**

  Previously, using `add_method_tracer` with Ruby 2.7 to trace a method that included keyword arguments resulted in warning messages:
  `warning: Using the last argument as keyword parameters is deprecated; maybe ** should be added to the call`. These messages no
  longer appear.

  Thanks to Harm de Wit and Atsuo Fukaya for reporting the issue!

## v6.10.0

- **Error attributes now added to each span that exits with an error or exception**

  Error attributes `error.class` and `error.message` are now included on the span event in which an error
  or exception was noticed, and, in the case of unhandled exceptions, on any ancestor spans that also exit with an error.
  The public API method `notice_error` now attaches these error attributes to the currently executing span.

  <a href="https://docs.newrelic.com/docs/apm/distributed-tracing/ui-data/understand-use-distributed-tracing-data#rules-limits">Spans with error details are now highlighted red in the Distributed Tracing UI</a>, and error details will expose the associated
  `error.class` and `error.message`. It is also now possible to see when an exception leaves the boundary of the span,
  and if it is caught in an ancestor span without reaching the entry span. NOTE: This “bubbling up” of exceptions will impact
  the error count when compared to prior behavior for the same trace. It is possible to have a trace that now has span errors
  without the trace level showing an error.

  If multiple errors occur on the same span, only the most recent error information is added to the attributes. Prior errors on the same span are overwritten.

  These span event attributes conform to <a href="https://docs.newrelic.com/docs/agents/manage-apm-agents/agent-data/manage-errors-apm-collect-ignore-or-mark-expected#ignore">ignored errors</a> and <a href="https://docs.newrelic.com/docs/agents/manage-apm-agents/agent-data/manage-errors-apm-collect-ignore-or-mark-expected#expected">expected errors</a>.

- **Added tests for latest Grape / Rack combination**

  For a short period of time, the latest versions of Grape and Rack had compatibility issues.
  Generally, Rack 2.1.0 should be avoided in all cases due to breaking changes in many gems
  reliant on Rack. We recommend using either Rack <= 2.0.9, or using latest Rack when using Grape
  (2.2.2 at the time of this writing).

- **Bugfix: Calculate Content-Length in bytes**

  Previously, the Content-Length HTTP header would be incorrect after injecting the Browser Monitoring
  JS when the response contained Unicode characters because the value was not calculated in bytes.
  The Content-Length is now correctly updated.

  Thanks to thaim for the contribution!

- **Bugfix: Fix Content-Length calculation when response is nil**

  Previously, calculating the Content-Length HTTP header would result in a `NoMethodError` in the case of
  a nil response. These errors will no longer occur in such a case.

  Thanks to Johan Van Ryseghem for the contribution!

- **Bugfix: DecoratingFormatter now logs timestamps as millisecond Integers**

  Previously the agent sent timestamps as a Float with milliseconds as part of the
  fractional value. Logs in Context was changed to only accept Integer values and this
  release changes DecoratingFormatter to match.

- **Added --force option to `newrelic install` cli command to allow overwriting newrelic.yml**

- **Bugfix: The fully qualified hostname now works correctly for BSD and Solaris**

  Previously, when running on systems such as BSD and Solaris, the agent was unable to determine the fully
  qualified domain name, which is used to help link Ruby agent data with data from New Relic Infrastructure.
  This information is now successfully collected on various BSD distros and Solaris.

## v6.9.0

- **Added support for W3C Trace Context, with easy upgrade from New Relic trace context**

  - [Distributed Tracing now supports W3C Trace Context headers](https://docs.newrelic.com/docs/understand-dependencies/distributed-tracing/get-started/introduction-distributed-tracing#w3c-support) for HTTP protocols when distributed tracing is enabled. Our implementation can accept and emit both
    the W3C trace header format and the New Relic trace header format. This simplifies
    agent upgrades, allowing trace context to be propagated between services with older
    and newer releases of New Relic agents. W3C trace header format will always be
    accepted and emitted. New Relic trace header format will be accepted, and you can
    optionally disable emission of the New Relic trace header format.

  - When distributed tracing is enabled by setting `distributed_tracing.enabled` to `true`,
    the Ruby agent will now accept W3C's `traceparent` and `tracestate` headers when
    calling `DistributedTracing.accept_distributed_trace_headers` or automatically via
    `http` instrumentation. When calling `DistributedTracing.insert_distributed_trace_headers`,
    or automatically via `http` instrumentation, the Ruby agent will include the W3C
    headers along with the New Relic distributed tracing header, unless the New Relic
    trace header format is disabled by setting `exclude_newrelic_header` setting to `true`.

  - Added `DistributedTracing.accept_distributed_trace_headers` API for accepting both
    New Relic and W3C TraceContext distributed traces.

  - Deprecated `DistributedTracing.accept_distributed_trace_payload` which will be removed
    in a future major release.

  - Added `DistributedTracing.insert_distributed_trace_headers` API for adding outbound
    distributed trace headers. Both W3C TraceContext and New Relic formats will be
    included unless `distributed_tracing.exclude_newrelic_header: true`.

  - Deprecated `DistributedTracing.create_distributed_trace_payload` which will be removed
    in a future major release.

  Known Issues and Workarounds

  - If a .NET agent is initiating traces as the root service, do not upgrade your
    downstream Ruby New Relic agents to this agent release.

- **Official Ruby 2.7 support**

  The Ruby agent has been verified to run with Ruby 2.7.0.

- **Reduced allocations when tracing transactions using API calls**

  Default empty hashes for `options` parameter were not frozen, leading to
  excessive and unnecessary allocations when calling APIs for tracing transactions.

  Thanks to Joel Turkel (jturkel) for the contribution!

- **Bugfix for Resque worker thread race conditions**

  Recent changes in Rack surfaced issues marshalling data for resque, surfaced a potential race-condition with closing out the worker-threads before flushing the data pipe. This
  is now fixed.

  Thanks to Bertrand Paquet (bpaquet) for the contribution!

- **Bugfix for Content-Length when injecting Browser Monitoring JS**

  The Content-Length HTTP header would be incorrect after injecting the Browser Monitoring
  JS into the HEAD tag of the HTML source with Content-Length and lead to the HTML BODY content
  being truncated in some cases. The Content-Length is now correctly updated after injecting the
  Browser Monitoring JS script.

  Thanks to Slava Kardakov (ojab) for the contribution!

## v6.8.0

- **Initial Ruby 2.7 support**

  The Ruby agent has been verified to run with Ruby 2.7.0-preview1.

- **New API method to add custom attributes to Spans**

  New API method for adding custom attributes to spans. Previously, custom
  attributes were only available at the Transaction level. Now, with Span
  level custom attributes, more granular tagging of events is possible for
  easier isolation and review of trace events. For more information:

  - [`Agent#add_custom_span_attributes`](https://www.rubydoc.info/github/newrelic/newrelic-ruby-agent/NewRelic/Agent#add_custom_span_attributes)

- **Enables ability to migrate to Configurable Security Policies (CSP) on a per agent
  basis for accounts already using High Security Mode (HSM).**

  When both [HSM](https://docs.newrelic.com/docs/agents/manage-apm-agents/configuration/high-security-mode) and [CSP](https://docs.newrelic.com/docs/agents/manage-apm-agents/configuration/enable-configurable-security-policies) are enabled for an account, an agent (this version or later)
  can successfully connect with either `high_security: true` or the appropriate
  `security_policies_token` configured. `high_security` has been added as part of
  the preconnect payload.

- **Bugfix for Logs in Context combined with act-fluent-logger-rails**

  Previously, when using the Ruby agent's Logs in Context logger
  to link logging data with trace and entity metadata for an
  improved experience in the UI, customers who were also using
  the `act-fluent-logger-rails` gem would see a `NoMethodError`
  for `clear_tags!` that would interfere with the use of this
  feature. This error no longer appears, allowing customers to
  combine the use of Logs in Context with the use of this gem.

  Please note that the Logs in Context logger does not support
  tagged logging; if you are initializing your logger with a
  `log_tags` argument, your custom tags may not appear on the
  final version of your logs.

- **Bugfix for parsing invalid newrelic.yml**

  Previously, if the newrelic.yml configuration file was invalid, and the agent
  could not start as a result, the agent would not log any indication of
  the problem.

  This version of the agent will emit a FATAL message to STDOUT when this scenario
  occurs so that customers can address issues with newrelic.yml that prevent startup.

- **Configuration options containing the terms "whitelist" and "blacklist" deprecated**

  The following local configuration settings have been deprecated:

  - `autostart.blacklisted_constants`: use `autostart.denylisted_constants` instead.
  - `autostart.blacklisted_executables`: use `autostart.denylisted_executables` instead.
  - `autostart.blacklisted_rake_tasks`: use `autostart.denylisted_rake_tasks` instead.
  - `strip_exception_messages.whitelist`: use `strip_exception_messages.allowed_classes` instead.

- **Bugfix for module loading and constant resolution in Rails**

  Starting in version 6.3, the Ruby agent has caused module loading and constant
  resolution to sometimes fail, which caused errors in some Rails applications.
  These errors were generally `NoMethodError` exceptions or I18n errors
  `translation missing` or `invalid locale`. These errors would not appear if the agent
  was removed from the application's Gemfile.
  This version of the agent fixes these issues with module loading and constant
  resolution, so these errors no longer occur.

- **Bugfix: failed to get urandom**

  Previous versions of the agent would fail unexpectedly when the Ruby process used
  every available file descriptor. The failures would include this message:

  ```
  ERROR : RuntimeError: failed to get urandom
  ```

  This version of the agent uses a different strategy for generating random IDs, and
  will not fail in the same way when no file descriptors are available.

## v6.7.0

- **Trace and Entity Metadata API**

  Several new API methods have been added to the agent:

  - [`Agent#linking_metadata`](https://www.rubydoc.info/github/newrelic/newrelic-ruby-agent/NewRelic/Agent#linking_metadata-instance_method)
  - [`Tracer#trace_id`](https://www.rubydoc.info/github/newrelic/newrelic-ruby-agent/NewRelic/Agent/Tracer#trace_id-class_method)
  - [`Tracer#span_id`](https://www.rubydoc.info/github/newrelic/newrelic-ruby-agent/NewRelic/Agent/Tracer#span_id-class_method)
  - [`Tracer#sampled?`](https://www.rubydoc.info/github/newrelic/newrelic-ruby-agent/NewRelic/Agent/Tracer#sampled?-class_method)

  These API methods allow you to access information that can be used to link data of your choosing to a trace or entity.

- **Logs in Context**

  This version of the agent includes a logger, which can be used in place of `::Logger`
  from the standard library, or `ActiveSupport::Logger` from Rails. This logger
  leverages the new trace and entity metadata API to decorate log statements with entity
  and trace metadata, so they can be correlated together in the New Relic UI.

  For more information on how to use logs in context, see https://docs.newrelic.com/docs/enable-logs-context-ruby

- **Project metadata in Gemspec**

  Project metadata has been added to the gemspec file. This means our Rubygems page will allow users to more easily
  access the agent's source code, raise issues, and read the changelog.

  Thanks to Orien Madgwick for the contribution!

## v6.6.0

- **Bugfix for ActionCable Instrumentation**

  Previous versions of the agent sometimes caused application crashes with some versions
  of ActionCable. The application would exit quickly after startup with the error:
  `uninitialized constant ActionCable::Engine`.

  Version 6.6.0 of the agent no longer crashes in this way.

- **Handling of disabling Error Collection**

  When the agent first starts, it begins collecting Error Events and Traces before
  fetching configuration from New Relic. In previous versions of the agent, those
  events or traces would be sent to New Relic, even if _Error Collection_ is disabled in
  the application's server-side configuration.

  Version 6.6.0 of the agent drops all collected Error Events and Traces if the
  configuration from the server disables _Error Collection_.

## v6.5.0

- **Change to default setting for ActiveRecord connection resolution**

  Due to incompatibilities between the faster ActiveRecord connection resolution
  released in v6.3.0 of the agent and other gems which patch ActiveRecord,
  `backport_fast_active_record_connection_lookup` will now be set to `false` by default.
  Because it results in a significant performance improvement, we recommend customers
  whose environments include ActiveRecord change this setting to `true`
  _unless_ they are using other gems which measure ActiveRecord performance, which may
  lose functionality when combined with this setting. If unsure whether to enable
  `backport_fast_active_record_connection_lookup`, we recommend enabling it in a
  development environment to make sure other gems which patch ActiveRecord are still
  working as expected.

- **Bugfix for ActiveStorage instrumentation error**

  Version 6.4.0 of the agent introduced a bug that interfered with ActiveStorage
  callbacks, resulting in the agent being unable to instrument ActiveStorage operations.
  ActiveStorage segments are now correctly recorded.

- **Bugfix for ActiveRecord 4.1 and 4.2 exception logging**

  Version 6.3.0 of the agent introduced a bug that prevented ActiveRecord versions 4.1
  and 4.2 from logging exceptions that occurred within a database transaction. This
  version of the agent restores the exception logging functionality from previous agent
  versions.
  Thanks to Oleksiy Kovyrin for the contribution!

## v6.4.0

- **Custom Metadata Collection**

  The agent now collects environment variables prefixed by `NEW_RELIC_METADATA_`. These
  may be added to transaction events to provide context between your Kubernetes cluster
  and your services. For details on the behavior, see
  [this blog post](https://blog.newrelic.com/engineering/monitoring-application-performance-in-kubernetes/).

- **Bugfix for faster ActiveRecord connection resolution**

  Version 6.3.0 of the agent backported the faster ActiveRecord connection resolution
  from Rails 6.0 to previous versions, but the implementation caused certain other gems
  which measured ActiveRecord performance to stop working. This version of the agent
  changes the implementation of this performance improvement so no such conflicts occur.

- **Bugfix for Grape instrumentation error**

  Previous versions of the agent would fail to install Grape instrumentation in Grape
  versions 1.2.0 and up if the API being instrumented subclassed `Grape::API::Instance`
  rather than `Grape::API`. A warning would also print to the newrelic_agent log:

  ```
  WARN : Error in Grape instrumentation
  WARN : NoMethodError: undefined method `name' for nil:NilClass
  ```

  This version of the agent successfully installs instrumentation for subclasses
  of `Grape::API::Instance`, and these log messages should no longer appear.

- **Bugfix for streaming responses**

  Previous versions of the agent would attempt to insert JavaScript instrumentation into
  any streaming response that did not make use of `ActionController::Live`. This resulted
  in an empty, non-streamed response being sent to the client.

  This version of the agent will not attempt to insert JavaScript instrumentation into
  a response which includes the header `Transfer-Encoding=chunked`, which indicates a
  streaming response.

  This should exclude JavaScript instrumentation for all streamed responses. To include
  this instrumentation manually, see
  [Manually instrument via agent API](https://docs.newrelic.com/docs/agents/ruby-agent/features/new-relic-browser-ruby-agent#manual_instrumentation)
  in our documentation.

## v6.3.0

- **Official Rails 6.0 support**

  This version of the agent has been verified against the Rails 6.0.0 release.

  As ActiveRecord 4, 5, and 6 use the same New Relic instrumentation, the
  `disable_active_record_4` and `disable_active_record_5` settings in NewRelic.yml are being
  deprecated in favor of the new `disable_active_record_notifications`. This new
  setting will affect the instrumentation of ActiveRecord 4, 5, and 6. The deprecated settings
  will be removed in a future release.

- **Bugfix for `newrelic deployments` script**

  For applications housed in the EU, the `newrelic deployments` script included with previous
  versions of the agent would fail with the following message: `Deployment not recorded:
Application does not exist.` This is because the script would attempt to send the deployment
  notification to the US region. The deployment script now sends deployments to the correct region.

- **Faster ActiveRecord connection resolution**

  This version of the agent uses the faster ActiveRecord connection resolution that Rails 6.0 uses, even on previous versions of Rails.
  Thanks to Callum Jones for the contribution!

- **Support non-ascii characters in hostnames**

  Previous versions of the agent would frequently log warnings like: `log writing failed.  "\xE2" from ASCII-8BIT to UTF-8` if the hostname contained a non-ascii character. This version of the agent will no longer log these warnings.
  Thanks to Rafael Petry for the contribution!

## v6.2.0

- Bugfix for superfluous `Empty JSON response` error messages

  Version 6.1.0 of the agent frequently logged error messages about an empty
  JSON response, when no error had occurred. These logs no longer appear.

- Bugfix for `Unable to calculate elapsed transaction time` warning messages

  Ruby Agent versions 5.4 through 6.1, when running in jruby without
  ObjectSpace enabled, would occasionally log a warning indicating that the
  agent was unable to calculate the elapsed transaction time. When this log
  statement appeared, the affected transactions would not be included in the
  data displayed on the capacity analysis page. These transactions are now
  correctly recorded.

## v6.1.0

- Performance monitoring on Kubernetes

  This release adds Transaction event attributes that provide
  context between your Kubernetes cluster and services. For details
  on the benefits, see this [blog
  post](https://blog.newrelic.com/engineering/monitoring-application-performance-in-kubernetes/).

- Bugfix for Bunny instrumentation when popping empty queues

  When a customer calls `Bunny::Queue#pop` on an empty queue, Bunny
  returns a `nil` value. Previous Ruby Agent versions raised a
  `NoMethodError` when trying to process this result. Now, the
  agent correctly skips processing for `nil` values. Thanks to
  Matt Campbell for the contribution.

## v6.0.0

- Tracer API for flexible custom instrumentation

  With agent version 6.0, we are introducing the `Tracer` class, an
  officially supported public API for more flexible custom
  instrumentation. By calling its `in_transaction` method, you can
  instrument an arbitrary section of Ruby code without needing to
  juggle any explicit state. Behind the scenes, the agent will
  make sure that the measured code results in an APM segment inside
  a transaction.

  The same API contains additional methods for creating
  transactions and segments, and for interacting with the current
  transaction. For more details, see the [custom instrumentation
  documentation](https://docs.newrelic.com/docs/agents/ruby-agent/api-guides/ruby-custom-instrumentation).

  If you were previously using any of the agent's private,
  undocumented APIs, such as `Transaction.wrap` or
  `Transaction.start/stop`, you will need to update your code to
  use the Tracer API.

  The full list of APIs that were removed or deprecated are:

  - `External.start_segment`
  - `Transaction.create_segment`
  - `Transaction.start`
  - `Transaction.stop`
  - `Transaction.start_datastore_segment`
  - `Transaction.start_segment`
  - `Transaction.wrap`
  - `TransactionState.current_transaction`

  If are you using any of these APIs, please see the [upgrade guide](https://docs.newrelic.com/docs/agents/ruby-agent/troubleshooting/update-private-api-calls-public-tracer-api) for a list of replacements.

- Agent detects Rails 6.0

  The agent properly detects Rails 6.0 and no longer logs an error when
  started in a Rails 6.0 environment. This does not include full Rails 6.0
  support, which will be coming in a future release. Thanks to Jacob Bednarz
  for the contribution.

## v5.7.0

- Ruby 2.6 support

  We have tested the agent with the official release of Ruby 2.6.0
  made on December 25, 2018, and it looks great! Feel free to use
  agent v5.7 to measure the performance of your Ruby 2.6
  applications.

- Support for loading Sequel core standalone

  Earlier versions of the agent required users of the Sequel data
  mapping library to load the _entire_ library. The agent will now
  enable Sequel instrumentation when an application loads Sequel's
  core standalone; i.e., without the `Sequel::Model` class. Thanks
  to Vasily Kolesnikov for the contribution!

- Grape 1.2 support

  With agent versions 5.6 and earlier, Grape 1.2 apps reported
  their transactions under the name `Proc#call` instead of the name
  of the API endpoint. Starting with agent version 5.7, all
  existing versions of Grape will report the correct transaction
  name. Thanks to Masato Ohba for the contribution!

## v5.6.0

- Bugfix for transactions with `ActionController::Live`

  Previously, transactions containing `ActionController::Live` resulted in
  incorrect calculations of capacity analysis as well as error backtraces
  appearing in agent logs in agent versions 5.4 and later. The agent now
  correctly calculates capacity for transactions with `ActionController::Live`.

- Add ability to exclude attributes from span events and transaction
  segments

  Agent versions 5.5 and lower could selectively exclude attributes
  from page views, error traces, transaction traces, and
  transaction events. With agent version 5.6 and higher, you can
  also exclude attributes from span events (via the
  `span_events.include/exclude` options) and from transaction
  segments (via the `transaction_segments.include/exclude` options).

  As with other attribute destinations, these new options will
  inherit values from the top-level `attributes.include/exclude`
  settings. See the
  [documentation](https://docs.newrelic.com/docs/agents/ruby-agent/attributes/enabling-disabling-attributes-ruby)
  for more information.

- Increasing backoff sequence on failing to connect to New Relic

  If the agent cannot reach New Relic, it will now wait for an
  increasing amount of time after each failed attempt. We are also
  starting with a shorter delay initially, which will help customer
  apps bounce back more quickly from transient network errors.

- Truncation of long stack traces

  Previous versions of the agent would truncate long stack traces to
  50 frames. To give customers more flexibility, we have added the
  `error_collector.max_backtrace_frames` configuration option.
  Thanks to Patrick Tulskie for the contribution!

- Update link in documentation

  The community forum link in `README.md` now goes to the updated
  location. Thanks to Sam Killgallon for the contribution!

- Active Storage instrumentation

  The agent now provides instrumentation for Active Storage, introduced in
  Rails 5.2. Customers will see Active Storage operations represented as
  segments within transaction traces.

## v5.5.0

- Bugfix for `perform` instrumentation with curb gem

  Use of curb's `perform` method now no longer results in nil headers
  getting returned.

- Bugfix for parsing Docker container IDs

  The agent now parses Docker container IDs correctly regardless of the
  cgroup parent.

- Use lazy load hooks for ActiveJob instrumentation

  In some instances the ActiveJob instrumentation could trigger ActiveJob
  to load before it was initialized by Rails. This could result in
  configuration changes not being properly applied. The agent now uses lazy
  load hooks which fixes this issue.

- Documentation improvement

  The `config.dot` diagram of the agent's configuration settings no
  longer includes the deleted `developer_mode` option. Thanks to
  Yuichiro Kaneko for the contribution!

## v5.4.0

- Capacity analysis for multi-threaded dispatchers

  Metrics around capacity analysis did not previously account for multi-threaded
  dispatchers, and consequently could result in capacities of over 100% being
  recorded. This version now properly accounts for multi-threaded dispatchers.

- `NewRelic::Agent.disable_transaction_tracing` deprecated

  `NewRelic::Agent.disable_transaction_tracing` has been deprecated. Users
  are encouraged to use `NewRelic::Agent.disable_all_tracing` or
  `NewRelic::Agent.ignore_transaction` instead.

- Bugfix for SQL over-obfuscation

  A bug, introduced in v5.3.0, where SQL could be over-obfuscated for some
  database adapters has been fixed.

- Bugfix for span event data in Resque processes

  A bug where span events would not be sent from Resque processes due to a
  missing endpoint has been fixed.

## v5.3.0

- Distributed Tracing

  Distributed tracing lets you see the path that a request takes as
  it travels through your distributed system. By showing the
  distributed activity through a unified view, you can troubleshoot
  and understand a complex system better than ever before.

  Distributed tracing is available with an APM Pro or equivalent
  subscription. To see a complete distributed trace, you need to
  enable the feature on a set of neighboring services. Enabling
  distributed tracing changes the behavior of some New Relic
  features, so carefully consult the
  [transition guide](https://docs.newrelic.com/docs/transition-guide-distributed-tracing)
  before you enable this feature.

  To enable distributed tracing, set the
  `distributed_tracing.enabled` configuration option to `true`.

## v5.2.0

- Use priority sampling for errors and custom events

  Priority sampling replaces the older reservoir event sampling method.
  With this change, the agent will maintain randomness across a given
  time period while improving coordination among transactions, errors,
  and custom events.

- Bugfix for wrapping datastore operations

  The agent will now complete the process of wrapping datastore
  operations even if an error occurs during execution of a callback.

- Span Events

  Finished segments whose `sampled` property is `true` will now post
  Span events to Insights.

## v5.1.0

- Rails 5.2 support

  The Ruby agent has been validated against the latest release of
  Ruby on Rails!

- Support for newer libraries and frameworks

  We have updated the multiverse suite to test the agent against
  current versions of several frameworks.

- Add `custom_attributes.enabled` configuration option

  This option is enabled by default. When it's disabled, custom
  attributes will not be transmitted on transaction events or error
  events.

- Fix Grape load order dependency

  The agent will now choose the correct name for Grape transactions
  even if the customer's app loads the agent before Grape. Thanks
  to Daniel Doubrovkine for the contribution!

- Add `webpacker:compile` to blacklisted tasks

  `webpacker:compile` is commonly used for compiling assets. It has
  been added to `AUTOSTART_BLACKLISTED_RAKE_TASKS` in the default
  configuration. Thanks to Claudio B. for the contribution!

- Make browser instrumentation W3C-compliant

  `type="text/javascript"` is optional for the `<script>` tag under
  W3C. The `type` attribute has now been removed from browser
  instrumentation. Thanks to Spharian for the contribution!

- Deferred `add_method_tracer` calls

  If a third-party library calls `add_method_tracer` before the
  agent has finished starting, we now queue these calls and run them
  when it's safe to do so (rather than skipping them and logging a
  warning).

- Bugfix for Resque `around` / `before` hooks

  In rare cases, the agent was not instrumenting Resque `around` and
  `before` hooks. This version fixes the error.

- Truncation of long stack traces

  Occasionally, long stack traces would cause complications sending
  data to New Relic. This version truncates long traces to 50 frames
  (split evenly between the top and bottom of the trace).

## v5.0.0

- SSL connections to New Relic are now mandatory

  Prior to this version, using an SSL connection to New Relic was
  the default behavior, but could be overridden. SSL connections are
  now enforced (not overridable).

- Additional security checking before trying to explain
  multi-statement SQL queries

  Customer applications might submit SQL queries containing multiple
  statements (e.g., SELECT _ FROM table; SELECT _ FROM table). For
  security reasons, we should not generate explain plans in this
  situation.

  Although the agent correctly skipped explain plans for these
  queries during testing, we have added extra checks for this
  scenario.

- Bugfix for RabbitMQ exchange names that are symbols

  The agent no longer raises a TypeError when a RabbitMQ exchange
  name is a Ruby symbol instead of a string.

- Bugfix for audit logging to stdout

  Previous agents configured to log to stdout would correctly send
  regular agent logs to stdout, but would incorrectly send audit
  logs to a text file named "stdout". This release corrects the
  error.

- Bugfix for Capistrano deployment notifications on v3.7 and beyond

  Starting with version 3.7, Capistrano uses a different technique
  to determine a project's version control system. The agent now
  works correctly with this new behavior. Thanks to Jimmy Zhang for
  the contribution.

## v4.8.0

- Initialize New Relic Agent before config initializers

When running in a Rails environment, the agent registers an initializer that
starts the agent. This initializer is now defined to run before config/initializers.
Previously, the ordering was not specified for the initializer. This change
guarantees the agent will started by the time your initializers run, so you can
safely reference the Agent in your custom initializers. Thanks to Tony Ta for
the contribution.

- Ruby 2.5 Support

The Ruby Agent has been verified to run under Ruby 2.5.

- `request.uri` Collected as an Agent Attribute

Users can now control the collection of `request.uri` on errors and transaction
traces. Previously it was always collected without the ability to turn it off.
It is now an agent attribute that can be controlled via the attributes config.
For more information on agent attributes [see here](https://docs.newrelic.com/docs/agents/manage-apm-agents/agent-data/agent-attributes).

## 4.7.1

- Bugfix for Manual Browser Instrumentation

There was a previous bug that required setting both `rum.enabled: false` and
`browser.auto_instrument: false` to completely disable browser monitoring. An
attempt to fix this in 4.7.0 resulted in breaking manual browser
instrumentation. Those changes have been reverted. We will revisit this issue
in an upcoming release.

## v4.7.0

- Expected Error API

The agent now sends up `error.expected` as an intrinsic attribute on error
events and error traces. When you pass `expected: true` to the `notice_error`
method, both Insights and APM will indicate that the error is expected.

- Typhoeus Hydra Instrumentation

The agent now has request level visibility for HTTP requests made using
Typhoeus Hydra.

- Total Time Metrics are Recorded

The agent now records Total Time metrics. In an application where segments
execute concurrently, the total time can exceed the wall-clock time for a
transaction. Users of the new Typhoeus Hydra instrumentation will notice
this as changes on the overview page. Immediately after upgrading there
will be an alert in the APM dashboard that states: "There are both old and
new time metrics for this time window". This indicates that during that time
window, some transactions report the total time metrics, while others do not.
The message will go away after waiting for enough time to elapse and / or
updating the time window.

- Add `:message` category to `set_transaction_name` public API method

The agent now permits the `:message` category to be passed into the public
API method `set_transaction_name`, which will enable the transaction to be
displayed as a messaging transaction.

- Create `prepend_active_record_instrumentation` config option

Users may now set the `prepend_active_record_instrumentation` option in
their agent config to install Active Record 3 or 4 instrumentation using
`Module.prepend` rather than `alias_method`.

- Use Lazy load hooks for `ActionController::Base` and `ActionController::API`

The agent now uses lazy load hooks to hook on `ActionController::Base` and
`ActionController::API`. Thanks Edouard Chin for the contribution!

- Use Lazy load hooks for `ActiveRecord::Base` and `ActiveRecord::Relation`

The agent uses lazy load hooks when recording supportability metrics
for `ActiveRecord::Base` and `ActiveRecord::Relation`. Thanks Joseph Haig
for the contribution!

- Check that `Rails::VERSION` is defined instead of just `Rails`

The agent now checks that `Rails::VERSION` is defined since there are cases
where `Rails` is defined but `Rails::VERSION` is not. Thanks to Alex Riedler
and nilsding for the contribution!

- Support fast RPC/direct reply-to in RabbitMQ

The agent can now handle the pseudo-queue 'amq.rabbitmq.reply-to' in its
Bunny instrumentation. Previously, using fast RPC led to a `NoMethodError`
because the reply-to queue was expected to be a `Queue` object instead of
a string.

## v4.6.0

- Public API for External Requests

The agent now has public API for instrumenting external requests and linking
up transactions via cross application tracing. See the [API Guide](https://docs.newrelic.com/docs/agents/ruby-agent/customization/ruby-agent-api-guide#externals)
for more details this new functionality.

## v4.5.0

- Send synthetics headers even when CAT disabled

The agent now sends synthetics headers whenever they are received from an
external request, even if cross-application tracing is disabled.

- Bugfix for DelayedJob Daemonization

Customers using the delayed_job script that ships with the gem may encounter
an IOError with a message indicating the stream was closed. This was due to
the agent attempting to write a byte into a Pipe that was closed during the
deamonization of the delayed_job script. This issue has been fixed.

- Collect supportability metrics for public API

The agent now collects Supportability/API/{method} metrics to track usage of
all methods in the agent's public API.

- Collect supportability metrics on `Module#prepend`

The agent now collects Supportability/PrependedModules/{Module} metrics
for ActiveRecord 4 and 5, ActionController 4 and 5, ActionView 4 and 5,
ActiveJob 5, and ActionCable 5. These help track the adoption of the
`Module#prepend` method so we can maintain compatibility with newer versions
of Ruby and Rails.

- Collect explain plans when using PostGIS ActiveRecord adapter

The agent will now collect slow SQL explain plans, if configured to, on
connections using the PostGIS adapter. Thanks Ari Pollak for the contribution!

- Lazily initialize New Relic Config

The agent will lazily initialize the New Relic config. This allows the agent
to pickup configuration from environment variables set by dotenv and similar
tools.

## v4.4.0

- Include test helper for 3rd party use

In 4.2.0, all test files were excluded from being packaged in the gem. An
agent class method `NewRelic::Agent.require_test_helper` was used by 3rd
party gem authors to test extensions to the agent. The required file is now
included in the gem.

- Collect cloud metadata from Azure, GCP, PCF, and AWS cloud platform

The agent now collects additional metadata when running in AWS, GCP, Azure, and
PCF. This information is used to provide an enhanced experience when the agent
is deployed on those platforms.

- Install `at_exit` hook when running JRuby

The agent now installs an `at_exit` hook when running JRuby, which wasn't
done before because of constraints related to older JRuby versions that
are no longer supported.

- User/Utilization and System/Utilization metrics not recorded after Resque forks

The agent no longer records invalid User/Utilization and System/Utilization
metrics, which can lead to negative values, in forks of Resque processes.

- Add `identifier` field to agent connect settings

The agent now includes a unique identifier in its connect settings, ensuring
that when multiple agents connect to multiple different apps, data are reported
for each of the apps.

- Clear transaction state after forking now opt-in

The agent waits to connect until the first web request when it detects it's
running in a forking dispatcher. When clearing the transaction state in this
situation we lose the first frame of the transaction and the subsequent
trace becomes corrupted. We've made this feature opt-in and is turned off by
default. This behavior only affects the first transaction after a dispatcher
forks.

## v4.3.0

- Instrumentation for the Bunny AMQP Client

The Bunny AMQP Client is now automatically instrumented. The agent will
report data for messages sent and received by an application. Data on messages
is available in both APM and Insights. Applications connected through a
RabbitMQ exchange will now also be visible on Service Maps as part of Cross
Application Tracing. See the [message queues documentation page](https://docs.newrelic.com/docs/agents/ruby-agent/features/message-queues)
for more details.

- Safely normalize external hostnames

The agent has been updated to check for nil host values before downcasing the
hostname. Thanks Rafael Valério for the contribution!

- PageView events will not be generated for ignored transactions

The agent now checks if transaction is ignored before injecting the New Relic
Browser Agent. This will prevent PageView events from being generated for
ignored transactions.

- Datastores required explicitly in agent

The agent has been modified to explicity `require` the Datastores module
whereas previously there were situations where the module could be
implicitly defined. Thanks Kevin Griffin for the contribution!

- Clear transaction state after forking

Previously, if a transaction was started and the process forks, the transaction
state survived the fork and `#after_fork` call in thread local storage. Now,
this state is cleared by `#after_fork`.

- Postgis adapter reports as Postgres for datastores

The agent now maps the Postgis adapter to Postgres for datastore metrics.
Thanks Vojtěch Vondra for the contribution!

- Deprecate `:trace_only` option

The `NewRelic::Agent.notice_error` API has been updated to deprecate the
`:trace_only` option in favor of `:expected`.

## v4.2.0

- Sinatra 2.0 and Padrino 0.14.x Support

The agent has been verified against the latest versions of Sinatra and Padrino.

- Rails 5.1 Support

The Ruby agent has been validated against the latest release of Ruby on Rails!

- APP_ENV considered when determining environment

The agent will now consider the APP_ENV environment when starting up.

- Test files excluded from gem

The gemspec has been updated to exclude test files from being packaged into the
gem. Thanks dimko for the contribution!

## v4.1.0

- Developer Mode removed

The Ruby Agent's Developer Mode, which provided a very limited view of your
application performance data, has been removed. For more information, check
out our [community forum](https://discuss.newrelic.com/t/feedback-on-the-ruby-agent-s-developer-mode/46957).

- Support NEW_RELIC_ENV for Rails apps

Previously, users could set the agent environment with NEW_RELIC_ENV only
for non-Rails apps. For Rails app, the agent environment would use whatever
the Rails environment was set to. Now, NEW_RELIC_ENV can also be used for
Rails apps, so that it is possible to have an agent environment that is
different from the Rails environment. Thanks Andrea Campolonghi for the
contribution, as well as Steve Schwartz for also looking into this issue!

- Normalization of external hostnames

Hostnames from URIs used in external HTTP requests are now always downcased
to prevent duplicate metrics when only case is different.

## v4.0.0

- Require Ruby 2.0.0+

The agent no longer supports Ruby versions prior to 2.0, JRuby 1.7 and
earlier, and all versions of Rubinius. Customers using affected Rubies
can continue to run 3.x agent versions, but new features or bugfixes
will not be published for 3.x agents. For more information, check out our
[community forum](https://discuss.newrelic.com/t/support-for-ruby-jruby-1-x-is-being-deprecated-in-ruby-agent-4-0-0/44787).

- OkJson vendored library removed

Ruby 1.8 did not include the JSON gem by default, so the agent included a
vendored version of [OkJson](https://github.com/kr/okjson) that it would fall
back on using in cases where the JSON gem was not available. This has been
removed.

- YAJL workaround removed

[yajl-ruby](https://github.com/brianmario/yajl-ruby) versions prior to 1.2 had
the potential to cause a segmentation fault when working large, deeply-nested
objects like thread profiles. If you are using yajl-ruby with the `JSON`
monkey patches enabled by requiring `yajl/json_gem`, you should upgrade to
at least version 1.2.

- Deprecated APIs removed

  - `Agent.abort_transaction!`
  - `Agent.add_custom_parameters`
  - `Agent.add_request_parameters`
  - `Agent.browser_timing_footer`
  - `Agent.get_stats`
  - `Agent.get_stats_no_scope`
  - `Agent.record_transaction`
  - `Agent.reset_stats`
  - `Agent.set_user_attributes`
  - `Agent::Instrumentation::Rack`
  - `ActionController#newrelic_notice_error`
  - `ActiveRecordHelper.rollup_metrics_for` (may be incompatible with newrelic_moped)
  - `Instrumentation::MetricFrame.recording_web_transaction?`
  - `Instrumentation::MetricFrame.abort_transaction!`
  - `MethodTracer.get_stats_scoped`
  - `MethodTracer.get_stats_unscoped`
  - `MethodTracer.trace_method_execution`
  - `MethodTracer.trace_method_execution_no_scope`
  - `MethodTracer.trace_method_execution_with_scope`
  - `MetricSpec#sub`
  - `MetricStats#get_stats`
  - `MetricStats#get_stats_no_scope`
  - `NoticedError#exception_class`
  - `Rack::ErrorCollector`
  - `StatsEngine::Samplers.add_sampler`
  - `StatsEngine::Samplers.add_harvest_sampler`

The above methods have had deprecation notices on them for some time and
have now been removed. Assistance migrating usage of these APIs is
available at https://docs.newrelic.com/node/2601.

The agent no longer deletes deprecated keys passed to `add_method_tracer`. Passing
in deprecated keys can cause an exception. Ensure that you are not passing any of
the following keys: `:force, :scoped_metric_only, :deduct_call_time_from_parent`
to `add_method_tracer`.

The agent no longer deletes deprecated keys passed in as options to
`NewRelic::Agent.notice_error`. If you are passing any of these deprecated
keys: `:request_params, :request, :referer` to the `notice_error` API, please
delete them otherwise they will be collected as custom attributes.

- Error handling changes

The agent now only checks for `original_exception` in environments with Rails
versions prior to 5. Checking for `Exception#cause` has been removed. In addition,
the agent now will match class name with message and backtrace when noticing
errors that have an `original_exception`.

## v3.18.1

- Ensure Mongo aggregate queries are properly obfuscated

Instrumentation for the Mongo 2.x driver had a bug where the `pipeline`
attribute of Mongo aggregate queries was not properly obfuscated. Users
who have sensitive data in their `aggregate` queries are strongly encouraged
to upgrade to this version of the agent. Users who are unable to upgrade are
encouraged to turn off query collection using by setting
`mongo.capture_queries` to false in their newrelic.yml files.

This release fixes [New Relic Security Bulletin NR17-03](https://docs.newrelic.com/docs/accounts-partnerships/accounts/security-bulletins/security-bulletin-nr17-03).

- Early access Redis 4.0 instrumentation

Our Redis instrumentation has been tested against Redis 4.0.0.rc1.

## v3.18.0

- Ruby 2.4.0 support

The agent is now tested against the official release of ruby 2.4.0,
excluding incompatible packages.

- Agent-based metrics will not be recorded outside of active transactions

The agent has historically recorded metrics outside of a transaction. In
practice, this usually occurs in applications that run background job
processors. The agent would record metrics for queries the
background job processor is making between transactions. This can lead
to display issues on the background overview page and the presence of
metrics generated by the background job processor can mask the application
generated metrics on the database page. The agent will no longer generate
metrics outside of a transaction. Custom metrics recorded using
`NewRelic::Agent.record_metric` will continue to be recorded regardless
of whether there is an active transaction.

- Include ControllerInstrumentation module with ActiveSupport.on_load

The agent will now use the `on_load :action_controller` hook to include
the ControllerInstrumentation module into both the `Base` and `API`
classes of ActionController for Rails 5. This ensures that the proper
load order is retained, minimizing side-effects of having the agent in
an application.

- Ensure values for revisions on Capistrano deploy notices

Previously, running the task to look up the changelog could
generate an error, if there weren't previous and current revisions
defined. This has now been fixed. Thanks Winfield Peterson for the
contribution!

- External Segment Rewrites

The agent has made internal changes to how it represents segments for
external web requests.

## v3.17.2

- compatibility with ruby 2.4.0-preview3

the ruby agent has been updated to work on ruby 2.4.0-preview3.

- Early Access Sinatra 2.0 instrumentation

Our Sinatra instrumentation has been updated to work with Sinatra
2.0.0.beta2.

- Include controller instrumentation module in Rails 5 API

The agent now includes the ControllerInstrumentation module into
ActionController::API. This gives Rails API controllers access to
helper methods like `newrelic_ignore` in support of the existing
event-subscription-based action instrumentation. Thanks Andreas
Thurn for the contribution!

- Use Module#prepend for ActiveRecord 5 Instrumentation

Rails 5 deprecated the use of `alias_method_chain` in favor of using
`Module#prepend`. Mixing `Module#prepend` and `alias_method_chain`
can lead to a SystemStackError when an `alias_method_chain` is
applied after a module has been prepended. This should ensure
better compatibility between our ActiveRecord Instrumentation and
other third party gems that modify ActiveRecord using `Module#prepend`.

- Use license key passed into NewRelic::Agent.manual_start

Previously, the license key passed in when manually starting the agent
with NewRelic::Agent.manual_start was not referenced when setting up
the connection to report data to New Relic. This is now fixed.

- Account for DataMapper database connection errors

Our DataMapper instrumentation traces instances of DataObjects::SQLError
being raised and removes the password from the URI attribute. However,
when DataObjects cannot connect to the database (ex: could not resolve
host), it will raise a DataObjects::ConnectionError. This inherits from
DataObjects::SQLError but has `nil` for its URI attribute, since no
connection has been made yet. To avoid the password check here on `nil`,
the agent catches and re-raises any instances of DataObjects::ConnectionError
explicitly. Thanks Postmodern for this contribution!

- Account for request methods that require arguments

When tracing a transaction, the agent tries to get the request object
from a controller if it wasn't explicitly passed in. However, this posed
problems in non-controller transactions with their own `request` methods
defined that required arguments, such as in Resque jobs. This is now fixed.

## v3.17.1

- Datastore instance reporting for Redis, MongoDB, and memcached

The agent now collects datastore instance information for Redis, MongoDB,
and memcached. This information is displayed in transaction traces and slow
query traces. For memcached only, multi requests will expand to individual
server nodes, and the operation and key(s) will show in the trace details
"Database query" section. Metrics for `get_multi` nodes will change slightly.
Parent nodes for a `get_multi` will be recorded as generic segments. Their
children will be recorded as datastore segments under the name
`get_multi_request` and represent a batch request to a single Memcached
instance.

- Rescue errors from attempts to fetch slow query explain plans

For slow queries through ActiveRecord 4+, the agent will attempt to fetch
an explain plan on SELECT statements. In the event that this causes an
error, such as being run on an adapter that doesn't implement `exec_query`,
the agent will now rescue and log those errors.

## v3.17.0

- Datastore instance reporting for ActiveRecord

The agent now collects database instance information for ActiveRecord operations,
when using the MySQL and Postgres adapters. This information (database server
and database name) is displayed in transaction traces and slow query traces.

## v3.16.3

- Add `:trace_only` option to `notice_error` API

Previously, calling `notice_error` would record the trace, increment the
error count, and consider the transaction failing for Apdex purposes. This
method now accepts a `:trace_only` boolean option which, if true, will only
record the trace and not affect the error count or transaction.

- HTTP.rb support

The agent has been updated to add instrumentation support for the HTTP gem,
including Cross Application Tracing. Thanks Tiago Sousa for the contribution!

- Prevent redundant Delayed::Job instrumentation installation

This change was to handle situations where multiple Delayed::Worker instances
are being created but Delayed::Job has already been instrumented. Thanks Tony
Brown for the contribution!

## v3.16.2

- Fix for "Unexpected frame in traced method stack" errors

Our ActiveRecord 4.x instrumentation could have generated "Unexpected frame in
traced method stack" errors when used outside of an active transaction (for
example, in custom background job handlers). This has been fixed.

## v3.16.1

- Internal datastore instrumentation rewrites

The agent's internal tracing of datastore segments has been rewritten, and
instrumentation updated to utilize the new classes.

- Fix Grape endpoint versions in transaction names

Grape 0.16 changed Route#version (formerly #route_version) to possibly return
an Array of versions for the current endpoint. The agent has been updated to
use rack.env['api.version'] set by Grape, and fall back to joining the version
Array with '|' before inclusion in the transaction name when api.version is
not available. Thanks Geoff Massanek for the contribution!

- Fix deprecation warnings from various Rails error subclasses

Rails 5 deprecates #original_exception on a few internal subclasses of
StandardError in favor of Exception#cause from Ruby stdlib. The agent has
been updated to try Exception#cause first, thus avoiding deprecation
warnings. Thanks Alexander Stuart-Kregor for the contribution!

- Fix instrumentation for Sequel 4.35.0

The latest version of Sequel changes the name and signature of the method
that the Ruby Agent wraps for instrumentation. The agent has been updated
to handle these changes. Users using Sequel 4.35.0 or newer should upgrade
their agent.

- Fix DataMapper instrumentation for additional versions

Different versions of DataMapper have different methods for retrieving the
adapter name, and Postmodern expanded our coverage. Thanks for the
contribution!

## v3.16.0

- Official Rails 5.0 support

This version of the agent has been verified against the Rails 5.0.0 release.

- Early access Action Cable instrumentation

The Ruby agent instruments Action Cable channel actions and calls to
ActionCable::Channel#Transmit in Rails 5. Feedback is welcome!

- Obfuscate queries from `oracle_enhanced` adapter correctly

This change allows the `oracle_enhanced` adapter to use the same
obfuscation as `oracle` adapters. Thanks Dan Drinkard for the contribution!

- Make it possible to define a newrelic_role for deployment with Capistrano 3

Thanks NielsKSchjoedt for the contribution!

- Retry initial connection to New Relic in Resque master if needed

Previously, if the initial connection to New Relic in a monitored Resque
master process failed, the agent would not retry, and monitoring for the
process would be lost. This has been fixed, and the agent will continue
retrying in its background harvest thread until it successfully connects.

## v3.15.2

- Run explain plans on parameterized slow queries in AR4

In our ActiveRecord 4 instrumentation, we moved to tracing slow queries
using the payloads from ActiveSupport::Notifications `sql.active_record`
events. As a result, we were unable to run explain plans on parameterized
queries. This has now been updated to pass along and use the parameter values,
when available, to get the explain plans.

- Fix getMore metric grouping issue in Mongo 2.2.x instrumentation

A metric grouping issue had cropped up when using the most recent Mongo gem
(2.2.0) with the most recent release of the server (3.2.4). We now have a more
future-proof setup for preventing these.

- Restore older DataMapper support after password obfuscation fix

Back in 3.14.3, we released a fix to avoid inadvertently sending sensitive
information from DataMapper SQLErrors. Our implementation did not account for
DataMapper versions below v0.10.0 not implementing the #options accessor.
Thanks Bram de Vries for the fix to our fix!

- Padrino 0.13.1 Support

Users with Padrino 0.13.x apps were previously seeing the default transaction
name "(unknown)" for all of their routes. We now provide the full Padrino
route template in transaction names, including any parameter placeholders.
Thanks Robert Schulze for the contribution!

- Update transaction naming for Grape 0.16.x

In Grape 0.16.x, `route_` methods are no longer prefixed. Thanks to Daniel
Doubrovkine for the contribution!

- Fix name collision on method created for default metric name fix

We had a name collision with the yard gem, which sets a `class_name` method
on Module. We've renamed our internal method to `derived_class_name` instead.

## v3.15.1

- Rack 2 alpha support

This release includes experimental support for Rack 2 as of 2.0.0.alpha.
Rack 2 is still in development, but the agent should work as expected for
those who are experimenting with Rack 2.

- Rails 5 beta 3 support

We've tweaked our Action View instrumentation to accommodate changes introduced
in Rails v5.0.0.beta3.

- Defer referencing ::ActiveRecord::Base to avoid triggering its autoloading
  too soon

In 3.12.1 and later versions of the agent, the agent references (and
therefore loads) ActiveRecord::Base earlier on in the Rails loading process.
This could jump ahead of initializers that should be run first. We now wait
until ActiveRecord::Base is loaded elsewhere.

- Fix explain plans for non-parameterized queries with single quote literals

The agent does not run explain plans for queries still containing parameters
(such as `SELECT * FROM UNICORNS WHERE ID = $1 LIMIT 1`). This check was
unfortunately mutating the query to be obfuscated, causing an inability to
collect an explain plan. This has now been fixed.

- Fix default metric name for tracing class methods

When using `add_method_tracer` on a class method but without passing in a
`metric_name_code`, the default metric name will now look like
`Custom/ClassName/Class/method_name`. We also addressed default
metric names for anonymous classes and modules.

- Fix issue when rendering SQL strings in developer mode

When we obfuscate SQL statements, we rewrite the Statement objects as
SQL strings inline in our sample buffers at harvest time. However, in
developer mode, we also read out of these buffers when rendering pages.
Depending on whether a harvest has run yet, the buffer will contain either
Statement objects, SQL strings, or a mix. Now, developer mode can handle
them all!

- Fix DelayedJob Sampler reporting incorrect counts in Active Record 3 and below

When fixing various deprecation warnings on ActiveRecord 4, we introduced
a regression in our DelayedJob sampler which caused us to incorrectly report
failed and locked job counts in ActiveRecord 3 and below. This is now fixed.
Thanks Rangel Dokov for the contribution!

## v3.15.0

- Rails 5 support

This release includes experimental support for Rails 5 as of 5.0.0.beta2.
Please note that this release does not include any support for ActionCable,
the WebSockets framework new to Rails 5.

- Don't include extension from single format Grape API transaction names

Starting with Grape 0.12.0, an API with a single format no longer declares
methods with `.:format`, but with an extension such as `.json`. Thanks Daniel
Doubrovkine for the contribution!

- Fix warnings about shadowing outer local variable when running tests

Thanks Rafael Almeida de Carvalho for the contribution!

- Check config first for Rails middleware instrumentation installation

Checking the config first avoids issues with mock classes that don't implement
`VERSION`. Thanks Jesse Sanford for the contribution!

- Remove a trailing whitespace in the template for generated newrelic.yml

Thanks Paul Menzel for the contribution!

- Reference external resources in comments and readme with HTTPS

Thanks Benjamin Quorning for the contribution!

## v3.14.3

- Don't inadvertently send sensitive information from DataMapper SQLErrors

DataObjects::SQLError captures the SQL query, and when using versions of
data_objects prior to 0.10.8, built a URI attribute that contained the
database connection password. The :query attribute now respects the obfuscation
level set for slow SQL traces and splices out any password parameters to the
URI when sending up traced errors to New Relic.

- Improved SQL obfuscation algorithm

To help standardize SQL obfuscation across New Relic language agents, we've
improved the algorithm used and added more test cases.

- Configurable longer sql_id attribute on slow SQL traces

The sql_id attribute on slow SQL traces is used to aggregate normalized
queries together. Previously, these IDs would generally be 9-10 digits long,
due to a backend restriction. If `slow_sql.use_longer_sql_id` is set to `true`,
these IDs will now be 18-19 digits long.

## v3.14.2

- Improved transaction names for Sinatra

The agent will now use sinatra.route for transaction names on Sinatra 1.4.3+,
which sets it in the request environment. This gives names that closer resemble the
routes defined in the Sinatra DSL. Thanks to Brian Phillips for the suggestion!

- Bugfix for error flag on transaction events

There was an issue causing the error flag to always be set to false for Insights
transaction events that has been fixed.

- Official support for Sidekiq 4

The Ruby agent now officially supports Sidekiq 4.

- Additional attributes collected

The agent now collects the following information in web transactions:
Content-Length HTTP response and Content-Type HTTP request headers.

## v3.14.1

- Add support for setting a display name on hosts

You can now configure a display name for your hosts using process_host.display_name,
to more easily distinguish dynamically assigned hosts. For more info, see
https://docs.newrelic.com/docs/apm/new-relic-apm/maintenance/add-rename-remove-hosts#display_name

- Fixes automatic middleware instrumentation for Puma 2.12.x

Starting with version 2.12.x the Puma project inlines versions of Rack::Builder
and Rack::URLMap under the Puma namespace. This had the unfortunate side effect of
breaking automatic Rack middleware instrumentation. We now instrument Puma::Rack::Builder
and Puma::Rack::URLMap and once again have automatic Rack middleware instrumentation for
applications running on Puma.

- Do not use a DelayedJob's display_name for naming the transaction

A DelayedJob's name may be superceded by a display_name, which can
lead to a metric grouping issue if the display_name contains unique
identifiers. We no longer use job name methods that may lead to an
arbitrary display_name. Instead, we use the appropriate class and/or
method names, depending what makes sense for the job and how it's called.

- Improvements to Mongo 2.1.x instrumentation

Fixes issue where getMore operations in batched queries could create metric grouping issues.
Previously when multiple Mongo queries executed in the same scope only a single query was recorded
as part of a transaction trace. Now transaction trace nodes will be created for every query
executed during a transaction.

- Bugfix for NewRelic::Agent.notice_error

Fixes issue introduced in v3.14.0 where calling NewRelic::Agent.notice_error outside of an active
transaction results in a NoMethodError.

- Bugfix for Resque TransactionError events

Fixes error preventing Transaction Error events generated in Resque tasks from being sent to New Relic.

## v3.14.0

- pruby marshaller removed

The deprecated pruby marshaller has now been removed; the `marshaller` config
option now only accepts `json`. Customers still running Ruby 1.8.7/REE must
add the `json` gem to their Gemfile, or (preferably) upgrade to Ruby 1.9.3 or
newer.

- Log dates in ISO 8601 format

The agent will now log dates in ISO 8601 (YYYY-mm-dd) format, instead of
mm/dd/yy.

- Additional attributes collected

The agent now collects the following information in web transactions:
Accept, Host, User-Agent, Content-Length HTTP request headers, HTTP request
method, and Content-Type HTTP response header.

- TransactionErrors reported for Advanced Analytics for APM Errors

With this release, the agent reports TransactionError events. These new events
power the beta feature Advanced Analytics for APM Errors. The error events are
also available today through New Relic Insights.

Advanced Analytics for APM Errors lets you see all of your errors, with
granular detail. Filter and group by any attribute to analyze them. Take
action to resolve issues through collaboration.

For more information, see https://docs.newrelic.com/docs/apm/applications-menu/events/view-apm-errors-error-traces

## v3.13.2

- Don't fail to send data when using 'mathn' library

Version 3.12.1 introduced a bug with applications using the 'mathn' library
that would prevent the agent from sending data to New Relic. This has been
fixed.

## v3.13.1

- Don't use a pager when running `git log` command

This would cause Capistrano deploys to hang when a large number of commits were being deployed.
Thanks to John Naegle for reporting and fixing this issue!

- Official support for JRuby 9.0.0.0

The Ruby agent is now officially fully tested and supported on JRuby 9.0.0.0.

- Instrumentation for MongoDB 2.1.x

Visibility in your MongoDB queries returns when using version 2.1.0 of
the Mongo driver or newer. Thanks to Durran Jordan of MongoDB for contributing
the Mongo Monitoring instrumentation!

- Fix for ArgumentError "invalid byte sequence in UTF-8"

This would come up when trying to parse out the operation from a database query
containing characters that would trigger a invalid byte sequence in UTF-8 error.
Thanks to Mario Izquierdo for reporting this issue!

- Improved database metric names for ActiveRecord::Calculations queries

Aggregate metrics recorded for queries made via the ActiveRecord::Calculations
module (#count, #sum, #max, etc.) will now be associated with the correct
model name, rather than being counted as generic 'select' operations.

- Allow at_exit handlers to be installed for Rubinius

Rubinius can support the at_exit block used by install_exit_handler.
Thanks to Aidan Coyle for reporting and fixing this issue!

## v3.13.0

- Bugfix for uninitialized constant NewRelic::Agent::ParameterFiltering

Users in some environments encountered a NameError: uninitialized constant
NewRelic::Agent::ParameterFiltering from the Rails instrumentation while
running v3.12.x of the Ruby agent. This issue has been fixed.

- Rake task instrumentation

The Ruby agent now provides opt-in tracing for Rake tasks. If you run
long jobs via Rake, you can get all the visibility and goodness of New Relic
that your other background jobs have. To enable this, see
https://docs.newrelic.com/docs/agents/ruby-agent/frameworks/rake

- Redis instrumentation

Redis operations will now show up on the Databases tab and in transaction
traces. By default, only command names will be captured; to capture command
arguments, set `transaction_tracer.record_redis_arguments` to `true` in
your configuration.

- Fix for over-obfuscated SQL Traces and PostgreSQL

An issue with the agent obfuscating column and table names from Slow SQL
Traces when using PostgreSQL has been resolved.

- Rubinius 2.5.8 VM metric renaming support

Rubinius 2.5.8 changed some VM metric names and eliminated support for
total allocated object counters. The agent has been updated accordingly.

- Fix agent attributes with a value of false not being stored

An issue introduced in v3.12.1 prevented attributes (like those added with
`add_custom_attributes`) from being stored if their value was false. This has
been fixed.

## v3.12.1

- More granular Database metrics for ActiveRecord 3 and 4

Database metrics recorded for non-SELECT operations (UPDATE, INSERT, DELETE,
etc.) on ActiveRecord 3 and 4 now include the model name that the query was
being executed against, allowing you to view these queries broken down by
model on the Datastores page. Thanks to Bill Kayser for reporting this issue!

- Support for Multiverse testing third party gems

The Ruby agent has rich support for testing multiple gem versions, but
previously that wasn't accessible to third party gems. Now you can now
simply `require 'task/multiverse'` in your Rakefile to access the same
test:multiverse task that New Relic uses itself. For more details, see:

https://docs.newrelic.com/docs/agents/ruby-agent/frameworks/third-party-instrumentation#testing-your-extension

- Use Sidekiq 3.x's error handler

Sidekiq 3.x+ provides an error handler for internal and middleware related
failures. Failures at these points were previously unseen by the Ruby agent,
but now they are properly traced.

- Better error messages for common configuration problems with Capistrano

Templating errors in newrelic.yml would result in obscure error messages
during Capistrano deployments. These messages now more properly reflect the
root cause of the errors.

- newrelic_ignore methods allow strings

The newrelic_ignore methods previously only supported passing symbols, and
would quietly ignore any strings passed. Now strings can be passed as well
to get the intuitive ignoring behavior you'd expect.

- Replace DNS resolver for Resque jobs with Resolv

In some circumstances customers with a very high number of short-lived Resque
jobs were experiencing deadlocks during DNS resolution. Resolv is an all Ruby
DNS resolver that replaces the libc implementation to prevent these deadlocks.

## v3.12.0

- Flexible capturing of attributes

The Ruby agent now allows you more control over exactly which request
parameters and job arguments are attached to transaction traces, traced
errors, and Insights events. For details, see:

https://docs.newrelic.com/docs/agents/ruby-agent/ruby-agent-attributes

- Fixed missing URIs in traces for retried Excon requests

If Excon's idempotent option retried a request, the transaction trace node
for the call would miss having the URI assigned. This has been fixed.

- Capturing request parameters from rescued exceptions in Grape

If an exception was handled via a rescue_from in Grape, request parameters
were not properly set on the error trace. This has been fixed. Thanks to
Ankit Shah for helping us spot the bug.

## v3.11.2

- Better naming for Rack::URLMap

If a Rack app made direct use of Rack::URLMap, instrumentation would miss
out on using the clearest naming based on the app class. This has been
fixed.

- Avoid performance regression in makara database adapter

Delegation in the makara database adapter caused performance issues when the
agent looked up a connection in the pool. The agent now uses a faster
lookup to work around this problem in makara, and allocates less as well.
Thanks Mike Nelson for the help in resolving this!

- Allow audit logging to STDOUT

Previously audit logs of the agent's communication with New Relic could only
write to a file. This prevented using the feature on cloud providers like
Heroku. Now STDOUT is an allowed destination for `audit_log.path`. Logging
can also be restricted to certain endpoints via `audit_log.endpoints`.

For more information see https://docs.newrelic.com/docs/agents/ruby-agent/installation-configuration/ruby-agent-configuration#audit_log

- Fix for crash during startup when Rails required but not used

If an application requires Rails but wasn't actually running it, the Ruby
agent would fail during startup. This has been fixed.

- Use IO.select explicitly in the event loop

If an application adds their own select method to Object/Kernel or mixes in a
module that overrides the select method (as with ActionView::Helpers) we would
previously have used their implementation instead of the intended IO.select,
leading to all sorts of unusual errors. We now explicitly reference IO.select
in the event loop to avoid these issues.

- Fix for background thread hangs on old Linux kernels

When running under Ruby 1.8.7 on Linux kernel versions 2.6.11 and earlier,
the background thread used by the agent to report data would hang, leading
to no data being reported. This has been be fixed.

## v3.11.1

If an application adds their own select method to Object/Kernel or mixes in a
module that overrides the select method (as with ActionView::Helpers) we would
previously have used their implementation instead of the intended IO.select,
leading to all sorts of unusual errors. We now explicitly reference IO.select
in the event loop to avoid these issues.

- Fix for background thread hangs on old Linux kernels

When running under Ruby 1.8.7 on Linux kernel versions 2.6.11 and earlier,
the background thread used by the agent to report data would hang, leading
to no data being reported. This has been be fixed.

## v3.11.1

The Ruby agent incorrectly rescued exceptions at a point which caused
sequel_pg 1.6.11 to segfault. This has been fixed. Thanks to Oldrich
Vetesnik for the report!

## v3.11.0

- Unified view for SQL database and NoSQL datastore products.

The response time charts in the application overview page will now include
NoSQL datastores, such as MongoDB, and also the product name of existing SQL
databases such as MySQL, Postgres, etc.

The Databases page will now enable the filtering of metrics and operations
by product, and includes a table listing all operations.

For existing SQL databases, in addition to the existing breakdown of SQL
statements and operations, the queries are now also associated with the
database product being used.

For NoSQL datastores, such as MongoDB, we have now added information about
operations performed against those products, similar to what is being done
for SQL databases.

Because this introduces a notable change to how SQL database metrics are
collected, it is important that you upgrade the agent version on all hosts.
If you are unable to transition to the latest agent version on all hosts at
the same time, you can still access old and new metric data for SQL
databases, but the information will be split across two separate views.

For more information see https://docs.newrelic.com/docs/apm/applications-menu/monitoring/databases-slow-queries-dashboard

- Track background transactions as Key Transactions

In prior versions of the Ruby agent, only web transactions could be tracked
as Key Transactions. This functionality is now available to all
transactions, including custom Apdex values and X-Ray sessions.

For more information see https://docs.newrelic.com/docs/apm/selected-transactions/key-transactions/key-transactions-tracking-important-transactions-or-events

- More support and documentation for third-party extensions

It's always been possible to write extension gems for the Ruby agent, but
now there's one location with best practices and recommendations to guide
you in writing extensions. Check out
https://docs.newrelic.com/docs/agents/ruby-agent/frameworks/third-party-instrumentation

We've also added simpler APIs for tracing datastores and testing your
extensions. It's our way of giving back to everyone who's helped build on
the agent over the years. <3

- Fix for anonymous class middleware naming

Metric names based off anonymous middlewares lacked a class name in the UI.
The Ruby agent will now look for a superclass, or default to AnonymousClass
in those cases.

- Improved exit behavior in the presence of Sinatra

The agent uses an `at_exit` hook to ensure data from the last < 60s before a
process exits is sent to New Relic. Previously, this hook was skipped if
Sinatra::Application was defined. This unfortunately missed data for
short-lived background processes that required, but didn't run, Sinatra. Now
the agent only skips its `at_exit` hook if Sinatra actually runs from
`at_exit`.

## v3.10.0

- Support for the Grape framework

We now instrument the Grape REST API framework! To avoid conflicts with the
third-party newrelic-grape gem, our instrumentation will not be installed if
newrelic-grape is present in the Gemfile.

For more details, see https://docs.newrelic.com/docs/agents/ruby-agent/frameworks/grape-instrumentation

- Automatic Cross Application Tracing support for all Rack applications

Previously Rack apps not using Rails or Sinatra needed to include the
AgentHooks middleware to get Cross Application Tracing support. With
these changes, this is no longer necessary. Any explicit references to
AgentHooks can be removed unless the `disable_middleware_instrumentation`
setting is set to `true`.

- Metrics no longer reported from Puma master processes

When using Puma's cluster mode with the preload_app! configuration directive,
the agent will no longer start its reporting thread in the Puma master
process. This should result in more accurate instance counts, and more
accurate stats on the Ruby VMs page (since the master process will be
excluded).

- Better support for Sinatra apps used with Rack::Cascade

Previously, using a Sinatra application as part of a Rack::Cascade chain would
cause all transactions to be named after the Sinatra application, rather than
allowing downstream applications to set the transaction name when the Sinatra
application returned a 404 response. This has been fixed.

- Updated support for Rubinius 2.3+ metrics

Rubinius 2.3 introduced a new system for gathering metrics from the
underlying VM. Data capture for the Ruby VM's page has been updated to take
advantage of these. Thanks Yorick Peterse for the contribution!

- Fix for missing ActiveJob traced errors

ActiveJobs processed by backends where the Ruby agent lacked existing
instrumentation missed reporting traced errors. This did not impact
ActiveJobs used with Sidekiq or Resque, and has been fixed.

- Fix possible crash in middleware tracing

In rare circumstances, a failure in the agent early during tracing of a web
request could lead to a cascading error when trying to capture the HTTP status
code of the request. This has been fixed. Thanks to Michal Cichra for the fix!

## v3.9.9

- Support for Ruby 2.2

A new version of Ruby is available, and the Ruby agent is ready to run on
it. We've been testing things out since the early previews so you can
upgrade to the latest and greatest and use New Relic right away to see how
the new Ruby's performing for you.

- Support for Rails 4.2 and ActiveJob

Not only is a new Ruby available, but a new Rails is out too! The Ruby agent
provides all the usual support for Rails that you'd expect, and we
instrument the newly released ActiveJob framework that's part of 4.2.

- Security fix for handling of error responses from New Relic servers

This release fixes a potential security issue wherein an attacker who was able
to impersonate New Relic's servers could have triggered arbitrary code
execution in agent's host processes by sending a specially-crafted error
response to a data submission request.

This issue is mitigated by the fact that the agent uses SSL certificate
checking in order to verify the identity of the New Relic servers to which it
connects. SSL is enabled by default by the agent, and can be enforced
account-wide by enabling High Security Mode for your account:

https://docs.newrelic.com/docs/accounts-partnerships/accounts/security/high-security

- Fix for transactions with invalid URIs

If an application used the agent's `ignore_url_regexes` config setting to
ignore certain transactions, but received an invalid URI, the agent would
fail to record the transaction. This has been fixed.

- Fixed incompatibility with newrelic-grape

The 3.9.8 release of the Ruby agent included disabled prototyped
instrumentation for the Grape API framework. This introduced an
incompatibility with the existing third party extension newrelic-grape. This
has been fixed. Newrelic-grape continues to be the right solution until
full agent support for Grape is available.

## v3.9.8

- Custom Insights events API

In addition to attaching custom parameters to the events that the Ruby agent
generates automatically for each transaction, you can now record custom event
types into Insights with the new NewRelic::Agent.record_custom_event API.

For details, see https://docs.newrelic.com/docs/insights/new-relic-insights/adding-querying-data/inserting-custom-events-new-relic-agents

- Reduced memory usage for idling applications

Idling applications using the agent could previously appear to leak memory
because of native allocations during creation of new SSL connections to our
servers. These native allocations didn't factor into triggering Ruby's
garbage collector.

The agent will now re-use a single TCP connection to our servers for as long
as possible, resulting in improved memory usage for applications that are
idling and not having GC triggered for other reasons.

- Don't write to stderr during CPU sampling

The Ruby agent's code for gathering CPU information would write error
messages to stderr on some FreeBSD systems. This has been fixed.

- LocalJumpError on Rails 2.x

Under certain conditions, Rails 2.x controller instrumentation could fail
with a LocalJumpError when an action was not being traced. This has been
fixed.

- Fixed config lookup in warbler packaged apps

When running a Ruby application from a standalone warbler .jar file on
JRuby, the packaged config/newrelic.yml was not properly found. This has
been fixed, and thanks to Bob Beaty for the help getting it fixed!

- Hash iteration failure in middleware

If a background thread iterated over the keys in the Rack env hash, it could
cause failures in New Relic's AgentHooks middleware. This has been fixed.

## v3.9.7

- Support for New Relic Synthetics

The Ruby agent now gives you additional information for requests from New
Relic Synthetics. More transaction traces and events give you a clearer look
into how your application is performing around the world.

For more details, see https://docs.newrelic.com/docs/synthetics/new-relic-synthetics/getting-started/new-relic-synthetics

- Support for multiple job per fork gems with Resque

The resque-jobs-per-fork and resque-multi-job-forks gems alter Resque to
fork every N jobs instead of every job. This previously caused issues for
the Ruby agent, but those have been resolved. These gems are fully supported.

Running Resque with the FORK_PER_JOB=false environment variable setting is
also supported now.

For more details on our Resque support, see https://docs.newrelic.com/docs/agents/ruby-agent/background-jobs/resque-instrumentation

- Support agent when starting Resque Pool from Rake task

When running resque-pool with its provided rake tasks, the agent would not
start-up properly. Thanks Tiago Sousa for the fix!

- Fix for DelayedJob + Rails 4.x queue depth metrics

The Ruby agent periodically records DelayedJob queuedepth as a metric, but
this didn't work properly in Rails 4.x applications. This has been fixed.
Thanks Jonathan del Strother for his help with the issue!

- Fix for failure in background transactions with rules.ignore_url_regexes

The recently added feature for ignoring transactions via URL regexes caused
errors for non-web transactions. This has been fixed.

- Rename the TransactionNamer.name method to TransactionNamer.name_for

The internal TransactionNamer class had a class method called 'name', with a
different signature than the existing Class#name method and could cause
problems when trying to introspect instances of the class.

Thanks to Dennis Taylor for contributing this fix!

## v3.9.6

- Rails 4.2 ActiveJob support

A new version of Rails is coming! One of the highlight features is
ActiveJob, a framework for interacting with background job processors. This
release of the Ruby agent adds instrumentation to give you insight into
ActiveJob, whether you're just testing it out or running it for real.

Metrics are recorded around enqueuing ActiveJobs, and background transactions
are started for any ActiveJob performed where the agent didn't already
provide specific instrumentation (such as DelayedJob, Resque and Sidekiq).

Since Rails 4.2 is still in beta we'd love to hear any feedback on this
instrumentation so it'll be rock solid for the general release!

- Ruby 2.2.0-preview1 updates

Ruby 2.2.0 is on its way later in the year, and the Ruby agent is ready for
it. Updates to the GC stats and various other small changes have already been
applied, and our automated tests are running against 2.2.0 so the agent will
be ready on release day.

- Ignoring transactions by URL

While you could always ignore transactions by controller and action, the
Ruby agent previously lacked a way to ignore by specific URLs or patterns
without code changes. This release adds the config setting,
`rules.ignore_url_regexes` to ignore specific transactions based on the
request URL as well. For more information, see the documentation at:
https://docs.newrelic.com/docs/agents/ruby-agent/installation-configuration/ignoring-specific-transactions#config-ignoring

- Better dependency detection in non-Rack applications

The Ruby agent runs dependency detection at key points in the Rack and Rails
lifecycle, but non-Rails apps could occasionally miss out instrumenting late
loaded libraries. The agent now runs an additional dependency detection
during manual_start to more seamlessly install instrumentation in any app.

- Excluding /newrelic routes from developer mode

Recent changes to track time in middleware resulted in New Relic's developer
mode capturing its own page views in the list. This has been fixed. Thanks
to Ignatius Reza Lesmana for the report!

- Spikes in external time

Timeouts during certain external HTTP requests could result in incorrect
large spikes in the time recorded by the agent. This has been fixed.

- Recognize browser_monitoring.auto_instrument setting in non-Rails apps

The `browser_monitoring.auto_instrument` config setting disables
auto-injection of JavaScript into your pages, but was not properly obeyed in
Sinatra and other non-Rails contexts. This has been fixed.

- Failures to gather CPU thread time on JRuby

JRuby running on certain JVM's and operating systems (FreeBSD in particular)
did not always support the method being used to gather CPU burn metrics.
This would result in a failure during those transactions. This has been
fixed.

- Fix for rare race condition in Resque instrumentation

A race condition in the agent's Resque instrumentation that could cause rare
Resque job failures in high-throughput Resque setups has been fixed. This bug
would manifest as an exception with the following error message:
"RuntimeError: can't add a new key into hash during iteration" and a backtrace
leading through the PipeChannelManager class in the agent.

## v3.9.5

- Per-dyno data on Heroku

When running on Heroku, data from the agent can now be broken out by dyno
name, allowing you to more easily see what's happening on a per-dyno level.
Dynos on Heroku are now treated in the same way that distinct hosts on other
platforms work.

By default, 'scheduler' and 'run' dyno names will be aggregated into
'scheduler._' and 'run._' to avoid unbounded growth in the number of reported
hostnames.

Read more about this feature on our Heroku docs page:
https://docs.newrelic.com/docs/agents/ruby-agent/miscellaneous/ruby-agent-heroku

- HTTP response codes in Insights events

The Ruby agent will now capture HTTP response codes from Rack applications
(including Rails and Sinatra apps) and include them under the httpResponseCode
attribute on events sent to Insights.

- Stricter limits on memory usage of SQL traces

The agent now imposes stricter limits on the number of distinct SQL traces
that it will buffer in memory at any point in time, leading to more
predictable memory consumption even in exceptional circumstances.

- Improved reliability of thread profiling

Several issues that would previously have prevented the successful completion
and transmission of thread profiles to New Relic's servers have been fixed.

These issues were related to the use of recursion in processing thread
profiles, and have been addressed by both limiting the maximum depth of the
backtraces recorded in thread profiles, and eliminating the agent's use of
recursion in processing profile data.

- Allow tracing Rails view helpers with add_method_tracer

Previously, attempting to trace a Rails view helper method using
add_method_tracer on the view helper module would lead to a NoMethodError
when the traced method was called (undefined method `trace_execution_scoped').
This has been fixed.

This issue was an instance of the Ruby 'dynamic module inclusion' or 'double
inclusion' problem. Usage of add_method_tracer now no longer relies upon the
target class having actually picked up the trace_execution_scoped method from
the NewRelic::Agent::MethodTracer module.

- Improved performance of queue time parsing

The number of objects allocated while parsing the front-end timestamps on
incoming HTTP requests has been significantly reduced.

Thanks to Aleksei Magusev for the contribution!

## v3.9.4

- Allow agent to use alternate certificate stores

When connecting via SSL to New Relic services, the Ruby agent verifies its
connection via a certificate bundle shipped with the agent. This had problems
with certain proxy configurations, so the `ca_bundle_path` setting in
newrelic.yml can now override where the agent locates the cert bundle to use.

For more information see the documentation at:
https://docs.newrelic.com/docs/agents/ruby-agent/installation-configuration/ssl-settings-ruby-agent

- Rails 4.2 beta in tests

Although still in beta, a new version of Rails is on its way! We're
already running our automated test suites against the beta to ensure New
Relic is ready the day the next Rails is released.

- ActiveRecord 4 cached queries fix

Queries that were hitting in the ActiveRecord 4.x query cache were
incorrectly being counted as database time by the agent.

- Fix for error in newrelic.yml loading

If your application ran with a RAILS_ENV that was not listed in newrelic.yml
recent agent versions would give a NameError rather than a helpful message.
This has been fixed. Thanks Oleksiy Kovyrin for the patch!

## v3.9.3

- Fix to prevent proxy credentials transmission

This update prevents proxy credentials set in the agent config file from
being transmitted to New Relic.

## v3.9.2

- Added API for ignoring transactions

This release adds three new API calls for ignoring transactions:

    - `NewRelic::Agent.ignore_transaction`
    - `NewRelic::Agent.ignore_apdex`
    - `NewRelic::Agent.ignore_enduser`

The first of these ignores a transaction completely: nothing about it will be
reported to New Relic. The second ignores only the Apdex metric for a single
transaction. The third disables javascript injection for browser monitoring
for the current transaction.

These methods differ from the existing newrelic*ignore\*\* method in that they
may be called *during\* a transaction based on some dynamic runtime criteria,
as opposed to at the class level on startup.

See the docs for more details on how to use these methods:
https://docs.newrelic.com/docs/agents/ruby-agent/installation-and-configuration/ignoring-specific-transactions

- Improved SQL obfuscation

SQL queries containing string literals ending in backslash ('\') characters
would previously not have been obfuscated correctly by the Ruby agent prior to
transmission to New Relic. In addition, SQL comments were left un-obfuscated.
This has been fixed, and the test coverage for SQL obfuscation has been
improved.

- newrelic_ignore\* methods now work when called in a superclass

The newrelic_ignore\* family of methods previously did not apply to subclasses
of the class from which it was called, meaning that Rails controllers
inheriting from a single base class where newrelic_ignore had been called
would not be ignored. This has been fixed.

- Fix for rare crashes in Rack::Request#params on Sinatra apps

Certain kinds of malformed HTTP requests could previously have caused
unhandled exceptions in the Ruby agent's Sinatra instrumentation, in the
Rack::Request#params method. This has been fixed.

- Improved handling for rare errors caused by timeouts in Excon requests

In some rare cases, the agent would emit a warning message in its log file and
abort instrumentation of a transaction if a timeout occurred during an
Excon request initiated from within that transaction. This has been fixed.

- Improved behavior when the agent is misconfigured

When the agent is misconfigured by attempting to shut it down without
it ever having been started, or by attempting to disable instrumentation after
instrumentation has already been installed, the agent will no longer raise an
exception, but will instead log an error to its log file.

- Fix for ignore_error_filter not working in some configurations

The ignore_error_filter method allows you to specify a block to be evaluated
in order to determine whether a given error should be ignored by the agent.
If the agent was initially disabled, and then later enabled with a call to
manual_start, the ignore_error_filter would not work. This has been fixed.

- Fix for Capistrano 3 ignoring newrelic_revision

New Relic's Capistrano recipes support passing parameters to control the
values recorded with deployments, but user provided :newrelic_revision was
incorrectly overwritten. This has been fixed.

- Agent errors logged with ruby-prof in production

If the ruby-prof gem was available in an environment without New Relic's
developer mode enabled, the agent would generate errors to its log. This has
been fixed.

- Tighter requirements on naming for configuration environment variables

The agent would previously assume any environment variable containing
'NEWRELIC' was a configuration setting. It now looks for this string as a
prefix only.

Thanks to Chad Woolley for the contribution!

## v3.9.1

- Ruby 1.8.7 users: upgrade or add JSON gem now

Ruby 1.8.7 is end-of-lifed, and not receiving security updates, so we strongly
encourage all users with apps on 1.8.7 to upgrade.

If you're not able to upgrade yet, be aware that a coming release of the Ruby
agent will require users of Ruby 1.8.7 to have the 'json' gem available within
their applications in order to continue sending data to New Relic.

For more details, see:
https://docs.newrelic.com/docs/ruby/ruby-1.8.7-support

- Support for new Cross Application Trace view

This release enhances cross application tracing with a visualization of
the cross application calls that a specific Transaction Trace is involved
in. The new visualization helps you spot bottlenecks in external services
within Transaction Traces and gives you an end-to-end understanding
of how the transaction trace is used by other applications and services.
This leads to faster problem diagnosis and better collaboration across
teams. All agents involved in the cross application communication must
be upgraded to see the complete graph. You can view cross application
traces from in the Transaction Trace drill-down.

- High security mode V2

The Ruby agent now supports V2 of New Relic's high security mode. To enable
it, you must add 'high\_security: true' to your newrelic.yml file, _and_ enable
high security mode through the New Relic web interface. The local agent
setting must be in agreement with the server-side setting, or the agent will
shut down and no data will be collected.

Customers who already had the server-side high security mode setting enabled
must add 'high_security: true' to their agent configuration files when
upgrading to this release.

For details on high security mode, see:
http://docs.newrelic.com/docs/accounts-partnerships/accounts/security/high-security

- Improved memcached instrumentation

More accurate instrumentation for the 'cas' command when using version 1.8.0
or later of the memcached gem. Previous versions of the agent would count all
time spent in the block given to 'cas' as memcache time, but 1.8.0 and later
allows us to more accurately measure just the time spent talking to memcache.

Many thanks to Francis Bogsanyi for contributing this change!

- Improved support for Rails apps launched from outside the app root directory

The Ruby agent attempts to resolve the location of its configuration file at
runtime relative to the directory that the host process is started from.

In cases where the host process was started from outside of the application's
root directory (for example, if the process is started from '/'), it will
now also attempt to locate its configuration file based on the value of
Rails.root for Rails applications.

- Better compatibility with ActionController::Live

Browser Application Monitoring auto-injection can cause request failures under
certain circumstances when used with ActionController::Live, so the agent will
now automatically detect usage of ActionController::Live, and not attempt
auto-injection for those requests (even if auto-instrumentation is otherwise
enabled).

Many thanks to Rodrigo Rosenfeld Rosas for help diagnosing this issue!

- Fix for occasional spikes in external services time

Certain kinds of failures during HTTP requests made by an application could
have previously resulted in the Ruby agent reporting erroneously large amounts
of time spent in outgoing HTTP requests. This issue manifested most obviously
in spikes on the 'Web external' band on the main overview graph. This issue
has now been fixed.

- Fix 'rake newrelic:install' for Rails 4 applications

The newrelic:install rake task was previously not working for Rails 4
applications and has been fixed.

Thanks to Murahashi Sanemat Kenichi for contributing this fix!

## v3.9.0

- Rack middleware instrumentation

The Ruby agent now automatically instruments Rack middlewares!

This means that the agent can now give you a more complete picture of your
application's response time, including time spent in middleware. It also means
that requests which previously weren't captured by the agent because they
never made it to the bottom of your middleware stack (usually a Rails or
Sinatra application) will now be captured.

After installing this version of the Ruby agent, you'll see a new 'Middleware'
band on your application's overview graph, and individual middlewares will
appear in transaction breakdown charts and transaction traces.

The agent can instrument middlewares that are added from a config.ru file via
Rack::Builder, or via Rails' middleware stack in Rails 3.0+.

This instrumentation may be disabled with the
disable_middleware_instrumentation configuration setting.

For more details, see the documentation for this feature:

    - http://docs.newrelic.com/docs/ruby/rack-middlewares
    - http://docs.newrelic.com/docs/ruby/middleware-upgrade-changes

- Capistrano 3.x support

Recording application deployments using Capistrano 3.x is now supported.

Many thanks to Jennifer Page for the contribution!

- Better support for Sidekiq's Delayed extensions

Sidekiq jobs executed via the Delayed extensions (e.g. the #delay method) will
now be named after the actual class that #delay was invoked against, and will
have their job arguments correctly captured if the sidekiq.capture_params
configuration setting is enabled.

Many thanks to printercu for the contribution!

- Improved Apdex calculation with ignored error classes

Previously, a transaction resulting in an exception that bubbled up to the top
level would always be counted as failing for the purposes of Apdex
calculations (unless the transaction name was ignored entirely). Now,
exceptions whose classes have been ignored by the
error_collector.ignore_errors configuration setting will not cause a
transaction to be automatically counted as failing.

- Allow URIs that are not parseable by stdlib's URI if addressable is present

There are some URIs that are valid by RFC 3986, but not parseable by Ruby's
stdlib URI class. The Ruby agent will now attempt to use the addressable gem
to parse URIs if it is present, allowing requests against these problematic
URIs to be instrumented.

Many thanks to Craig R Webster and Amir Yalon for their help with this issue!

- More robust error collection from Resque processes

Previously, traced errors where the exception class was defined in the Resque
worker but not in the Resque master process would not be correctly handled by
the agent. This has been fixed.

- Allow Sinatra apps to set the New Relic environment without setting RACK_ENV

The NEW_RELIC_ENV environment variable may now be used to specify the
environment the agent should use from its configuration file, independently of
RACK_ENV.

Many thanks to Mario Izquierdo for the contribution!

- Better error handling in Browser Application Monitoring injection

The agent middleware that injects the JavaScript code necessary for Browser
Application Monitoring now does a better job of catching errors that might
occur during the injection process.

- Allow disabling of Net::HTTP instrumentation

Most instrumentation in the Ruby agent can be disabled easily via a
configuration setting. Our Net::HTTP instrumentation was previously an
exception, but now it can also be disabled with the disable_net_http
configuration setting.

- Make Rails constant presence check more defensive

The Ruby agent now guards against the (rare) case where an application has a
Rails constant defined, but no Rails::VERSION constant (because Rails is not
actually present).

Many thanks to Vladimir Kiselev for the contribution!

## v3.8.1

- Better handling for Rack applications implemented as middlewares

When using a Sinatra application as a middleware around another app (for
example, a Rails app), or manually instrumenting a Rack middleware wrapped
around another application, the agent would previously generate two separate
transaction names in the New Relic UI (one for the middleware, and one for
the inner application).

As of this release, the agent will instead unify these two parts into a single
transaction in the UI. The unified name will be the name assigned to the
inner-most traced transaction by default. Calls to
NewRelic::Agent.set_transaction_name will continue to override the default
names assigned by the agent's instrumentation code.

This change also makes it possible to run X-Ray sessions against transactions
of the 'inner' application in cases where one instrumented app is wrapped in
another that's implemented as a middleware.

- Support for mongo-1.10.0

The Ruby agent now instruments version 1.10.0 of the mongo gem (versions 1.8.x
and 1.9.x were already supported, and continue to be).

- Allow setting configuration file path via an option to manual_start

Previously, passing the :config_path option to NewRelic::Agent.manual_start
would not actually affect the location that the agent would use to look for
its configuration file. This has been fixed, and the log messages emitted when
a configuration file is not found should now be more helpful.

## v3.8.0

- Better support for forking and daemonizing dispatchers (e.g. Puma, Unicorn)

The agent should now work out-of-the box with no special configuration on
servers that fork or daemonize themselves (such as Unicorn or Puma in some
configurations). The agent's background thread will be automatically restarted
after the first transaction processed within each child process.

This change means it's no longer necessary to set the
'restart_thread_in_children setting' in your agent configuration file if you
were doing so previously.

- Rails 4.1 support

Rails 4.1 has shipped, and the Ruby agent is ready for it! We've been running
our test suites against the release candidates with no significant issues, so
we're happy to announce full compatibility with this new release of Rails.

- Ruby VM measurements

The Ruby agent now records more detailed information about the performance and
behavior of the Ruby VM, mainly focused around Ruby's garbage collector. This
information is exposed on the new 'Ruby VM' tab in the UI. For details about
what is recorded, see:

http://docs.newrelic.com/docs/ruby/ruby-vm-stats

- Separate in-transaction GC timings for web and background processes

Previously, an application with GC instrumentation enabled, and both web and
background processes reporting into it would show an overly inflated GC band
on the application overview graph, because data from both web and non-web
transactions would be included. This has been fixed, and GC time during web
and non-web transactions is now tracked separately.

- More accurate GC measurements on multi-threaded web servers

The agent could previously have reported inaccurate GC times on multi-threaded
web servers such as Puma. It will now correctly report GC timings in
multi-threaded contexts.

- Improved ActiveMerchant instrumentation

The agent will now trace the store, unstore, and update methods on
ActiveMerchant gateways. In addition, a bug preventing ActiveMerchant
instrumentation from working on Ruby 1.9+ has been fixed.

Thanks to Troex Nevelin for the contribution!

- More robust Real User Monitoring script injection with charset meta tags

Previous versions of the agent with Real User Monitoring enabled could have
injected JavaScript code into the page above a charset meta tag. By the HTML5
spec, the charset tag must appear in the first 1024 bytes of the page, so the
Ruby agent will now attempt to inject RUM script after a charset tag, if one
is present.

- More robust connection sequence with New Relic servers

A rare bug that could cause the agent's initial connection handshake with
New Relic servers to silently fail has been fixed, and better logging has been
added to the related code path to ease diagnosis of any future issues.

- Prevent over-counting of queue time with nested transactions

When using add_transaction_tracer on methods called from within a Rails or
Sinatra action, it was previously possible to get inflated queue time
measurements, because queue time would be recorded for both the outer
transaction (the Rails or Sinatra action) and the inner transaction (the
method given to add_transaction_tracer). This has been fixed, so only the
outermost transaction will now record queue time.

## v3.7.3

- Obfuscation for PostgreSQL explain plans

Fixes an agent bug with PostgreSQL where parameters from the original query
could appear in explain plans sent to New Relic servers, even when SQL
obfuscation was enabled. Parameters from the query are now masked in explain
plans prior to transmission when transaction_tracer.record_sql is set to
'obfuscated' (the default setting).

For more information, see:
https://docs.newrelic.com/docs/traces/security-for-postgresql-explain-plans

- More accurate categorization of SQL statements

Some SQL SELECT statements that were previously being mis-categorized as
'SQL - OTHER' will now correctly be tagged as 'SQL - SELECT'. This
particularly affected ActiveRecord users using PostgreSQL.

- More reliable Typhoeus instrumentation

Fixed an issue where an exception raised from a user-specified on_complete
block would cause our Typhoeus instrumentation to fail to record the request.

- Fix for Puma 2.8.0 cluster mode (3.7.3.204)

Puma's 2.8.0 release renamed a hook New Relic used to support Puma's cluster
mode. This resulted in missing data for users running Puma. Thanks Benjamin
Kudria for the fix!

- Fix for deployment command bug (3.7.3.204)

Problems with file loading order could result in `newrelic deployments`
failing with an unrecognized command error. This has been fixed.

## v3.7.2

- Mongo instrumentation improvements

Users of the 'mongo' MongoDB client gem will get more detailed instrumentation
including support for some operations that were not previously captured, and
separation of aggregate metrics for web transactions from background jobs.

An issue with ensure_index when passed a symbol or string was also fixed.
Thanks Maxime RETY for the report!

- More accurate error tracing in Rails 4

Traced errors in Rails 4 applications will now be correctly associated with
the transaction they occurred in, and custom attributes attached to the
transaction will be correctly attached to the traced error as well.

- More accurate partial-rendering metrics for Rails 4

View partials are now correctly treated as sub-components of the containing
template render in Rails 4 applications, meaning that the app server breakdown
graphs for Rails 4 transactions should be more accurate and useful.

- Improved Unicorn 4.8.0 compatibility

A rare issue that could lead to spurious traced errors on app startup for
applications using Unicorn 4.8.0 has been fixed.

- meta_request gem compatibility

An incompatibility with the meta_request gem has been fixed.

- Typhoeus 0.6.4+ compatibility

A potential crash with Typhoeus 0.6.4+ when passing a URI object instead of a
String instance to one of Typhoeus's HTTP request methods has been fixed.

- Sequel single threaded mode fix

The agent will no longer attempt to run EXPLAIN queries for slow SQL
statements issued using the Sequel gem in single-threaded mode, since
doing so could potentially cause crashes.

- Additional functionality for add_custom_parameters

Calling add_custom_parameters adds parameters to the system codenamed
Rubicon. For more information, see http://newrelic.com/software-analytics

- Update gem signing cert (3.7.2.195)

The certificate used to sign newrelic_rpm expired in February. This patch
updates that for clients installing with verification.

## v3.7.1

- MongoDB support

The Ruby agent provides support for the mongo gem, versions 1.8 and 1.9!
Mongo calls are captured for transaction traces along with their parameters,
and time spent in Mongo shows up on the Database tab.

Support for more Mongo gems and more UI goodness will be coming, so watch
http://docs.newrelic.com/docs/ruby/mongo for up-to-date status.

- Harvest thread restarts for forked and daemonized processes

Historically framework specific code was necessary for the Ruby agent to
successfully report data after an app forked or daemonized. Gems or scripts
with daemonizing modes had to wait for agent support or find workarounds.

With 3.7.1 setting `restart_thread_in_children: true` in your newrelic.yml
automatically restarts the agent in child processes without requiring custom
code. For now the feature is opt-in, but future releases may default it on.

- Fix for missing HTTP time

The agent previously did not include connection establishment time for
outgoing Net::HTTP requests. This has been corrected, and reported HTTP
timings should now be more accurate.

- Fix for Mongo ensure_index instrumentation (3.7.1.182)

The Mongo instrumentation for ensure_index in 3.7.1.180 was not properly
calling through to the uninstrumented version of this method. This has been
fixed in 3.7.1.182. Thanks to Yuki Miyauchi for the fix!

- Correct first reported metric timespan for forking dispatchers (3.7.1.188)

The first time a newly-forked process (in some configurations) reported metric
data, it would use the startup time of the parent process as the start time
for that metric data instead of its own start time. This has been fixed.

## v3.7.0

- Official Rubinius support (for Rubinius >= 2.2.1)

We're happy to say that all known issues with the Ruby agent running on
Rubinius have been resolved as of Rubinius version 2.2.1! See
http://docs.newrelic.com/docs/ruby/rubinius for the most up-to-date status.

- RUM injection updates

The Ruby agent's code for both automatic and manual injection of Real User
Monitoring scripts has been improved. No application changes are required, but
the new injection logic is simpler, faster, more robust, and paves the way for
future improvements to Real User Monitoring.

- More robust communication with New Relic

Failures when transmitting data to New Relic could cause data to be held over
unnecessarily to a later harvest. This has been improved both to handle
errors more robustly and consistently, and to send data as soon as possible.

- Fix for agent not restarting on server-side config changes

A bug in 3.6.9 caused the agent to not reset correctly after server-side
config changes. New settings would not be received without a full process
restart. This has been fixed.

- Blacklisting rake spec tasks

A blacklist helps the agent avoid starting during rake tasks. Some default
RSpec tasks were missing. Thanks for the contribution Kohei Hasegawa!

## v3.6.9

- Experimental Rubinius 2.x support

The agent is now being tested against the latest version of Rubinius. While
support is still considered experimental, you can track the progress at
http://docs.newrelic.com/docs/ruby/rubinius for up to date status.

- Capture arguments for Resque and Sidekiq jobs

The agent can optionally record arguments for your Resque and Sidekiq jobs on
transaction traces and traced errors. This is disabled by default, but may be
enabled by setting resque.capture_params or sidekiq.capture_params.

Thanks to Juan Ignacio Pumarino, Ken Mayer, Paul Henry, and Eric Saxby for
their help with this feature!

- Supported versions rake task and documentation

We've improved our documentation for what Ruby and gem versions we support.
Run `rake newrelic:supported_versions` or see the latest agent's versions at
https://docs.newrelic.com/docs/ruby/supported-frameworks.

- ActiveRecord 4.0 explain plans for JRuby and Rubinius

The agent's ActiveRecord 4.0 instrumentation could not gather SQL explain
plans on JRuby by default because of a dependency on ObjectSpace, which isn't
available by default. This has been fixed.

- Fix for Curb http_put_with_newrelic

A bug in the agent caused PUT calls in the Curb gem to crash. This has been
fixed. Thanks to Michael D'Auria and Kirk Diggler for the contributions!

- Fix for head position on RUM injection

Certain unusual HTML documents resulted in browser monitoring injecting
incorrect content. Thanks Alex McHale for the contribution!

- Specify the Content-Type header in developer mode

Thanks Jared Ning for the contribution!

## v3.6.8

- X-Ray Sessions support

X-Ray Sessions provide more targeted transaction trace samples and thread
profiling for web transactions. For full details see our X-Ray sessions
documentation at https://newrelic.com/docs/site/xray-sessions.

- Percentiles and Histograms

The Ruby Agent now captures data that provides percentile and histogram views
in the New Relic UI.

- CPU metrics re-enabled for JRuby >= 1.7.0

To work around a JRuby bug, the Ruby agent stopped gathering CPU metrics on
that platform. With the bug fixed, the agent can gather those metrics again.
Thanks Bram de Vries for the contribution!

- Missing Resque transaction traces (3.6.8.168)

A bug in 3.6.8.164 prevented transaction traces in Resque jobs from being
communicated back to New Relic. 3.6.8.168 fixes this.

- Retry on initial connect (3.6.8.168)

Failure to contact New Relic on agent start-up would not properly retry. This
has been fixed.

- Fix potential memory leak on failure to send to New Relic (3.6.8.168)

  3.6.8.164 introduced a potential memory leak when transmission of some kinds
  of data to New Relic servers failed. 3.6.8.168 fixes this.

## v3.6.7

- Resque-pool support

Resque processes started via the resque-pool gem weren't recognized by the
Ruby agent. The agent now starts correctly in those worker processes.

- Environment-based configuration

All settings in newrelic.yml can now be configured via environment variables.
See https://newrelic.com/docs/ruby/ruby-agent-configuration for full details.

- Additional locking option for Resque (3.6.7.159)

There have been reports of worker process deadlocks in Resque when using the
Ruby agent. An optional lock is now available to avoid those deadlocks. See
https://newrelic.com/docs/ruby/resque-instrumentation for more details.

- HTTP connection setup timeout (3.6.7.159)

HTTP initialization in the agent lacked an appropriate timeout,
leading to dropouts in reporting under certain network error conditions.

- Unnecessary requests from Resque jobs (3.6.7.159)

An issue causing Resque jobs to unnecessarily make requests against New Relic
servers was fixed.

- Fix compatibility issues with excon and curb instrumentation

This release of the agent fixes a warning seen under certain circumstances
with the excon gem (most notably, when excon was used by fog), as well as
a bug with the curb instrumentation that conflicted with the feedzirra gem.

- Allow license key to be set by Capistrano variables

A license key can be passed via a Capistrano variable where previously it
could only be in newrelic.yml. Thanks Chris Marshall for the contribution!

- Make HTTP client instrumentation aware of "Host" request header

If a "Host" header is set explicitly on an HTTP request, that hostname will
be used for external metrics. Thanks Mislav Marohnić for the contribution!

- Fix ActiveSupport::Concern warnings with MethodTracer

Including NewRelic::Agent::MethodTracer in a class using Concerns could cause
deprecation warnings. Thanks Mike Połtyn for the contribution!

- Fix Authlogic constant name

Code checking for the Authlogic module was using in the wrong case. Thanks
Dharam Gollapudi for the contribution!

## v3.6.6

- HTTPClient and Curb support

The Ruby agent now supports the HTTPClient and Curb HTTP libraries! Cross
application tracing and more is fully supported for these libraries. For more
details see https://newrelic.com/docs/ruby/ruby-http-clients.

- Sinatra startup improvements

In earlier agent versions, newrelic_rpm had to be required after Sinatra to
get instrumentation. Now the agent should start when your Sinatra app starts
up in rackup, thin, unicorn, or similar web servers.

- Puma clustered mode support

Clustered mode in Puma was not reporting data without manually adding a hook
to Puma's configuration. The agent will now automatically add this hook.

- SSL certificate verification

Early versions of the agent's SSL support provided an option to skip
certificate verification. This option has been removed.

## v3.6.5

- Rails 4.0 Support

The Ruby agent is all set for the recent general release of Rails 4.0! We've
been tracking the RC's, and that work paid off. Versions 3.6.5 and 3.6.4 of
the Ruby agent should work fine with Rails 4.0.0.

- Excon and Typhoeus support

The Ruby agent now supports the Excon and Typhoeus HTTP libraries! For more
details see https://newrelic.com/docs/ruby/ruby-http-clients.

## v3.6.4

- Exception Whitelist

We've improved exception message handling for applications running in
high security mode. Enabling 'high_security' now removes exception messages
entirely rather than simply obfuscating any SQL.

By default this feature affects all exceptions, though you can configure a
whitelist of exceptions whose messages should be left intact.

More details: https://newrelic.com/docs/ruby/ruby-agent-configuration

- Fix a race condition affecting some Rails applications at startup

Some Rails applications using newrelic_rpm were affected by a race condition
at startup that manifested as an error when model classes with associations
were first loaded. The cause of these errors has been addressed by moving the
generation of the agent's EnvironmentReport on startup from a background
thread to the main thread.

## v3.6.3

- Better Sinatra Support

A number of improvements have been made to our Sinatra instrumentation.
More details: https://newrelic.com/docs/ruby/sinatra-support-in-the-ruby-agent

Sinatra instrumentation has been updated to more accurately reflect the final
route that was actually executed, taking pass and conditions into account.

New Relic middlewares for error collection, real user monitoring, and cross
application tracing are automatically inserted into the middleware stack.

Ignoring routes, similar to functionality available to Rails controllers, is
now available in Sinatra as well.

Routes in 1.4 are properly formatting in transaction names. Thanks Zachary
Anker for the contribution!

- Padrino Support

Along with improving our support of Sinatra, we've also extended that to
supporting Padrino, a framework that builds on Sinatra. Web transactions
should show up in New Relic now for Padrino apps automatically. The agent has
been tested against the latest Padrino in versions 0.11.x and 0.10.x.

- Main overview graph only shows web transactions

In the past database times from background jobs mixed with other web transaction
metrics in the main overview graph. This often skewed graphs. A common workaround
was to send background jobs to a separate application, but that should no longer
be necessary as the overview graphs now only represent web transactions.

## v3.6.2

- Sequel support

The Ruby agent now supports Sequel, a database toolkit for Ruby. This
includes capturing SQL calls and model operations in transaction traces, and
recording slow SQL calls. See https://newrelic.com/docs/ruby/sequel-instrumentation
for full details.

- Thread profiling fix

The prior release of the agent (version 3.6.1) broke thread profiling. A
profile would appear to run, but return no data. This has been fixed.

- Fix for over-counted Net::HTTP calls

Under some circumstances, calls into Net::HTTP were being counted twice in
metrics and transaction traces. This has been fixed.

- Missing traced errors for Resque applications

Traced errors weren't displaying for some Resque workers, although the errors
were factored into the overall count graphs. This has been fixed, and traced
errors should be available again after upgrading the agent.

## v3.6.1

- Full URIs for HTTP requests are recorded in transaction traces

When recording a transaction trace node for an outgoing HTTP call via
Net::HTTP, the agent will now save the full URI (instead of just the hostname)
for the request. Embedded credentials, the query string, and the fragment will
be stripped from the URI before it is saved.

- Simplify Agent Autostart Logic

Previously the agent would only start when it detected a supported
"Dispatcher", meaning a known web server or background task framework. This
was problematic for customers using webservers that the agent was not
configured to detect (e.g. Puma). Now the agent will attempt to report any
time it detects it is running in a monitored environment (e.g. production).
There are two exceptions to this. The agent will not autostart in a rails
console or irb session or when the process was invoked by a rake task (e.g.
rake assets:precompile). The NEWRELIC_ENABLE environment variable can be set
to true or false to force the agent to start or not start.

- Don't attempt to resolve collector hostname when proxy is in use

When a proxy is configured, the agent will not attempt to lookup and cache the
IP address of New Relic server to which it is sending data, since DNS may not
be available in some environments. Thanks to Bill Kirtley for the contribution

- Added NewRelic::Agent.set_transaction_name and NewRelic::Agent.get_transaction_name

Ordinarily the name of your transaction is defined up-front, but if you'd like to
change the name of a transaction while it is still running you can use
**NewRelic::Agent.set_transaction_name()**. Similarly, if you need to know the name
of the currently running transaction, you can use **NewRelic::Agent.get_transaction_name()**.

## v3.6.0

- Sidekiq support

The Ruby agent now supports the Sidekiq background job framework. Traces from
Sidekiq jobs will automatically show up in the Background tasks on New Relic
similar to Resque and Delayed::Job tasks.

- Improved thread safety

The primary metrics data structures in the Ruby agent are now thread safe.
This should provide better reliability for the agent under JRuby and threaded
scenarios such as Sidekiq or Puma.

- More robust environment report

The agent's analysis of the local environment (e.g. OS, Processors, loaded
gems) will now work in a wider variety of app environments, including
Sinatra.

- Experimental Rainbows! support

The Ruby agent now automatically detects and instruments the Rainbows! web
server. This support is considered experimental at present, and has not been
tested with all dispatch modes.

Thanks to Joseph Chen for the contribution.

- Fix a potential file descriptor leak in Resque instrumentation

A file descriptor leak that occurred when DontPerform exceptions were used to
abort processing of a job has been fixed. This should allow the Resque
instrumentation work correctly with the resque-lonely_job gem.

## v3.5.8

- Key Transactions

  The Ruby agent now supports Key Transactions! Check out more details on the
  feature at https://newrelic.com/docs/site/key-transactions

- Ruby 2.0

  The Ruby agent is compatible with Ruby 2.0.0 which was just released.

- Improved Sinatra instrumentation

  Several cases around the use of conditions and pass in Sinatra are now
  better supported by the Ruby agent. Thanks Konstantin for the help!

- Outbound HTTP headers

  Adds a 'X-NewRelic-ID' header to outbound Net::HTTP requests. This change
  helps improve the correlation of performance between services in a service-
  oriented architecture for a forthcoming feature. In the meantime, to disable
  the header, set this in your newrelic.yml:

  cross_application_tracer:
  enabled: false

- Automatically detect Resque dispatcher

  The agent does better auto-detection for the Resque worker process.
  This should reduce the need to set NEW_RELIC_DISPATCHER=resque directly.

## v3.5.7

- Resolved some issues with tracking of frontend queue time, particularly
  when the agent is running on an app hosted on Heroku. The agent will now
  more reliably parse the headers described in
  https://newrelic.com/docs/features/tracking-front-end-time and will
  automatically detect whether the times provided are in seconds,
  milliseconds or microseconds.

## v3.5.6

- Use HTTPS by default

  The agent now defaults to using SSL when it communicates with New Relic's
  servers. By default is already configured New Relic does not transmit any
  sensitive information (e.g. SQL parameters are masked), but SSL adds an
  additional layer of security. Upgrading customers may need to remove the
  "ssl: false" directive from their newrelic.yml to enable ssl. Customers on
  Jruby may need to install the jruby-openssl gem to take advantage of this
  feature.

- Fix two Resque-related issues

  Fixes a possible hang on exit of an instrumented Resque master process
  (https://github.com/defunkt/resque/issues/578), as well as a file descriptor
  leak that could occur during startup of the Resque master process.

- Fix for error graph over 100%

  Some errors were double counted toward the overall error total. This
  resulted in graphs with error percentages over 100%. This duplication did
  not impact the specific error traces captured, only the total metric.

- Notice gracefully handled errors in Sinatra

  When show_exceptions was set to false in Sinatra, errors weren't caught
  by New Relic's error collector. Now handled errors also have the chance
  to get reported back.

- Ruby 2.0 compatibility fixes

  Ruby 2.0 no longer finds protected methods by default, but will with a flag.
  http://tenderlovemaking.com/2012/09/07/protected-methods-and-ruby-2-0.html

  Thanks Ravil Bayramgalin and Charlie Somerville for the fixes.

- Auto-detect Trinidad as dispatcher

  Code already existing for detecting Trinidad as a dispatcher, but was only
  accessible via an ENV variable. This now auto-detects on startup. Thanks
  Robert Rasmussen for catching that.

- Coercion of types in collector communication

  Certain metrics can be recorded with a Ruby Rational type, which JSON
  serializes as a string rather than a floating point value. We now treat
  coerce each outgoing value, and log issues before sending the data.

- Developer mode fix for chart error

  Added require to fix a NameError in developer mode for summary page. Thanks
  to Ryan B. Harvey.

- Don't touch deprecated RAILS_ROOT if on Rails 3

  Under some odd startup conditions, we would look for the RAILS_ROOT constant
  after failing to find the ::Rails.root in a Rails 3 app, causing deprecation
  warnings. Thanks for Adrian Irving-Beer for the fix.

## v3.5.5

- Add thread profiling support

  Thread profiling performs statistical sampling of backtraces of all threads
  within your Ruby processes. This feature requires MRI >= 1.9.2, and is
  controlled via the New Relic web UI. JRuby support (in 1.9.x compat mode) is
  considered experimental, due to issues with JRuby's Thread#backtrace.

- Add audit logging capability

  The agent can now log all of the data it sends to the New Relic servers to
  a special log file for human inspection. This feature is off by default, and
  can be enabled by setting the audit_log.enabled configuration key to true.
  You may also control the location of the audit log with the audit_log.path key.

- Use config system for dispatcher, framework, and config file detection

  Several aspects of the agent's configuration were not being handled by the
  configuration system. Detection/configuration of the dispatcher (e.g. passenger,
  unicorn, resque), framework (e.g. rails3, sinatra), and newrelic.yml
  location are now handled via the Agent environment, manual, and default
  configuration sources.

- Updates to logging across the agent

  We've carefully reviewed the logging messages that the agent outputs, adding
  details in some cases, and removing unnecessary clutter. We've also altered
  the startup sequence to ensure that we don't spam STDOUT with messages
  during initialization.

- Fix passing environment to manual_start()

  Thanks to Justin Hannus. The :env key, when passed to Agent.manual_start,
  can again be used to specify which section of newrelic.yml is loaded.

- Rails 4 support

  This release includes preliminary support for Rails 4 as of 4.0.0.beta.
  Rails 4 is still in development, but the agent should work as expected for
  people who are experimenting with the beta.

## v3.5.4

- Add queue time support for sinatra apps

  Sinatra applications can now take advantage of front end queue time
  reporting. Thanks to Winfield Peterson for this contribution.

- Simplify queue time configuration for nginx 1.2.6+

  Beginning in version 1.2.6, recently released as a development version, the
  $msec variable can be used to set an http header. This change allows front
  end queue time to be tracked in New Relic simply by adding this line to the
  nginx config:

  proxy_set_header X-Queue-Start "t=${msec}000"

  It will no longer be necessary to compile a patched version of nginx or
  compile in the perl or lua module to enable this functionality.

  Thanks to Lawrence Pit for the contribution.

- Report back build number and stage along with version info

  In the 3.5.3 series the agent would fail to report its full version number
  to NewRelic's environment report. For example it would report its version
  as 3.5.3 instead of 3.5.3.25 or 3.5.3.25.beta. The agent will now report
  its complete version number as defined in newrelic_rpm.gemspec.

- The host and the port that the agent reports to can now be set from environment vars

  The host can be set with NEW_RELIC_HOST and the port with NEW_RELIC_PORT. These setting
  will override any other settings in your newrelic.yml.

- Fix RUM reporting to multiple applications

  When the agent is configured to report to multiple "roll up" applications
  RUM did not work correctly.

## v3.5.3

- Update the collector protocol to use JSON and Ruby primitives

  The communication between the agent and the NewRelic will not longer be
  marshaled Ruby objects, but rather JSON in the case of Ruby 1.9 and marshaled
  Ruby primitives in the case of 1.8. This results in greater harvest efficiency
  as well as feature parity with other New Relic agents.

- Fix incorrect application of conditions in sinatra instrumentation

  The agent's sinatra instrumentation was causing sinatra's conditions to
  be incorrectly applied in some obscure cases. The bug was triggered
  when a condition was present on a lower priority route that would match
  the current request, except for the presence of a higher priority route.

## v3.5.2

- Simplified process of running agent test suite and documented code
  contribution process in GUIDELINES_FOR_CONTRIBUTING.

## v3.5.1

- Enabling Memory Profiling on Lion and Mountain Lion

  The agent's list of supported platforms for memory profiling wasn't correctly checking
  for more recent versions of OS X.

- Fixed an arity issue encountered when calling newrelic_notice_error from Rails applications.

- End user queue time was not being properly reported, works properly now.

- Server-side configuration for ignoring errors was not being heeded by agent.

- Better handling of a thread safety issue.

  Some issues may remain, which we are working to address, but they should be gracefully handled
  now, rather than crashing the running app.

- Use "java_import" rather than "include_class" when require Java Jars into a JRuby app.

  Thanks to Jan Habermann for the pull request

- Replaced alias_method mechanism with super call in DataMapper instrumentation.

  Thanks to Michael Rykov for the pull request

- Fixed the Rubinius GC profiler.

  Thanks to Dirkjan Bussink

- Use ActiveSupport.on_load to load controller instrumentation Rails 3.

  Thanks to Jonathan del Strother

- Reduce the number of thread local reference in a particular high traffic method

  Thanks to Jeremy Kemper

## v3.5.0.1

- (Fix) Due to a serious resource leak we have ended support for versions of Phusion Passenger
  older than 2.1.1. Users of older versions are encouraged upgrade to a more recent version.

## v3.5.0

- (Fix) RUM Stops Working After 3.4.2.1 Agent Upgrade

  v3.4.2.1 introduced a bug that caused the browser monitor auto instrumentation
  (for RUM) default to be false. The correct value of true is now used

- When the Ruby Agent detects Unicorn as the dispatcher it creates an INFO level log message
  with additional information

  To help customers using Unicorn, if the agent detects it (Unicorn) is being used as the
  dispatcher an INFO level log message it created that includes a link to New Relic
  online doc that has additional steps that may be required to get performance data reporting.

- (Fix) In version 3.4.2 of the Ruby Agent the server side value for Apdex T was disregarded

  With version 3.4.2 of the agent, the value set in the newrelic.yml file took precedence over the
  value set in the New Relic UI. As of version 3.5.0 only the value for Apdex T set in the
  New Relic UI will be used. Any setting in the yaml file will be ignored.

- Improved Error Detection/Reporting capabilities for Rails 3 apps

  Some errors are missed by the agent's exception reporting handlers because they are
  generated in the rails stack, outside of the instrumented controller action. A Rack
  middleware is now included that can detect these errors as they bubble out of the middleware stack.
  Note that this does not include Routing Errors.

- The Ruby Agent now logs certain information it receives from the New Relic servers

  After connecting to the New Relic servers the agent logs the New Relic URL
  of the app it is reporting to.

- GC profiling overhead for Ruby 1.9 reduced

  For Ruby 1.9 the amount of time spent in GC profiling has been reduced.

- Know issue with Ruby 1.8.7-p334, sqlite3-ruby 1.3.0 or older, and resque 1.23.0

  The Ruby Agent will not work in conjunction with Ruby 1.8.7-p334, sqlite3-ruby 1.3.3
  or earlier, and resque 1.23.0. Your app will likely stop functioning. This is a known problem
  with Ruby versions up to 1.8.7-p334. Upgrading to the last release of Ruby 1.8.7
  is recommended. This issue has been present in every version of the agent we've tested
  going back for a year.

## v3.4.2.1

- Fix issue when app_name is nil

  If the app_name setting ends up being nil an exception got generated and the application
  wouldn't run. This would notably occur when running a Heroku app locally without the
  NEW_RELIC_APP_NAME environment variable set. A nil app_name is now detected and an
  error logged specifying remediation.

## v3.4.2

- The RUM NRAGENT tk value gets more robustly sanitized to prevent potential XSS vulnerabilities

  The code that scrubs the token used in Real User Monitoring has been enhanced to be
  more robust.

- Support for Apdex T in server side configuration

  For those using server side configuration the Ruby Agent now supports setting
  the Apdex T value via the New Relic UI.

- Refactoring of agent config code

  The code that reads the configuration information and configures the agent
  got substantially reorganized, consolidated, simplified, and made more robust.

## v3.4.1

#### Bug Fixes

- Fix edge case in RUM auto instrumentation where X-UA-Compatible meta tag is
  present but </head> tag is missing.

  There is a somewhat obscure edge case where RUM auto instrumentation will
  crash a request. The issue seems to be triggered when the X-UA-Compatible
  meta tag is present and the </head> tag is missing.

- Fixed reference to @service.request_timeout to @request_timeout in
  new_relic_service.rb. (Thanks to Matthew Savage)

  When a timeout occurred during connection to the collector an "undefined
  method `request_timeout' for nil:NilClass'" would get raised.

- preserve visibility on traced methods.

  Aliased methods now have the same visibility as the original traced method.
  A couple of the esoteric methods created in the process weren't getting the
  visibility set properly.

- Agent service does not connect to directed shard collector after connecting
  to proxy

  After connecting to collector proxy name of real collector was updated, but
  ip address was not being updated causing connections to go to the proxy.
  Agent now looks up ip address for real collector.

- corrupt marshal data from pipe children crashing agent

  If the agent received corrupted data from the Resque worker child agent
  it could crash the agent itself. fixed.

- should reset RubyBench GC counter between polls

  On Ruby REE, the GC profiler does not reset the counter between polls. This
  is only a problem if GC could happen _between_ transactions, as in, for
  example, out-of-band GC in Unicorn. fixed.

## v3.4.0.1

- Prevent the agent from resolving the collector address when disabled.
- Fix for error collector configuration that was introduced during beta.
- Preserve method visibility when methods are traced with #add_method_tracer and #add_transaction_tracer

## v3.4.0

- Major refactor of data transmission mechanism. This enabled child processes to send data to parent processes, which then send the data to the New Relic service. This should only affect Resque users, dramatically improving their experience.
- Moved Resque instrumentation from rpm_contrib to main agent. Resque users should discontinue use of rpm_contrib or upgrade to 2.1.11.
- Resolve issue with configuring the Error Collector when using server-side configuration.

## v3.3.5

- [FIX] Allow tracing of methods ending in ! and ?
- [PERF] Give up after scanning first 50k of the response in RUM
  auto-instrumentation.
- [FIX] Don't raise when extracting metrics from SQL queries with non UTF-8 bytes.
- Replaced "Custom/DJ Locked Jobs" metric with new metrics for
  monitoring DelayedJob: queue_length, failed_jobs, and locked_jobs, all under
  Workers/DelayedJob. queue_length is also broken out by queue name or priority
  depending on the version of DelayedJob deployed.

## v3.3.4.1

- Bug fix when rendering empty collection in Rails 3.1+

## v3.3.4

- Rails 3 view instrumentation

## v3.3.3

- Improved Sinatra instrumentation
- Limit the number of nodes collected in long running transactions to prevent leaking memory

## v3.3.2.1

- [SECURITY] fix for cookie handling by End User Monitoring instrumentation

## v3.3.2

- deployments recipe change: truncate git SHAs to 7 characters
- Fixes for obfuscation of PostgreSQL and SQLite queries
- Fix for lost database connections when using a forking framework
- Workaround for RedHat kernel bug which prevented blocking reads of /proc fs
- Do not trap signals when handling exceptions

## v3.3.1

- improved Ruby 1.8.6 support
- fix for issues with RAILS_ROOT deprecation warnings
- fixed incorrect 1.9 GC time reporting
- obfuscation for Slow SQL queries respects transaction trace config
- fix for RUM instrumentation reporting bad timing info in some cases
- refactored ActiveRecord instrumentation, no longer requires Rails

## v3.3.0

- fix for GC instrumentation when using Ruby 1.9
- new feature to correlate browser and server transaction traces
- new feature to trace slow sql statements
- fix to help cope with malformed rack responses
- do not try to instrument versions of ActiveMerchant that are too old

## v3.2.0.1

- Updated LICENSE
- Updated links to support docs

## v3.2.0

- Fix over-detection of mongrel and unicorn and only start the agent when
  actual server is running
- Improve developer mode backtraces to support ruby 1.9.2, windows
- Fixed some cases where Memcache instrumentation was failing to load
- Ability to set log destination by NEW_RELIC_LOG env var
- Fix to mutex lib load issue
- Performance enhancements (thanks to Jeremy Kemper)
- Fix overly verbose STDOUT message (thanks to Anselm Helbig)

## v3.1.2

- Fixed some thread safety issues
- Work around for Ruby 1.8.7 Marshal crash bug
- Numerous community patches (Gabriel Horner, Bradley Harris, Diego Garcia,
  Tommy Sullivan, Greg Hazel, John Thomas Marino, Paul Elliott, Pan Thomakos)
- Fixed RUM instrumentation bug

## v3.1.1

- Support for Rails 3.1 (thanks to Ben Hoskings via github)
- Support for Rubinius
- Fixed issues affecting some Delayed Job users where log files were not appearing
- Fixed an issue where some instrumentation might not get loaded in Rails apps
- Fix for memcached cas method (thanks to Andrew Long and Joseph Palermo )
- Fix for logger deprecation warning (thanks to Jonathan del Strother via github)
- Support for logging to STDOUT
- Support for Spymemcached client on jruby

## v3.1.0

- Support for aggregating data from short-running
  processes to reduce reporting overhead
- Numerous bug fixes
- Increased unit test coverage

## v3.0.1

- Updated Real User Monitoring to reduce javascript size and improve
  compatibility, fix a few known bugs

## v3.0.0

- Support for Real User Monitoring
- Back end work on internals to improve reliability
- added a 'log_file_name' and 'log_file_path' configuration variable to allow
  setting the path and name of the agent log file
- Improve reliability of statistics calculations
- Remove some previously deprecated methods
- Remove Sequel instrumentation pending more work

## v2.14.1

- Avoid overriding methods named 'log' when including the MethodTracer module
- Ensure that all load paths for 'new_relic/agent' go through 'new_relic/control' first
- Remove some debugging output from tests

## v2.14.0

- Dependency detection framework to prevent multi-loading or early-loading
  of instrumentation files

## v2.13.5

- Moved the API helper to the github newrelic_api gem.
- Revamped queue time to include server, queue, and middleware time
- Increased test coverage and stability
- Add Trinidad as a dispatcher (from Calavera, on github)
- Sequel instrumentation from Aman Gupta
- patches to 1.9 compatibility from dkastner on github
- Support for 1.9.2's garbage collection instrumentation from Justin Weiss
- On Heroku, existing queue time headers will be detected
- Fix rack constant scoping in dev mode for 1.9 (Rack != ::Rack)
- Fixes for instrumentation loading failing on Exception classes that
  are not subclasses of StandardError
- Fix active record instrumentation load order for Rails 3

## v2.13.4

- Update DNS lookup code to remove hardcoded IP addresses

## v2.13.3

- Dalli instrumentation from Mike Perham (thanks Mike)
- Datamapper instrumentation from Jordan Ritter (thanks Jordan)
- Apdex now defaults to 0.5
  !!! Please be aware that if you are not setting an apdex,
  !!! this will cause a change in the apparent performance of your app.
- Make metric hashes threadsafe (fixes problems sending metrics in Jruby
  threaded code)
- Delete obsolete links to metric docs in developer mode
- Detect gems when using Bundler
- Fix newrelic_ignore in Rails 3
- Break metric parser into a separate vendored gem
- When using Unicorn, preload_app: true is recommended to get proper
  after_fork behavior.

## v2.13.2

- Remove a puts. Yes, a whole release for a puts.

## v2.13.1

- Add missing require in rails 3 framework control

## v2.13.0

- developer mode is now a rack middleware and can be used on any framework;
  it is no longer supported automatically on versions of Rails prior to 2.3;
  see README for details
- memcache key recording for transaction traces
- use system_timer gem if available, fall back to timeout lib
- address instability issues in JRuby 1.2
- renamed executable 'newrelic_cmd' to 'newrelic'; old name still supported
  for backward compatibility
- added 'newrelic install' command to install a newrelic.yml file in the
  current directory
- optimization to execution time measurement
- optimization to startup sequence
- change startup sequence so that instrumentation is installed after all
  other gems and plugins have loaded
- add option to override automatic flushing of data on exit--send_data_on_exit
  defaults to 'true'
- ignored errors no longer affect apdex score
- added record_transaction method to the api to allow recording
  details from web and background transactions occurring outside RPM
- fixed a bug related to enabling a gold trial / upgrade not sending
  transaction traces correctly

## v2.12.3

- fix regression in startup sequence

## v2.12.2

- fix for regression in Rails 2.1 inline rendering
- workaround bug found in some rubies that caused a segv and/or NoMemoryError
  when deflating content for upload
- avoid creating connection thread in unicorn/passenger spawners

## v2.12.1

- fix bug in profile mode
- fix race condition in Delayed::Job instrumentation loading
- fix glassfish detection in latest glassfish gem

## v2.12.0

- support basic instrumentation for ActsAsSolr and Sunspot

## v2.11.3

- fix bug in startup when running JRuby

## v2.11.2

- fix for unicorn not reporting when the proc line had 'master' in it
- fix regression for passenger 2.0 and earlier
- fix after_fork in the shim

## v2.11.1

- republished gem without generated rdocs

## v2.11.0

- rails3 instrumentation (no developer mode support yet)
- removed the ensure_worker_thread started and instead defined an after_fork
  handler that will set up the agent properly in forked processes.
- change at_exit handler so the shutdown always goes after other shutdown
  handlers
- add visibility to active record db transactions in the rpm transaction
  traces (thanks to jeremy kemper)
- fix regression in merb support which caused merb apps not to start
- added NewRelic::Agent.logger to the public api to write to the agent
  log file.
- optimizations to background thread, controller instrumentation, memory
  usage
- add logger method to public_api
- support list notation for ignored exceptions in the newrelic.yml

## v2.10.8

- fix bug in delayed_job instrumentation that caused the job queue sampler
  to run in the wrong place
- change startup sequence and code that restarts the worker loop
  thread
- detect the unicorn master and dont start the agent; hook in after_fork
- fix problem with the Authlogic metric names which caused errors in
  developer mode. Authlogic metrics now adhere to the convention of
  prefixing the name with 'Custom'
- allow more correct overriding of transaction trace settings in the
  call to #manual_start
- simplify WorkerLoop and add better protection for concurrency
- preliminary support for rails3

## v2.10.6

- fix missing URL and referrer on some traced errors and transactions
- gather traced errors _after_ executing the rescue chain in ActionController
- always load controller instrumentation
- pick up token validation from newrelic.yml

## v2.10.5

- fix bug in delayed_job instrumentation occurring when there was no DJ log

## v2.10.4

- fix incompatibility with Capistrano 2.5.16
- strip down URLs reported in transactions and errors to path only

## v2.10.3

- optimization to reduce overhead: move background samplers into foreground thread
- change default config file to ignore RoutingErrors
- moved the background task instrumentation into a separate tab in the RPM UI
- allow override of the RPM application name via NEWRELIC_APP_NAME environment variable
- revised Delayed::Job instrumentation so no manual_start is required
- send buffered data on shutdown
- expanded support for queue length and queue time
- remove calls to starts_with to fix Sinatra and non-rails deployments
- fix problem with apdex scores recording too low in some circumstances
- switch to jeweler for gem building
- minor fixes, test improvements, doc and rakefile improvements
- fix incompatibility with Hoptoad where Hoptoad was not getting errors handled by New Relic
- many other optimizations, bug fixes and documentation improvements

## v2.10.2.

- beta release of 2.10
- fix bugs with Sinatra app instrumentation
- minor doc updates

## v2.10.1.

- alpha release of 2.10
- rack support, including metal; ignores 404s; requires a module inclusion (see docs)
- sinatra support, displays actions named by the URI pattern matched
- add API method to abort transaction recording for in-flight transactions
- remove account management calls from newrelic_api.rb
- truncating extremely large transaction traces for efficiency
- fix error reporting in recipes; add newrelic_rails_env option to recipes to
  override the rails env used to pull the app_name out of newrelic.yml
- added TorqueBox recognition (thanks Bob McWhirter)
- renamed config settings: enabled => monitor_mode; developer => developer_mode;
  old names will still work in newrelic.yml
- instrumentation for DelayedJob (thanks Travis Tilley)
- added config switches to turn off certain instrumentation when you aren't
  interested in the metrics, to save on overhead--see newrelic.yml for details.
- add profiling support to dev mode; very experimental!
- add 'multi_threaded' config option to indicate when the app is running
  multi-threaded, so we can disable some instrumentation
- fix test failures in JRuby, REE
- improve Net::HTTP instrumentation so it's more efficient and distinguishes calls
  between web and non-web transactions.
- database instrumentation notices all database commands in addition to the core commands
- add support for textmate to dev mode
- added add_transaction_tracer method to support instrumenting methods as
  if they were web transactions; this will facilitate better visibility of background
  tasks and eventually things like rack, metal and Sinatra
- adjusted apdex scores to reflect time spent in the mongrel queue
- fixed incompatibility with JRuby on startup
- implemented CPU measure for JRuby which reflects the cpu burn for
  all controller actions (does not include background tasks)
- fixed scope issue with GC instrumentation, subtracting time from caller
- added # of GC calls to GC instrumentation
- renamed the dispatcher metric
- refactored stats_engine code for readability
- optimization: reduce wakeup times for harvest thread

## v2.10.0.

- alpha release of 2.10
- support unicorn
- instrumentation of GC for REE and MRE with GC patch
- support agent restarting when changes are made to the account
- removed #newrelic_notice_error from Object class, replaced by NewRelic::Agent#notice_error
- collect histogram statistics
- add custom parameters to newrelic_notice_error call to display
  extra info for errors
- add method disable_all_tracing(&block) to execute a block without
  capturing metrics
- newrelic_ignore now blocks all instrumentation collection for
  the specified actions
- added doc to method_tracer API and removed second arg
  requirement for add_method_tracer call
- instrumentation for Net::HTTP
- remove method_tracer shim to avoid timing problems in monitoring daemons
- for non-rails daemons, look at APP_ROOT and NRCONFIG env vars for custom locations

## v2.9.9.

- Disable at_exit handler for Unicorn which sometimes caused the
  agent to stop reporting immediately.

## v2.9.8.

- add instrumentation for Net::HTTP calls, to show up as "External"
- added support for validating agents in the cloud.
- recognize Unicorn dispatcher
- add NewRelic module definitions to ActiveRecord instrumentation

## v2.9.5.

- Snow Leopard memory fix

## v2.9.4.

- clamp size of data sent to server
- reset statistics for passenger when forking to avoid erroneous data
- fix problem deserializing errors from the server
- fix incompatibility with postgres introduced in 2.9.

## v2.9.3.

- fix startup failure in Windows due to memory sampler
- add JRuby environment information

## v2.9.2.

- change default apdex_t to 0.5 seconds
- fix bug in deployments introduced by multi_homed setting
- support overriding the log in the agent api
- fix JRuby problem using objectspace
- display custom parameters when looking at transactions in dev mode
- display count of sql statements on the list of transactions in dev mode
- fixes for merb--thanks to Carl Lerche

## v2.9.1.

- add newrelic_ignore_apdex method to controller classes to allow
  you to omit some actions from apdex statistics
- Add hook for Passenger shutdown events to get more timely shutdown
  notices; this will help in more accurate memory readings in
  Passenger
- add newrelic_notice_error to Object class
- optional ability to verify SSL certificates, note that this has some
  performance and reliability implications
- support multi-homed host with multiple apps running on duplicate
  ports

## v2.9.0.

Noteworthy Enhancements

- give visibility to templates and partials in Rails 2.1 and later, in
  dev mode and production
- change active record metrics to capture statistics in adapter log()
  call, resulting in lower overhead and improved visibility into
  different DB operations; only AR operations that are not hitting the
  query cache will be measured to avoid overhead
- added mongrel_rpm to the gem, a standalone daemon listening for custom
  metric values sent from local processes (experimental); do mongrel_rpm
  --help
- add API for system monitoring daemons (refer to KB articles); changed
  API for manual starting of the agent; refer to
  NewRelic::Agent.manual_start for details
- do certificate verification on ssl connections to
  collector.newrelic.com
- support instances appearing in more than one application by allowing a
  semicolon separated list of names for the newrelic.yml app_name
  setting.
- combined agent logfiles into a single logfile
- use rpm server time for transaction traces rather than agent time

Developer Mode (only) Enhancements

- show partial rendering in traces
- improved formatting of metric names in traces
- added number of queries to transactions in the transaction list
- added some sorting options for the transaction list
- added a page showing the list of active threads

Compatibility Enhancements

- ruby 1.9.1 compatibility
- support concurrency when determining busy times, for 2.2 compatibility
- in jruby, use Java used heap for memory sampling if the system memory
  is not accessible from an unsupported platform
- jruby will no longer start the agent now when running the console or
  rake tasks
- API support for RPM as a footnote add-in
- webrick support restored

Noteworthy bugfixes

- sample memory on linux by reading /proc/#{$$}/status file
- fixed ambiguous 'View' metrics showing up in controller breakdown
- removed Numeric extensions, including round_to, and to_ms
- using a different timeout mechanism when we post data to RPM
- remove usage of Rails::Info which had a side effect of enabling
  ActiveRecord even when it wasn't an active framework
- moved CPU sampler off background thread and onto the harvest thread
- tests now run cleanly in any rails app using test:newrelic or
  test:plugins

Agent improvements to support future RPM enhancements

- add instrumentation to capture metrics on response codes; not yet
  working in rails 2.3.\*
- added http referrer to traced errors
- capture gem requirements from rails
- capture cpu utilization adjusted for processor count
- transaction sampling

## v2.8.10.

- fix thin support with rails 2.3.2 when using script/server
- fix incompatibility with rails 2.3.2 and script/server options
  processing
- minor tweak to environment gathering for gem mode

## v2.8.9.

- fix problem finding the newrelic controller in dev mode
- fix incompatibility with older versions of optparse
- fix potential jvm problem with jruby
- remove test:all task definition to avoid conflicts
- change error message about window sampler in windows not supported to a
  warning message

## v2.8.8.

- fix error with jruby on windows
- fix problem where webrick was being incorrectly detected causing some
  problems with mongrel application assignments--had to disable webrick
  for now

## v2.8.7.

- fix for ssl connection hanging problems
- fix problem recognizing mongrel in rails 2.3.2
- fastcgi support in rails 2.3.2
- put back webrick support

## v2.8.6.

- fix for capture_params when using file uploads in controller actions
- use pure ruby NS lookup for collector host to eliminate possibly
  blocking applications

## v2.8.5.

- fix reference to CommandError which was breaking some cap scripts
- fix incompatibility with Rails 2.0 in the server API
- fix problem with litespeed with Lite accounts
- fix problem when ActiveRecord is disabled
- moved merb instrumentation to Merb::Controller instead of
  AbstractController to address incompatibility with MailController
- fix problem in devmode displaying sql with embedded urls

## v2.8.4.

- fix bug in capistrano recipe causing cap commands to fail with error
  about not finding Version class

## v2.8.3.

- refactor unit tests so they will run in a generic rails environment
- require classes in advance to avoid autoloading. this is to address
  incompatibilities with desert as well as more flexibility in gem
  initialization
- fixed newrelic_helper.rb 1.9 incompatibility

## v2.8.2.

- fix Ruby 1.9 syntax compatibility errors
- update the class loading sanity check, will notify server of errors
- fix agent output on script and rake task execution

## v2.8.1.

- Convert the deployment information upload script to an executable and
  put in the bin directory. When installed as a gem this command is
  symlinked to /usr/bin. Usage: newrelic_cmd deployments --help
- Fix issue invoking api when host is not set in newrelic.yml
- Fix deployments api so it will work from a gem
- Fix thin incompatibility in developer mode

## v2.8.0.

- add beta of api in new_relic_api.rb
- instrumented dynamic finders in ActiveRecord
- preliminary support for capturing deployment information via capistrano
- change memory sampler for solaris to use /usr/bin/ps
- allow ERB in newrelic.yml file
- merged support for merb into this version
- fix incompatibility in the developer mode with the safe_erb plugin
- fix module namespace issue causing an error accessing
  NewRelic::Instrumentation modules
- fix issue where the agent sometimes failed to start-up if there was a
  transient network problem
- fix IgnoreSilentlyException message

## v2.7.4.

- fix error when trying to serialize some kinds of Enumerable objects
- added extra debug logging
- added app_name to app mapping

## v2.7.3.

- fix compatibility issue with 1.8.5 causing error with Dir.glob

## v2.7.2.

- fix problem with passenger edge not being a detected environment

## v2.7.1.

- fix problem with skipped dispatcher instrumentation

## v2.7.0.

- Repackage to support both plugin and Gem installation
- Support passenger/litespeed/jruby application naming
- Update method for calculating dispatcher queue time
- Show stack traces in RPM Transaction Traces
- Capture error source for TemplateErrors
- Clean up error stack traces.
- Support query plans from postgres
- Performance tuning
- bugfixes

## v2.5.3.

- fix error in transaction tracing causing traces not to show up

## v2.5.2.

- fixes for postgres explain plan support

## v2.5.1.

- bugfixes

## v2.5.0.

- add agent support for rpm 1.1 features
- Fix regression error with thin support

## v2.4.3.

- added 'newrelic_ignore' controller class method with :except and :only options for finer grained control
  over the blocking of instrumentation in controllers.
- bugfixes

## v2.4.2.

- error reporting in early access

## v2.4.1.

- bugfix: initializing developer mode

## v2.4.0.

- Beta support for LiteSpeed and Passenger

## v2.3.7.

- bugfixes

## v2.3.6.

- bugfixes

## v2.3.5.

- bugfixes: pie chart data, rails 1.1 compatibility

## v2.3.4.

- bugfix

## v2.3.3.

- bugfix for non-mysql databases

## v2.3.2.

- bugfixes
- Add enhancement for Transaction Traces early access feature

## v2.3.1.

- bugfixes

## v2.3.0.

- Add support for Transaction Traces early access feature

## v2.2.2.

- bugfixes

## v2.2.1.

- Add rails 2.1 support for Developer Mode
- Changes to memory sampler: Add support for JRuby and fix Solaris support.

* Stop catching exceptions and start catching StandardError; other exception cleanup
* Add protective exception catching to the stats engine
* Improved support for thin domain sockets
* Support JRuby environments

## v2.1.6.

- bugfixes

## v2.1.5.

- bugfixes

## v2.1.4.

- bugfixes

## v2.1.3.

- bugfixes

## v2.1.2.

- bugfixes

## v2.1.1.

- bugfixes

## v2.1.0.

- release for private beta<|MERGE_RESOLUTION|>--- conflicted
+++ resolved
@@ -3,23 +3,26 @@
 ## dev
 
 - **Breaking Change: Remove support for Ruby 2.4 and 2.5**
+
   Support for Ruby versions 2.4 and 2.5 has been removed. The new minimum required Ruby version is now 2.6. [PR#3314](https://github.com/newrelic/newrelic-ruby-agent/pull/3314)
 
 - **Breaking Change: Rename ActiveJob metrics**
+
   ActiveJob metrics have been updated to include the job's class name for more specific reporting. This is a breaking change and may require updating custom dashboards or alerts. [PR#3320](https://github.com/newrelic/newrelic-ruby-agent/pull/3320)
     - Old format: `Ruby/ActiveJob/<QueueName>/<Method>`
     - New format: `Ruby/ActiveJob/<ClassName>/<QueueName>/<Method>`
 
 - **Breaking Change: Rename `bin/newrelic` command to `bin/newrelic_rpm`**
+
   The executable file for the agent's CLI has been renamed from `bin/newrelic` to `bin/newrelic_rpm`. This change resolves a name collision with the standalone New Relic CLI tool. [PR#3323](https://github.com/newrelic/newrelic-ruby-agent/pull/3323)
 
-<<<<<<< HEAD
 - **Feature: Add argument validation for the `Agent#record_custom_event` API**
+
   The `Agent#record_custom_event` API now raises an `ArgumentError` when an invalid `event_type` is provided. A valid event type must consist only of alphanumeric characters, underscores (`_`), colons (`:`), or spaces (` `). [PR#3319](https://github.com/newrelic/newrelic-ruby-agent/pull/3319)
-=======
+
 - **Breaking Change: Remove experimental feature Configurable Security Policies (CSP)**
+
   The experimental feature, Configurable Security Policies (CSP), is no longer supported and has been removed. [PR#3292](https://github.com/newrelic/newrelic-ruby-agent/pull/3292)
->>>>>>> 9613fc99
 
 ## v9.23.0
 
