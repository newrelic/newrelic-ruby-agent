--- conflicted
+++ resolved
@@ -2,11 +2,10 @@
 
   ## v8.5.0
 
-<<<<<<< HEAD
   * **JRuby 9.3.3.0 test updates (and tests only - older agent versions are compatible)**
 
     Update unit tests to test the agent and all supported frameworks against JRuby version 9.3.3.0
-=======
+
   * **Added updated configuration options for transaction events and deprecate previous configs**
     This release deprecates and replaces the following configuration options
     | Deprecated      | Replacement |
@@ -14,7 +13,6 @@
     | event_report_period.analytic_event_data | event_report_period.transaction_event_data |
     | analytics_events.enabled | transaction_events.enabled        |
     | analytics_events.max_samples_stored | transaction_events.max_samples_stored |
->>>>>>> d8b459ae
 
   * **Bugfix: Rails 5 + Puma errors in rack "can't add a new key into hash during iteration"**
 
