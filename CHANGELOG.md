# New Relic Ruby Agent Release Notes #

<<<<<<< HEAD
  * **Official Rails 6.0 support**
=======
## v6.3.0

  * Official Rails 6.0 support
>>>>>>> aff4b5cf

    This version of the agent has been verified against the Rails 6.0.0 release.

    As Active Record 4, 5, and 6 use the same New Relic instrumentation, the
    `disable_active_record_4` and `disable_active_record_5` settings in NewRelic.yml have
    been deprecated in favor of the new `disable_active_record_notifications`.  This new
    setting will affect the instrumentation of Active Record 4, 5, and 6.

  * **Bugfix for `newrelic deployments` script**

    For applications housed in the EU, the `newrelic deployments` script included with previous
    versions of the agent would fail with the following message: `Deployment not recorded:
    Application does not exist.` This is because the script would attempt to send the deployment
    notification to the US region. The deployment script now sends deployments to the correct region.

  * **Faster ActiveRecord connection resolution**

    This version of the agent uses the faster ActiveRecord connection resolution that Rails 6.0 uses, even on previous versions of Rails.
    Thanks to Callum Jones for the contribution!

  * **Support non-ascii characters in hostnames**

    Previous versions of the agent would frequently log warnings like: `log writing failed.  "\xE2" from ASCII-8BIT to UTF-8` if the hostname contained a non-ascii character.  This version of the agent will no longer log these warnings.
    Thanks to Rafael Petry for the contribution!

## v6.2.0

  * Bugfix for superfluous `Empty JSON response` error messages

    Version 6.1.0 of the agent frequently logged error messages about an empty
    JSON response, when no error had occurred.  These logs no longer appear.

  * Bugfix for `Unable to calculate elapsed transaction time` warning messages

    Ruby Agent versions 5.4 through 6.1, when running in jruby without
    ObjectSpace enabled, would occasionally log a warning indicating that the
    agent was unable to calculate the elapsed transaction time.  When this log
    statement appeared, the affected transactions would not be included in the
    data displayed on the capacity analysis page.  These transactions are now
    correctly recorded.

## v6.1.0

   * Performance monitoring on Kubernetes

     This release adds Transaction event attributes that provide
     context between your Kubernetes cluster and services. For details
     on the benefits, see this [blog
     post](https://blog.newrelic.com/engineering/monitoring-application-performance-in-kubernetes/).

   * Bugfix for Bunny instrumentation when popping empty queues

     When a customer calls `Bunny::Queue#pop` on an empty queue, Bunny
     returns a `nil` value.  Previous Ruby Agent versions raised a
     `NoMethodError` when trying to process this result.  Now, the
     agent correctly skips processing for `nil` values.  Thanks to
     Matt Campbell for the contribution.

## v6.0.0

   * Tracer API for flexible custom instrumentation

     With agent version 6.0, we are introducing the `Tracer` class, an
     officially supported public API for more flexible custom
     instrumentation.  By calling its `in_transaction` method, you can
     instrument an arbitrary section of Ruby code without needing to
     juggle any explicit state.  Behind the scenes, the agent will
     make sure that the measured code results in an APM segment inside
     a transaction.

     The same API contains additional methods for creating
     transactions and segments, and for interacting with the current
     transaction.  For more details, see the [custom instrumentation
     documentation](https://docs.newrelic.com/docs/agents/ruby-agent/api-guides/ruby-custom-instrumentation).

     If you were previously using any of the agent's private,
     undocumented APIs, such as `Transaction.wrap` or
     `Transaction.start/stop`, you will need to update your code to
     use the Tracer API.

     The full list of APIs that were removed or deprecated are:
       * `External.start_segment`
       * `Transaction.create_segment`
       * `Transaction.start`
       * `Transaction.stop`
       * `Transaction.start_datastore_segment`
       * `Transaction.start_segment`
       * `Transaction.wrap`
       * `TransactionState.current_transaction`

     If are you using any of these APIs, please see the [upgrade guide](https://docs.newrelic.com/docs/agents/ruby-agent/troubleshooting/update-private-api-calls-public-tracer-api) for a list of replacements.

   * Agent detects Rails 6.0

     The agent properly detects Rails 6.0 and no longer logs an error when
     started in a Rails 6.0 environment. This does not include full Rails 6.0
     support, which will be coming in a future release. Thanks to Jacob Bednarz
     for the contribution.

## v5.7.0

   * Ruby 2.6 support

     We have tested the agent with the official release of Ruby 2.6.0
     made on December 25, 2018, and it looks great! Feel free to use
     agent v5.7 to measure the performance of your Ruby 2.6
     applications.

   * Support for loading Sequel core standalone

     Earlier versions of the agent required users of the Sequel data
     mapping library to load the _entire_ library.  The agent will now
     enable Sequel instrumentation when an application loads Sequel's
     core standalone; i.e., without the `Sequel::Model` class.  Thanks
     to Vasily Kolesnikov for the contribution!

   * Grape 1.2 support

     With agent versions 5.6 and earlier, Grape 1.2 apps reported
     their transactions under the name `Proc#call` instead of the name
     of the API endpoint.  Starting with agent version 5.7, all
     existing versions of Grape will report the correct transaction
     name.  Thanks to Masato Ohba for the contribution!

## v5.6.0

  * Bugfix for transactions with `ActionController::Live`

    Previously, transactions containing `ActionController::Live` resulted in
    incorrect calculations of capacity analysis as well as error backtraces
    appearing in agent logs in agent versions 5.4 and later. The agent now
    correctly calculates capacity for transactions with `ActionController::Live`.

  * Add ability to exclude attributes from span events and transaction
    segments

    Agent versions 5.5 and lower could selectively exclude attributes
    from page views, error traces, transaction traces, and
    transaction events.  With agent version 5.6 and higher, you can
    also exclude attributes from span events (via the
    `span_events.include/exclude` options) and from transaction
    segments (via the `transaction_segments.include/exclude` options).

    As with other attribute destinations, these new options will
    inherit values from the top-level `attributes.include/exclude`
    settings. See the
    [documentation](https://docs.newrelic.com/docs/agents/ruby-agent/attributes/enabling-disabling-attributes-ruby)
    for more information.

  * Increasing backoff sequence on failing to connect to New Relic

    If the agent cannot reach New Relic, it will now wait for an
    increasing amount of time after each failed attempt.  We are also
    starting with a shorter delay initially, which will help customer
    apps bounce back more quickly from transient network errors.

  * Truncation of long stack traces

    Previous versions of the agent would truncate long stack traces to
    50 frames.  To give customers more flexibility, we have added the
    `error_collector.max_backtrace_frames` configuration option.
    Thanks to Patrick Tulskie for the contribution!

  * Update link in documentation

    The community forum link in `README.md` now goes to the updated
    location.  Thanks to Sam Killgallon for the contribution!

  * Active Storage instrumentation

    The agent now provides instrumentation for Active Storage, introduced in
    Rails 5.2. Customers will see Active Storage operations represented as
    segments within transaction traces.

## v5.5.0

  * Bugfix for `perform` instrumentation with curb gem

    Use of curb's `perform` method now no longer results in nil headers
    getting returned.

  * Bugfix for parsing Docker container IDs

    The agent now parses Docker container IDs correctly regardless of the
    cgroup parent.

  * Use lazy load hooks for ActiveJob instrumentation

    In some instances the ActiveJob instrumentation could trigger ActiveJob
    to load before it was initialized by Rails. This could result in
    configuration changes not being properly applied. The agent now uses lazy
    load hooks which fixes this issue.

  * Documentation improvement

    The `config.dot` diagram of the agent's configuration settings no
    longer includes the deleted `developer_mode` option.  Thanks to
    Yuichiro Kaneko for the contribution!

## v5.4.0

  * Capacity analysis for multi-threaded dispatchers

    Metrics around capacity analysis did not previously account for multi-threaded
    dispatchers, and consequently could result in capacities of over 100% being
    recorded. This version now properly accounts for multi-threaded dispatchers.

  * `NewRelic::Agent.disable_transaction_tracing` deprecated

    `NewRelic::Agent.disable_transaction_tracing` has been deprecated. Users
    are encouraged to use `NewRelic::Agent.disable_all_tracing` or
    `NewRelic::Agent.ignore_transaction` instead.

  * Bugfix for SQL over-obfuscation

    A bug, introduced in v5.3.0, where SQL could be over-obfuscated for some
    database adapters has been fixed.

  * Bugfix for span event data in Resque processes

    A bug where span events would not be sent from Resque processes due to a
    missing endpoint has been fixed.

## v5.3.0 ##

  * Distributed Tracing

    Distributed tracing lets you see the path that a request takes as
    it travels through your distributed system. By showing the
    distributed activity through a unified view, you can troubleshoot
    and understand a complex system better than ever before.

    Distributed tracing is available with an APM Pro or equivalent
    subscription. To see a complete distributed trace, you need to
    enable the feature on a set of neighboring services. Enabling
    distributed tracing changes the behavior of some New Relic
    features, so carefully consult the
    [transition guide](https://docs.newrelic.com/docs/transition-guide-distributed-tracing)
    before you enable this feature.

    To enable distributed tracing, set the
    `distributed_tracing.enabled` configuration option to `true`.

## v5.2.0 ##

  * Use priority sampling for errors and custom events

    Priority sampling replaces the older reservoir event sampling method.
    With this change, the agent will maintain randomness across a given
    time period while improving coordination among transactions, errors,
    and custom events.

  * Bugfix for wrapping datastore operations

    The agent will now complete the process of wrapping datastore
    operations even if an error occurs during execution of a callback.

  * Span Events

    Finished segments whose `sampled` property is `true` will now post
    Span events to Insights.

## v5.1.0 ##

  * Rails 5.2 support

    The Ruby agent has been validated against the latest release of
    Ruby on Rails!

  * Support for newer libraries and frameworks

    We have updated the multiverse suite to test the agent against
    current versions of several frameworks.

  * Add `custom_attributes.enabled` configuration option

    This option is enabled by default. When it's disabled, custom
    attributes will not be transmitted on transaction events or error
    events.

  * Fix Grape load order dependency

    The agent will now choose the correct name for Grape transactions
    even if the customer's app loads the agent before Grape. Thanks
    to Daniel Doubrovkine for the contribution!

  * Add `webpacker:compile` to blacklisted tasks

    `webpacker:compile` is commonly used for compiling assets. It has
    been added to `AUTOSTART_BLACKLISTED_RAKE_TASKS` in the default
    configuration. Thanks to Claudio B. for the contribution!

  * Make browser instrumentation W3C-compliant

    `type="text/javascript"` is optional for the `<script>` tag under
    W3C. The `type` attribute has now been removed from browser
    instrumentation. Thanks to Spharian for the contribution!

  * Deferred `add_method_tracer` calls

    If a third-party library calls `add_method_tracer` before the
    agent has finished starting, we now queue these calls and run them
    when it's safe to do so (rather than skipping them and logging a
    warning).

  * Bugfix for Resque `around` / `before` hooks

    In rare cases, the agent was not instrumenting Resque `around` and
    `before` hooks. This version fixes the error.

  * Truncation of long stack traces

    Occasionally, long stack traces would cause complications sending
    data to New Relic. This version truncates long traces to 50 frames
    (split evenly between the top and bottom of the trace).

## v5.0.0 ##

  * SSL connections to New Relic are now mandatory

    Prior to this version, using an SSL connection to New Relic was
    the default behavior, but could be overridden. SSL connections are
    now enforced (not overrideable).

  * Additional security checking before trying to explain
    multi-statement SQL queries

    Customer applications might submit SQL queries containing multiple
    statements (e.g., SELECT * FROM table; SELECT * FROM table).  For
    security reasons, we should not generate explain plans in this
    situation.

    Although the agent correctly skipped explain plans for these
    queries during testing, we have added extra checks for this
    scenario.

  * Bugfix for RabbitMQ exchange names that are symbols

    The agent no longer raises a TypeError when a RabbitMQ exchange
    name is a Ruby symbol instead of a string.

  * Bugfix for audit logging to stdout

    Previous agents configured to log to stdout would correctly send
    regular agent logs to stdout, but would incorrectly send audit
    logs to a text file named "stdout".  This release corrects the
    error.

  * Bugfix for Capistrano deployment notifications on v3.7 and beyond

    Starting with version 3.7, Capistrano uses a different technique
    to determine a project's version control system.  The agent now
    works correctly with this new behavior. Thanks to Jimmy Zhang for
    the contribution.

## v4.8.0 ##

  * Initialize New Relic Agent before config initializers

  When running in a Rails environment, the agent registers an initializer that
  starts the agent. This initializer is now defined to run before config/initializers.
  Previously, the ordering was not specified for the initializer. This change
  guarantees the agent will started by the time your initializers run, so you can
  safely reference the Agent in your custom initializers. Thanks to Tony Ta for
  the contribution.

  * Ruby 2.5 Support

  The Ruby Agent has been verified to run under Ruby 2.5.

  * `request.uri` Collected as an Agent Attribute

  Users can now control the collection of `request.uri` on errors and transaction
  traces. Previously it was always collected without the ability to turn it off.
  It is now an agent attribute that can be controlled via the attributes config.
  For more information on agent attributes [see here](https://docs.newrelic.com/docs/agents/manage-apm-agents/agent-data/agent-attributes).

## 4.7.1 ##

  * Bugfix for Manual Browser Instrumentation

  There was a previous bug that required setting both `rum.enabled: false` and
  `browser.auto_instrument: false` to completely disable browser monitoring. An
  attempt to fix this in 4.7.0 resulted in breaking manual browser
  instrumentation. Those changes have been reverted. We will revisit this issue
  in an upcoming release.

## v4.7.0 ##

  * Expected Error API

  The agent now sends up `error.expected` as an intrinsic attribute on error
  events and error traces. When you pass `expected: true` to the `notice_error`
  method, both Insights and APM will indicate that the error is expected.

  * Typhoeus Hydra Instrumentation

  The agent now has request level visibility for HTTP requests made using
  Typhoeus Hydra.

  * Total Time Metrics are Recorded

  The agent now records Total Time metrics. In an application where segments
  execute concurrently, the total time can exceed the wall-clock time for a
  transaction. Users of the new Typhoeus Hydra instrumentation will notice
  this as changes on the overview page. Immediately after upgrading there
  will be an alert in the APM dashboard that states: "There are both old and
  new time metrics for this time window". This indicates that during that time
  window, some transactions report the total time metrics, while others do not.
  The message will go away after waiting for enough time to elapse and / or
  updating the time window.

  * Add `:message` category to `set_transaction_name` public API method

  The agent now permits the `:message` category to be passed into the public
  API method `set_transaction_name`, which will enable the transaction to be
  displayed as a messaging transaction.

  * Create `prepend_active_record_instrumentation` config option

  Users may now set the `prepend_active_record_instrumentation` option in
  their agent config to install Active Record 3 or 4 instrumentation using
  `Module.prepend` rather than `alias_method`.

  * Use Lazy load hooks for `ActionController::Base` and `ActionController::API`

  The agent now uses lazy load hooks to hook on `ActionController::Base` and
  `ActionController::API`. Thanks Edouard Chin for the contribution!

  * Use Lazy load hooks for `ActiveRecord::Base` and `ActiveRecord::Relation`

  The agent uses lazy load hooks when recording supportability metrics
  for `ActiveRecord::Base` and `ActiveRecord::Relation`. Thanks Joseph Haig
  for the contribution!

  * Check that `Rails::VERSION` is defined instead of just `Rails`

  The agent now checks that `Rails::VERSION` is defined since there are cases
  where `Rails` is defined but `Rails::VERSION` is not. Thanks to Alex Riedler
  and nilsding for the contribution!

  * Support fast RPC/direct reply-to in RabbitMQ

  The agent can now handle the pseudo-queue 'amq.rabbitmq.reply-to' in its
  Bunny instrumentation. Previously, using fast RPC led to a `NoMethodError`
  because the reply-to queue was expected to be a `Queue` object instead of
  a string.

## v4.6.0 ##

  * Public API for External Requests

  The agent now has public API for instrumenting external requests and linking
  up transactions via cross application tracing. See the [API Guide](https://docs.newrelic.com/docs/agents/ruby-agent/customization/ruby-agent-api-guide#externals)
  for more details this new functionality.

## v4.5.0 ##

  * Send synthetics headers even when CAT disabled

  The agent now sends synthetics headers whenever they are received from an
  external request, even if cross-application tracing is disabled.

  * Bugfix for DelayedJob Daemonization

  Customers using the delayed_job script that ships with the gem may encounter
  an IOError with a message indicating the stream was closed. This was due to
  the agent attempting to write a byte into a Pipe that was closed during the
  deamonization of the delayed_job script. This issue has been fixed.

  * Collect supportability metrics for public API

  The agent now collects Supportability/API/{method} metrics to track usage of
  all methods in the agent's public API.

  * Collect supportability metrics on `Module#prepend`

  The agent now collects Supportability/PrependedModules/{Module} metrics
  for ActiveRecord 4 and 5, ActionController 4 and 5, ActionView 4 and 5,
  ActiveJob 5, and ActionCable 5. These help track the adoption of the
  `Module#prepend` method so we can maintain compatibility with newer versions
  of Ruby and Rails.

  * Collect explain plans when using PostGIS ActiveRecord adapter

  The agent will now collect slow SQL explain plans, if configured to, on
  connections using the PostGIS adapter. Thanks Ari Pollak for the contribution!

  * Lazily intialize New Relic Config

  The agent will lazily initialize the New Relic config. This allows the agent
  to pickup configuration from environment variables set by dotenv and similar
  tools.

## v4.4.0 ##

  * Include test helper for 3rd party use

  In 4.2.0, all test files were excluded from being packaged in the gem. An
  agent class method `NewRelic::Agent.require_test_helper` was used by 3rd
  party gem authors to test extensions to the agent. The required file is now
  included in the gem.

  * Collect cloud metadata from Azure, GCP, PCF, and AWS cloud platform

  The agent now collects additional metadata when running in AWS, GCP, Azure, and
  PCF. This information is used to provide an enhanced experience when the agent
  is deployed on those platforms.

  * Install `at_exit` hook when running JRuby

  The agent now installs an `at_exit` hook when running JRuby, which wasn't
  done before because of constraints related to older JRuby versions that
  are no longer supported.

  * User/Utilization and System/Utilization metrics not recorded after Resque forks

  The agent no longer records invalid User/Utilization and System/Utilization
  metrics, which can lead to negative values, in forks of Resque processes.

  * Add `identifier` field to agent connect settings

  The agent now includes a unique identifier in its connect settings, ensuring
  that when multiple agents connect to multiple different apps, data are reported
  for each of the apps.

  * Clear transaction state after forking now opt-in

  The agent waits to connect until the first web request when it detects it's
  running in a forking dispatcher. When clearing the transaction state in this
  situation we lose the first frame of the transaction and the subsequent
  trace becomes corrupted. We've made this feature opt-in and is turned off by
  default. This behavior only affects the first transaction after a dispatcher
  forks.

## v4.3.0 ##

  * Instrumentation for the Bunny AMQP Client

  The Bunny AMQP Client is now automatically instrumented. The agent will
  report data for messages sent and received by an application. Data on messages
  is available in both APM and Insights. Applications connected through a
  RabbitMQ exchange will now also be visible on Service Maps as part of Cross
  Application Tracing. See the [message queues documentation page](https://docs.newrelic.com/docs/agents/ruby-agent/features/message-queues)
  for more details.

  * Safely normalize external hostnames

  The agent has been updated to check for nil host values before downcasing the
  hostname. Thanks Rafael Valério for the contribution!

  * PageView events will not be generated for ignored transactions

  The agent now checks if transaction is ignored before injecting the New Relic
  Browser Agent. This will prevent PageView events from being generated for
  ignored transactions.

  * Datastores required explicitly in agent

  The agent has been modified to explicity `require` the Datastores module
  whereas previously there were situations where the module could be
  implicitly defined. Thanks Kevin Griffin for the contribution!

  * Clear transaction state after forking

  Previously, if a transaction was started and the process forks, the transaction
  state survived the fork and `#after_fork` call in thread local storage. Now,
  this state is cleared by `#after_fork`.

  * Postgis adapter reports as Postgres for datastores

  The agent now maps the Postgis adapter to Postgres for datastore metrics.
  Thanks Vojtěch Vondra for the contribution!

  * Deprecate `:trace_only` option

  The `NewRelic::Agent.notice_error` API has been updated to deprecate the
  `:trace_only` option in favor of `:expected`.

## v4.2.0 ##

  * Sinatra 2.0 and Padrino 0.14.x Support

  The agent has been verified against the latest versions of Sinatra and Padrino.

  * Rails 5.1 Support

  The Ruby agent has been validated against the latest release of Ruby on Rails!

  * APP_ENV considered when determining environment

  The agent will now consider the APP_ENV environment when starting up.

  * Test files excluded from gem

  The gemspec has been updated to exclude test files from being packaged into the
  gem. Thanks dimko for the contribution!

## v4.1.0 ##

  * Developer Mode removed

  The Ruby Agent's Developer Mode, which provided a very limited view of your
  application performance data, has been removed. For more information, check
  out our [community forum](https://discuss.newrelic.com/t/feedback-on-the-ruby-agent-s-developer-mode/46957).

  * Support NEW_RELIC_ENV for Rails apps

  Previously, users could set the agent environment with NEW_RELIC_ENV only
  for non-Rails apps. For Rails app, the agent environment would use whatever
  the Rails environment was set to. Now, NEW_RELIC_ENV can also be used for
  Rails apps, so that it is possible to have an agent environment that is
  different from the Rails environment. Thanks Andrea Campolonghi for the
  contribution, as well as Steve Schwartz for also looking into this issue!

  * Normalization of external hostnames

  Hostnames from URIs used in external HTTP requests are now always downcased
  to prevent duplicate metrics when only case is different.

## v4.0.0 ##

  * Require Ruby 2.0.0+

  The agent no longer supports Ruby versions prior to 2.0, JRuby 1.7 and
  earlier, and all versions of Rubinius. Customers using affected Rubies
  can continue to run 3.x agent versions, but new features or bugfixes
  will not be published for 3.x agents. For more information, check out our
  [community forum](https://discuss.newrelic.com/t/support-for-ruby-jruby-1-x-is-being-deprecated-in-ruby-agent-4-0-0/44787).

  * OkJson vendored library removed

  Ruby 1.8 did not include the JSON gem by default, so the agent included a
  vendored version of [OkJson](https://github.com/kr/okjson) that it would fall
  back on using in cases where the JSON gem was not available. This has been
  removed.

  * YAJL workaround removed

  [yajl-ruby](https://github.com/brianmario/yajl-ruby) versions prior to 1.2 had
  the potential to cause a segmentation fault when working large, deeply-nested
  objects like thread profiles. If you are using yajl-ruby with the `JSON`
  monkey patches enabled by requiring `yajl/json_gem`, you should upgrade to
  at least version 1.2.

  * Deprecated APIs removed

    * `Agent.abort_transaction!`
    * `Agent.add_custom_parameters`
    * `Agent.add_request_parameters`
    * `Agent.browser_timing_footer`
    * `Agent.get_stats`
    * `Agent.get_stats_no_scope`
    * `Agent.record_transaction`
    * `Agent.reset_stats`
    * `Agent.set_user_attributes`
    * `Agent::Instrumentation::Rack`
    * `ActionController#newrelic_notice_error`
    * `ActiveRecordHelper.rollup_metrics_for` (may be incompatible with newrelic_moped)
    * `Instrumentation::MetricFrame.recording_web_transaction?`
    * `Instrumentation::MetricFrame.abort_transaction!`
    * `MethodTracer.get_stats_scoped`
    * `MethodTracer.get_stats_unscoped`
    * `MethodTracer.trace_method_execution`
    * `MethodTracer.trace_method_execution_no_scope`
    * `MethodTracer.trace_method_execution_with_scope`
    * `MetricSpec#sub`
    * `MetricStats#get_stats`
    * `MetricStats#get_stats_no_scope`
    * `NoticedError#exception_class`
    * `Rack::ErrorCollector`
    * `StatsEngine::Samplers.add_sampler`
    * `StatsEngine::Samplers.add_harvest_sampler`

  The above methods have had deprecation notices on them for some time and
  have now been removed. Assistance migrating usage of these APIs is
  available at https://docs.newrelic.com/node/2601.

  The agent no longer deletes deprecated keys passed to `add_method_tracer`. Passing
  in deprecated keys can cause an exception. Ensure that you are not passing any of
  the following keys: `:force, :scoped_metric_only, :deduct_call_time_from_parent`
  to `add_method_tracer`.

  The agent no longer deletes deprecated keys passed in as options to
  `NewRelic::Agent.notice_error`. If you are passing any of these deprecated
  keys: `:request_params, :request, :referer` to the `notice_error` API, please
  delete them otherwise they will be collected as custom attributes.

  * Error handling changes

  The agent now only checks for `original_exception` in environments with Rails
  versions prior to 5. Checking for `Exception#cause` has been removed. In addition,
  the agent now will match class name with message and backtrace when noticing
  errors that have an `original_exception`.

## v3.18.1 ##

  * Ensure Mongo aggregate queries are properly obfuscated

  Instrumentation for the Mongo 2.x driver had a bug where the `pipeline`
  attribute of Mongo aggregate queries was not properly obfuscated. Users
  who have sensitive data in their `aggregate` queries are strongly encouraged
  to upgrade to this version of the agent. Users who are unable to upgrade are
  encouraged to turn off query collection using by setting
  `mongo.capture_queries` to false in their newrelic.yml files.

  This release fixes [New Relic Security Bulletin NR17-03](https://docs.newrelic.com/docs/accounts-partnerships/accounts/security-bulletins/security-bulletin-nr17-03).

  * Early access Redis 4.0 instrumentation

  Our Redis instrumentation has been tested against Redis 4.0.0.rc1.

## v3.18.0 ##

  * Ruby 2.4.0 support

  The agent is now tested against the official release of ruby 2.4.0,
  excluding incompatible packages.

  * Agent-based metrics will not be recorded outside of active transactions

  The agent has historically recorded metrics outside of a transaction. In
  practice, this usually occurs in applications that run background job
  processors. The agent would record metrics for queries the
  background job processor is making between transactions. This can lead
  to display issues on the background overview page and the presence of
  metrics generated by the background job processor can mask the application
  generated metrics on the database page. The agent will no longer generate
  metrics outside of a transaction. Custom metrics recorded using
  `NewRelic::Agent.record_metric` will continue to be recorded regardless
  of whether there is an active transaction.

  * Include ControllerInstrumentation module with ActiveSupport.on_load

  The agent will now use the `on_load :action_controller` hook to include
  the ControllerInstrumentation module in to both the `Base` and `API`
  classes of ActionController for Rails 5. This ensures that the proper
  load order is retained, minimizing side-effects of having the agent in
  an application.

  * Ensure values for revisions on Capistrano deploy notices

  Previously, running the task to look up the changelog could
  generate an error, if there weren't previous and current revisions
  defined. This has now been fixed. Thanks Winfield Peterson for the
  contribution!

  * External Segment Rewrites

  The agent has made internal changes to how it represents segments for
  external web requests.

## v3.17.2 ##

  * compatibility with ruby 2.4.0-preview3

  the ruby agent has been updated to work on ruby 2.4.0-preview3.

  * Early Access Sinatra 2.0 instrumentation

  Our Sinatra instrumentation has been updated to work with Sinatra
  2.0.0.beta2.

  * Include controller instrumentation module in Rails 5 API

  The agent now includes the ControllerInstrumentation module into
  ActionController::API. This gives Rails API controllers access to
  helper methods like `newrelic_ignore` in support of the existing
  event-subscription-based action instrumentation. Thanks Andreas
  Thurn for the contribution!

  * Use Module#prepend for ActiveRecord 5 Instrumentation

  Rails 5 deprecated the use of `alias_method_chain` in favor of using
  `Module#prepend`. Mixing `Module#prepend` and `alias_method_chain`
  can lead to a SystemStackError when an `alias_method_chain` is
  applied after a module has been prepended. This should ensure
  better compatibility between our ActiveRecord Instrumentation and
  other third party gems that modify ActiveRecord using `Module#prepend`.

  * Use license key passed in to NewRelic::Agent.manual_start

  Previously, the license key passed in when manually starting the agent
  with NewRelic::Agent.manual_start was not referenced when setting up
  the connection to report data to New Relic. This is now fixed.

  * Account for DataMapper database connection errors

  Our DataMapper instrumentation traces instances of DataObjects::SQLError
  being raised and removes the password from the URI attribute. However,
  when DataObjects cannot connect to the database (ex: could not resolve
  host), it will raise a DataObjects::ConnectionError. This inherits from
  DataObjects::SQLError but has `nil` for its URI attribute, since no
  connection has been made yet. To avoid the password check here on `nil`,
  the agent catches and re-raises any instances of DataObjects::ConnectionError
  explicitly. Thanks Postmodern for this contribution!

  * Account for request methods that require arguments

  When tracing a transaction, the agent tries to get the request object
  from a controller if it wasn't explicitly passed in. However, this posed
  problems in non-controller transactions with their own `request` methods
  defined that required arguments, such as in Resque jobs. This is now fixed.

## v3.17.1 ##

  * Datastore instance reporting for Redis, MongoDB, and memcached

  The agent now collects datastore instance information for Redis, MongoDB,
  and memcached. This information is displayed in transaction traces and slow
  query traces. For memcached only, multi requests will expand to individual
  server nodes, and the operation and key(s) will show in the trace details
  "Database query" section. Metrics for `get_multi` nodes will change slightly.
  Parent nodes for a `get_multi` will be recorded as generic segments. Their
  children will be recorded as datastore segments under the name
  `get_multi_request` and represent a batch request to a single Memcached
  instance.

  * Rescue errors from attempts to fetch slow query explain plans

  For slow queries through ActiveRecord 4+, the agent will attempt to fetch
  an explain plan on SELECT statements. In the event that this causes an
  error, such as being run on an adapter that doesn't implement `exec_query`,
  the agent will now rescue and log those errors.

## v3.17.0 ##

  * Datastore instance reporting for ActiveRecord

  The agent now collects database instance information for ActiveRecord operations,
  when using the MySQL and Postgres adapters.  This information (database server
  and database name) is displayed in transaction traces and slow query traces.

## v3.16.3 ##

  * Add `:trace_only` option to `notice_error` API

  Previously, calling `notice_error` would record the trace, increment the
  error count, and consider the transaction failing for Apdex purposes. This
  method now accepts a `:trace_only` boolean option which, if true, will only
  record the trace and not affect the error count or transaction.

  * HTTP.rb support

  The agent has been updated to add instrumentation support for the HTTP gem,
  including Cross Application Tracing. Thanks Tiago Sousa for the contribution!

  * Prevent redundant Delayed::Job instrumentation installation

  This change was to handle situations where multiple Delayed::Worker instances
  are being created but Delayed::Job has already been instrumented. Thanks Tony
  Brown for the contribution!

## v3.16.2 ##

  * Fix for "Unexpected frame in traced method stack" errors

  Our ActiveRecord 4.x instrumentation could have generated "Unexpected frame in
  traced method stack" errors when used outside of an active transaction (for
  example, in custom background job handlers). This has been fixed.

## v3.16.1 ##

  * Internal datastore instrumentation rewrites

  The agent's internal tracing of datastore segments has been rewritten, and
  instrumentation updated to utilize the new classes.

  * Fix Grape endpoint versions in transaction names

  Grape 0.16 changed Route#version (formerly #route_version) to possibly return
  an Array of versions for the current endpoint. The agent has been updated to
  use rack.env['api.version'] set by Grape, and fall back to joining the version
  Array with '|' before inclusion in the transaction name when api.version is
  not available. Thanks Geoff Massanek for the contribution!

  * Fix deprecation warnings from various Rails error subclasses

  Rails 5 deprecates #original_exception on a few internal subclasses of
  StandardError in favor of Exception#cause from Ruby stdlib. The agent has
  been updated to try Exception#cause first, thus avoiding deprecation
  warnings. Thanks Alexander Stuart-Kregor for the contribution!

  * Fix instrumentation for Sequel 4.35.0

  The latest version of Sequel changes the name and signature of the method
  that the Ruby Agent wraps for instrumentation. The agent has been updated
  to handle these changes. Users using Sequel 4.35.0 or newer should upgrade
  their agent.

  * Fix DataMapper instrumentation for additional versions

  Different versions of DataMapper have different methods for retrieving the
  adapter name, and Postmodern expanded our coverage. Thanks for the
  contribution!

## v3.16.0 ##

  * Official Rails 5.0 support

  This version of the agent has been verified against the Rails 5.0.0 release.

  * Early access Action Cable instrumentation

  The Ruby agent instruments Action Cable channel actions and calls to
  ActionCable::Channel#Transmit in Rails 5. Feedback is welcome!

  * Obfuscate queries from `oracle_enhanced` adapter correctly

  This change allows the `oracle_enhanced` adapter to use the same
  obfuscation as `oracle` adapters. Thanks Dan Drinkard for the contribution!

  * Make it possible to define a newrelic_role for deployment with Capistrano 3

  Thanks NielsKSchjoedt for the contribution!

  * Retry initial connection to New Relic in Resque master if needed

  Previously, if the initial connection to New Relic in a monitored Resque
  master process failed, the agent would not retry, and monitoring for the
  process would be lost. This has been fixed, and the agent will continue
  retrying in its background harvest thread until it successfully connects.

## v3.15.2 ##

  * Run explain plans on parameterized slow queries in AR4

  In our ActiveRecord 4 instrumentation, we moved to tracing slow queries
  using the payloads from ActiveSupport::Notifications `sql.active_record`
  events. As a result, we were unable to run explain plans on parameterized
  queries. This has now been updated to pass along and use the parameter values,
  when available, to get the explain plans.

  * Fix getMore metric grouping issue in Mongo 2.2.x instrumentation

  A metric grouping issue had cropped up when using the most recent Mongo gem
  (2.2.0) with the most recent release of the server (3.2.4). We now have a more
  future-proof setup for preventing these.

  * Restore older DataMapper support after password obfuscation fix

  Back in 3.14.3, we released a fix to avoid inadvertently sending sensitive
  information from DataMapper SQLErrors. Our implementation did not account for
  DataMapper versions below v0.10.0 not implementing the #options accessor.
  Thanks Bram de Vries for the fix to our fix!

  * Padrino 0.13.1 Support

  Users with Padrino 0.13.x apps were previously seeing the default transaction
  name "(unknown)" for all of their routes. We now provide the full Padrino
  route template in transaction names, including any parameter placeholders.
  Thanks Robert Schulze for the contribution!

  * Update transaction naming for Grape 0.16.x

  In Grape 0.16.x, `route_` methods are no longer prefixed. Thanks to Daniel
  Doubrovkine for the contribution!

  * Fix name collision on method created for default metric name fix

  We had a name collision with the yard gem, which sets a `class_name` method
  on Module. We've renamed our internal method to `derived_class_name` instead.

## v3.15.1 ##

  * Rack 2 alpha support

  This release includes experimental support for Rack 2 as of 2.0.0.alpha.
  Rack 2 is still in development, but the agent should work as expected for
  those who are experimenting with Rack 2.

  * Rails 5 beta 3 support

  We've tweaked our Action View instrumentation to accommodate changes introduced
  in Rails v5.0.0.beta3.

  * Defer referencing ::ActiveRecord::Base to avoid triggering its autoloading
  too soon

  In 3.12.1 and later versions of the agent, the agent references (and
  therefore loads) ActiveRecord::Base earlier on in the Rails loading process.
  This could jump ahead of initializers that should be run first. We now wait
  until ActiveRecord::Base is loaded elsewhere.

  * Fix explain plans for non-parameterized queries with single quote literals

  The agent does not run explain plans for queries still containing parameters
  (such as `SELECT * FROM UNICORNS WHERE ID = $1 LIMIT 1`). This check was
  unfortunately mutating the query to be obfuscated, causing an inability to
  collect an explain plan. This has now been fixed.

  * Fix default metric name for tracing class methods

  When using `add_method_tracer` on a class method but without passing in a
  `metric_name_code`, the default metric name will now look like
  `Custom/ClassName/Class/method_name`. We also addressed default
  metric names for anonymous classes and modules.

  * Fix issue when rendering SQL strings in developer mode

  When we obfuscate SQL statements, we rewrite the Statement objects as
  SQL strings inline in our sample buffers at harvest time. However, in
  developer mode, we also read out of these buffers when rendering pages.
  Depending on whether a harvest has run yet, the buffer will contain either
  Statement objects, SQL strings, or a mix. Now, developer mode can handle
  them all!

  * Fix DelayedJob Sampler reporting incorrect counts in Active Record 3 and below

  When fixing various deprecation warnings on ActiveRecord 4, we introduced
  a regression in our DelayedJob sampler which caused us to incorrectly report
  failed and locked job counts in ActiveRecord 3 and below. This is now fixed.
  Thanks Rangel Dokov for the contribution!

## v3.15.0 ##

  * Rails 5 support

  This release includes experimental support for Rails 5 as of 5.0.0.beta2.
  Please note that this release does not include any support for ActionCable,
  the WebSockets framework new to Rails 5.

  * Don't include extension from single format Grape API transaction names

  Starting with Grape 0.12.0, an API with a single format no longer declares
  methods with `.:format`, but with an extension such as `.json`. Thanks Daniel
  Doubrovkine for the contribution!

  * Fix warnings about shadowing outer local variable when running tests

  Thanks Rafael Almeida de Carvalho for the contribution!

  * Check config first for Rails middleware instrumentation installation

  Checking the config first avoids issues with mock classes that don't implement
  `VERSION`. Thanks Jesse Sanford for the contribution!

  * Remove a trailing whitespace in the template for generated newrelic.yml

  Thanks Paul Menzel for the contribution!

  * Reference external resources in comments and readme with HTTPS

  Thanks Benjamin Quorning for the contribution!

## v3.14.3 ##

  * Don't inadvertently send sensitive information from DataMapper SQLErrors

  DataObjects::SQLError captures the SQL query, and when using versions of
  data_objects prior to 0.10.8, built a URI attribute that contained the
  database connection password. The :query attribute now respects the obfuscation
  level set for slow SQL traces and splices out any password parameters to the
  URI when sending up traced errors to New Relic.

  * Improved SQL obfuscation algorithm

  To help standardize SQL obfuscation across New Relic language agents, we've
  improved the algorithm used and added more test cases.

  * Configurable longer sql_id attribute on slow SQL traces

  The sql_id attribute on slow SQL traces is used to aggregate normalized
  queries together. Previously, these IDs would generally be 9-10 digits long,
  due to a backend restriction. If `slow_sql.use_longer_sql_id` is set to `true`,
  these IDs will now be 18-19 digits long.

## v3.14.2 ##

  * Improved transaction names for Sinatra

  The agent will now use sinatra.route for transaction names on Sinatra 1.4.3+,
  which sets it in the request environment. This gives names that closer resemble the
  routes defined in the Sinatra DSL.  Thanks to Brian Phillips for the suggestion!

  * Bugfix for error flag on transaction events

  There was an issue causing the error flag to always be set to false for Insights
  transaction events that has been fixed.

  * Official support for Sidekiq 4

  The Ruby agent now officially supports Sidekiq 4.

  * Additional attributes collected

  The agent now collects the following information in web transactions:
  Content-Length HTTP response and Content-Type HTTP request headers.

## v3.14.1 ##

  * Add support for setting a display name on hosts

  You can now configure a display name for your hosts using process_host.display_name,
  to more easily distinguish dynamically assigned hosts. For more info, see
  https://docs.newrelic.com/docs/apm/new-relic-apm/maintenance/add-rename-remove-hosts#display_name

  * Fixes automatic middleware instrumentation for Puma 2.12.x

  Starting with version 2.12.x the Puma project inlines versions of Rack::Builder
  and Rack::URLMap under the Puma namespace. This had the unfortunate side effect of
  breaking automatic Rack middleware instrumentation. We now instrument Puma::Rack::Builder
  and Puma::Rack::URLMap and once again have automatic Rack middleware instrumentation for
  applications running on Puma.

  * Do not use a DelayedJob's display_name for naming the transaction

  A DelayedJob's name may be superceded by a display_name, which can
  lead to a metric grouping issue if the display_name contains unique
  identifiers. We no longer use job name methods that may lead to an
  arbitrary display_name. Instead, we use the appropriate class and/or
  method names, depending what makes sense for the job and how it's called.

  * Improvements to Mongo 2.1.x instrumentation

  Fixes issue where getMore operations in batched queries could create metric grouping issues.
  Previously when multiple Mongo queries executed in the same scope only a single query was recorded
  as part of a transaction trace. Now transaction trace nodes will be created for every query
  executed during a transaction.

  * Bugfix for NewRelic::Agent.notice_error

  Fixes issue introduced in v3.14.0 where calling NewRelic::Agent.notice_error outside of an active
  transaction results in a NoMethodError.

  * Bugfix for Resque TransactionError events

  Fixes error preventing Transaction Error events generated in Resque tasks from being sent to New Relic.

## v3.14.0 ##

  * pruby marshaller removed

  The deprecated pruby marshaller has now been removed; the `marshaller` config
  option now only accepts `json`. Customers still running Ruby 1.8.7/REE must
  add the `json` gem to their Gemfile, or (preferably) upgrade to Ruby 1.9.3 or
  newer.

  * Log dates in ISO 8601 format

  The agent will now log dates in ISO 8601 (YYYY-mm-dd) format, instead of
  mm/dd/yy.

  * Additional attributes collected

  The agent now collects the following information in web transactions:
  Accept, Host, User-Agent, Content-Length HTTP request headers, HTTP request
  method, and Content-Type HTTP response header.

  * TransactionErrors reported for Advanced Analytics for APM Errors

  With this release, the agent reports TransactionError events. These new events
  power the beta feature Advanced Analytics for APM Errors. The error events are
  also available today through New Relic Insights.

  Advanced Analytics for APM Errors lets you see all of your errors, with
  granular detail. Filter and group by any attribute to analyze them. Take
  action to resolve issues through collaboration.

  For more information, see https://docs.newrelic.com/docs/apm/applications-menu/events/view-apm-errors-error-traces

## v3.13.2 ##

  * Don't fail to send data when using 'mathn' library

  Version 3.12.1 introduced a bug with applications using the 'mathn' library
  that would prevent the agent from sending data to New Relic. This has been
  fixed.

## v3.13.1 ##

  * Don't use a pager when running `git log` command

  This would cause Capistrano deploys to hang when a large number of commits were being deployed.
  Thanks to John Naegle for reporting and fixing this issue!

  * Official support for JRuby 9.0.0.0

  The Ruby agent is now officially fully tested and supported on JRuby 9.0.0.0.

  * Instrumentation for MongoDB 2.1.x

  Visibility in your MongoDB queries returns when using version 2.1.0 of
  the Mongo driver or newer.  Thanks to Durran Jordan of MongoDB for contributing
  the Mongo Monitoring instrumentation!

  * Fix for ArgumentError "invalid byte sequence in UTF-8"

  This would come up when trying to parse out the operation from a database query
  containing characters that would trigger a invalid byte sequence in UTF-8 error.
  Thanks to Mario Izquierdo for reporting this issue!

  * Improved database metric names for ActiveRecord::Calculations queries

  Aggregate metrics recorded for queries made via the ActiveRecord::Calculations
  module (#count, #sum, #max, etc.) will now be associated with the correct
  model name, rather than being counted as generic 'select' operations.

  * Allow at_exit handlers to be installed for Rubinius

  Rubinius can support the at_exit block used by install_exit_handler.
  Thanks to Aidan Coyle for reporting and fixing this issue!

## v3.13.0 ##

  * Bugfix for uninitialized constant NewRelic::Agent::ParameterFiltering

  Users in some environments encountered a NameError: uninitialized constant
  NewRelic::Agent::ParameterFiltering from the Rails instrumentation while
  running v3.12.x of the Ruby agent. This issue has been fixed.

  * Rake task instrumentation

  The Ruby agent now provides opt-in tracing for Rake tasks. If you run
  long jobs via Rake, you can get all the visibility and goodness of New Relic
  that your other background jobs have. To enable this, see
  https://docs.newrelic.com/docs/agents/ruby-agent/frameworks/rake

  * Redis instrumentation

  Redis operations will now show up on the Databases tab and in transaction
  traces. By default, only command names will be captured; to capture command
  arguments, set `transaction_tracer.record_redis_arguments` to `true` in
  your configuration.

  * Fix for over-obfuscated SQL Traces and PostgreSQL

  An issue with the agent obfuscating column and table names from Slow SQL
  Traces when using PostgreSQL has been resolved.

  * Rubinius 2.5.8 VM metric renaming support

  Rubinius 2.5.8 changed some VM metric names and eliminated support for
  total allocated object counters. The agent has been updated accordingly.

  * Fix agent attributes with a value of false not being stored

  An issue introduced in v3.12.1 prevented attributes (like those added with
  `add_custom_attributes`) from being stored if their value was false. This has
  been fixed.

## v3.12.1 ##

  * More granular Database metrics for ActiveRecord 3 and 4

  Database metrics recorded for non-SELECT operations (UPDATE, INSERT, DELETE,
  etc.) on ActiveRecord 3 and 4 now include the model name that the query was
  being executed against, allowing you to view these queries broken down by
  model on the Datastores page. Thanks to Bill Kayser for reporting this issue!

  * Support for Multiverse testing third party gems

  The Ruby agent has rich support for testing multiple gem versions, but
  previously that wasn't accessible to third party gems.  Now you can now
  simply `require 'task/multiverse'` in your Rakefile to access the same
  test:multiverse task that New Relic uses itself. For more details, see:

  https://docs.newrelic.com/docs/agents/ruby-agent/frameworks/third-party-instrumentation#testing-your-extension

  * Use Sidekiq 3.x's error handler

  Sidekiq 3.x+ provides an error handler for internal and middleware related
  failures. Failures at these points were previously unseen by the Ruby agent,
  but now they are properly traced.

  * Better error messages for common configuration problems with Capistrano

  Templating errors in newrelic.yml would result in obscure error messages
  during Capistrano deployments. These messages now more properly reflect the
  root cause of the errors.

  * newrelic_ignore methods allow strings

  The newrelic_ignore methods previously only supported passing symbols, and
  would quietly ignore any strings passed. Now strings can be passed as well
  to get the intuitive ignoring behavior you'd expect.

  * Replace DNS resolver for Resque jobs with Resolv

  In some circumstances customers with a very high number of short-lived Resque
  jobs were experiencing deadlocks during DNS resolution. Resolv is an all Ruby
  DNS resolver that replaces the libc implementation to prevent these deadlocks.

## v3.12.0 ##

  * Flexible capturing of attributes

  The Ruby agent now allows you more control over exactly which request
  parameters and job arguments are attached to transaction traces, traced
  errors, and Insights events. For details, see:

  https://docs.newrelic.com/docs/agents/ruby-agent/ruby-agent-attributes

  * Fixed missing URIs in traces for retried Excon requests

  If Excon's idempotent option retried a request, the transaction trace node
  for the call would miss having the URI assigned. This has been fixed.

  * Capturing request parameters from rescued exceptions in Grape

  If an exception was handled via a rescue_from in Grape, request parameters
  were not properly set on the error trace. This has been fixed. Thanks to
  Ankit Shah for helping us spot the bug.

## v3.11.2 ##

  * Better naming for Rack::URLMap

  If a Rack app made direct use of Rack::URLMap, instrumentation would miss
  out on using the clearest naming based on the app class. This has been
  fixed.

  * Avoid performance regression in makara database adapter

  Delegation in the makara database adapter caused performance issues when the
  agent looked up a connection in the pool.  The agent now uses a faster
  lookup to work around this problem in makara, and allocates less as well.
  Thanks Mike Nelson for the help in resolving this!

  * Allow audit logging to STDOUT

  Previously audit logs of the agent's communication with New Relic could only
  write to a file. This prevented using the feature on cloud providers like
  Heroku. Now STDOUT is an allowed destination for `audit_log.path`. Logging
  can also be restricted to certain endpoints via `audit_log.endpoints`.

  For more information see https://docs.newrelic.com/docs/agents/ruby-agent/installation-configuration/ruby-agent-configuration#audit_log

  * Fix for crash during startup when Rails required but not used

  If an application requires Rails but wasn't actually running it, the Ruby
  agent would fail during startup. This has been fixed.

  * Use IO.select explicitly in the event loop

  If an application adds their own select method to Object/Kernel or mixes in a
  module that overrides the select method (as with ActionView::Helpers) we would
  previously have used their implementation instead of the intended IO.select,
  leading to all sorts of unusual errors. We now explicitly reference IO.select
  in the event loop to avoid these issues.

  * Fix for background thread hangs on old Linux kernels

  When running under Ruby 1.8.7 on Linux kernel versions 2.6.11 and earlier,
  the background thread used by the agent to report data would hang, leading
  to no data being reported. This has been be fixed.

## v3.11.1 ##

  If an application adds their own select method to Object/Kernel or mixes in a
  module that overrides the select method (as with ActionView::Helpers) we would
  previously have used their implementation instead of the intended IO.select,
  leading to all sorts of unusual errors. We now explicitly reference IO.select
  in the event loop to avoid these issues.

  * Fix for background thread hangs on old Linux kernels

  When running under Ruby 1.8.7 on Linux kernel versions 2.6.11 and earlier,
  the background thread used by the agent to report data would hang, leading
  to no data being reported. This has been be fixed.

## v3.11.1 ##

  The Ruby agent incorrectly rescued exceptions at a point which caused
  sequel_pg 1.6.11 to segfault. This has been fixed. Thanks to Oldrich
  Vetesnik for the report!

## v3.11.0 ##

  * Unified view for SQL database and NoSQL datastore products.

  The response time charts in the application overview page will now include
  NoSQL datastores, such as MongoDB, and also the product name of existing SQL
  databases such as MySQL, Postgres, etc.

  The Databases page will now enable the filtering of metrics and operations
  by product, and includes a table listing all operations.

  For existing SQL databases, in addition to the existing breakdown of SQL
  statements and operations, the queries are now also associated with the
  database product being used.

  For NoSQL datastores, such as MongoDB, we have now added information about
  operations performed against those products, similar to what is being done
  for SQL databases.

  Because this introduces a notable change to how SQL database metrics are
  collected, it is important that you upgrade the agent version on all hosts.
  If you are unable to transition to the latest agent version on all hosts at
  the same time, you can still access old and new metric data for SQL
  databases, but the information will be split across two separate views.

  For more information see https://docs.newrelic.com/docs/apm/applications-menu/monitoring/databases-slow-queries-dashboard

  * Track background transactions as Key Transactions

  In prior versions of the Ruby agent, only web transactions could be tracked
  as Key Transactions. This functionality is now available to all
  transactions, including custom Apdex values and X-Ray sessions.

  For more information see https://docs.newrelic.com/docs/apm/selected-transactions/key-transactions/key-transactions-tracking-important-transactions-or-events

  * More support and documentation for third-party extensions

  It's always been possible to write extension gems for the Ruby agent, but
  now there's one location with best practices and recommendations to guide
  you in writing extensions. Check out
  https://docs.newrelic.com/docs/agents/ruby-agent/frameworks/third-party-instrumentation

  We've also added simpler APIs for tracing datastores and testing your
  extensions. It's our way of giving back to everyone who's helped build on
  the agent over the years. <3

  * Fix for anonymous class middleware naming

  Metric names based off anonymous middlewares lacked a class name in the UI.
  The Ruby agent will now look for a superclass, or default to AnonymousClass
  in those cases.

  * Improved exit behavior in the presence of Sinatra

  The agent uses an `at_exit` hook to ensure data from the last < 60s before a
  process exits is sent to New Relic. Previously, this hook was skipped if
  Sinatra::Application was defined. This unfortunately missed data for
  short-lived background processes that required, but didn't run, Sinatra. Now
  the agent only skips its `at_exit` hook if Sinatra actually runs from
  `at_exit`.

## v3.10.0 ##

  * Support for the Grape framework

  We now instrument the Grape REST API framework! To avoid conflicts with the
  third-party newrelic-grape gem, our instrumentation will not be installed if
  newrelic-grape is present in the Gemfile.

  For more details, see https://docs.newrelic.com/docs/agents/ruby-agent/frameworks/grape-instrumentation

  * Automatic Cross Application Tracing support for all Rack applications

  Previously Rack apps not using Rails or Sinatra needed to include the
  AgentHooks middleware to get Cross Application Tracing support. With
  these changes, this is no longer necessary. Any explicit references to
  AgentHooks can be removed unless the `disable_middleware_instrumentation`
  setting is set to `true`.

  * Metrics no longer reported from Puma master processes

  When using Puma's cluster mode with the preload_app! configuration directive,
  the agent will no longer start its reporting thread in the Puma master
  process. This should result in more accurate instance counts, and more
  accurate stats on the Ruby VMs page (since the master process will be
  excluded).

  * Better support for Sinatra apps used with Rack::Cascade

  Previously, using a Sinatra application as part of a Rack::Cascade chain would
  cause all transactions to be named after the Sinatra application, rather than
  allowing downstream applications to set the transaction name when the Sinatra
  application returned a 404 response. This has been fixed.

  * Updated support for Rubinius 2.3+ metrics

  Rubinius 2.3 introduced a new system for gathering metrics from the
  underlying VM. Data capture for the Ruby VM's page has been updated to take
  advantage of these. Thanks Yorick Peterse for the contribution!

  * Fix for missing ActiveJob traced errors

  ActiveJobs processed by backends where the Ruby agent lacked existing
  instrumentation missed reporting traced errors. This did not impact
  ActiveJobs used with Sidekiq or Resque, and has been fixed.

  * Fix possible crash in middleware tracing

  In rare circumstances, a failure in the agent early during tracing of a web
  request could lead to a cascading error when trying to capture the HTTP status
  code of the request. This has been fixed. Thanks to Michal Cichra for the fix!

## v3.9.9 ##

  * Support for Ruby 2.2

  A new version of Ruby is available, and the Ruby agent is ready to run on
  it. We've been testing things out since the early previews so you can
  upgrade to the latest and greatest and use New Relic right away to see how
  the new Ruby's performing for you.

  * Support for Rails 4.2 and ActiveJob

  Not only is a new Ruby available, but a new Rails is out too! The Ruby agent
  provides all the usual support for Rails that you'd expect, and we
  instrument the newly released ActiveJob framework that's part of 4.2.

  * Security fix for handling of error responses from New Relic servers

  This release fixes a potential security issue wherein an attacker who was able
  to impersonate New Relic's servers could have triggered arbitrary code
  execution in agent's host processes by sending a specially-crafted error
  response to a data submission request.

  This issue is mitigated by the fact that the agent uses SSL certificate
  checking in order to verify the identity of the New Relic servers to which it
  connects. SSL is enabled by default by the agent, and can be enforced
  account-wide by enabling High Security Mode for your account:

  https://docs.newrelic.com/docs/accounts-partnerships/accounts/security/high-security

  * Fix for transactions with invalid URIs

  If an application used the agent's `ignore_url_regexes` config setting to
  ignore certain transactions, but received an invalid URI, the agent would
  fail to record the transaction. This has been fixed.

  * Fixed incompatibility with newrelic-grape

  The 3.9.8 release of the Ruby agent included disabled prototyped
  instrumentation for the Grape API framework. This introduced an
  incompatibility with the existing third party extension newrelic-grape. This
  has been fixed. Newrelic-grape continues to be the right solution until
  full agent support for Grape is available.

## v3.9.8 ##

  * Custom Insights events API

  In addition to attaching custom parameters to the events that the Ruby agent
  generates automatically for each transaction, you can now record custom event
  types into Insights with the new NewRelic::Agent.record_custom_event API.

  For details, see https://docs.newrelic.com/docs/insights/new-relic-insights/adding-querying-data/inserting-custom-events-new-relic-agents

  * Reduced memory usage for idling applications

  Idling applications using the agent could previously appear to leak memory
  because of native allocations during creation of new SSL connections to our
  servers. These native allocations didn't factor into triggering Ruby's
  garbage collector.

  The agent will now re-use a single TCP connection to our servers for as long
  as possible, resulting in improved memory usage for applications that are
  idling and not having GC triggered for other reasons.

  * Don't write to stderr during CPU sampling

  The Ruby agent's code for gathering CPU information would write error
  messages to stderr on some FreeBSD systems. This has been fixed.

  * LocalJumpError on Rails 2.x

  Under certain conditions, Rails 2.x controller instrumentation could fail
  with a LocalJumpError when an action was not being traced. This has been
  fixed.

  * Fixed config lookup in warbler packaged apps

  When running a Ruby application from a standalone warbler .jar file on
  JRuby, the packaged config/newrelic.yml was not properly found. This has
  been fixed, and thanks to Bob Beaty for the help getting it fixed!

  * Hash iteration failure in middleware

  If a background thread iterated over the keys in the Rack env hash, it could
  cause failures in New Relic's AgentHooks middleware. This has been fixed.

## v3.9.7 ##

  * Support for New Relic Synthetics

  The Ruby agent now gives you additional information for requests from New
  Relic Synthetics. More transaction traces and events give you a clearer look
  into how your application is performing around the world.

  For more details, see https://docs.newrelic.com/docs/synthetics/new-relic-synthetics/getting-started/new-relic-synthetics

  * Support for multiple job per fork gems with Resque

  The resque-jobs-per-fork and resque-multi-job-forks gems alter Resque to
  fork every N jobs instead of every job. This previously caused issues for
  the Ruby agent, but those have been resolved. These gems are fully supported.

  Running Resque with the FORK_PER_JOB=false environment variable setting is
  also supported now.

  For more details on our Resque support, see https://docs.newrelic.com/docs/agents/ruby-agent/background-jobs/resque-instrumentation

  * Support agent when starting Resque Pool from Rake task

  When running resque-pool with its provided rake tasks, the agent would not
  start up properly. Thanks Tiago Sousa for the fix!

  * Fix for DelayedJob + Rails 4.x queue depth metrics

  The Ruby agent periodically records DelayedJob queuedepth as a metric, but
  this didn't work properly in Rails 4.x applications.  This has been fixed.
  Thanks Jonathan del Strother for his help with the issue!

  * Fix for failure in background transactions with rules.ignore_url_regexes

  The recently added feature for ignoring transactions via URL regexes caused
  errors for non-web transactions. This has been fixed.

  * Rename the TransactionNamer.name method to TransactionNamer.name_for

  The internal TransactionNamer class had a class method called 'name', with a
  different signature than the existing Class#name method and could cause
  problems when trying to introspect instances of the class.

  Thanks to Dennis Taylor for contributing this fix!

## v3.9.6 ##

  * Rails 4.2 ActiveJob support

  A new version of Rails is coming! One of the highlight features is
  ActiveJob, a framework for interacting with background job processors. This
  release of the Ruby agent adds instrumentation to give you insight into
  ActiveJob, whether you're just testing it out or running it for real.

  Metrics are recorded around enqueuing ActiveJobs, and background transactions
  are started for any ActiveJob performed where the agent didn't already
  provide specific instrumentation (such as DelayedJob, Resque and Sidekiq).

  Since Rails 4.2 is still in beta we'd love to hear any feedback on this
  instrumentation so it'll be rock solid for the general release!

  * Ruby 2.2.0-preview1 updates

  Ruby 2.2.0 is on its way later in the year, and the Ruby agent is ready for
  it. Updates to the GC stats and various other small changes have already been
  applied, and our automated tests are running against 2.2.0 so the agent will
  be ready on release day.

  * Ignoring transactions by URL

  While you could always ignore transactions by controller and action, the
  Ruby agent previously lacked a way to ignore by specific URLs or patterns
  without code changes. This release adds the config setting,
  `rules.ignore_url_regexes` to ignore specific transactions based on the
  request URL as well. For more information, see the documentation at:
  https://docs.newrelic.com/docs/agents/ruby-agent/installation-configuration/ignoring-specific-transactions#config-ignoring

  * Better dependency detection in non-Rack applications

  The Ruby agent runs dependency detection at key points in the Rack and Rails
  lifecycle, but non-Rails apps could occasionally miss out instrumenting late
  loaded libraries. The agent now runs an additional dependency detection
  during manual_start to more seamlessly install instrumentation in any app.

  * Excluding /newrelic routes from developer mode

  Recent changes to track time in middleware resulted in New Relic's developer
  mode capturing its own page views in the list. This has been fixed. Thanks
  to Ignatius Reza Lesmana for the report!

  * Spikes in external time

  Timeouts during certain external HTTP requests could result in incorrect
  large spikes in the time recorded by the agent. This has been fixed.

  * Recognize browser_monitoring.auto_instrument setting in non-Rails apps

  The `browser_monitoring.auto_instrument` config setting disables
  auto-injection of JavaScript into your pages, but was not properly obeyed in
  Sinatra and other non-Rails contexts.  This has been fixed.

  * Failures to gather CPU thread time on JRuby

  JRuby running on certain JVM's and operating systems (FreeBSD in particular)
  did not always support the method being used to gather CPU burn metrics.
  This would result in a failure during those transactions. This has been
  fixed.

  * Fix for rare race condition in Resque instrumentation

  A race condition in the agent's Resque instrumentation that could cause rare
  Resque job failures in high-throughput Resque setups has been fixed. This bug
  would manifest as an exception with the following error message:
  "RuntimeError: can't add a new key into hash during iteration" and a backtrace
  leading through the PipeChannelManager class in the agent.

## v3.9.5 ##

  * Per-dyno data on Heroku

  When running on Heroku, data from the agent can now be broken out by dyno
  name, allowing you to more easily see what's happening on a per-dyno level.
  Dynos on Heroku are now treated in the same way that distinct hosts on other
  platforms work.

  By default, 'scheduler' and 'run' dyno names will be aggregated into
  'scheduler.*' and 'run.*' to avoid unbounded growth in the number of reported
  hostnames.

  Read more about this feature on our Heroku docs page:
  https://docs.newrelic.com/docs/agents/ruby-agent/miscellaneous/ruby-agent-heroku

  * HTTP response codes in Insights events

  The Ruby agent will now capture HTTP response codes from Rack applications
  (including Rails and Sinatra apps) and include them under the httpResponseCode
  attribute on events sent to Insights.

  * Stricter limits on memory usage of SQL traces

  The agent now imposes stricter limits on the number of distinct SQL traces
  that it will buffer in memory at any point in time, leading to more
  predictable memory consumption even in exceptional circumstances.

  * Improved reliability of thread profiling

  Several issues that would previously have prevented the successful completion
  and transmission of thread profiles to New Relic's servers have been fixed.

  These issues were related to the use of recursion in processing thread
  profiles, and have been addressed by both limiting the maximum depth of the
  backtraces recorded in thread profiles, and eliminating the agent's use of
  recursion in processing profile data.

  * Allow tracing Rails view helpers with add_method_tracer

  Previously, attempting to trace a Rails view helper method using
  add_method_tracer on the view helper module would lead to a NoMethodError
  when the traced method was called (undefined method `trace_execution_scoped').
  This has been fixed.

  This issue was an instance of the Ruby 'dynamic module inclusion' or 'double
  inclusion' problem. Usage of add_method_tracer now no longer relies upon the
  target class having actually picked up the trace_execution_scoped method from
  the NewRelic::Agent::MethodTracer module.

  * Improved performance of queue time parsing

  The number of objects allocated while parsing the front-end timestamps on
  incoming HTTP requests has been significantly reduced.

  Thanks to Aleksei Magusev for the contribution!

## v3.9.4 ##

  * Allow agent to use alternate certificate stores

  When connecting via SSL to New Relic services, the Ruby agent verifies its
  connection via a certificate bundle shipped with the agent. This had problems
  with certain proxy configurations, so the `ca_bundle_path` setting in
  newrelic.yml can now override where the agent locates the cert bundle to use.

  For more information see the documentation at:
  https://docs.newrelic.com/docs/agents/ruby-agent/installation-configuration/ssl-settings-ruby-agent

  * Rails 4.2 beta in tests

  Although still in beta, a new version of Rails is on its way!  We're
  already running our automated test suites against the beta to ensure New
  Relic is ready the day the next Rails is released.

  * ActiveRecord 4 cached queries fix

  Queries that were hitting in the ActiveRecord 4.x query cache were
  incorrectly being counted as database time by the agent.

  * Fix for error in newrelic.yml loading

  If your application ran with a RAILS_ENV that was not listed in newrelic.yml
  recent agent versions would give a NameError rather than a helpful message.
  This has been fixed. Thanks Oleksiy Kovyrin for the patch!

## v3.9.3 ##

  * Fix to prevent proxy credentials transmission

  This update prevents proxy credentials set in the agent config file from
  being transmitted to New Relic.

## v3.9.2 ##

  * Added API for ignoring transactions

  This release adds three new API calls for ignoring transactions:

    - `NewRelic::Agent.ignore_transaction`
    - `NewRelic::Agent.ignore_apdex`
    - `NewRelic::Agent.ignore_enduser`

  The first of these ignores a transaction completely: nothing about it will be
  reported to New Relic. The second ignores only the Apdex metric for a single
  transaction. The third disables javascript injection for browser monitoring
  for the current transaction.

  These methods differ from the existing newrelic_ignore_* method in that they
  may be called *during* a transaction based on some dynamic runtime criteria,
  as opposed to at the class level on startup.

  See the docs for more details on how to use these methods:
  https://docs.newrelic.com/docs/agents/ruby-agent/installation-and-configuration/ignoring-specific-transactions

  * Improved SQL obfuscation

  SQL queries containing string literals ending in backslash ('\') characters
  would previously not have been obfuscated correctly by the Ruby agent prior to
  transmission to New Relic. In addition, SQL comments were left un-obfuscated.
  This has been fixed, and the test coverage for SQL obfuscation has been
  improved.

  * newrelic_ignore* methods now work when called in a superclass

  The newrelic_ignore* family of methods previously did not apply to subclasses
  of the class from which it was called, meaning that Rails controllers
  inheriting from a single base class where newrelic_ignore had been called
  would not be ignored. This has been fixed.

  * Fix for rare crashes in Rack::Request#params on Sinatra apps

  Certain kinds of malformed HTTP requests could previously have caused
  unhandled exceptions in the Ruby agent's Sinatra instrumentation, in the
  Rack::Request#params method. This has been fixed.

  * Improved handling for rare errors caused by timeouts in Excon requests

  In some rare cases, the agent would emit a warning message in its log file and
  abort instrumentation of a transaction if a timeout occurred during an
  Excon request initiated from within that transaction. This has been fixed.

  * Improved behavior when the agent is misconfigured

  When the agent is misconfigured by attempting to shut it down without
  it ever having been started, or by attempting to disable instrumentation after
  instrumentation has already been installed, the agent will no longer raise an
  exception, but will instead log an error to its log file.

  * Fix for ignore_error_filter not working in some configurations

  The ignore_error_filter method allows you to specify a block to be evaluated
  in order to determine whether a given error should be ignored by the agent.
  If the agent was initially disabled, and then later enabled with a call to
  manual_start, the ignore_error_filter would not work. This has been fixed.

  * Fix for Capistrano 3 ignoring newrelic_revision

  New Relic's Capistrano recipes support passing parameters to control the
  values recorded with deployments, but user provided :newrelic_revision was
  incorrectly overwritten. This has been fixed.

  * Agent errors logged with ruby-prof in production

  If the ruby-prof gem was available in an environment without New Relic's
  developer mode enabled, the agent would generate errors to its log. This has
  been fixed.

  * Tighter requirements on naming for configuration environment variables

  The agent would previously assume any environment variable containing
  'NEWRELIC' was a configuration setting. It now looks for this string as a
  prefix only.

  Thanks to Chad Woolley for the contribution!

## v3.9.1 ##

  * Ruby 1.8.7 users: upgrade or add JSON gem now

  Ruby 1.8.7 is end-of-lifed, and not receiving security updates, so we strongly
  encourage all users with apps on 1.8.7 to upgrade.

  If you're not able to upgrade yet, be aware that a coming release of the Ruby
  agent will require users of Ruby 1.8.7 to have the 'json' gem available within
  their applications in order to continue sending data to New Relic.

  For more details, see:
  https://docs.newrelic.com/docs/ruby/ruby-1.8.7-support

  * Support for new Cross Application Trace view

  This release enhances cross application tracing with a visualization of
  the cross application calls that a specific Transaction Trace is involved
  in. The new visualization helps you spot bottlenecks in external services
  within Transaction Traces and gives you an end-to-end understanding
  of how the transaction trace is used by other applications and services.
  This leads to faster problem diagnosis and better collaboration across
  teams. All agents involved in the cross application communication must
  be upgraded to see the complete graph. You can view cross application
  traces from in the Transaction Trace drill-down.

  * High security mode V2

  The Ruby agent now supports V2 of New Relic's high security mode. To enable
  it, you must add 'high_security: true' to your newrelic.yml file, *and* enable
  high security mode through the New Relic web interface. The local agent
  setting must be in agreement with the server-side setting, or the agent will
  shut down and no data will be collected.

  Customers who already had the server-side high security mode setting enabled
  must add 'high_security: true' to their agent configuration files when
  upgrading to this release.

  For details on high security mode, see:
  http://docs.newrelic.com/docs/accounts-partnerships/accounts/security/high-security

  * Improved memcached instrumentation

  More accurate instrumentation for the 'cas' command when using version 1.8.0
  or later of the memcached gem. Previous versions of the agent would count all
  time spent in the block given to 'cas' as memcache time, but 1.8.0 and later
  allows us to more accurately measure just the time spent talking to memcache.

  Many thanks to Francis Bogsanyi for contributing this change!

  * Improved support for Rails apps launched from outside the app root directory

  The Ruby agent attempts to resolve the location of its configuration file at
  runtime relative to the directory that the host process is started from.

  In cases where the host process was started from outside of the application's
  root directory (for example, if the process is started from from '/'), it will
  now also attempt to locate its configuration file based on the value of
  Rails.root for Rails applications.

  * Better compatibility with ActionController::Live

  Browser Application Monitoring auto-injection can cause request failures under
  certain circumstances when used with ActionController::Live, so the agent will
  now automatically detect usage of ActionController::Live, and not attempt
  auto-injection for those requests (even if auto-instrumentation is otherwise
  enabled).

  Many thanks to Rodrigo Rosenfeld Rosas for help diagnosing this issue!

  * Fix for occasional spikes in external services time

  Certain kinds of failures during HTTP requests made by an application could
  have previously resulted in the Ruby agent reporting erroneously large amounts
  of time spent in outgoing HTTP requests. This issue manifested most obviously
  in spikes on the 'Web external' band on the main overview graph. This issue
  has now been fixed.

  * Fix 'rake newrelic:install' for Rails 4 applications

  The newrelic:install rake task was previously not working for Rails 4
  applications and has been fixed.

  Thanks to Murahashi Sanemat Kenichi for contributing this fix!

## v3.9.0 ##

  * Rack middleware instrumentation

  The Ruby agent now automatically instruments Rack middlewares!

  This means that the agent can now give you a more complete picture of your
  application's response time, including time spent in middleware. It also means
  that requests which previously weren't captured by the agent because they
  never made it to the bottom of your middleware stack (usually a Rails or
  Sinatra application) will now be captured.

  After installing this version of the Ruby agent, you'll see a new 'Middleware'
  band on your application's overview graph, and individual middlewares will
  appear in transaction breakdown charts and transaction traces.

  The agent can instrument middlewares that are added from a config.ru file via
  Rack::Builder, or via Rails' middleware stack in Rails 3.0+.

  This instrumentation may be disabled with the
  disable_middlware_instrumentation configuration setting.

  For more details, see the documentation for this feature:

    - http://docs.newrelic.com/docs/ruby/rack-middlewares
    - http://docs.newrelic.com/docs/ruby/middleware-upgrade-changes

  * Capistrano 3.x support

  Recording application deployments using Capistrano 3.x is now supported.

  Many thanks to Jennifer Page for the contribution!

  * Better support for Sidekiq's Delayed extensions

  Sidekiq jobs executed via the Delayed extensions (e.g. the #delay method) will
  now be named after the actual class that #delay was invoked against, and will
  have their job arguments correctly captured if the sidekiq.capture_params
  configuration setting is enabled.

  Many thanks to printercu for the contribution!

  * Improved Apdex calculation with ignored error classes

  Previously, a transaction resulting in an exception that bubbled up to the top
  level would always be counted as failing for the purposes of Apdex
  calculations (unless the transaction name was ignored entirely). Now,
  exceptions whose classes have been ignored by the
  error_collector.ignore_errors configuration setting will not cause a
  transaction to be automatically counted as failing.

  * Allow URIs that are not parseable by stdlib's URI if addressable is present

  There are some URIs that are valid by RFC 3986, but not parseable by Ruby's
  stdlib URI class. The Ruby agent will now attempt to use the addressable gem
  to parse URIs if it is present, allowing requests against these problematic
  URIs to be instrumented.

  Many thanks to Craig R Webster and Amir Yalon for their help with this issue!

  * More robust error collection from Resque processes

  Previously, traced errors where the exception class was defined in the Resque
  worker but not in the Resque master process would not be correctly handled by
  the agent. This has been fixed.

  * Allow Sinatra apps to set the New Relic environment without setting RACK_ENV

  The NEW_RELIC_ENV environment variable may now be used to specify the
  environment the agent should use from its configuration file, independently of
  RACK_ENV.

  Many thanks to Mario Izquierdo for the contribution!

  * Better error handling in Browser Application Monitoring injection

  The agent middleware that injects the JavaScript code necessary for Browser
  Application Monitoring now does a better job of catching errors that might
  occur during the injection process.

  * Allow disabling of Net::HTTP instrumentation

  Most instrumentation in the Ruby agent can be disabled easily via a
  configuration setting. Our Net::HTTP instrumentation was previously an
  exception, but now it can also be disabled with the disable_net_http
  configuration setting.

  * Make Rails constant presence check more defensive

  The Ruby agent now guards against the (rare) case where an application has a
  Rails constant defined, but no Rails::VERSION constant (because Rails is not
  actually present).

  Many thanks to Vladimir Kiselev for the contribution!

## v3.8.1 ##

  * Better handling for Rack applications implemented as middlewares

  When using a Sinatra application as a middleware around another app (for
  example, a Rails app), or manually instrumenting a Rack middleware wrapped
  around another application, the agent would previously generate two separate
  transaction names in the New Relic UI (one for the middleware, and one for
  the inner application).

  As of this release, the agent will instead unify these two parts into a single
  transaction in the UI. The unified name will be the name assigned to the
  inner-most traced transaction by default. Calls to
  NewRelic::Agent.set_transaction_name will continue to override the default
  names assigned by the agent's instrumentation code.

  This change also makes it possible to run X-Ray sessions against transactions
  of the 'inner' application in cases where one instrumented app is wrapped in
  another that's implemented as a middleware.

  * Support for mongo-1.10.0

  The Ruby agent now instruments version 1.10.0 of the mongo gem (versions 1.8.x
  and 1.9.x were already supported, and continue to be).

  * Allow setting configuration file path via an option to manual_start

  Previously, passing the :config_path option to NewRelic::Agent.manual_start
  would not actually affect the location that the agent would use to look for
  its configuration file. This has been fixed, and the log messages emitted when
  a configuration file is not found should now be more helpful.

## v3.8.0 ##

  * Better support for forking and daemonizing dispatchers (e.g. Puma, Unicorn)

  The agent should now work out-of-the box with no special configuration on
  servers that fork or daemonize themselves (such as Unicorn or Puma in some
  configurations). The agent's background thread will be automatically restarted
  after the first transaction processed within each child process.

  This change means it's no longer necessary to set the
  'restart_thread_in_children setting' in your agent configuration file if you
  were doing so previously.

  * Rails 4.1 support

  Rails 4.1 has shipped, and the Ruby agent is ready for it! We've been running
  our test suites against the release candidates with no significant issues, so
  we're happy to announce full compatibility with this new release of Rails.

  * Ruby VM measurements

  The Ruby agent now records more detailed information about the performance and
  behavior of the Ruby VM, mainly focused around Ruby's garbage collector. This
  information is exposed on the new 'Ruby VM' tab in the UI. For details about
  what is recorded, see:

  http://docs.newrelic.com/docs/ruby/ruby-vm-stats

  * Separate in-transaction GC timings for web and background processes

  Previously, an application with GC instrumentation enabled, and both web and
  background processes reporting in to it would show an overly inflated GC band
  on the application overview graph, because data from both web and non-web
  transactions would be included. This has been fixed, and GC time during web
  and non-web transactions is now tracked separately.

  * More accurate GC measurements on multi-threaded web servers

  The agent could previously have reported inaccurate GC times on multi-threaded
  web servers such as Puma. It will now correctly report GC timings in
  multi-threaded contexts.

  * Improved ActiveMerchant instrumentation

  The agent will now trace the store, unstore, and update methods on
  ActiveMerchant gateways. In addition, a bug preventing ActiveMerchant
  instrumentation from working on Ruby 1.9+ has been fixed.

  Thanks to Troex Nevelin for the contribution!

  * More robust Real User Monitoring script injection with charset meta tags

  Previous versions of the agent with Real User Monitoring enabled could have
  injected JavaScript code into the page above a charset meta tag. By the HTML5
  spec, the charset tag must appear in the first 1024 bytes of the page, so the
  Ruby agent will now attempt to inject RUM script after a charset tag, if one
  is present.

  * More robust connection sequence with New Relic servers

  A rare bug that could cause the agent's initial connection handshake with
  New Relic servers to silently fail has been fixed, and better logging has been
  added to the related code path to ease diagnosis of any future issues.

  * Prevent over-counting of queue time with nested transactions

  When using add_transaction_tracer on methods called from within a Rails or
  Sinatra action, it was previously possible to get inflated queue time
  measurements, because queue time would be recorded for both the outer
  transaction (the Rails or Sinatra action) and the inner transaction (the
  method given to add_transaction_tracer). This has been fixed, so only the
  outermost transaction will now record queue time.

## v3.7.3 ##

  * Obfuscation for PostgreSQL explain plans

  Fixes an agent bug with PostgreSQL where parameters from the original query
  could appear in explain plans sent to New Relic servers, even when SQL
  obfuscation was enabled. Parameters from the query are now masked in explain
  plans prior to transmission when transaction_tracer.record_sql is set to
  'obfuscated' (the default setting).

  For more information, see:
  https://docs.newrelic.com/docs/traces/security-for-postgresql-explain-plans

  * More accurate categorization of SQL statements

  Some SQL SELECT statements that were previously being mis-categorized as
  'SQL - OTHER' will now correctly be tagged as 'SQL - SELECT'. This
  particularly affected ActiveRecord users using PostgreSQL.

  * More reliable Typhoeus instrumentation

  Fixed an issue where an exception raised from a user-specified on_complete
  block would cause our Typhoeus instrumentation to fail to record the request.

  * Fix for Puma 2.8.0 cluster mode (3.7.3.204)

  Puma's 2.8.0 release renamed a hook New Relic used to support Puma's cluster
  mode.  This resulted in missing data for users running Puma. Thanks Benjamin
  Kudria for the fix!

  * Fix for deployment command bug (3.7.3.204)

  Problems with file loading order could result in `newrelic deployments`
  failing with an unrecognized command error. This has been fixed.

## v3.7.2 ##

  * Mongo instrumentation improvements

  Users of the 'mongo' MongoDB client gem will get more detailed instrumentation
  including support for some operations that were not previously captured, and
  separation of aggregate metrics for web transactions from background jobs.

  An issue with ensure_index when passed a symbol or string was also fixed.
  Thanks Maxime RETY for the report!

  * More accurate error tracing in Rails 4

  Traced errors in Rails 4 applications will now be correctly associated with
  the transaction they occurred in, and custom attributes attached to the
  transaction will be correctly attached to the traced error as well.

  * More accurate partial-rendering metrics for Rails 4

  View partials are now correctly treated as sub-components of the containing
  template render in Rails 4 applications, meaning that the app server breakdown
  graphs for Rails 4 transactions should be more accurate and useful.

  * Improved Unicorn 4.8.0 compatibility

  A rare issue that could lead to spurious traced errors on app startup for
  applications using Unicorn 4.8.0 has been fixed.

  * meta_request gem compatibility

  An incompatibility with the meta_request gem has been fixed.

  * Typhoeus 0.6.4+ compatibility

  A potential crash with Typhoeus 0.6.4+ when passing a URI object instead of a
  String instance to one of Typhoeus's HTTP request methods has been fixed.

  * Sequel single threaded mode fix

  The agent will no longer attempt to run EXPLAIN queries for slow SQL
  statements issued using the Sequel gem in single-threaded mode, since
  doing so could potentially cause crashes.

  * Additional functionality for add_custom_parameters

  Calling add_custom_parameters adds parameters to the system codenamed
  Rubicon. For more information, see http://newrelic.com/software-analytics

  * Update gem signing cert (3.7.2.195)

  The certificate used to sign newrelic_rpm expired in February. This patch
  updates that for clients installing with verification.

## v3.7.1 ##

  * MongoDB support

  The Ruby agent provides support for the mongo gem, versions 1.8 and 1.9!
  Mongo calls are captured for transaction traces along with their parameters,
  and time spent in Mongo shows up on the Database tab.

  Support for more Mongo gems and more UI goodness will be coming, so watch
  http://docs.newrelic.com/docs/ruby/mongo for up-to-date status.

  * Harvest thread restarts for forked and daemonized processes

  Historically framework specific code was necessary for the Ruby agent to
  successfully report data after an app forked or daemonized. Gems or scripts
  with daemonizing modes had to wait for agent support or find workarounds.

  With 3.7.1 setting `restart_thread_in_children: true` in your newrelic.yml
  automatically restarts the agent in child processes without requiring custom
  code. For now the feature is opt-in, but future releases may default it on.

  * Fix for missing HTTP time

  The agent previously did not include connection establishment time for
  outgoing Net::HTTP requests. This has been corrected, and reported HTTP
  timings should now be more accurate.

  * Fix for Mongo ensure_index instrumentation (3.7.1.182)

  The Mongo instrumentation for ensure_index in 3.7.1.180 was not properly
  calling through to the uninstrumented version of this method. This has been
  fixed in 3.7.1.182. Thanks to Yuki Miyauchi for the fix!

  * Correct first reported metric timespan for forking dispatchers (3.7.1.188)

  The first time a newly-forked process (in some configurations) reported metric
  data, it would use the startup time of the parent process as the start time
  for that metric data instead of its own start time. This has been fixed.

## v3.7.0 ##

  * Official Rubinius support (for Rubinius >= 2.2.1)

  We're happy to say that all known issues with the Ruby agent running on
  Rubinius have been resolved as of Rubinius version 2.2.1! See
  http://docs.newrelic.com/docs/ruby/rubinius for the most up-to-date status.

  * RUM injection updates

  The Ruby agent's code for both automatic and manual injection of Real User
  Monitoring scripts has been improved. No application changes are required, but
  the new injection logic is simpler, faster, more robust, and paves the way for
  future improvements to Real User Monitoring.

  * More robust communication with New Relic

  Failures when transmitting data to New Relic could cause data to be held over
  unnecessarily to a later harvest. This has been improved both to handle
  errors more robustly and consistently, and to send data as soon as possible.

  * Fix for agent not restarting on server-side config changes

  A bug in 3.6.9 caused the agent to not reset correctly after server-side
  config changes. New settings would not be received without a full process
  restart. This has been fixed.

  * Blacklisting rake spec tasks

  A blacklist helps the agent avoid starting during rake tasks. Some default
  RSpec tasks were missing. Thanks for the contribution Kohei Hasegawa!

## v3.6.9 ##

  * Experimental Rubinius 2.x support

  The agent is now being tested against the latest version of Rubinius. While
  support is still considered experimental, you can track the progress at
  http://docs.newrelic.com/docs/ruby/rubinius for up to date status.

  * Capture arguments for Resque and Sidekiq jobs

  The agent can optionally record arguments for your Resque and Sidekiq jobs on
  transaction traces and traced errors. This is disabled by default, but may be
  enabled by setting resque.capture_params or sidekiq.capture_params.

  Thanks to Juan Ignacio Pumarino, Ken Mayer, Paul Henry, and Eric Saxby for
  their help with this feature!

  * Supported versions rake task and documentation

  We've improved our documentation for what Ruby and gem versions we support.
  Run `rake newrelic:supported_versions` or see the latest agent's versions at
  https://docs.newrelic.com/docs/ruby/supported-frameworks.

  * ActiveRecord 4.0 explain plans for JRuby and Rubinius

  The agent's ActiveRecord 4.0 instrumentation could not gather SQL explain
  plans on JRuby by default because of a dependency on ObjectSpace, which isn't
  avialable by default. This has been fixed.

  * Fix for Curb http_put_with_newrelic

  A bug in the agent caused PUT calls in the Curb gem to crash. This has been
  fixed. Thanks to Michael D'Auria and Kirk Diggler for the contributions!

  * Fix for head position on RUM injection

  Certain unusual HTML documents resulted in browser monitoring injecting
  incorrect content. Thanks Alex McHale for the contribution!

  * Specify the Content-Type header in developer mode

  Thanks Jared Ning for the contribution!

## v3.6.8 ##

  * X-Ray Sessions support

  X-Ray Sessions provide more targeted transaction trace samples and thread
  profiling for web transactions. For full details see our X-Ray sessions
  documentation at https://newrelic.com/docs/site/xray-sessions.

  * Percentiles and Histograms

  The Ruby Agent now captures data that provides percentile and histogram views
  in the New Relic UI.

  * CPU metrics re-enabled for JRuby >= 1.7.0

  To work around a JRuby bug, the Ruby agent stopped gathering CPU metrics on
  that platform.  With the bug fixed, the agent can gather those metrics again.
  Thanks Bram de Vries for the contribution!

  * Missing Resque transaction traces (3.6.8.168)

  A bug in 3.6.8.164 prevented transaction traces in Resque jobs from being
  communicated back to New Relic. 3.6.8.168 fixes this.

  * Retry on initial connect (3.6.8.168)

  Failure to contact New Relic on agent start-up would not properly retry. This
  has been fixed.

  * Fix potential memory leak on failure to send to New Relic (3.6.8.168)

  3.6.8.164 introduced a potential memory leak when transmission of some kinds
  of data to New Relic servers failed. 3.6.8.168 fixes this.

## v3.6.7 ##

  * Resque-pool support

  Resque processes started via the resque-pool gem weren't recognized by the
  Ruby agent. The agent now starts correctly in those worker processes.

  * Environment-based configuration

  All settings in newrelic.yml can now be configured via environment variables.
  See https://newrelic.com/docs/ruby/ruby-agent-configuration for full details.

  * Additional locking option for Resque (3.6.7.159)

  There have been reports of worker process deadlocks in Resque when using the
  Ruby agent. An optional lock is now available to avoid those deadlocks. See
  https://newrelic.com/docs/ruby/resque-instrumentation for more details.

  * HTTP connection setup timeout (3.6.7.159)

  HTTP initialization in the agent lacked an appropriate timeout,
  leading to dropouts in reporting under certain network error conditions.

  * Unnecessary requests from Resque jobs (3.6.7.159)

  An issue causing Resque jobs to unnecessarily make requests against New Relic
  servers was fixed.

  * Fix compatibility issues with excon and curb instrumentation

  This release of the agent fixes a warning seen under certain circumstances
  with the excon gem (most notably, when excon was used by fog), as well as
  a bug with the curb instrumentation that conflicted with the  feedzirra gem.

  * Allow license key to be set by Capistrano variables

  A license key can be passed via a Capistrano variable where previously it
  could only be in newrelic.yml. Thanks Chris Marshall for the contribution!

  * Make HTTP client instrumentation aware of "Host" request header

  If a "Host" header is set explicitly on an HTTP request, that hostname will
  be used for external metrics. Thanks Mislav Marohnić for the contribution!

  * Fix ActiveSupport::Concern warnings with MethodTracer

  Including NewRelic::Agent::MethodTracer in a class using Concerns could cause
  deprecation warnings. Thanks Mike Połtyn for the contribution!

  * Fix Authlogic constant name

  Code checking for the Authlogic module was using in the wrong case. Thanks
  Dharam Gollapudi for the contribution!

## v3.6.6 ##

  * HTTPClient and Curb support

  The Ruby agent now supports the HTTPClient and Curb HTTP libraries! Cross
  application tracing and more is fully supported for these libraries. For more
  details see https://newrelic.com/docs/ruby/ruby-http-clients.

  * Sinatra startup improvements

  In earlier agent versions, newrelic_rpm had to be required after Sinatra to
  get instrumentation. Now the agent should start when your Sinatra app starts
  up in rackup, thin, unicorn, or similar web servers.

  * Puma clustered mode support

  Clustered mode in Puma was not reporting data without manually adding a hook
  to Puma's configuration. The agent will now automatically add this hook.

  * SSL certificate verification

  Early versions of the agent's SSL support provided an option to skip
  certificate verification. This option has been removed.

## v3.6.5 ##

  * Rails 4.0 Support

  The Ruby agent is all set for the recent general release of Rails 4.0! We've
  been tracking the RC's, and that work paid off. Versions 3.6.5 and 3.6.4 of
  the Ruby agent should work fine with Rails 4.0.0.

  * Excon and Typhoeus support

  The Ruby agent now supports the Excon and Typhoeus HTTP libraries! For more
  details see https://newrelic.com/docs/ruby/ruby-http-clients.

## v3.6.4 ##

  * Exception Whitelist

  We've improved exception message handling for applications running in
  high security mode. Enabling 'high_security' now removes exception messages
  entirely rather than simply obfuscating any SQL.

  By default this feature affects all exceptions, though you can configure a
  whitelist of exceptions whose messages should be left intact.

  More details: https://newrelic.com/docs/ruby/ruby-agent-configuration

  * Fix a race condition affecting some Rails applications at startup

  Some Rails applications using newrelic_rpm were affected by a race condition
  at startup that manifested as an error when model classes with associations
  were first loaded. The cause of these errors has been addressed by moving the
  generation of the agent's EnvironmentReport on startup from a background
  thread to the main thread.

## v3.6.3 ##

  * Better Sinatra Support

  A number of improvements have been made to our Sinatra instrumentation.
  More details: https://newrelic.com/docs/ruby/sinatra-support-in-the-ruby-agent

  Sinatra instrumentation has been updated to more accurately reflect the final
  route that was actually executed, taking pass and conditions into account.

  New Relic middlewares for error collection, real user monitoring, and cross
  application tracing are automatically inserted into the middleware stack.

  Ignoring routes, similar to functionality available to Rails controllers, is
  now available in Sinatra as well.

  Routes in 1.4 are properly formatting in transaction names. Thanks Zachary
  Anker for the contribution!

  * Padrino Support

  Along with improving our support of Sinatra, we've also extended that to
  supporting Padrino, a framework that builds on Sinatra. Web transactions
  should show up in New Relic now for Padrino apps automatically. The agent has
  been tested against the latest Padrino in versions 0.11.x and 0.10.x.

  * Main overview graph only shows web transactions

  In the past database times from background jobs mixed with other web transaction
  metrics in the main overview graph. This often skewed graphs. A common workaround
  was to send background jobs to a separate application, but that should no longer
  be necessary as the overview graphs now only represent web transactions.

## v3.6.2 ##

  * Sequel support

  The Ruby agent now supports Sequel, a database toolkit for Ruby. This
  includes capturing SQL calls and model operations in transaction traces, and
  recording slow SQL calls. See https://newrelic.com/docs/ruby/sequel-instrumentation
  for full details.

  * Thread profiling fix

  The prior release of the agent (version 3.6.1) broke thread profiling. A
  profile would appear to run, but return no data. This has been fixed.

  * Fix for over-counted Net::HTTP calls

  Under some circumstances, calls into Net::HTTP were being counted twice in
  metrics and transaction traces. This has been fixed.

  * Missing traced errors for Resque applications

  Traced errors weren't displaying for some Resque workers, although the errors
  were factored into the overall count graphs. This has been fixed, and traced
  errors should be available again after upgrading the agent.

## v3.6.1 ##

  * Full URIs for HTTP requests are recorded in transaction traces

  When recording a transaction trace node for an outgoing HTTP call via
  Net::HTTP, the agent will now save the full URI (instead of just the hostname)
  for the request. Embedded credentials, the query string, and the fragment will
  be stripped from the URI before it is saved.

  * Simplify Agent Autostart Logic

  Previously the agent would only start when it detected a supported
  "Dispatcher", meaning a known web server or background task framework.  This
  was problematic for customers using webservers that the agent was not
  configured to detect (e.g. Puma).  Now the agent will attempt to report any
  time it detects it is running in a monitored environment (e.g. production).
  There are two exceptions to this.  The agent will not autostart in a rails
  console or irb session or when the process was invoked by a rake task (e.g.
  rake assets:precompile).  The NEWRELIC_ENABLE environment variable can be set
  to true or false to force the agent to start or not start.

  * Don't attempt to resolve collector hostname when proxy is in use

  When a proxy is configured, the agent will not attempt to lookup and cache the
  IP address of New Relic server to which it is sending data, since DNS may not
  be available in some environments. Thanks to Bill Kirtley for the contribution

  * Added NewRelic::Agent.set_transaction_name and NewRelic::Agent.get_transaction_name

  Ordinarily the name of your transaction is defined up-front, but if you'd like to
  change the name of a transaction while it is still running you can use
  **NewRelic::Agent.set_transaction_name()**.  Similarly, if you need to know the name
  of the currently running transaction, you can use **NewRelic::Agent.get_transaction_name()**.

## v3.6.0 ##

  * Sidekiq support

  The Ruby agent now supports the Sidekiq background job framework. Traces from
  Sidekiq jobs will automatically show up in the Background tasks on New Relic
  similar to Resque and Delayed::Job tasks.

  * Improved thread safety

  The primary metrics data structures in the Ruby agent are now thread safe.
  This should provide better reliability for the agent under JRuby and threaded
  scenarios such as Sidekiq or Puma.

  * More robust environment report

  The agent's analysis of the local environment (e.g. OS, Processors, loaded
  gems) will now work in a wider variety of app environments, including
  Sinatra.

  * Experimental Rainbows! support

  The Ruby agent now automatically detects and instruments the Rainbows! web
  server. This support is considered experimental at present, and has not been
  tested with all dispatch modes.

  Thanks to Joseph Chen for the contribution.

  * Fix a potential file descriptor leak in Resque instrumentation

  A file descriptor leak that occurred when DontPerform exceptions were used to
  abort processing of a job has been fixed. This should allow the Resque
  instrumentation work correctly with the resque-lonely_job gem.

## v3.5.8 ##

  * Key Transactions

    The Ruby agent now supports Key Transactions! Check out more details on the
    feature at https://newrelic.com/docs/site/key-transactions

  * Ruby 2.0

    The Ruby agent is compatible with Ruby 2.0.0 which was just released.

  * Improved Sinatra instrumentation

    Several cases around the use of conditions and pass in Sinatra are now
    better supported by the Ruby agent. Thanks Konstantin for the help!

  * Outbound HTTP headers

    Adds a 'X-NewRelic-ID' header to outbound Net::HTTP requests. This change
    helps improve the correlation of performance between services in a service-
    oriented architecture for a forthcoming feature. In the meantime, to disable
    the header, set this in your newrelic.yml:

      cross_application_tracer:
        enabled: false

  * Automatically detect Resque dispatcher

    The agent does better auto-detection for the Resque worker process.
    This should reduce the need to set NEW_RELIC_DISPATCHER=resque directly.

## v3.5.7 ##

  * Resolved some issues with tracking of frontend queue time, particularly
    when the agent is running on an app hosted on Heroku.  The agent will now
    more reliably parse the headers described in
    https://newrelic.com/docs/features/tracking-front-end-time and will
    automatically detect whether the times provided are in seconds,
    milliseconds or microseconds.

## v3.5.6 ##

  * Use HTTPS by default

    The agent now defaults to using SSL when it communicates with New Relic's
    servers.  By default is already configured New Relic does not transmit any
    sensitive information (e.g. SQL parameters are masked), but SSL adds an
    additional layer of security.  Upgrading customers may need to remove the
    "ssl: false" directive from their newrelic.yml to enable ssl.  Customers on
    Jruby may need to install the jruby-openssl gem to take advantage of this
    feature.

  * Fix two Resque-related issues

    Fixes a possible hang on exit of an instrumented Resque master process
    (https://github.com/defunkt/resque/issues/578), as well as a file descriptor
    leak that could occur during startup of the Resque master process.

  * Fix for error graph over 100%

    Some errors were double counted toward the overall error total. This
    resulted in graphs with error percentages over 100%. This duplication did
    not impact the specific error traces captured, only the total metric.

  * Notice gracefully handled errors in Sinatra

    When show_exceptions was set to false in Sinatra, errors weren't caught
    by New Relic's error collector. Now handled errors also have the chance
    to get reported back.

  * Ruby 2.0 compatibility fixes

    Ruby 2.0 no longer finds protected methods by default, but will with a flag.
    http://tenderlovemaking.com/2012/09/07/protected-methods-and-ruby-2-0.html

    Thanks Ravil Bayramgalin and Charlie Somerville for the fixes.

  * Auto-detect Trinidad as dispatcher

    Code already existing for detecting Trinidad as a dispatcher, but was only
    accessible via an ENV variable. This now auto-detects on startup. Thanks
    Robert Rasmussen for catching that.

  * Coercion of types in collector communication

    Certain metrics can be recorded with a Ruby Rational type, which JSON
    serializes as a string rather than a floating point value. We now treat
    coerce each outgoing value, and log issues before sending the data.

  * Developer mode fix for chart error

    Added require to fix a NameError in developer mode for summary page. Thanks
    to Ryan B. Harvey.

  * Don't touch deprecated RAILS_ROOT if on Rails 3

    Under some odd startup conditions, we would look for the RAILS_ROOT constant
    after failing to find the ::Rails.root in a Rails 3 app, causing deprecation
    warnings. Thanks for Adrian Irving-Beer for the fix.

## v3.5.5 ##

  * Add thread profiling support

    Thread profiling performs statistical sampling of backtraces of all threads
    within your Ruby processes. This feature requires MRI >= 1.9.2, and is
    controlled via the New Relic web UI. JRuby support (in 1.9.x compat mode) is
    considered experimental, due to issues with JRuby's Thread#backtrace.

  * Add audit logging capability

    The agent can now log all of the data it sends to the New Relic servers to
    a special log file for human inspection. This feature is off by default, and
    can be enabled by setting the audit_log.enabled configuration key to true.
    You may also control the location of the audit log with the audit_log.path key.

  * Use config system for dispatcher, framework, and config file detection

    Several aspects of the agent's configuration were not being handled by the
    configuration system.  Detection/configuration of the dispatcher (e.g. passenger,
    unicorn, resque), framework (e.g. rails3, sinatra), and newrelic.yml
    location are now handled via the Agent environment, manual, and default
    configuration sources.

  * Updates to logging across the agent

    We've carefully reviewed the logging messages that the agent outputs, adding
    details in some cases, and removing unnecessary clutter. We've also altered
    the startup sequence to ensure that we don't spam STDOUT with messages
    during initialization.

  * Fix passing environment to manual_start()

    Thanks to Justin Hannus.  The :env key, when passed to Agent.manual_start,
    can again be used to specify which section of newrelic.yml is loaded.

  * Rails 4 support

    This release includes preliminary support for Rails 4 as of 4.0.0.beta.
    Rails 4 is still in development, but the agent should work as expected for
    people who are experimenting with the beta.

## v3.5.4 ##

  * Add queue time support for sinatra apps

    Sinatra applications can now take advantage of front end queue time
    reporting. Thanks to Winfield Peterson for this contribution.

  * Simplify queue time configuration for nginx 1.2.6+

    Beginning in version 1.2.6, recently released as a development version, the
    $msec variable can be used to set an http header.  This change allows front
    end queue time to be tracked in New Relic simply by adding this line to the
    nginx config:

    proxy_set_header X-Queue-Start "t=${msec}000"

    It will no longer be necessary to compile a patched version of nginx or
    compile in the perl or lua module to enable this functionality.

    Thanks to Lawrence Pit for the contribution.

  * Report back build number and stage along with version info

    In the 3.5.3 series the agent would fail to report its full version number
    to NewRelic's environment report.  For example it would report its version
    as 3.5.3 instead of 3.5.3.25 or 3.5.3.25.beta.  The agent will now report
    its complete version number as defined in newrelic_rpm.gemspec.

  * The host and the port that the agent reports to can now be set from environment vars

    The host can be set with NEW_RELIC_HOST and the port with NEW_RELIC_PORT.  These setting
    will override any other settings in your newrelic.yml.

  * Fix RUM reporting to multiple applications

    When the agent is configured to report to multiple "roll up" applications
    RUM did not work correctly.

## v3.5.3 ##

  * Update the collector protocol to use JSON and Ruby primitives

    The communication between the agent and the NewRelic will not longer be
    marshaled Ruby objects, but rather JSON in the case of Ruby 1.9 and marshaled
    Ruby primitives in the case of 1.8.  This results in greater harvest efficiency
    as well as feature parity with other New Relic agents.

  * Fix incorrect application of conditions in sinatra instrumentation

    The agent's sinatra instrumentation was causing sinatra's conditions to
    be incorrectly applied in some obscure cases.  The bug was triggered
    when a condition was present on a lower priority route that would match
    the current request, except for the presence of a higher priority route.

## v3.5.2 ##

 * Simplified process of running agent test suite and documented code
   contribution process in GUIDELINES_FOR_CONTRIBUTING.

## v3.5.1 ##

 * Enabling Memory Profiling on Lion and Mountain Lion

   The agent's list of supported platforms for memory profiling wasn't correctly checking
   for more recent versions of OS X.

 * Fixed an arity issue encountered when calling newrelic_notice_error from Rails applications.

 * End user queue time was not being properly reported, works properly now.

 * Server-side configuration for ignoring errors was not being heeded by agent.

 * Better handling of a thread safety issue.

   Some issues may remain, which we are working to address, but they should be gracefully handled
   now, rather than crashing the running app.

 * Use "java_import" rather than "include_class" when require Java Jars into a JRuby app.

   Thanks to Jan Habermann for the pull request

 * Replaced alias_method mechanism with super call in DataMapper instrumentation.

   Thanks to Michael Rykov for the pull request

 * Fixed the Rubinius GC profiler.

   Thanks to Dirkjan Bussink

 * Use ActiveSupport.on_load to load controller instrumentation Rails 3.

   Thanks to Jonathan del Strother

 * Reduce the number of thread local reference in a particular high traffic method

   Thanks to Jeremy Kemper

## v3.5.0.1 ##

 * (Fix) Due to a serious resource leak we have ended support for versions of Phusion Passenger
   older than 2.1.1. Users of older versions are encouraged upgrade to a more recent version.

## v3.5.0 ##

 * (Fix) RUM Stops Working After 3.4.2.1 Agent Upgrade

   v3.4.2.1 introduced a bug that caused the browser monitor auto instrumentation
   (for RUM) default to be false. The correct value of true is now used

 * When the Ruby Agent detects Unicorn as the dispatcher it creates an INFO level log message
   with additional information

   To help customers using Unicorn, if the agent detects it (Unicorn) is being used as the
   dispatcher an INFO level log message it created that includes a link to New Relic
   online doc that has additional steps that may be required to get performance data reporting.

 * (Fix) In version 3.4.2 of the Ruby Agent the server side value for Apdex T was disregarded

   With version 3.4.2 of the agent, the value set in the newrelic.yml file took precedence over the
   value set in the New Relic UI.  As of version 3.5.0 only the value for Apdex T set in the
   New Relic UI will be used. Any setting in the yaml file will be ignored.

 * Improved Error Detection/Reporting capabilities for Rails 3 apps

   Some errors are missed by the agent's exception reporting handlers because they are
   generated in the rails stack, outside of the instrumented controller action. A Rack
   middleware is now included that can detect these errors as they bubble out of the middleware stack.
   Note that this does not include Routing Errors.

 * The Ruby Agent now logs certain information it receives from the New Relic servers

   After connecting to the New Relic servers the agent logs the New Relic URL
   of the app it is reporting to.

 * GC profiling overhead for Ruby 1.9 reduced

   For Ruby 1.9 the amount of time spent in GC profiling has been reduced.

 * Know issue with Ruby 1.8.7-p334, sqlite3-ruby 1.3.0 or older, and resque 1.23.0

   The Ruby Agent will not work in conjunction with Ruby 1.8.7-p334, sqlite3-ruby 1.3.3
   or earlier, and resque 1.23.0. Your app will likely stop functioning. This is a known problem
   with Ruby versions up to 1.8.7-p334. Upgrading to the last release of Ruby 1.8.7
   is recommended.  This issue has been present in every version of the agent we've tested
   going back for a year.


## v3.4.2.1 ##

* Fix issue when app_name is nil

  If the app_name setting ends up being nil an exception got generated and the application
  wouldn't run. This would notably occur when running a Heroku app locally without the
  NEW_RELIC_APP_NAME environment variable set. A nil app_name is now detected and an
  error logged specifying remediation.

## v3.4.2 ##

 * The RUM NRAGENT tk value gets more robustly sanitized to prevent potential XSS vulnerabilities

   The code that scrubs the token used in Real User Monitoring has been enhanced to be
   more robust.

 * Support for Apdex T in server side configuration

   For those using server side configuration the Ruby Agent now supports setting
   the Apdex T value via the New Relic UI.

 * Refactoring of agent config code

   The code that reads the configuration information and configures the agent
   got substantially reorganized, consolidated, simplified, and made more robust.

## v3.4.1 ##
#### Bug Fixes ####
 * Fix edge case in RUM auto instrumentation where X-UA-Compatible meta tag is
   present but </head> tag is missing.

   There is a somewhat obscure edge case where RUM auto instrumentation will
   crash a request. The issue seems to be triggered when the X-UA-Compatible
   meta tag is present and the </head> tag is missing.

 * Fixed reference to @service.request_timeout to @request_timeout in
   new_relic_service.rb. (Thanks to Matthew Savage)

   When a timeout occurred during connection to the collector an "undefined
   method `request_timeout' for nil:NilClass'" would get raised.

 * preserve visibility on traced methods.

   Aliased methods now have the same visibility as the original traced method.
   A couple of the esoteric methods created in the process weren't getting the
   visibility  set properly.

 * Agent service does not connect to directed shard collector after connecting
   to proxy

   After connecting to collector proxy name of real collector was updated, but
   ip address was not being updated causing connections to go to the proxy.
   Agent now looks up ip address for real collector.

 * corrupt marshal data from pipe children crashing agent

   If the agent received corrupted data from the Reqsue worker child agent
   it could crash the agent itself. fixed.

 * should reset RubyBench GC counter between polls

   On Ruby REE, the GC profiler does not reset the counter between polls. This
   is only a problem if GC could happen *between* transactions, as in, for
   example, out-of-band GC in Unicorn. fixed.

## v3.4.0.1
 * Prevent the agent from resolving the collector address when disabled.
 * Fix for error collector configuration that was introduced during beta.
 * Preserve method visibility when methods are traced with #add_method_tracer and #add_transaction_tracer

## v3.4.0
 * Major refactor of data transmission mechanism.  This enabled child processes to send data to parent processes, which then send the data to the New Relic service.  This should only affect Resque users, dramatically improving their experience.
 * Moved Resque instrumentation from rpm_contrib to main agent.  Resque users should discontinue use of rpm_contrib or upgrade to 2.1.11.
 * Resolve issue with configuring the Error Collector when using server-side configuration.

## v3.3.5
 * [FIX] Allow tracing of methods ending in ! and ?
 * [PERF] Give up after scanning first 50k of the response in RUM
   auto-instrumentation.
 * [FIX] Don't raise when extracting metrics from SQL queries with non UTF-8 bytes.
 * Replaced "Custom/DJ Locked Jobs" metric with new metrics for
   monitoring DelayedJob: queue_length, failed_jobs, and locked_jobs, all under
   Workers/DelayedJob.  queue_length is also broken out by queue name or priority
   depending on the version of DelayedJob deployed.

## v3.3.4.1
 * Bug fix when rendering empty collection in Rails 3.1+

## v3.3.4
  * Rails 3 view instrumentation

## v3.3.3
  * Improved Sinatra instrumentation
  * Limit the number of nodes collected in long running transactions to prevent leaking memory

## v3.3.2.1
  * [SECURITY] fix for cookie handling by End User Monitoring instrumentation

## v3.3.2
  * deployments recipe change: truncate git SHAs to 7 characters
  * Fixes for obfuscation of PostgreSQL and SQLite queries
  * Fix for lost database connections when using a forking framework
  * Workaround for RedHat kernel bug which prevented blocking reads of /proc fs
  * Do not trap signals when handling exceptions

## v3.3.1
  * improved Ruby 1.8.6 support
  * fix for issues with RAILS_ROOT deprecation warnings
  * fixed incorrect 1.9 GC time reporting
  * obfuscation for Slow SQL queries respects transaction trace config
  * fix for RUM instrumentation repoting bad timing info in some cases
  * refactored ActiveRecord instrumentation, no longer requires Rails

## v3.3.0
  * fix for GC instrumentation when using Ruby 1.9
  * new feature to correlate browser and server transaction traces
  * new feature to trace slow sql statements
  * fix to help cope with malformed rack responses
  * do not try to instrument versions of ActiveMerchant that are too old

## v3.2.0.1
  * Updated LICENSE
  * Updated links to support docs

## v3.2.0
  * Fix over-detection of mongrel and unicorn and only start the agent when
    actual server is running
  * Improve developer mode backtraces to support ruby 1.9.2, windows
  * Fixed some cases where Memcache instrumentation was failing to load
  * Ability to set log destination by NEW_RELIC_LOG env var
  * Fix to mutex lib load issue
  * Performance enhancements (thanks to Jeremy Kemper)
  * Fix overly verbose STDOUT message (thanks to Anselm Helbig)

## v3.1.2
  * Fixed some thread safety issues
  * Work around for Ruby 1.8.7 Marshal crash bug
  * Numerous community patches (Gabriel Horner, Bradley Harris, Diego Garcia,
    Tommy Sullivan, Greg Hazel, John Thomas Marino, Paul Elliott, Pan Thomakos)
  * Fixed RUM instrumentation bug

## v3.1.1
  * Support for Rails 3.1 (thanks to Ben Hoskings via github)
  * Support for Rubinius
  * Fixed issues affecting some Delayed Job users where log files were not appearing
  * Fixed an issue where some instrumentation might not get loaded in Rails apps
  * Fix for memcached cas method (thanks to Andrew Long and Joseph Palermo )
  * Fix for logger deprecation warning (thanks to Jonathan del Strother via github)
  * Support for logging to STDOUT
  * Support for Spymemcached client on jruby

## v3.1.0
  * Support for aggregating data from short-running
    processes to reduce reporting overhead
  * Numerous bug fixes
  * Increased unit test coverage

## v3.0.1
  * Updated Real User Monitoring to reduce javascript size and improve
    compatibility, fix a few known bugs

## v3.0.0
  * Support for Real User Monitoring
  * Back end work on internals to improve reliability
  * added a 'log_file_name' and 'log_file_path' configuration variable to allow
    setting the path and name of the agent log file
  * Improve reliability of statistics calculations
  * Remove some previously deprecated methods
  * Remove Sequel instrumentation pending more work

## v2.14.1
  * Avoid overriding methods named 'log' when including the MethodTracer module
  * Ensure that all load paths for 'new_relic/agent' go through 'new_relic/control' first
  * Remove some debugging output from tests

## v2.14.0
  * Dependency detection framework to prevent multi-loading or early-loading
    of instrumentation files

## v2.13.5
  * Moved the API helper to the github newrelic_api gem.
  * Revamped queue time to include server, queue, and middleware time
  * Increased test coverage and stability
  * Add Trinidad as a dispatcher (from Calavera, on github)
  * Sequel instrumentation from Aman Gupta
  * patches to 1.9 compatibility from dkastner on github
  * Support for 1.9.2's garbage collection instrumentation from Justin Weiss
  * On Heroku, existing queue time headers will be detected
  * Fix rack constant scoping in dev mode for 1.9 (Rack != ::Rack)
  * Fixes for instrumentation loading failing on Exception classes that
    are not subclasses of StandardError
  * Fix active record instrumentation load order for Rails 3

## v2.13.4
  * Update DNS lookup code to remove hardcoded IP addresses

## v2.13.3
  * Dalli instrumentation from Mike Perham (thanks Mike)
  * Datamapper instrumentation from Jordan Ritter (thanks Jordan)
  * Apdex now defaults to 0.5
    !!! Please be aware that if you are not setting an apdex,
    !!! this will cause a change in the apparent performance of your app.
  * Make metric hashes threadsafe (fixes problems sending metrics in Jruby
    threaded code)
  * Delete obsolete links to metric docs in developer mode
  * Detect gems when using Bundler
  * Fix newrelic_ignore in Rails 3
  * Break metric parser into a separate vendored gem
  * When using Unicorn, preload_app: true is recommended to get proper
    after_fork behavior.

## v2.13.2
  * Remove a puts. Yes, a whole release for a puts.

## v2.13.1
  * Add missing require in rails 3 framework control

## v2.13.0
  * developer mode is now a rack middleware and can be used on any framework;
    it is no longer supported automatically on versions of Rails prior to 2.3;
    see README for details
  * memcache key recording for transaction traces
  * use system_timer gem if available, fall back to timeout lib
  * address instability issues in JRuby 1.2
  * renamed executable 'newrelic_cmd' to 'newrelic'; old name still supported
    for backward compatibility
  * added 'newrelic install' command to install a newrelic.yml file in the
    current directory
  * optimization to execution time measurement
  * optimization to startup sequence
  * change startup sequence so that instrumentation is installed after all
    other gems and plugins have loaded
  * add option to override automatic flushing of data on exit--send_data_on_exit
    defaults to 'true'
  * ignored errors no longer affect apdex score
  * added record_transaction method to the api to allow recording
    details from web and background transactions occurring outside RPM
  * fixed a bug related to enabling a gold trial / upgrade not sending
    transaction traces correctly

## v2.12.3
  * fix regression in startup sequence

## v2.12.2
  * fix for regression in Rails 2.1 inline rendering
  * workaround bug found in some rubies that caused a segv and/or NoMemoryError
    when deflating content for upload
  * avoid creating connection thread in unicorn/passenger spawners

## v2.12.1
  * fix bug in profile mode
  * fix race condition in Delayed::Job instrumentation loading
  * fix glassfish detection in latest glassfish gem

## v2.12.0
  * support basic instrumentation for ActsAsSolr and Sunspot

## v2.11.3
  * fix bug in startup when running JRuby

## v2.11.2
  * fix for unicorn not reporting when the proc line had 'master' in it
  * fix regression for passenger 2.0 and earlier
  * fix after_fork in the shim

## v2.11.1
  * republished gem without generated rdocs

## v2.11.0
  * rails3 instrumentation (no developer mode support yet)
  * removed the ensure_worker_thread started and instead defined an after_fork
    handler that will set up the agent properly in forked processes.
  * change at_exit handler so the shutdown always goes after other shutdown
    handlers
  * add visibility to active record db transactions in the rpm transaction
    traces (thanks to jeremy kemper)
  * fix regression in merb support which caused merb apps not to start
  * added NewRelic::Agent.logger to the public api to write to the agent
    log file.
  * optimizations to background thread, controller instrumentation, memory
    usage
  * add logger method to public_api
  * support list notation for ignored exceptions in the newrelic.yml

## v2.10.8
  * fix bug in delayed_job instrumentation that caused the job queue sampler
    to run in the wrong place
  * change startup sequence and code that restarts the worker loop
    thread
  * detect the unicorn master and dont start the agent; hook in after_fork
  * fix problem with the Authlogic metric names which caused errors in
    developer mode.  Authlogic metrics now adhere to the convention of
    prefixing the name with  'Custom'
  * allow more correct overriding of transaction trace settings in the
    call to #manual_start
  * simplify WorkerLoop and add better protection for concurrency
  * preliminary support for rails3

## v2.10.6
  * fix missing URL and referrer on some traced errors and transactions
  * gather traced errors *after* executing the rescue chain in ActionController
  * always load controller instrumentation
  * pick up token validation from newrelic.yml

## v2.10.5
  * fix bug in delayed_job instrumentation occurring when there was no DJ log

## v2.10.4
  * fix incompatibility with Capistrano 2.5.16
  * strip down URLs reported in transactions and errors to path only

## v2.10.3
  * optimization to reduce overhead: move background samplers into foreground thread
  * change default config file to ignore RoutingErrors
  * moved the background task instrumentation into a separate tab in the RPM UI
  * allow override of the RPM application name via NEWRELIC_APP_NAME environment variable
  * revised Delayed::Job instrumentation so no manual_start is required
  * send buffered data on shutdown
  * expanded support for queue length and queue time
  * remove calls to starts_with to fix Sinatra and non-rails deployments
  * fix problem with apdex scores recording too low in some circumstances
  * switch to jeweler for gem building
  * minor fixes, test improvements, doc and rakefile improvements
  * fix incompatibility with Hoptoad where Hoptoad was not getting errors handled by New Relic
  * many other optimizations, bug fixes and documentation improvements

## v2.10.2.
  * beta release of 2.10
  * fix bugs with Sinatra app instrumentation
  * minor doc updates

## v2.10.1.
  * alpha release of 2.10
  * rack support, including metal; ignores 404s; requires a module inclusion (see docs)
  * sinatra support, displays actions named by the URI pattern matched
  * add API method to abort transaction recording for in-flight transactions
  * remove account management calls from newrelic_api.rb
  * truncating extremely large transaction traces for efficiency
  * fix error reporting in recipes; add newrelic_rails_env option to recipes to
    override the rails env used to pull the app_name out of newrelic.yml
  * added TorqueBox recognition (thanks Bob McWhirter)
  * renamed config settings: enabled => monitor_mode; developer => developer_mode;
    old names will still work in newrelic.yml
  * instrumentation for DelayedJob (thanks Travis Tilley)
  * added config switches to turn off certain instrumentation when you aren't
    interested in the metrics, to save on overhead--see newrelic.yml for details.
  * add profiling support to dev mode; very experimental!
  * add 'multi_threaded' config option to indicate when the app is running
    multi-threaded, so we can disable some instrumentation
  * fix test failures in JRuby, REE
  * improve Net::HTTP instrumentation so it's more efficient and distinguishes calls
    between web and non-web transactions.
  * database instrumentation notices all database commands in addition to the core commands
  * add support for textmate to dev mode
  * added add_transaction_tracer method to support instrumenting methods as
    if they were web transactions; this will facilitate better visibility of background
    tasks and eventually things like rack, metal and Sinatra
  * adjusted apdex scores to reflect time spent in the mongrel queue
  * fixed incompatibility with JRuby on startup
  * implemented CPU measure for JRuby which reflects the cpu burn for
    all controller actions (does not include background tasks)
  * fixed scope issue with GC instrumentation, subtracting time from caller
  * added # of GC calls to GC instrumentation
  * renamed the dispatcher metric
  * refactored stats_engine code for readability
  * optimization: reduce wakeup times for harvest thread

## v2.10.0.
  * alpha release of 2.10
  * support unicorn
  * instrumentation of GC for REE and MRE with GC patch
  * support agent restarting when changes are made to the account
  * removed #newrelic_notice_error from Object class, replaced by NewRelic::Agent#notice_error
  * collect histogram statistics
  * add custom parameters to newrelic_notice_error call to display
    extra info for errors
  * add method disable_all_tracing(&block) to execute a block without
    capturing metrics
  * newrelic_ignore now blocks all instrumentation collection for
    the specified actions
  * added doc to method_tracer API and removed second arg
    requirement for add_method_tracer call
  * instrumentation for Net::HTTP
  * remove method_tracer shim to avoid timing problems in monitoring daemons
  * for non-rails daemons, look at APP_ROOT and NRCONFIG env vars for custom locations

## v2.9.9.
  * Disable at_exit handler for Unicorn which sometimes caused the
    agent to stop reporting immediately.

## v2.9.8.
  * add instrumentation for Net::HTTP calls, to show up as "External"
  * added support for validating agents in the cloud.
  * recognize Unicorn dispatcher
  * add NewRelic module definitions to ActiveRecord instrumentation

## v2.9.5.
  * Snow Leopard memory fix

## v2.9.4.
  * clamp size of data sent to server
  * reset statistics for passenger when forking to avoid erroneous data
  * fix problem deserializing errors from the server
  * fix incompatibility with postgres introduced in 2.9.

## v2.9.3.
  * fix startup failure in Windows due to memory sampler
  * add JRuby environment information

## v2.9.2.
  * change default apdex_t to 0.5 seconds
  * fix bug in deployments introduced by multi_homed setting
  * support overriding the log in the agent api
  * fix JRuby problem using objectspace
  * display custom parameters when looking at transactions in dev mode
  * display count of sql statements on the list of transactions in dev mode
  * fixes for merb--thanks to Carl Lerche

## v2.9.1.
  * add newrelic_ignore_apdex method to controller classes to allow
    you to omit some actions from apdex statistics
  * Add hook for Passenger shutdown events to get more timely shutdown
    notices; this will help in more accurate memory readings in
    Passenger
  * add newrelic_notice_error to Object class
  * optional ability to verify SSL certificates, note that this has some
    performance and reliability implications
  * support multi-homed host with multiple apps running on duplicate
    ports

## v2.9.0.
  Noteworthy Enhancements
  * give visibility to templates and partials in Rails 2.1 and later, in
    dev mode and production
  * change active record metrics to capture statistics in adapter log()
    call, resulting in lower overhead and improved visibility into
    different DB operations; only AR operations that are not hitting the
    query cache will be measured to avoid overhead
  * added mongrel_rpm to the gem, a standalone daemon listening for custom
    metric values sent from local processes (experimental); do mongrel_rpm
    --help
  * add API for system monitoring daemons (refer to KB articles); changed
    API for manual starting of the agent; refer to
    NewRelic::Agent.manual_start for details
  * do certificate verification on ssl connections to
    collector.newrelic.com
  * support instances appearing in more than one application by allowing a
    semicolon separated list of names for the newrelic.yml app_name
    setting.
  * combined agent logfiles into a single logfile
  * use rpm server time for transaction traces rather than agent time

  Developer Mode (only) Enhancements
  * show partial rendering in traces
  * improved formatting of metric names in traces
  * added number of queries to transactions in the transaction list
  * added some sorting options for the transaction list
  * added a page showing the list of active threads

  Compatibility Enhancements
  * ruby 1.9.1 compatibility
  * support concurrency when determining busy times, for 2.2 compatibility
  * in jruby, use Java used heap for memory sampling if the system memory
    is not accessible from an unsupported platform
  * jruby will no longer start the agent now when running the console or
    rake tasks
  * API support for RPM as a footnote add-in
  * webrick support restored

  Noteworthy bugfixes
  * sample memory on linux by reading /proc/#{$$}/status file
  * fixed ambiguous 'View' metrics showing up in controller breakdown
  * removed Numeric extensions, including round_to, and to_ms
  * using a different timeout mechanism when we post data to RPM
  * remove usage of Rails::Info which had a side effect of enabling
    ActiveRecord even when it wasn't an active framework
  * moved CPU sampler off background thread and onto the harvest thread
  * tests now run cleanly in any rails app using test:newrelic or
    test:plugins

  Agent improvements to support future RPM enhancements
  * add instrumentation to capture metrics on response codes; not yet
    working in rails 2.3.*
  * added http referrer to traced errors
  * capture gem requirements from rails
  * capture cpu utilization adjusted for processor count
  * transaction sampling

## v2.8.10.
  * fix thin support with rails 2.3.2 when using script/server
  * fix incompatibility with rails 2.3.2 and script/server options
    processing
  * minor tweak to environment gathering for gem mode

## v2.8.9.
  * fix problem finding the newrelic controller in dev mode
  * fix incompatibility with older versions of optparse
  * fix potential jvm problem with jruby
  * remove test:all task definition to avoid conflicts
  * change error message about window sampler in windows not supported to a
    warning message

## v2.8.8.
  * fix error with jruby on windows
  * fix problem where webrick was being incorrectly detected causing some
    problems with mongrel application assignments--had to disable webrick
    for now

## v2.8.7.
  * fix for ssl connection hanging problems
  * fix problem recognizing mongrel in rails 2.3.2
  * fastcgi support in rails 2.3.2
  * put back webrick support

## v2.8.6.
  * fix for capture_params when using file uploads in controller actions
  * use pure ruby NS lookup for collector host to eliminate possibly
    blocking applications

## v2.8.5.
  * fix reference to CommandError which was breaking some cap scripts
  * fix incompatibility with Rails 2.0 in the server API
  * fix problem with litespeed with Lite accounts
  * fix problem when ActiveRecord is disabled
  * moved merb instrumentation to Merb::Controller instead of
    AbstractController to address incompatibility with MailController
  * fix problem in devmode displaying sql with embedded urls

## v2.8.4.
  * fix bug in capistrano recipe causing cap commands to fail with error
    about not finding Version class

## v2.8.3.
  * refactor unit tests so they will run in a generic rails environment
  * require classes in advance to avoid autoloading.  this is to address
    incompatibilities with desert as well as more flexibility in gem
    initialization
  * fixed newrelic_helper.rb 1.9 incompatibility

## v2.8.2.
  * fix Ruby 1.9 syntax compatibility errors
  * update the class loading sanity check, will notify server of errors
  * fix agent output on script and rake task execution

## v2.8.1.
  * Convert the deployment information upload script to an executable and
    put in the bin directory.  When installed as a gem this command is
    symlinked to /usr/bin.  Usage: newrelic_cmd deployments --help
  * Fix issue invoking api when host is not set in newrelic.yml
  * Fix deployments api so it will work from a gem
  * Fix thin incompatibility in developer mode

## v2.8.0.
  * add beta of api in new_relic_api.rb
  * instrumented dynamic finders in ActiveRecord
  * preliminary support for capturing deployment information via capistrano
  * change memory sampler for solaris to use /usr/bin/ps
  * allow ERB in newrelic.yml file
  * merged support for merb into this version
  * fix incompatibility in the developer mode with the safe_erb plugin
  * fix module namespace issue causing an error accessing
    NewRelic::Instrumentation modules
  * fix issue where the agent sometimes failed to start up if there was a
    transient network problem
  * fix IgnoreSilentlyException message

## v2.7.4.
  * fix error when trying to serialize some kinds of Enumerable objects
  * added extra debug logging
  * added app_name to app mapping

## v2.7.3.
  * fix compatibility issue with 1.8.5 causing error with Dir.glob

## v2.7.2.
  * fix problem with passenger edge not being a detected environment

## v2.7.1.
  * fix problem with skipped dispatcher instrumentation

## v2.7.0.
  * Repackage to support both plugin and Gem installation
  * Support passenger/litespeed/jruby application naming
  * Update method for calculating dispatcher queue time
  * Show stack traces in RPM Transaction Traces
  * Capture error source for TemplateErrors
  * Clean up error stack traces.
  * Support query plans from postgres
  * Performance tuning
  * bugfixes

## v2.5.3.
  * fix error in transaction tracing causing traces not to show up

## v2.5.2.
  * fixes for postgres explain plan support

## v2.5.1.
  * bugfixes

## v2.5.0.
  * add agent support for rpm 1.1 features
  * Fix regression error with thin support

## v2.4.3.
  * added 'newrelic_ignore' controller class method with :except and :only options for finer grained control
    over the blocking of instrumentation in controllers.
  * bugfixes

## v2.4.2.
  * error reporting in early access

## v2.4.1.
  * bugfix: initializing developer mode

## v2.4.0.
  * Beta support for LiteSpeed and Passenger

## v2.3.7.
  * bugfixes

## v2.3.6.
  * bugfixes

## v2.3.5.
  * bugfixes: pie chart data, rails 1.1 compatibility

## v2.3.4.
  * bugfix

## v2.3.3.
  * bugfix for non-mysql databases

## v2.3.2.
  * bugfixes
  * Add enhancement for Transaction Traces early access feature

## v2.3.1.
  * bugfixes

## v2.3.0.
  + Add support for Transaction Traces early access feature

## v2.2.2.
  * bugfixes

## v2.2.1.
  + Add rails 2.1 support for Developer Mode
  + Changes to memory sampler: Add support for JRuby and fix Solaris support.
  * Stop catching exceptions and start catching StandardError; other exception cleanup
  * Add protective exception catching to the stats engine
  * Improved support for thin domain sockets
  * Support JRuby environments

## v2.1.6.
  * bugfixes

## v2.1.5.
  * bugfixes

## v2.1.4.
  * bugfixes

## v2.1.3.
  * bugfixes

## v2.1.2.
  * bugfixes

## v2.1.1.
  * bugfixes

## v2.1.0.
  * release for private beta<|MERGE_RESOLUTION|>--- conflicted
+++ resolved
@@ -1,12 +1,8 @@
 # New Relic Ruby Agent Release Notes #
 
-<<<<<<< HEAD
+## v6.3.0
+
   * **Official Rails 6.0 support**
-=======
-## v6.3.0
-
-  * Official Rails 6.0 support
->>>>>>> aff4b5cf
 
     This version of the agent has been verified against the Rails 6.0.0 release.
 
