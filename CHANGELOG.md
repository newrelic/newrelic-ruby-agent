# New Relic Ruby Agent Release Notes

## Upcoming Release

- **Add Support for Ruby 3.2.0**

  Following the 3.2.0 release of Ruby, the New Relic Ruby Agent has confirmed compatibility with and now supports the official release of Ruby 3.2.0. [PR#1715](https://github.com/newrelic/newrelic-ruby-agent/pull/1715)

<<<<<<< HEAD
- **Add instrumentation for concurrent-ruby**

  Instrumentation for the [concurrent-ruby](https://github.com/ruby-concurrency/concurrent-ruby) gem has been added to the agent. for versions 1.1.5 and above. When a transaction is already in progress and a call to a `Concurrent::` method that routes through `Concurrent::ThreadPoolExecutor#post` is made, a segment will be added to the transaction. Any content within the block passed to the `Concurrent::` method that is instrumented by the agent, such as a call to `Net::HTTP.get`, will have a nested segment created. [PR#1682]

  | Configuration name                | Default | Behavior                                                                                                                      |
  | --------------------------------- | ------- | ----------------------------------------------------------------------------------------------------------------------------- |
  | `instrumentation.concurrent_ruby` | auto    | Controls auto-instrumentation of the concurrent-ruby library at start up. May be one of `auto`, `prepend`, `chain`, `disabled`. |
=======
- **Infinite Tracing: Use batching and compression**

  For [Infinite Tracing](https://docs.newrelic.com/docs/distributed-tracing/infinite-tracing/introduction-infinite-tracing/) which Ruby applications can leverage with the `newrelic-infinite_tracing` gem, payloads will now be batched and compressed to signficantly decrease the amount of outbound network traffic. [PR#1723](https://github.com/newrelic/newrelic-ruby-agent/pull/1723)

  | Configuration name                | Default | Behavior                                                                                                                      |
  | --------------------------------- | ------- | ----------------------------------------------------------------------------------------------------------------------------- |
  | `infinite_tracing.batching` | true    | If true (the default), data sent to the Trace Observer will be batched instead of each span being sent individually |
  | `infinite_tracing.compression_level` | high    | Configure the compression level for data sent to the Trace Observer. May be one of [none|low|medium|high]. 'high' is the default. Set the level to 'none' to disable compression. |
>>>>>>> 94c186e9

## v8.14.0

Version 8.14.0 of the agent restores desired Capistrano-based changelog lookup functionality when a deployment is performed, speeds up GUID generation, delivers support for instrumenting Rails custom event notifications, fixes potential compatibility issues with the RedisClient gem, and fixes bugs related to initialization in Rails.

- **Deployment Recipe: Restore desired Capistrano-based changelog lookup behavior**

  The New Relic Ruby agent offers [a Capistrano recipe for recording app deployments](https://docs.newrelic.com/docs/apm/agents/ruby-agent/features/record-deployments-ruby-agent/#capistrano3). The recipe code was significantly cleaned up with [PR#1498](https://github.com/newrelic/newrelic-ruby-agent/pull/1498) which inadvertently changed the way the recipe handles the changelog for a deployment. Community member [@arthurwozniak](https://github.com/arthurwozniak) spotted and corrected this change in order to restore the desired changelog lookup functionality while retaining all of the previous cleanup. Thank you very much for your contribution, [@arthurwozniak](https://github.com/arthurwozniak)! [PR#1653](https://github.com/newrelic/newrelic-ruby-agent/pull/1653)

- **Speed up GUID generation**

  The agent leverages random numbers in its GUID (globally unique identifier) generation and would previously always freshly calculate the result of 16^16 or 32^32 before generating a random number. Given that those 16^16 and 32^32 operations are expected, it makes sense to calculate their results up front and store them in constants to be referred to later. Doing so has resulted in a performance gain for the generation of GUIDs. Many thanks to [@tungmq](https://github.com/tungmq) for contributing this optimisation and the benchmarks to support it! [PR#1693](https://github.com/newrelic/newrelic-ruby-agent/pull/1693)

- **Support for Rails ActiveSupport::Notifications for custom events**

  When the new `active_support_custom_events_names` configuration parameter is set equal to an array of custom event names to subscribe to, the agent will now subscribe to each of the names specified and report instrumentation for the events when they take place. [Creating custom events](https://guides.rubyonrails.org/active_support_instrumentation.html#creating-custom-events) is simple and now reporting instrumentation for them to New Relic is simple as well. [PR#1659](https://github.com/newrelic/newrelic-ruby-agent/pull/1659)

- **Bugfix: Support older versions of the RedisClient gem, handle unknown Redis database index**

  With version 8.13.0 of the agent, support was added for the [redis-rb](https://github.com/redis/redis-rb) gem v5+ and the new [RedisClient](https://rubygems.org/gems/redis-client) gem. With versions of RedisClient older than v0.11, the agent could cause the monitored application to crash when attempting to determine the Redis database index. Version 8.14.0 adds two related improvements. Firstly, support for RedisClient versions older than v0.11 has been added to get at the database index value. Secondly, the agent will no longer crash or impact the monitored application in the event that the database index cannot be obtained. Thank you very much to our community members [@mbsmartee](https://github.com/mbsmartee) and [@patatepartie](https://github.com/patatepartie) for bringing this issue to our attention, for helping us determine how to best reproduce it, and for testing out the update. We appreciate your help! [Issue#1650](https://github.com/newrelic/newrelic-ruby-agent/issues/1650) [PR#1673](https://github.com/newrelic/newrelic-ruby-agent/pull/1673)

- ~~**Bugfix: Defer agent startup in Rails until after application-defined initializers have run**~~

  ~~In Rails, the agent previously loaded before any application-defined initializers. This allowed initializers to reference the `add_method_tracer` API. However, this had the side-effect of forcing some framework libraries to load before initializers ran, preventing any configuration values related to these libraries from being applied. This fix provides an option to split initialization into two parts: load `add_method_tracer` before application-defined initializers and start the agent after application-defined initializers. This may cause other initializers to behave differently.~~

  ~~If you'd like to use this feature, set `defer_rails_initialization` to `true`. It is `false` by default, but may become `true` by default in a future release.~~

  ~~Furthermore, our Action View instrumentation was missing an `ActiveSupport.on_load` block around the code that loads our instrumentation.~~

  ~~Thank you [@jdelStrother](https://github.com/jdelStrother) for bringing this to our attention and collaborating with us on a fix. [PR#1658](https://github.com/newrelic/newrelic-ruby-agent/pull/1658)~~

  Unfortunately, this bugfix is unreachable as written because the configuration value used to access the bugfix won't be applied until after initialization. Follow along for updates at [Issue#662](https://github.com/newrelic/newrelic-ruby-agent/issues/662).

## v8.13.1

Version 8.13.1 of the agent provides a bugfix for Redis v5.0 instrumentation.

- **Fix NoMethodError when using Sidekiq v7.0 with RedisClient v0.11**

  In some cases, the `RedisClient` object cannot directly access methods like db, port, or path. These methods are always available on the `client.config` object. This raised a `NoMethodError` in environments that used Sidekiq v7.0 and [RedisClient](https://rubygems.org/gems/redis-client) v0.11. Thank you to [@fcheung](https://github.com/fcheung) and [@stevenou](https://github.com/stevenou) for bringing this to our attention! [Issue#1639](https://github.com/newrelic/newrelic-ruby-agent/issues/1639)

## v8.13.0

Version 8.13.0 of the agent updates our Rack, Redis, and Sidekiq instrumentation. It also delivers some bugfixes.

- **Support for Redis v5.0**

  Redis v5.0 restructures where some of our instrumented methods are located and how they are named. It also introduces a new [instrumentation middleware API](https://github.com/redis-rb/redis-client#instrumentation-and-middlewares). This API is used for pipelined and multi calls to maintain reporting parity with previous Redis versions. However, it is introduced later in the chain, so you may see errors that used to appear at the segment level on the transaction instead. The agent's behavior when used with older supported Redis versions will remain unaffected. [PR#1611](https://github.com/newrelic/newrelic-ruby-agent/pull/1611)

- **Support for Sidekiq v7.0**

  Sidekiq v7.0 removed Delayed Extensions and began offering client and server [middleware](https://github.com/mperham/sidekiq/blob/main/docs/middleware.md) classes to inherit from. The agent's Sidekiq instrumentation has been updated accordingly. The agent's behavior when used with older Sidekiq versions will remain unaffected. [PR#1615](https://github.com/newrelic/newrelic-ruby-agent/pull/1615) **NOTE:** an issue was discovered with Sidekiq v7.0+ and addressed by Ruby agent v8.13.1. If you are using Sidekiq, please skip Ruby agent v8.13.0 and use v8.13.1 or above.

- **Support for Rack v3.0: Rack::Builder#new accepting a block**

  Via [rack/rack#1942](https://github.com/rack/rack/pull/1942) (released with Rack v3.0), `Rack::Builder#run` now optionally accepts a block instead of an app argument. The agent's instrumentation has been updated to support the use of a block with `Rack::Builder#run`. [PR#1600](https://github.com/newrelic/newrelic-ruby-agent/pull/1600)

- **Bugfix: Correctly identify Unicorn, Rainbows and FastCGI with Rack v3.0**

  Unicorn, Rainbows, or FastCGI web applications using Rack v3.0 may previously have had the "dispatcher" value incorrectly reported as "Webrick" instead of "Unicorn", "Rainbows", or "FastCGI". This issue has now been addressed. [PR#1585](https://github.com/newrelic/newrelic-ruby-agent/pull/1585)

- **Bugfix: add_method_tracer fails to record code level metric attributes on private methods**

  When using `add_method_tracer` on a private method, the agent was unable to record code level metrics for the method. This resulted in the following being logged to the newrelic_agent.log file.

  ```
  WARN : Unable to determine source code info for 'Example', method 'private_method' - NameError: undefined method 'private_method' for class '#<Class:Example>'
  ```

  Thank you [@jdelStrother](https://github.com/jdelStrother) for bringing this issue to our attention and suggesting a fix! [PR#1593](https://github.com/newrelic/newrelic-ruby-agent/pull/1593)

- **Bugfix: Category is a required keyword arg for NewRelic::Agent::Tracer.in_transaction**

  When support for Ruby 2.0 was dropped in version 8.0.0 of the agent, the agent API methods were updated to use the required keyword argument feature built into Ruby, rather than manually raising ArgumentErrors. The API method `NewRelic::Agent::Tracer.in_transaction` removed the ArgumentError raised by the agent, but did not update the method arguments to identify `:category` as a required keyword argument. This is now resolved. Thank you [@tatzsuzuki](https://github.com/tatzsuzuki) for bringing this to our attention. [PR#1587](https://github.com/newrelic/newrelic-ruby-agent/pull/1587)

## v8.12.0

Version 8.12.0 of the agent delivers new Elasticsearch instrumentation, increases the default number of recorded Custom Events, announces the deprecation of Ruby 2.3, and brings some valuable code cleanup.

- **Support for Elasticsearch instrumentation**

  This release adds support to automatically instrument the [elasticsearch](https://rubygems.org/gems/elasticsearch) gem. Versions 7.x and 8.x are supported. [PR#1525](https://github.com/newrelic/newrelic-ruby-agent/pull/1525)

  | Configuration name                | Default | Behavior                                                                                                                      |
  | --------------------------------- | ------- | ----------------------------------------------------------------------------------------------------------------------------- |
  | `instrumentation.elasticsearch`   | auto    | Controls auto-instrumentation of the elasticsearch library at start up. May be one of `auto`, `prepend`, `chain`, `disabled`. |
  | `elasticsearch.capture_queries`   | true    | If `true`, the agent captures Elasticsearch queries in transaction traces.                                                    |
  | `elasticsearch.obfuscate_queries` | true    | If `true`, the agent obfuscates Elasticsearch queries in transaction traces.                                                  |

- **Custom Event Limit Increase**

  This version increases the default limit of custom events from 1000 events per minute to 3000 events per minute. In the scenario that custom events were being limited, this change will allow more custom events to be sent to New Relic. There is also a new configurable maximum limit of 100,000 events per minute. To change the limits, see the documentation for [max_samples_stored](https://docs.newrelic.com/docs/apm/agents/ruby-agent/configuration/ruby-agent-configuration/#custom_insights_events-max_samples_stored). To learn more about the change and how to determine if custom events are being dropped, see our Explorers Hub [post](https://discuss.newrelic.com/t/send-more-custom-events-with-the-latest-apm-agents/190497). [PR#1541](https://github.com/newrelic/newrelic-ruby-agent/pull/1541)

- **Deprecate support for Ruby 2.3**

  Ruby 2.3 reached end of life on March 31, 2019. The Ruby agent has deprecated support for Ruby 2.3 and will make breaking changes for this version in its next major release, v9.0.0 (release date not yet planned). All 8.x.x versions of the agent will remain compatible with Ruby 2.3.

- **Cleanup: Remove orphaned code**

  In both the agent and unit tests, changes have taken place over the years that have left certain bits of code unreachable. This orphaned code can complicate code maintenance and refactoring, so getting it squared away can be very helpful. Commmuniy member [@ohbarye](https://github.com/ohbarye) contributed two separate cleanup PRs for this release; one for the agent and one for the tests. [PR#1537](https://github.com/newrelic/newrelic-ruby-agent/pull/1537) [PR#1548](https://github.com/newrelic/newrelic-ruby-agent/pull/1548)

  Thank you to [@ohbarye](https://github.com/ohbarye) for contributing this helpful cleanup!

## v8.11.0

Version 8.11.0 of the agent updates the `newrelic deployments` command to work with API keys issued to newer accounts, fixes a memory leak in the instrumentation of Curb error handling, further preps for Ruby 3.2.0 support, and includes several community member driven cleanup and improvement efforts. Thank you to everyone involved!

- **Added support for New Relic REST API v2 when using `newrelic deployments` command**

  Previously, the `newrelic deployments` command only supported the older version of the deployments api, which does not currently support newer license keys. Now you can use the New Relic REST API v2 to record deployments by providing your user API key to the agent configuration using `api_key`. When this configuration option is present, the `newrelic deployments` command will automatically use the New Relic REST API v2 deployment endpoint. [PR#1461](https://github.com/newrelic/newrelic-ruby-agent/pull/1461)

  Thank you to [@Arkham](https://github.com/Arkham) for bringing this to our attention!

- **Cleanup: Performance tests, constants, rubocop-minitest assertions and refutations**

  Community member [@esquith](https://github.com/esquith) contributed a whole slew of cleanup successes for our performance test configuration, orphaned constants in our code base, and RuboCop related improvements. [PR#1406](https://github.com/newrelic/newrelic-ruby-agent/pull/1406) [PR#1408](https://github.com/newrelic/newrelic-ruby-agent/pull/1408) [PR#1409](https://github.com/newrelic/newrelic-ruby-agent/pull/1409) [PR#1411](https://github.com/newrelic/newrelic-ruby-agent/pull/1411)

  Thank you [@esquith](https://github.com/esquith) for these great contributions!

- **CI: Notify on a change from failure to success**

  A super handy, much beloved feature of certain CI and build systems is to not only notify when builds start to fail, but also to notify again when the builds once again start to go green. Community member [@luigieai](https://github.com/luigieai) was able to figure out how to configure our existing complex, multiple-3rd-party-action based GitHub Actions pipeline to notify on a switch back to success from failure. [PR#1519](https://github.com/newrelic/newrelic-ruby-agent/pull/1519)

  This is much appreciated! Thank you, [@luigieai](https://github.com/luigieai).

- **Spelling corrections**

  Community member [@jsoref](https://github.com/jsoref), author of the [Check Spelling](https://github.com/marketplace/actions/check-spelling) GitHub Action, contributed a significant number of spelling corrections throughout the code base. The intelligent issues that were flagged made for a more comprehensive review than a simple dictionary based check would have been able to provide, and the changes are much appreciated. [PR#1508](https://github.com/newrelic/newrelic-ruby-agent/pull/1508)

  Thank you very much, [@jsoref](https://github.com/jsoref)!

- **Ruby 3.2.0-preview2 compatibility**

  Ruby 3.2.0-preview1 introduced a change to the way that Ruby reports VM stats and the approach was changed yet again to a 3rd approach with the preview2 release. New Relic reports on Ruby VM stats and is keeping track of the Ruby 3.2 development process to help ensure our customers with a smooth and worthwhile upgrade process once Ruby 3.2.0 (non-preview) is released. [PR#1436](https://github.com/newrelic/newrelic-ruby-agent/pull/1436)

- **Bugfix: Fix memory leak in the Curb instrumentation**

  Community member [@charkost](https://github.com/charkost) was able to rework the `on_failure` callback logic prepped via the agent's Curb instrumentation in order to avoid some nesting that was causing memory leaks. [PR#1518](https://github.com/newrelic/newrelic-ruby-agent/pull/1518)

  Many thanks for both the heads up on the issue and the fix, [@charkost](https://github.com/charkost)!

## v8.10.1

- **Bugfix: Missing unscoped metrics when instrumentation.thread.tracing is enabled**

  Previously, when `instrumentation.thread.tracing` was set to true, some puma applications encountered a bug where a varying number of unscoped metrics would be missing. The agent now will correctly store and send all unscoped metrics.

  Thank you to @texpert for providing details of their situation to help resolve the issue.

- **Bugfix: gRPC instrumentation causes ArgumentError when other Google gems are present**

  Previously, when the agent had gRPC instrumentation enabled in an application using other gems (such as google-ads-googleads), the instrumentation could cause the error `ArgumentError: wrong number of arguments (given 3, expected 2)`. The gRPC instrumentation has been updated to prevent this issue from occurring in the future.

  Thank you to @FeminismIsAwesome for bringing this issue to our attention.

## v8.10.0

- **New gRPC instrumentation**

  The agent will now instrument [gRPC](https://grpc.io/) activity performed by clients and servers that use the [grpc](https://rubygems.org/gems/grpc) RubyGem. Instrumentation is automatic and enabled by default, so gRPC users should not need to modify any existing application code or agent configuration to benefit from the instrumentation. The instrumentation makes use of distributed tracing for a comprehensive overview of all gRPC traffic taking place across multiple monitored applications. This allows you to observe your client and server activity using any service that adheres to the W3C standard.

  The following new configuration parameters have been added for gRPC. All are optional.

  | Configuration name                   | Default | Behavior                                                                                |
  | ------------------------------------ | ------- | --------------------------------------------------------------------------------------- |
  | `instrumentation.grpc_client`        | auto    | Set to 'disabled' to disable, set to 'chain' if there are module prepending conflicts   |
  | `instrumentation.grpc_server`        | auto    | Set to 'disabled' to disable, set to 'chain' if there are module prepending conflicts   |
  | `instrumentation.grpc.host_denylist` | ""      | Provide a comma delimited list of host regex patterns (ex: "private.com$,exception.\*") |

- **Code-level metrics functionality is enabled by default**

  The code-level metrics functionality for the Ruby agent's [CodeStream integration](https://docs.newrelic.com/docs/apm/agents/ruby-agent/features/ruby-codestream-integration) is now enabled by default after we have received positive feedback and no open bugs for the past two releases.

- **Performance: Rework timing range overlap calculations for multiple transaction segments**

  Many thanks to GitHub community members @bmulholland and @hkdnet. @bmulholland alerted us to [rmosolgo/graphql-ruby#3945](https://github.com/rmosolgo/graphql-ruby/issues/3945). That Issue essentially notes that the New Relic Ruby agent incurs a significant performance hit when the `graphql` RubyGem (which ships with New Relic Ruby agent support) is used with DataLoader to generate a high number of transactions. Then @hkdnet diagnosed the root cause in the Ruby agent and put together both a proof of concept fix and a full blown PR to resolve the problem. The agent keeps track multiple segments that are concurrently in play for a given transaction in order to merge the ones whose start and stop times intersect. The logic for doing this find-and-merge operation has been reworked to a) be deferred entirely until the transaction is ready to be recorded, and b) made more performant when it is needed. GraphQL DataLoader users and other users who generate lots of activity for monitoring within a short amount of time will hopefully see some good performance gains from these changes.

- **Performance: Make frozen string literals the default for the agent**

  The Ruby `frozen_string_literal: true` magic source code comment has now been applied consistently across all Ruby files belonging to the agent. This can provide a performance boost, given that Ruby can rely on the strings remaining immutable. Previously only about a third of the agent's code was freezing string literals by default. Now that 100% of the code freezes string literals by default, we have internally observed some related performance gains through testing. We are hopeful that these will translate into some real world gains in production capacities.

- **Bugfix: Error when setting the yaml configuration with `transaction_tracer.transaction_threshold: apdex_f`**

  Originally, the agent was only checking the `transaction_tracer.transaction_threshold` from the newrelic.yml correctly if it was on two lines.

  Example:

  ```
  # newrelic.yml
  transaction_tracer:
    transaction_threshold: apdex_f
  ```

  When this was instead changed to be on one line, the agent was not able to correctly identify the value of apdex_f.

  Example:

  ```
  # newrelic.yml
  transaction_tracer.transaction_threshold: apdex_f
  ```

  This would cause prevent transactions from finishing due to the error `ArgumentError: comparison of Float with String failed`. This has now been corrected and the agent is able to process newrelic.yml with a one line `transaction_tracer.transaction_threshold: apdex_f` correctly now.

  Thank you to @oboxodo for bringing this to our attention.

- **Bugfix: Don't modify frozen Logger**

  Previously the agent would modify each instance of the Logger class by adding a unique instance variable as part of the instrumentation. This could cause the error `FrozenError: can't modify frozen Logger` to be thrown if the Logger instance had been frozen. The agent will now check if the object is frozen before attempting to modify the object. Thanks to @mkcosta for bringing this issue to our attention.

## v8.9.0

- **Add support for Dalli 3.1.0 to Dalli 3.2.2**

  Dalli versions 3.1.0 and above include breaking changes where the agent previously hooked into the gem. We have updated our instrumentation to correctly hook into Dalli 3.1.0 and above. At this time, 3.2.2 is the latest Dalli version and is confirmed to be supported.

- **Bugfix: Infinite Tracing hung on connection restart**

  Previously, when using infinite tracing, the agent would intermittently encounter a deadlock when attempting to restart the infinite tracing connection. This bug would prevent the agent from sending all data types, including non-infinite-tracing-related data. This change reworks how we restart infinite tracing to prevent potential deadlocks.

- **Bugfix: Use read_nonblock instead of read on pipe**

  Previously, our PipeChannelManager was using read which could cause Resque jobs to get stuck in some versions. This change updates the PipeChannelManager to use read_nonblock instead. This method can leverage error handling to allow the instrumentation to gracefully log a message and exit the stuck Resque job.

## v8.8.0

- **Support Makara database adapters with ActiveRecord**

  Thanks to a community submission from @lucasklaassen with [PR #1177](https://github.com/newrelic/newrelic-ruby-agent/pull/1177), the Ruby agent will now correctly work well with the [Makara gem](https://github.com/instacart/makara). Functionality such as SQL obfuscation should now work when Makara database adapters are used with Active Record.

- **Lowered the minimum payload size to compress**

  Previously the Ruby agent used a particularly large payload size threshold of 64KiB that would need to be met before the agent would compress data en route to New Relic's collector. The original value stems from segfault issues that very old Rubies (< 2.2) used to encounter when compressing smaller payloads. This value has been lowered to 2KiB (2048 bytes), which should provide a more optimal balance between the CPU cycles spent on compression and the bandwidth savings gained from it.

- **Provide Code Level Metrics for New Relic CodeStream**

  For Ruby on Rails applications and/or those with manually traced methods, the agent is now capable of reporting metrics with Ruby method-level granularity. When the new `code_level_metrics.enabled` configuration parameter is set to a `true` value, the agent will associate source-code-related metadata with the metrics for things such as Rails controller methods. Then, when the corresponding Ruby class file that defines the methods is loaded up in a [New Relic CodeStream](https://www.codestream.com/)-powered IDE, [the four golden signals](https://sre.google/sre-book/monitoring-distributed-systems/) for each method will be presented to the developer directly.

- **Supportability Metrics will always report uncompressed payload size**

  New Relic's agent specifications call for Supportability Metrics to always reference the uncompressed payload byte size. Previously, the Ruby agent was calculating the byte size after compression. Furthermore, compression is only performed on payloads of a certain size. This means that sometimes the value could have represented a compressed size and sometimes an uncompressed one. Now the uncompressed value is always used, bringing consistency for comparing two instances of the same metric and alignment with the New Relic agent specifications.

## v8.7.0

- **APM logs-in-context log forwarding on by default**

  Automatic application log forwarding is now enabled by default. This version of the agent will automatically send enriched application logs to New Relic. To learn more about this feature see [here](https://docs.newrelic.com/docs/apm/new-relic-apm/getting-started/get-started-logs-context/), and additional configuration options are available [here](https://docs.newrelic.com/docs/logs/logs-context/configure-logs-context-ruby). To learn about how to toggle log ingestion on or off by account see [here](https://docs.newrelic.com/docs/logs/logs-context/disable-automatic-logging).

- **Improved async support and Thread instrumentation**

  Previously, the agent was not able to record events and metrics inside Threads created inside of an already running transaction. This release includes 2 new configuration options to support multithreaded applications to automatically instrument threads. A new configuration option,`instrumentation.thread.tracing` (disabled by default), has been introduced that, when enabled, will allow the agent to insert New Relic tracing inside of all Threads created by an application. To support applications that only want some threads instrumented by New Relic, a new class is available, `NewRelic::TracedThread`, that will create a thread that includes New Relic instrumentation, see our [API documentation](https://www.rubydoc.info/gems/newrelic_rpm/NewRelic) for more details.

  New configuration options included in this release:
  | Configuration name | Default | Behavior |
  | ----------- | ----------- |----------- |
  | `instrumentation.thread` | `auto` (enabled) | Allows the agent to correctly nest spans inside of an asynchronous transaction |
  | `instrumentation.thread.tracing` | `false` (disabled) | Automatically add tracing to all Threads created in the application. This may be enabled by default in a future release. |

  We'd like to thank @mikeantonelli for sharing a gist with us that provided our team with an entry point for this feature.

- **Deprecate support for Ruby 2.2**

  Ruby 2.2 reached end of life on March 31, 2018. The agent has deprecated support for Ruby 2.2 and will make breaking changes for this version in its next major release.

- **Deprecate instrumentation versions with low adoption and/or versions over five years old**


    This release deprecates the following instrumentation:
    | Deprecated | Replacement |
    | ----------- | ----------- |
    | ActiveMerchant < 1.65.0 | ActiveMerchant >= 1.65.0 |
    | Acts As Solr (all versions) | none |
    | Authlogic (all versions) | none |
    | Bunny < 2.7.0 | bunny >= 2.7.0 |
    | Dalli < 3.2.1 | Dalli >= 3.2.1 |
    | DataMapper (all versions) | none |
    | Delayed Job < 4.1.0 | Delayed Job >= 4.1.0 |
    | Excon < 0.56.0 | Excon >= 0.56.0 |
    | Grape < 0.19.2 | Grape >= 0.19.2 |
    | HTTPClient < 2.8.3 | HTTPClient 2.8.3 |
    | HTTP.rb < 2.2.2 | HTTP.rb >= 2.2.2 |
    | Mongo < 2.4.1 | Mongo >= 2.4.1 |
    | Padrino < 0.15.0 | Padrino >= 0.15.0 |
    | Passenger < 5.1.3 | Passenger >= 5.1.3 |
    | Puma < 3.9.0 | Puma >= 3.9.0 |
    | Rack < 1.6.8 | Rack >= 1.6.8 |
    | Rails 3.2.x | Rails >= 4.x |
    | Rainbows (all versions) | none |
    | Sequel < 4.45.0 | Sequel >= 4.45.0 |
    | Sidekiq < 5.0.0 | Sidekiq >= 5.0.0 |
    | Sinatra < 2.0.0 | Sinatra >= 2.0.0 |
    | Sunspot (all versions) | none |
    | Typhoeus < 1.3.0 | Typhoeus >= 1.3.0 |
    | Unicorn < 5.3.0 | Unicorn >= 5.3.0 |

    For the gems with deprecated versions, we will no longer test those versions in our multiverse suite. They may, however, still be compatible with the agent. We will no longer fix bug reports for issues related to these gem versions.

- **Clarify documentation for `rake.tasks` configuration**

  The `rake.tasks` description in the default `newrelic.yml` file and the [New Relic Ruby Agent Configuration docs](https://docs.newrelic.com/docs/apm/agents/ruby-agent/configuration/ruby-agent-configuration#rake-tasks) have been updated to clarify its behavior and usage. The documentation now reads:

  > Specify an array of Rake tasks to automatically instrument. This configuration option converts the Array to a RegEx list. If you'd like to allow all tasks by default, use `rake.tasks: [.+]`. Rake tasks will not be instrumented unless they're added to this list. For more information, visit the (New Relic Rake Instrumentation docs)[/docs/apm/agents/ruby-agent/background-jobs/rake-instrumentation].

  We thank @robotfelix for suggesting these changes.

- **Internally leverage `Object.const_get` and `Object.const_defined?`**

  When dynamically checking for or obtaining a handle to a class constant from a string, leverage the `Object` class's built in methods wherever possible to enjoy simpler, more performant operations. All JRubies and CRubies v2.5 and below need a bit of assistance beyond what `Object` can provide given that those Rubies may yield an unwanted constant from a different namespace than the one that was specified. But for all other Rubies and even for those Rubies in contexts where we can 100% trust the string value coming in, leverage the `Object` class's methods and reap the benefits.

- **Enable Environment Variables setting Array configurations to be converted to Arrays**

  Prior to this change, when comma-separated lists were passed as environment variables, an error would be emitted to the `newrelic_agent.log` and a String would be set as the value. Now, Arrays will be accurately coerced.

- **Bugfix: Allow TransactionEvents to be sampled at the expected rate**

  The `transaction_events.max_samples_stored` capacity value within the TransactionEventAggregator did not match up with its expected harvest cycle interval, causing TransactionEvents to be over-sampled. This bugfix builds upon the updates made in [#952](https://github.com/newrelic/newrelic-ruby-agent/pull/952) so that the interval and capacity behave as expected for the renamed `transaction_events*` configuration options.

- **Bugfix: Error events missing attributes when created outside of a transaction**

  Previously the agent was not assigning a priority to error events that were created by calling notice_error outside the scope of a transaction. This caused issues with sampling when the error event buffer was full, resulting in a `NoMethodError: undefined method '<' for nil:NilClass` in the newrelic_agent.log. This bugfix ensures that a priority is always assigned on error events so that the agent will be able to sample these error events correctly. Thank you to @olleolleolle for bringing this issue to our attention.

## v8.6.0

- **Telemetry-in-Context: Automatic Application Logs, a quick way to view logs no matter where you are in the platform**

  - Adds support for forwarding application logs to New Relic. This automatically sends application logs that have been enriched to power Telemetry-in-Context. This is disabled by default in this release. This may be on by default in a future release.
  - Adds support for enriching application logs written to disk or standard out. This can be used with another log forwarder to power Telemetry-in-Context if in-agent log forwarding is not desired. We recommend enabling either log forwarding or local log decorating, but not both features. This is disabled by default in this release.
  - Improves speed and Resque support for logging metrics which shows the rate of log message by severity in the Logs chart in the APM Summary view. This is enabled by default in this release.

  To learn more about Telemetry-in-Context and the configuration options please see the documentation [here](https://docs.newrelic.com/docs/apm/agents/ruby-agent/configuration/ruby-agent-configuration/).

- **Improve the usage of the 'hostname' executable and other executables**

  In all places where a call to an executable binary is made (currently this is done only for the 'hostname' and 'uname' binaries), leverage a new helper method when making the call. This new helper will a) not attempt to execute the binary if it cannot be found, and b) prevent STDERR/STDOUT content from appearing anywhere except New Relic's own logs if the New Relic logger is set to the 'debug' level. When calling 'hostname', fall back to `Socket.gethostname` if the 'hostname' binary cannot be found. When calling 'uname', fall back on using a value of 'unknown' if the 'uname' command fails. Many thanks to @metaskills and @brcarp for letting us know that Ruby AWS Lambda functions can't invoke 'hostname' and for providing ideas and feedback with [Issue #697](https://github.com/newrelic/newrelic-ruby-agent/issues/697).

- **Documentation: remove confusing duplicate RUM entry from newrelic.yml**

  The `browser_monitoring.auto_instrument` configuration option to enable web page load timing (RUM) was confusingly listed twice in the newrelic.yml config file. This option is enabled by default. The newrelic.yml file has been updated to list the option only once. Many thanks to @robotfelix for bringing this to our attention with [Issue #955](https://github.com/newrelic/newrelic-ruby-agent/issues/955).

- **Bugfix: fix unit test failures when New Relic environment variables are present**

  Previously, unit tests would fail with unexpected invocation errors when `NEW_RELIC_LICENSE_KEY` and `NEW_RELIC_HOST` environment variables were present. Now, tests will discard these environment variables before running.

- **Bugfix: Curb - satisfy method_with_tracing's verb argument requirement**

  When Curb instrumentation is used (either via prepend or chain), be sure to always pass the verb argument over to `method_with_tracing` which requires it. Thank you to @knarewski for bringing this issue to our attention, for providing a means of reproducing an error, and for providing a fix. That fix has been replicated by the agent team with permission. See [Issue 1033](https://github.com/newrelic/newrelic-ruby-agent/issues/1033) for more details.

## v8.5.0

- **AWS: Support IMDSv2 by using a token with metadata API calls**

  When querying AWS for instance metadata, include a token in the request headers. If an AWS user configures instances to require a token, the agent will now work. For instances that do not require the inclusion of a token, the agent will continue to work in that context as well.

- **Muffle anticipated stderr warnings for "hostname" calls**

  When using the `hostname` binary to obtain hostname information, redirect STDERR to /dev/null. Thanks very much to @frenkel for raising this issue on behalf of OpenBSD users everywhere and for providing a solution with [PR #965](https://github.com/newrelic/newrelic-ruby-agent/pull/965).

- **Added updated configuration options for transaction events and deprecated previous configs**
  This release deprecates and replaces the following configuration options:
  | Deprecated | Replacement |
  | ----------- | ----------- |
  | event_report_period.analytic_event_data | event_report_period.transaction_event_data |
  | analytics_events.enabled | transaction_events.enabled |
  | analytics_events.max_samples_stored | transaction_events.max_samples_stored |

- **Eliminated warnings for redefined constants in ParameterFiltering**

  Fixed the ParameterFiltering constant definitions so that they are not redefined on multiple reloads of the module. Thank you to @TonyArra for bringing this issue to our attention.

- **Docker for development**

  Docker and Docker Compose may now be used for local development and testing with the provided `Dockerfile` and `docker-compose.yml` files in the project root. See [DOCKER.md](DOCKER.md) for usage instructions.

- **Bugfix: Rails 5 + Puma errors in rack "can't add a new key into hash during iteration"**

  When using rails 5 with puma, the agent would intermittently cause rack to raise a `RuntimeError: can't add a new key into hash during iteration`. We have identified the source of the error in our instrumentation and corrected the behavior so it no longer interferes with rack. Thanks to @sasharevzin for bringing attention to this error and providing a reproduction of the issue for us to investigate.

- **CI: target JRuby 9.3.3.0**

  Many thanks to @ahorek for [PR #919](https://github.com/newrelic/newrelic-ruby-agent/pull/919), [PR #921](https://github.com/newrelic/newrelic-ruby-agent/pull/921), and [PR #922](https://github.com/newrelic/newrelic-ruby-agent/pull/922) to keep us up to date on the JRuby side of things. The agent is now actively being tested against JRuby 9.3.3.0. NOTE that this release does not contain any non-CI related changes for JRuby. Old agent versions are still expected to work with newer JRubies and the newest agent version is still expected to work with older JRubies.

- **CI: Update unit tests for Rails 7.0.2**

  Ensure that the 7.0.2 release of Rails is fully compatible with all relevant tests.

- **CI: Ubuntu 20.04 LTS**

  To stay current and secure, our CI automation is now backed by version 20.04 of Ubuntu's long term support offering (previously 18.04).

## v8.4.0

- **Provide basic support for Rails 7.0**

This release includes Rails 7.0 as a tested Rails version. Updates build upon the agent's current Rails instrumentation and do not include additional instrumentation for new features.

- **Improve the performance of NewRelic::Agent::GuidGenerator#generate_guid**

This method is called by many basic operations within the agent including transactions, datastore segments, and external request segments. Thank you, @jdelstrother for contributing this performance improvement!

- **Documentation: Development environment prep instructions**

The multiverse collection of test suites requires a variety of data handling software (MySQL, Redis, memcached, etc.) to be available on the machine running the tests. The [project documentation](test/multiverse/README.md) has been updated to outline the relevant software packages, and a `Brewfile` file has been added to automate software installation with Homebrew.

- **Bugfix: Add ControllerInstrumentation::Shims to Sinatra framework**

  When the agent is disabled by setting the configuration settings `enabled`, `agent_enabled`, and/or `monitor_mode` to false, the agent loads shims for public controller instrumentation methods. These shims were missing for the Sinatra framework, causing applications to crash if the agent was disabled. Thank you, @NC-piercej for bringing this to our attention!

## v8.3.0

- **Updated the agent to support Ruby 3.1.0**

  Most of the changes involved updating the multiverse suite to exclude runs for older versions of instrumented gems that are not compatible with Ruby 3.1.0. In addition, Infinite Tracing testing was updated to accommodate `YAML::unsafe_load` for Psych 4 support.

- **Bugfix: Update AdaptiveSampler#sampled? algorithm**

  One of the clauses in `AdaptiveSampler#sampled?` would always return false due to Integer division returning a result of zero. This method has been updated to use Float division instead, to exponentially back off the number of samples required. This may increase the number of traces collected for transactions. A huge thank you to @romul for bringing this to our attention and breaking down the problem!

- **Bugfix: Correctly encode ASCII-8BIT log messages**

  The encoding update for the DecoratingLogger in v8.2.0 did not account for ASCII-8BIT encoded characters qualifying as `valid_encoding?`. Now, ASCII-8BIT characters will be encoded as UTF-8 and include replacement characters as needed. We're very grateful for @nikajukic's collaboration and submission of a test case to resolve this issue.

## v8.2.0

- **New Instrumentation for Tilt gem**

  Template rendering using [Tilt](https://github.com/rtomayko/tilt) is now instrumented. See [PR #847](https://github.com/newrelic/newrelic-ruby-agent/pull/847) for details.

- **Configuration `error_collector.ignore_errors` is marked as deprecated**

  This setting has been marked as deprecated in the documentation since version 7.2.0 and is now flagged as deprecated within the code.

- **Remove Rails 2 instrumentation**

  Though any version of Rails 2 has not been supported by the Ruby Agent since v3.18.1.330, instrumentation for ActionController and ActionWebService specific to that version were still part of the agent. This instrumentation has been removed.

- **Remove duplicated settings from newrelic.yml**

  Thank you @jakeonfire for bringing this to our attention and @kuroponzu for making the changes!

- **Bugfix: Span Events recorded when using newrelic_ignore**

  Previously, the agent was incorrectly recording span events only on transactions that should be ignored. This fix will prevent any span events from being created for transactions using newrelic_ignore, or ignored through the `rules.ignore_url_regexes` configuration option.

- **Bugfix: Print deprecation warning for Cross-Application Tracing if enabled**

  Prior to this change, the deprecation warning would log whenever the agent started up, regardless of configuration. Thank you @alpha-san for bringing this to our attention!

- **Bugfix: Scrub non-unicode characters from DecoratingLogger**

  To prevent `JSON::GeneratorErrors`, the DecoratingLogger replaces non-unicode characters with the replacement character: �. Thank you @jdelStrother for bringing this to our attention!

- **Bugfix: Distributed tracing headers emitted errors when agent was not connected**

  Previously, when the agent had not yet connected it would fail to create a trace context payload and emit an error, "TypeError: no implicit conversion of nil into String," to the agent logs. The correct behavior in this situation is to not create these headers due to the lack of required information. Now, the agent will not attempt to create trace context payloads until it has connected. Thank you @Izzette for bringing this to our attention!

## v8.1.0

- **Instrumentation for Ruby standard library Logger**

  The agent will now automatically instrument Logger, recording number of lines and size of logging output, with breakdown by severity.

- **Bugfix for Padrino instrumentation**

  A bug was introduced to the way the agent installs padrino instrumentation in 7.0.0. This release fixes the issues with the padrino instrumentation. Thanks to @sriedel for bringing this issue to our attention.

- **Bugfix: Stop deadlocks between New Relic thread and Delayed Job sampling thread**

  Running the agent's polling queries for the DelayedJobSampler within the same ActiveRecord connection decreases the frequency of deadlocks in development environments. Thanks @jdelStrother for bringing this to our attention and providing excellent sample code to speed up development!

- **Bugfix: Allow Net::HTTP request to IPv6 addresses**

  The agent will no longer raise an `URI::InvalidURIError` error if an IPv6 address is passed to Net::HTTP. Thank you @tristinbarnett and @tabathadelane for crafting a solution!

- **Bugfix: Allow integers to be passed to error_collector.ignore_status_codes configuration**

  Integers not wrapped in quotation marks can be passed to `error_collector.ignore_status_codes` in the `newrelic.yml` file. Our thanks goes to @elaguerta and @brammerl for resolving this issue!

- **Bugfix: Allow add_method_tracer to be used on BasicObjects**

  Previously, our `add_method_tracer` changes referenced `self.class` which is not available on `BasicObjects`. This has been fixed. Thanks to @toncid for bringing this issue to our attention.

## v8.0.0

- **`add_method_tracer` refactored to use prepend over alias_method chaining**

  This release overhauls the implementation of `add_method_tracer`, as detailed in [issue #502](https://github.com/newrelic/newrelic-ruby-agent/issues/502). The main breaking updates are as follows:

  - A metric name passed to `add_method_tracer` will no longer be interpolated in an instance context as before. To maintain this behavior, pass a Proc object with the same arity as the method being traced. For example:

    ```ruby
      # OLD
      add_method_tracer :foo, '#{args[0]}.#{args[1]}'

      # NEW
      add_method_tracer :foo, -> (*args) { "#{args[0]}.#{args[1]}" }
    ```

  - Similarly, the `:code_header` and `:code_footer` options to `add_method_tracer` will _only_ accept a Proc object, which will be bound to the calling instance when the traced method is invoked.

  - Calling `add_method_tracer` for a method will overwrite any previously defined tracers for that method. To specify multiple metric names for a single method tracer, pass them to `add_method_tracer` as an array.

  See updated documentation on the following pages for full details:

  - [Ruby Custom Instrumentation: Method Tracers](https://docs.newrelic.com/docs/agents/ruby-agent/api-guides/ruby-custom-instrumentation/#method_tracers)
  - [MethodTracer::ClassMethods#add_method_tracer](https://rubydoc.info/github/newrelic/newrelic-ruby-agent/NewRelic/Agent/MethodTracer/ClassMethods#add_method_tracer-instance_method)

- **Distributed tracing is enabled by default**

  [Distributed tracing](https://docs.newrelic.com/docs/distributed-tracing/enable-configure/language-agents-enable-distributed-tracing/) tracks and observes service requests as they flow through distributed systems. Distributed tracing is now enabled by default and replaces [cross application tracing](https://docs.newrelic.com/docs/agents/ruby-agent/features/cross-application-tracing-ruby/).

- **Bugfix: Incorrectly loading configuration options from newrelic.yml**

  The agent will now import the configuration options [`error_collector.ignore_messages`](https://docs.newrelic.com/docs/agents/ruby-agent/configuration/ruby-agent-configuration/#error_collector-ignore_messages) and [`error_collector.expected_messages`](https://docs.newrelic.com/docs/agents/ruby-agent/configuration/ruby-agent-configuration/#error_collector-expected_messages) from the `newrelic.yml` file correctly.

- **Cross Application is now deprecated, and disabled by default**

  [Distributed tracing](https://docs.newrelic.com/docs/distributed-tracing/enable-configure/language-agents-enable-distributed-tracing/) is replacing [cross application tracing](https://docs.newrelic.com/docs/agents/ruby-agent/features/cross-application-tracing-ruby/) as the default means of tracing between services. To continue using it, enable it with `cross_application_tracer.enabled: true` and `distributed_tracing.enabled: false`

- **Update configuration option default value for `span_events.max_samples_stored` from 1000 to 2000**

  For more information about this configuration option, visit [the Ruby agent documentation](https://docs.newrelic.com/docs/agents/ruby-agent/configuration/ruby-agent-configuration/#span_events-max_samples_stored).

- **Agent now enforces server supplied maximum value for configuration option `span_events.max_samples_stored`**

  Upon connection to the New Relic servers, the agent will now enforce a maximum value allowed for the configuration option [`span_events.max_samples_stored`](https://docs.newrelic.com/docs/agents/ruby-agent/configuration/ruby-agent-configuration/#span_events-max_samples_stored) sent from the New Relic servers.

- **Remove Ruby 2.0 required kwarg compatibility checks**

  Our agent has code that provides compatibility for required keyword arguments in Ruby versions below 2.1. Since the agent now only supports Ruby 2.2+, this code is no longer required.

- **Replace Time.now with Process.clock_gettime**

  Calls to `Time.now` have been replaced with calls to `Process.clock_gettime` to leverage the system's built-in clocks for elapsed time (`Process::CLOCK_MONOTONIC`) and wall-clock time (`Process::CLOCK_REALTIME`). This results in fewer object allocations, more accurate elapsed time records, and enhanced performance. Thanks to @sdemjanenko and @viraptor for advocating for this change!

- **Updated generated default newrelic.yml**

  Thank you @wyhaines and @creaturenex for your contribution. The default newrelic.yml that the agent can generate is now updated with commented out examples of all configuration options.

- **Bugfix: Psych 4.0 causes errors when loading newrelic.yml**

  Psych 4.0 now uses safe load behavior when using `YAML.load` which by default doesn't allow aliases, causing errors when the agent loads the config file. We have updated how we load the config file to avoid these errors.

- **Remove support for Excon versions below 0.19.0**

  Excon versions below 0.19.0 will no longer be instrumented through the Ruby agent.

- **Remove support for Mongo versions below 2.1**

  Mongo versions below 2.1 will no longer be instrumented through the Ruby agent.

- **Remove tests for Rails 3.0 and Rails 3.1**

  As of the 7.0 release, the Ruby agent stopped supporting Rails 3.0 and Rails 3.1. Despite this, we still had tests for these versions running on the agent's CI. Those tests are now removed.

- **Update test Gemfiles for patched versions**

  The gem has individual Gemfiles it uses to test against different common user setups. Rails 5.2, 6.0, and 6.1 have been updated to the latest patch versions in the test Gemfiles. Rack was updated in the Rails61 test suite to 2.1.4 to resolve a security vulnerability.

- **Remove Merb Support**

  This release removes the remaining support for the [Merb](https://weblog.rubyonrails.org/2008/12/23/merb-gets-merged-into-rails-3/) framework. It merged with Rails during the 3.0 release. Now that the Ruby agent supports Rails 3.2 and above, we thought it was time to say goodbye.

- **Remove deprecated method External.start_segment**

  The method `NewRelic::Agent::External.start_segment` has been deprecated as of Ruby Agent 6.0.0. This method is now removed.

- **Added testing and support for the following gem versions**

  - activemerchant 1.121.0
  - bunny 2.19.0
  - excon 0.85.0
  - mongo 2.14.0, 2.15.1
  - padrino 0.15.1
  - resque 2.1.0
  - sequel 5.48.0
  - yajl-ruby 1.4.1

- **This version adds support for ARM64/Graviton2 platform using Ruby 3.0.2+**

## v7.2.0

- **Expected Errors and Ignore Errors**
  This release adds support for configuration for expected/ignored errors by class name, status code, and message. The following configuration options are now available:

  - `error_collector.ignore_classes`
  - `error_collector.ignore_messages`
  - `error_collector.ignore_status_codes`
  - `error_collector.expected_classes`
  - `error_collector.expected_messages`
  - `error_collector.expected_status_codes`
    For more details about expected and ignored errors, please see our [configuration documentation](https://docs.newrelic.com/docs/agents/ruby-agent/configuration/)

- **Bugfix: resolves "can't add a new key into hash during iteration" Errors**

  Thanks to @wyhaines for this fix that prevents "can't add a new key into hash during iteration" errors from occurring when iterating over environment data.

- **Bugfix: kwarg support fixed for Rack middleware instrumentation**

  Thanks to @walro for submitting this fix. This fixes the rack instrumentation when using kwargs.

- **Update known conflicts with use of Module#Prepend**

  With our release of v7.0.0, we updated our instrumentation to use Module#Prepend by default, instead of method chaining. We have received reports of conflicts and added a check for these known conflicts. If a known conflict with prepend is detected while using the default value of 'auto' for gem instrumentation, the agent will instead install method chaining instrumentation in order to avoid this conflict. This check can be bypassed by setting the instrumentation method for the gem to 'prepend'.

## v7.1.0

- **Add support for CSP nonces when using our API to insert the browser agent**

  We now support passing in a nonce to our API method `browser_timing_header` to allow the browser agent to run on applications using CSP nonces. This allows users to inject the browser agent themselves and use the nonce required for the script to run. In order to utilize this new feature, you must disable auto instrumentation for the browser agent, and use the API method browser_timing_header to pass the nonce in and inject the script manually.

- **Removed MD5 use in the SQL sampler**

  In order to allow the agent to run in FIPS compliant environments, the usage of MD5 for aggregating slow sql traces has been replaced with SHA1.

- **Enable server-side configuration of distributed tracing**

  `distributed_tracing.enabled` may now be set in server-side application configuration.

- **Bugfix: Fix for missing part of a previous bugfix**

  Our previous fix of "nil Middlewares injection now prevented and gracefully handled in Sinatra" released in 7.0.0 was partially overwritten by some of the other changes in that release. This release adds back those missing sections of the bugfix, and should resolve the issue for sinatra users.

- **Update known conflicts with use of Module#Prepend**

  With our release of v7.0.0, we updated our instrumentation to use Module#Prepend by default, instead of method chaining. We have received reports of conflicts and added a check for these known conflicts. If a known conflict with prepend is detected while using the default value of 'auto' for gem instrumentation, the agent will instead install method chaining instrumentation in order to avoid this conflict. This check can be bypassed by setting the instrumentation method for the gem to 'prepend'.

- **Bugfix: Updated support for ActiveRecord 6.1+ instrumentation**

  Previously, the agent depended on `connection_id` to be present in the Active Support instrumentation for `sql.active_record`
  to get the current ActiveRecord connection. As of Rails 6.1, `connection_id` has been dropped in favor of providing the connection
  object through the `connection` value exclusively. This resulted in datastore spans displaying fallback behavior, including showing
  "ActiveRecord" as the database vendor.

- **Bugfix: Updated support for Resque's FORK_PER_JOB option**

  Support for Resque's FORK_PER_JOB flag within the Ruby agent was incomplete and nonfunctional. The agent should now behave
  correctly when running in a non-forking Resque worker process.

- **Bugfix: Added check for ruby2_keywords in add_transaction_tracer**

  Thanks @beauraF for the contribution! Previously, the add_transaction_tracer was not updated when we added support for ruby 3. In order to correctly support `**kwargs`, ruby2_keywords was added to correctly update the method signature to use \*\*kwargs in ruby versions that support that.

- **Confirmed support for yajl 1.4.0**

  Thanks to @creaturenex for the contribution! `yajl-ruby` 1.4.0 was added to our test suite and confirmed all tests pass, showing the agent supports this version as well.

## v7.0.0

- **Ruby Agent 6.x to 7.x Migration Guide Available**

  Please see our [Ruby Agent 6.x to 7.x migration guide](https://docs.newrelic.com/docs/agents/ruby-agent/getting-started/migration-7x-guide/) for helpful strategies and tips for migrating from earlier versions of the Ruby agent to 7.0.0. We cover new configuration settings, diagnosing and installing SSL CA certificates and deprecated items and their replacements in this guide.

- **Ruby 2.0 and 2.1 Dropped**

  Support for Ruby 2.0 and 2.1 dropped with this release. No code changes that would prevent the agent from continuing to
  work with these releases are known. However, Rubies 2.0 and 2.1 are no longer included in our test matrices and are not supported
  for 7.0.0 and onward.

- **Implemented prepend auto-instrumentation strategies for most Ruby gems/libraries**

  This release brings the auto-instrumentation strategies for most gems into the modern era for Ruby by providing both
  prepend and method-chaining (a.k.a. method-aliasing) strategies for auto instrumenting. Prepend, which has been available since
  Ruby 2.0 is now the default strategy employed in auto-instrumenting. It is known that some external gems lead to Stack Level
  too Deep exceptions when prepend and method-chaining are mixed. In such known cases, auto-instrumenting strategy will fall back
  to method-chaining automatically.

  This release also deprecates many overlapping and inconsistently named configuration settings in favor of being able to control
  behavior of instrumentation per library with one setting that can be one of auto (the default), disabled, prepend, or chain.

  Please see the above-referenced migration guide for further details.

- **Removed SSL cert bundle**

  The agent will no longer ship this bundle and will rely on system certs.

- **Removed deprecated config options**

  The following config options were previously deprecated and are no longer available

  - `disable_active_record_4`
  - `disable_active_record_5`
  - `autostart.blacklisted_constants`
  - `autostart.blacklisted_executables`
  - `autostart.blacklisted_rake_tasks`
  - `strip_exception_messages.whitelist`

- **Removed deprecated attribute**

  The attribute `httpResponseCode` was previously deprecated and replaced with `http.statusCode`. This deprecated attribute has now been removed.

- **Removed deprecated option in notice_error**

  Previously, the `:trace_only` option to NewRelic::Agent.notice_error was deprecated and replaced with `:expected`. This deprecated option has been removed.

- **Removed deprecated api methods**

  Previously the api methods `create_distributed_trace_payload` and `accept_distributed_trace_payload` were deprecated. These have now been removed. Instead, please see `insert_distributed_trace_headers` and `accept_distributed_trace_headers`, respectively.

- **Bugfix: Prevent browser monitoring middleware from installing to middleware multiple times**

  In rare cases on jRuby, the BrowserMonitoring middleware could attempt to install itself
  multiple times at start up. This bug fix addresses that by using a mutex to introduce
  thread safety to the operation. Sintra in particular can have this race condition because
  its middleware stack is not installed until the first request is received.

- **Skip constructing Time for transactions**

  Thanks to @viraptor, we are no longer constructing an unused Time object with every call to starting a new Transaction.

- **Bugfix: nil Middlewares injection now prevented and gracefully handled in Sinatra**

  Previously, the agent could potentially inject multiples of an instrumented middleware if Sinatra received many
  requests at once during start up and initialization due to Sinatra's ability to delay full start up as long as possible.
  This has now been fixed and the Ruby agent correctly instruments only once as well as gracefully handles nil middleware
  classes in general.

- **Bugfix: Ensure transaction nesting max depth is always consistent with length of segments**

  Thanks to @warp for noticing and fixing the scenario where Transaction nesting_max_depth can get out of sync
  with segments length resulting in an exception when attempting to nest the initial segment which does not exist.

## v6.15.0

- **Official Ruby 3.0 support**

  The ruby agent has been verified to run on ruby 3.0.0

- **Added support for Rails 6.1**

  The ruby agent has been verified to run with Rails 6.1
  Special thanks to @hasghari for setting this up!

- **Added support for Sidekiq 6.0, 6.1**

  The ruby agent has been verified to run with both 6.0 and 6.1 versions of sidekiq

- **Bugfix: No longer overwrites sidekiq trace data**

  Distributed tracing data is now added to the job trace info rather than overwriting the existing data.

- **Bugfix: Fixes cases where errors are reported for spans with no other attributes**

  Previously, in cases where a span does not have any agent/custom attributes on it, but an error
  is noticed and recorded against the span, a `FrozenError: can't modify frozen Hash` is thrown.
  This is now fixed and errors are now correctly recorded against such span events.

- **Bugfix: `DistributedTracing.insert_distributed_trace_headers` Supportability metric now recorded**

  Previously, API calls to `DistributedTracing.insert_distributed_trace_headers` would lead to an exception
  about the missing supportability metric rather than flowing through the API implementation as intended.
  This would potentially lead to broken distributed traces as the trace headers were not inserted on the API call.
  `DistributedTracing.insert_distributed_trace_headers` now correctly records the supportability metric and
  inserts the distributed trace headers as intended.

- **Bugfix: child completions after parent completes sometimes throws exception attempting to access nil parent**

  In scenarios where the child segment/span is completing after the parent in jRuby, the parent may have already
  been freed and no longer accessible. This would lead to an attempt to call `descendant_complete` on a Nil
  object. This is fixed to protect against calling the `descendant_complete` in such cases.

- **Feature: implements `force_install_exit_handler` config flag**

  The `force_install_exit_handler` configuration flag allows an application to instruct the agent to install its
  graceful shutdown exit handler, which will send any locally cached data to the New Relic collector prior to the
  application shutting down. This is useful for when the primary framework has an embedded Sinatra application that
  is otherwise detected and skips installing the exit hook for graceful shutdowns.

- **Default prepend_net_instrumentation to false**

  Previously, `prepend_net_instrumentation` defaulted to true. However, many gems are still using monkey patching on Net::HTTP, which causes compatibility issues with using prepend. Defaulting this to false minimizes instances of
  unexpected compatibility issues.

## v6.14.0

- **Bugfix: Method tracers no longer cloning arguments**

  Previously, when calling add_method_tracer with certain combination of arguments, it would lead to the wrapped method's arguments being cloned rather than passed to the original method for manipulation as intended. This has been fixed.

- **Bugfix: Delayed Job instrumentation fixed for Ruby 2.7+**

  Previously, the agent was erroneously separating positional and keyword arguments on the instrumented method calls into
  Delayed Job's library. The led to Delayed job not auto-instrumenting correctly and has been fixed.

- **Bugfix: Ruby 2.7+ methods sometimes erroneously attributed compiler warnings to the Agent's `add_method_tracer`**

  The specific edge cases presented are now fixed by this release of the agent. There are still some known corner-cases
  that will be resolved with upcoming changes in next major release of the Agent. If you encounter a problem with adding
  method tracers and compiler warnings raised, please continue to submit small reproducible examples.

- **Bugfix: Ruby 2.7+ fix for keyword arguments on Rack apps is unnecessary and removed**

  A common fix for positional and keyword arguments for method parameters was implemented where it was not needed and
  led to RackApps getting extra arguments converted to keyword arguments rather than Hash when it expected one. This
  Ruby 2.7+ change was reverted so that Rack apps behave correctly for Ruby >= 2.7.

- **Feature: captures incoming and outgoing request headers for distributed tracing**

  HTTP request headers will be logged when log level is at least debug level. Similarly, request headers
  for exchanges with New Relic servers are now audit logged when audit logging is enabled.

- **Bugfix: `newrelic.yml.erb` added to the configuration search path**

  Previously, when a user specifies a `newrelic.yml.erb` and no `newrelic.yml` file, the agent fails to find
  the `.erb` file because it was not in the list of files searched at startup. The Ruby agent has long supported this as a
  means of configuring the agent programmatically. The `newrelic.yml.erb` filename is restored to the search
  path and will be utilized if present. NOTE: `newrelic.yml` still takes precedence over `newrelic.yml.erb` If found,
  the `.yml` file is used instead of the `.erb` file. Search directories and order of traversal remain unchanged.

- **Bugfix: dependency detection of Redis now works without raising an exception**

  Previously, when detecting if Redis was available to instrument, the dependency detection would fail with an Exception raised
  (with side effect of not attempting to instrument Redis). This is now fixed with a better dependency check that resolves falsely without raising an `Exception`.

- **Bugfix: Gracefully handles NilClass as a Middleware Class when instrumenting**

  Previously, if a NilClass is passed as the Middleware Class to instrument when processing the middleware stack,
  the agent would fail to fully load and instrument the middleware stack. This fix gracefully skips over nil classes.

- **Memory Sampler updated to recognize macOS Big Sur**

  Previously, the agent was unable to recognize the platform macOS Big Sur in the memory sampler, resulting in an error being logged. The memory sampler is now able to recognize Big Sur.

- **Prepend implementation of Net::HTTP instrumentation available**

  There is now a config option (`prepend_net_instrumentation`) that will enable the agent to use prepend while instrumenting Net::HTTP. This option is set to true by default.

## v6.13.1

- **Bugfix: obfuscating URLs to external services no longer modifying original URI**

  A recent change to the Ruby agent to obfuscate URIs sent to external services had the unintended side-effect of removing query parameters
  from the original URI. This is fixed to obfuscate while also preserving the original URI.

  Thanks to @VictorJimenezKwast for pinpointing and helpful unit test to demonstrate.

## v6.13.0

- **Bugfix: never use redirect host when accessing preconnect endpoint**

  When connecting to New Relic, the Ruby Agent uses the value in `Agent.config[:host]` to post a request to the New Relic preconnect endpoint. This endpoint returns a "redirect host" which is the URL to which agents send data from that point on.

  Previously, if the agent needed to reconnect to the collector, it would incorrectly use this redirect host to call the preconnect
  endpoint, when it should have used the original configured value in `Agent.config[:host]`. The agent now uses the correct host
  for all calls to preconnect.

- **Bugfix: calling `add_custom_attributes` no longer modifies the params of the caller**

  The previous agent's improvements to recording attributes at the span level had an unexpected
  side-effect of modifying the params passed to the API call as duplicated attributes were deleted
  in the process. This is now fixed and params passed in are no longer modified.

  Thanks to Pete Johns (@johnsyweb) for the PR that resolves this bug.

- **Bugfix: `http.url` query parameters spans are now obfuscated**

  Previously, the agent was recording the full URL of the external requests, including
  the query and fragment parts of the URL as part of the attributes on the external request
  span. This has been fixed so that the URL is obfuscated to filter out potentially sensitive data.

- **Use system SSL certificates by default**

  The Ruby agent previously used a root SSL/TLS certificate bundle by default. Now the agent will attempt to use
  the default system certificates, but will fall back to the bundled certs if there is an issue (and log that this occurred).

- **Bugfix: reduce allocations for segment attributes**

  Previously, every segment received an `Attributes` object on initialization. The agent now lazily creates attributes
  on segments, resulting in a significant reduction in object allocations for a typical transaction.

- **Bugfix: eliminate errors around Rake::VERSION with Rails**

  When running a Rails application with rake tasks, customers could see the following error:

- **Prevent connecting agent thread from hanging on shutdown**

  A bug in `Net::HTTP`'s Gzip decoder can cause the (un-catchable)
  thread-kill exception to be replaced with a (catchable) `Zlib` exception,
  which prevents a connecting agent thread from exiting during shutdown,
  causing the Ruby process to hang indefinitely.
  This workaround checks for an `aborting` thread in the `#connect` exception handler
  and re-raises the exception, allowing a killed thread to continue exiting.

  Thanks to Will Jordan (@wjordan) for chasing this one down and patching with tests.

- **Fix error messages about Rake instrumentation**

  When running a Rails application with rake tasks, customers could see the following error in logs resulting from
  a small part of rake functionality being loaded with the Rails test runner:

  ```
  ERROR : Error while detecting rake_instrumentation:
  ERROR : NameError: uninitialized constant Rake::VERSION
  ```

  Such error messages should no longer appear in this context.

  Thanks to @CamilleDrapier for pointing out this issue.

- **Remove NewRelic::Metrics**

  The `NewRelic::Metrics` module has been removed from the agent since it is no longer used.

  Thanks to @csaura for the contribution!

## v6.12.0

- The New Relic Ruby Agent is now open source under the [Apache 2 license](LICENSE)
  and you can now observe the [issues we're working on](https://github.com/orgs/newrelic/projects/17). See our [Contributing guide](https://github.com/newrelic/newrelic-ruby-agent/blob/main/CONTRIBUTING.md)
  and [Code of Conduct](https://github.com/newrelic/.github/blob/master/CODE_OF_CONDUCT.md) for details on contributing!

- **Security: Updated all uses of Rake to >= 12.3.3**

  All versions of Rake testing prior to 12.3.3 were removed to address
  [CVE-2020-8130](https://nvd.nist.gov/vuln/detail/CVE-2020-8130).
  No functionality in the agent was removed nor deprecated with this change, and older versions
  of rake are expected to continue to work as they have in the past. However, versions of
  rake < 12.3.3 are no longer tested nor supported.

- **Bugfix: fixes an error capturing content length in middleware on multi-part responses**

  In the middleware tracing, the `Content-Length` header is sometimes returned as an array of
  values when content is a multi-part response. Previously, the agent would fail with
  "NoMethodError: undefined method `to_i` for Array" Error. This bug is now fixed and
  multi-part content lengths are summed for a total when an `Array` is present.

- **Added support for auto-instrumenting Mongo gem versions 2.6 to 2.12**

- **Bugfix: MongoDB instrumentation did not handle CommandFailed events when noticing errors**

  The mongo gem sometimes returns a CommandFailed object instead of a CommandSucceeded object with
  error attributes populated. The instrumentation did not handle noticing errors on CommandFailed
  objects and resulted in logging an error and backtrace to the log file.

  Additionally, a bug in recording the metric for "findAndModify" as all lowercased "findandmodify"
  for versions 2.1 through 2.5 was fixed.

- **Bugfix: Priority Sampler causes crash in high throughput environments in rare cases**

  Previously, the priority sampling buffer would, in rare cases, generate an error in high-throughput
  environments once capacity is reached and the sampling algorithm engages. This issue is fixed.

- **Additional Transaction Information applied to Span Events**

  When Distributed Tracing and/or Infinite Tracing are enabled, the Agent will now incorporate additional information from the Transaction Event on to the root Span Event of the transaction.

  The following items are affected:

  - Custom attribute values applied to the Transaction via our [add_custom_attributes](http://www.rubydoc.info/github/newrelic/newrelic-ruby-agent/NewRelic/Agent#add_custom_attributes-instance_method) API method.
  - Request parameters: `request.parameters.*`
  - Request headers: `request.headers.*`
  - Response headers: `response.headers.*`
  - Resque job arguments: `job.resque.args.*`
  - Sidekiq job arguments: `job.sidekiq.args.*`
  - Messaging arguments: `message.*`
  - `httpResponseCode` (deprecated in this version; see note below)/`http.statusCode`
  - `response.status`
  - `request.uri`
  - `request.method`
  - `host.displayName`

- **Security Recommendation**

  Review your Transaction attributes [include](https://docs.newrelic.com/docs/agents/ruby-agent/attributes/enable-disable-attributes-ruby#transaction_events-attributes-include) and [exclude](https://docs.newrelic.com/docs/agents/ruby-agent/attributes/enable-disable-attributes-ruby#transaction_events-attributes-exclude) configurations. Any attribute include or exclude settings specific to Transaction Events should be applied
  to your Span attributes [include](https://docs.newrelic.com/docs/agents/ruby-agent/attributes/enable-disable-attributes-ruby#span-events-attributes-include) and [exclude](https://docs.newrelic.com/docs/agents/ruby-agent/attributes/enable-disable-attributes-ruby#span-events-attributes-exclude) configuration or your global attributes [include](https://docs.newrelic.com/docs/agents/ruby-agent/attributes/enable-disable-attributes-ruby#attributes-include) and [exclude](https://docs.newrelic.com/docs/agents/ruby-agent/attributes/enable-disable-attributes-ruby#attributes-exclude) configuration.

- **Agent attribute deprecation: httpResponseCode**

  Starting in this agent version, the [agent attribute](https://docs.newrelic.com/docs/agents/ruby-agent/attributes/ruby-agent-attributes#attributes) `httpResponseCode` (string value) has been deprecated. Customers can begin using `http.statusCode`
  (integer value) immediately, and `httpResponseCode` will be removed in the agent's next major version update.

- **Bugfix: Eliminate warnings for distributed tracing when using sidekiq**

  Previously, using sidekiq with distributed tracing disabled resulted in warning messages\
  `WARN : Not configured to accept distributed trace headers`\
  ` WARN : Not configured to insert distributed trace headers`\
  These messages no longer appear.

## v6.11.0

- **Infinite Tracing**

  This release adds support for [Infinite Tracing](https://docs.newrelic.com/docs/understand-dependencies/distributed-tracing/enable-configure/enable-distributed-tracing). Infinite Tracing observes 100% of your distributed traces and provides visualizations for the most actionable data. With Infinite Tracing, you get examples of errors and long-running traces so you can better diagnose and troubleshoot your systems.

  Configure your agent to send traces to a trace observer in New Relic Edge. View distributed traces through New Relic’s UI. There is no need to install a collector on your network.

  Infinite Tracing is currently available on a sign-up basis. If you would like to participate, please contact your sales representative.

- **Bugfix: Cross Application Tracing (CAT) adds a missing field to response**

  Previously, the Ruby agent's Cross Application Tracing header was missing a reserved field that would lead to an error
  in the Go agent's processing of incoming headers from the Ruby agent. This fix adds that missing field to the headers, eliminating
  the issue with traces involving the Ruby agent and the Go agent.

- **Bugfix: Environment Report now supports Rails >= 6.1**

  Previously, users of Rails 6.1 would see the following deprecation warning appear when the Ruby agent attempted to
  collect enviroment data: `DEPRECATION WARNING: [] is deprecated and will be removed from Rails 6.2`. These deprecation methods
  no longer appear.

  Thanks to Sébastien Dubois (sedubois) for reporting this issue and for the contribution!

- **Added distributed tracing to Sidekiq jobs**

  Previously, Sidekiq jobs were not included in portions of <a href="https://docs.newrelic.com/docs/understand-dependencies/distributed-tracing/get-started/introduction-distributed-tracing">distributed traces</a> captured by the Ruby agent. Now you can view distributed
  traces that include Sidekiq jobs instrumented by the Ruby agent.

  Thanks to andreaseger for the contribution!

- **Bugfix: Eliminate warnings appearing when using `add_method_tracer` with Ruby 2.7**

  Previously, using `add_method_tracer` with Ruby 2.7 to trace a method that included keyword arguments resulted in warning messages:
  `warning: Using the last argument as keyword parameters is deprecated; maybe ** should be added to the call`. These messages no
  longer appear.

  Thanks to Harm de Wit and Atsuo Fukaya for reporting the issue!

## v6.10.0

- **Error attributes now added to each span that exits with an error or exception**

  Error attributes `error.class` and `error.message` are now included on the span event in which an error
  or exception was noticed, and, in the case of unhandled exceptions, on any ancestor spans that also exit with an error.
  The public API method `notice_error` now attaches these error attributes to the currently executing span.

  <a href="https://docs.newrelic.com/docs/apm/distributed-tracing/ui-data/understand-use-distributed-tracing-data#rules-limits">Spans with error details are now highlighted red in the Distributed Tracing UI</a>, and error details will expose the associated
  `error.class` and `error.message`. It is also now possible to see when an exception leaves the boundary of the span,
  and if it is caught in an ancestor span without reaching the entry span. NOTE: This “bubbling up” of exceptions will impact
  the error count when compared to prior behavior for the same trace. It is possible to have a trace that now has span errors
  without the trace level showing an error.

  If multiple errors occur on the same span, only the most recent error information is added to the attributes. Prior errors on the same span are overwritten.

  These span event attributes conform to <a href="https://docs.newrelic.com/docs/agents/manage-apm-agents/agent-data/manage-errors-apm-collect-ignore-or-mark-expected#ignore">ignored errors</a> and <a href="https://docs.newrelic.com/docs/agents/manage-apm-agents/agent-data/manage-errors-apm-collect-ignore-or-mark-expected#expected">expected errors</a>.

- **Added tests for latest Grape / Rack combination**

  For a short period of time, the latest versions of Grape and Rack had compatibility issues.
  Generally, Rack 2.1.0 should be avoided in all cases due to breaking changes in many gems
  reliant on Rack. We recommend using either Rack <= 2.0.9, or using latest Rack when using Grape
  (2.2.2 at the time of this writing).

- **Bugfix: Calculate Content-Length in bytes**

  Previously, the Content-Length HTTP header would be incorrect after injecting the Browser Monitoring
  JS when the response contained Unicode characters because the value was not calculated in bytes.
  The Content-Length is now correctly updated.

  Thanks to thaim for the contribution!

- **Bugfix: Fix Content-Length calculation when response is nil**

  Previously, calculating the Content-Length HTTP header would result in a `NoMethodError` in the case of
  a nil response. These errors will no longer occur in such a case.

  Thanks to Johan Van Ryseghem for the contribution!

- **Bugfix: DecoratingFormatter now logs timestamps as millisecond Integers**

  Previously the agent sent timestamps as a Float with milliseconds as part of the
  fractional value. Logs in Context was changed to only accept Integer values and this
  release changes DecoratingFormatter to match.

- **Added --force option to `newrelic install` cli command to allow overwriting newrelic.yml**

- **Bugfix: The fully qualified hostname now works correctly for BSD and Solaris**

  Previously, when running on systems such as BSD and Solaris, the agent was unable to determine the fully
  qualified domain name, which is used to help link Ruby agent data with data from New Relic Infrastructure.
  This information is now successfully collected on various BSD distros and Solaris.

## v6.9.0

- **Added support for W3C Trace Context, with easy upgrade from New Relic trace context**

  - [Distributed Tracing now supports W3C Trace Context headers](https://docs.newrelic.com/docs/understand-dependencies/distributed-tracing/get-started/introduction-distributed-tracing#w3c-support) for HTTP protocols when distributed tracing is enabled. Our implementation can accept and emit both
    the W3C trace header format and the New Relic trace header format. This simplifies
    agent upgrades, allowing trace context to be propagated between services with older
    and newer releases of New Relic agents. W3C trace header format will always be
    accepted and emitted. New Relic trace header format will be accepted, and you can
    optionally disable emission of the New Relic trace header format.

  - When distributed tracing is enabled by setting `distributed_tracing.enabled` to `true`,
    the Ruby agent will now accept W3C's `traceparent` and `tracestate` headers when
    calling `DistributedTracing.accept_distributed_trace_headers` or automatically via
    `http` instrumentation. When calling `DistributedTracing.insert_distributed_trace_headers`,
    or automatically via `http` instrumentation, the Ruby agent will include the W3C
    headers along with the New Relic distributed tracing header, unless the New Relic
    trace header format is disabled by setting `exclude_newrelic_header` setting to `true`.

  - Added `DistributedTracing.accept_distributed_trace_headers` API for accepting both
    New Relic and W3C TraceContext distributed traces.

  - Deprecated `DistributedTracing.accept_distributed_trace_payload` which will be removed
    in a future major release.

  - Added `DistributedTracing.insert_distributed_trace_headers` API for adding outbound
    distributed trace headers. Both W3C TraceContext and New Relic formats will be
    included unless `distributed_tracing.exclude_newrelic_header: true`.

  - Deprecated `DistributedTracing.create_distributed_trace_payload` which will be removed
    in a future major release.

  Known Issues and Workarounds

  - If a .NET agent is initiating traces as the root service, do not upgrade your
    downstream Ruby New Relic agents to this agent release.

- **Official Ruby 2.7 support**

  The Ruby agent has been verified to run with Ruby 2.7.0.

- **Reduced allocations when tracing transactions using API calls**

  Default empty hashes for `options` parameter were not frozen, leading to
  excessive and unnecessary allocations when calling APIs for tracing transactions.

  Thanks to Joel Turkel (jturkel) for the contribution!

- **Bugfix for Resque worker thread race conditions**

  Recent changes in Rack surfaced issues marshalling data for resque, surfaced a potential race-condition with closing out the worker-threads before flushing the data pipe. This
  is now fixed.

  Thanks to Bertrand Paquet (bpaquet) for the contribution!

- **Bugfix for Content-Length when injecting Browser Monitoring JS**

  The Content-Length HTTP header would be incorrect after injecting the Browser Monitoring
  JS into the HEAD tag of the HTML source with Content-Length and lead to the HTML BODY content
  being truncated in some cases. The Content-Length is now correctly updated after injecting the
  Browser Monitoring JS script.

  Thanks to Slava Kardakov (ojab) for the contribution!

## v6.8.0

- **Initial Ruby 2.7 support**

  The Ruby agent has been verified to run with Ruby 2.7.0-preview1.

- **New API method to add custom attributes to Spans**

  New API method for adding custom attributes to spans. Previously, custom
  attributes were only available at the Transaction level. Now, with Span
  level custom attributes, more granular tagging of events is possible for
  easier isolation and review of trace events. For more information:

  - [`Agent#add_custom_span_attributes`](https://www.rubydoc.info/github/newrelic/newrelic-ruby-agent/NewRelic/Agent#add_custom_span_attributes)

- **Enables ability to migrate to Configurable Security Policies (CSP) on a per agent
  basis for accounts already using High Security Mode (HSM).**

  When both [HSM](https://docs.newrelic.com/docs/agents/manage-apm-agents/configuration/high-security-mode) and [CSP](https://docs.newrelic.com/docs/agents/manage-apm-agents/configuration/enable-configurable-security-policies) are enabled for an account, an agent (this version or later)
  can successfully connect with either `high_security: true` or the appropriate
  `security_policies_token` configured. `high_security` has been added as part of
  the preconnect payload.

- **Bugfix for Logs in Context combined with act-fluent-logger-rails**

  Previously, when using the Ruby agent's Logs in Context logger
  to link logging data with trace and entity metadata for an
  improved experience in the UI, customers who were also using
  the `act-fluent-logger-rails` gem would see a `NoMethodError`
  for `clear_tags!` that would interfere with the use of this
  feature. This error no longer appears, allowing customers to
  combine the use of Logs in Context with the use of this gem.

  Please note that the Logs in Context logger does not support
  tagged logging; if you are initializing your logger with a
  `log_tags` argument, your custom tags may not appear on the
  final version of your logs.

- **Bugfix for parsing invalid newrelic.yml**

  Previously, if the newrelic.yml configuration file was invalid, and the agent
  could not start as a result, the agent would not log any indication of
  the problem.

  This version of the agent will emit a FATAL message to STDOUT when this scenario
  occurs so that customers can address issues with newrelic.yml that prevent startup.

- **Configuration options containing the terms "whitelist" and "blacklist" deprecated**

  The following local configuration settings have been deprecated:

  - `autostart.blacklisted_constants`: use `autostart.denylisted_constants` instead.
  - `autostart.blacklisted_executables`: use `autostart.denylisted_executables` instead.
  - `autostart.blacklisted_rake_tasks`: use `autostart.denylisted_rake_tasks` instead.
  - `strip_exception_messages.whitelist`: use `strip_exception_messages.allowed_classes` instead.

- **Bugfix for module loading and constant resolution in Rails**

  Starting in version 6.3, the Ruby agent has caused module loading and constant
  resolution to sometimes fail, which caused errors in some Rails applications.
  These errors were generally `NoMethodError` exceptions or I18n errors
  `translation missing` or `invalid locale`. These errors would not appear if the agent
  was removed from the application's Gemfile.
  This version of the agent fixes these issues with module loading and constant
  resolution, so these errors no longer occur.

- **Bugfix: failed to get urandom**

  Previous versions of the agent would fail unexpectedly when the Ruby process used
  every available file descriptor. The failures would include this message:

  ```
  ERROR : RuntimeError: failed to get urandom
  ```

  This version of the agent uses a different strategy for generating random IDs, and
  will not fail in the same way when no file descriptors are available.

## v6.7.0

- **Trace and Entity Metadata API**

  Several new API methods have been added to the agent:

  - [`Agent#linking_metadata`](https://www.rubydoc.info/github/newrelic/newrelic-ruby-agent/NewRelic/Agent#linking_metadata-instance_method)
  - [`Tracer#trace_id`](https://www.rubydoc.info/github/newrelic/newrelic-ruby-agent/NewRelic/Agent/Tracer#trace_id-class_method)
  - [`Tracer#span_id`](https://www.rubydoc.info/github/newrelic/newrelic-ruby-agent/NewRelic/Agent/Tracer#span_id-class_method)
  - [`Tracer#sampled?`](https://www.rubydoc.info/github/newrelic/newrelic-ruby-agent/NewRelic/Agent/Tracer#sampled?-class_method)

  These API methods allow you to access information that can be used to link data of your choosing to a trace or entity.

- **Logs in Context**

  This version of the agent includes a logger, which can be used in place of `::Logger`
  from the standard library, or `ActiveSupport::Logger` from Rails. This logger
  leverages the new trace and entity metadata API to decorate log statements with entity
  and trace metadata, so they can be correlated together in the New Relic UI.

  For more information on how to use logs in context, see https://docs.newrelic.com/docs/enable-logs-context-ruby

- **Project metadata in Gemspec**

  Project metadata has been added to the gemspec file. This means our Rubygems page will allow users to more easily
  access the agent's source code, raise issues, and read the changelog.

  Thanks to Orien Madgwick for the contribution!

## v6.6.0

- **Bugfix for ActionCable Instrumentation**

  Previous versions of the agent sometimes caused application crashes with some versions
  of ActionCable. The application would exit quickly after startup with the error:
  `uninitialized constant ActionCable::Engine`.

  Version 6.6.0 of the agent no longer crashes in this way.

- **Handling of disabling Error Collection**

  When the agent first starts, it begins collecting Error Events and Traces before
  fetching configuration from New Relic. In previous versions of the agent, those
  events or traces would be sent to New Relic, even if _Error Collection_ is disabled in
  the application's server-side configuration.

  Version 6.6.0 of the agent drops all collected Error Events and Traces if the
  configuration from the server disables _Error Collection_.

## v6.5.0

- **Change to default setting for ActiveRecord connection resolution**

  Due to incompatibilities between the faster ActiveRecord connection resolution
  released in v6.3.0 of the agent and other gems which patch ActiveRecord,
  `backport_fast_active_record_connection_lookup` will now be set to `false` by default.
  Because it results in a significant performance improvement, we recommend customers
  whose environments include ActiveRecord change this setting to `true`
  _unless_ they are using other gems which measure ActiveRecord performance, which may
  lose functionality when combined with this setting. If unsure whether to enable
  `backport_fast_active_record_connection_lookup`, we recommend enabling it in a
  development environment to make sure other gems which patch ActiveRecord are still
  working as expected.

- **Bugfix for ActiveStorage instrumentation error**

  Version 6.4.0 of the agent introduced a bug that interfered with ActiveStorage
  callbacks, resulting in the agent being unable to instrument ActiveStorage operations.
  ActiveStorage segments are now correctly recorded.

- **Bugfix for ActiveRecord 4.1 and 4.2 exception logging**

  Version 6.3.0 of the agent introduced a bug that prevented ActiveRecord versions 4.1
  and 4.2 from logging exceptions that occurred within a database transaction. This
  version of the agent restores the exception logging functionality from previous agent
  versions.
  Thanks to Oleksiy Kovyrin for the contribution!

## v6.4.0

- **Custom Metadata Collection**

  The agent now collects environment variables prefixed by `NEW_RELIC_METADATA_`. These
  may be added to transaction events to provide context between your Kubernetes cluster
  and your services. For details on the behavior, see
  [this blog post](https://blog.newrelic.com/engineering/monitoring-application-performance-in-kubernetes/).

- **Bugfix for faster ActiveRecord connection resolution**

  Version 6.3.0 of the agent backported the faster ActiveRecord connection resolution
  from Rails 6.0 to previous versions, but the implementation caused certain other gems
  which measured ActiveRecord performance to stop working. This version of the agent
  changes the implementation of this performance improvement so no such conflicts occur.

- **Bugfix for Grape instrumentation error**

  Previous versions of the agent would fail to install Grape instrumentation in Grape
  versions 1.2.0 and up if the API being instrumented subclassed `Grape::API::Instance`
  rather than `Grape::API`. A warning would also print to the newrelic_agent log:

  ```
  WARN : Error in Grape instrumentation
  WARN : NoMethodError: undefined method `name' for nil:NilClass
  ```

  This version of the agent successfully installs instrumentation for subclasses
  of `Grape::API::Instance`, and these log messages should no longer appear.

- **Bugfix for streaming responses**

  Previous versions of the agent would attempt to insert JavaScript instrumentation into
  any streaming response that did not make use of `ActionController::Live`. This resulted
  in an empty, non-streamed response being sent to the client.

  This version of the agent will not attempt to insert JavaScript instrumentation into
  a response which includes the header `Transfer-Encoding=chunked`, which indicates a
  streaming response.

  This should exclude JavaScript instrumentation for all streamed responses. To include
  this instrumentation manually, see
  [Manually instrument via agent API](https://docs.newrelic.com/docs/agents/ruby-agent/features/new-relic-browser-ruby-agent#manual_instrumentation)
  in our documentation.

## v6.3.0

- **Official Rails 6.0 support**

  This version of the agent has been verified against the Rails 6.0.0 release.

  As ActiveRecord 4, 5, and 6 use the same New Relic instrumentation, the
  `disable_active_record_4` and `disable_active_record_5` settings in NewRelic.yml are being
  deprecated in favor of the new `disable_active_record_notifications`. This new
  setting will affect the instrumentation of ActiveRecord 4, 5, and 6. The deprecated settings
  will be removed in a future release.

- **Bugfix for `newrelic deployments` script**

  For applications housed in the EU, the `newrelic deployments` script included with previous
  versions of the agent would fail with the following message: `Deployment not recorded:
Application does not exist.` This is because the script would attempt to send the deployment
  notification to the US region. The deployment script now sends deployments to the correct region.

- **Faster ActiveRecord connection resolution**

  This version of the agent uses the faster ActiveRecord connection resolution that Rails 6.0 uses, even on previous versions of Rails.
  Thanks to Callum Jones for the contribution!

- **Support non-ascii characters in hostnames**

  Previous versions of the agent would frequently log warnings like: `log writing failed.  "\xE2" from ASCII-8BIT to UTF-8` if the hostname contained a non-ascii character. This version of the agent will no longer log these warnings.
  Thanks to Rafael Petry for the contribution!

## v6.2.0

- Bugfix for superfluous `Empty JSON response` error messages

  Version 6.1.0 of the agent frequently logged error messages about an empty
  JSON response, when no error had occurred. These logs no longer appear.

- Bugfix for `Unable to calculate elapsed transaction time` warning messages

  Ruby Agent versions 5.4 through 6.1, when running in jruby without
  ObjectSpace enabled, would occasionally log a warning indicating that the
  agent was unable to calculate the elapsed transaction time. When this log
  statement appeared, the affected transactions would not be included in the
  data displayed on the capacity analysis page. These transactions are now
  correctly recorded.

## v6.1.0

- Performance monitoring on Kubernetes

  This release adds Transaction event attributes that provide
  context between your Kubernetes cluster and services. For details
  on the benefits, see this [blog
  post](https://blog.newrelic.com/engineering/monitoring-application-performance-in-kubernetes/).

- Bugfix for Bunny instrumentation when popping empty queues

  When a customer calls `Bunny::Queue#pop` on an empty queue, Bunny
  returns a `nil` value. Previous Ruby Agent versions raised a
  `NoMethodError` when trying to process this result. Now, the
  agent correctly skips processing for `nil` values. Thanks to
  Matt Campbell for the contribution.

## v6.0.0

- Tracer API for flexible custom instrumentation

  With agent version 6.0, we are introducing the `Tracer` class, an
  officially supported public API for more flexible custom
  instrumentation. By calling its `in_transaction` method, you can
  instrument an arbitrary section of Ruby code without needing to
  juggle any explicit state. Behind the scenes, the agent will
  make sure that the measured code results in an APM segment inside
  a transaction.

  The same API contains additional methods for creating
  transactions and segments, and for interacting with the current
  transaction. For more details, see the [custom instrumentation
  documentation](https://docs.newrelic.com/docs/agents/ruby-agent/api-guides/ruby-custom-instrumentation).

  If you were previously using any of the agent's private,
  undocumented APIs, such as `Transaction.wrap` or
  `Transaction.start/stop`, you will need to update your code to
  use the Tracer API.

  The full list of APIs that were removed or deprecated are:

  - `External.start_segment`
  - `Transaction.create_segment`
  - `Transaction.start`
  - `Transaction.stop`
  - `Transaction.start_datastore_segment`
  - `Transaction.start_segment`
  - `Transaction.wrap`
  - `TransactionState.current_transaction`

  If are you using any of these APIs, please see the [upgrade guide](https://docs.newrelic.com/docs/agents/ruby-agent/troubleshooting/update-private-api-calls-public-tracer-api) for a list of replacements.

- Agent detects Rails 6.0

  The agent properly detects Rails 6.0 and no longer logs an error when
  started in a Rails 6.0 environment. This does not include full Rails 6.0
  support, which will be coming in a future release. Thanks to Jacob Bednarz
  for the contribution.

## v5.7.0

- Ruby 2.6 support

  We have tested the agent with the official release of Ruby 2.6.0
  made on December 25, 2018, and it looks great! Feel free to use
  agent v5.7 to measure the performance of your Ruby 2.6
  applications.

- Support for loading Sequel core standalone

  Earlier versions of the agent required users of the Sequel data
  mapping library to load the _entire_ library. The agent will now
  enable Sequel instrumentation when an application loads Sequel's
  core standalone; i.e., without the `Sequel::Model` class. Thanks
  to Vasily Kolesnikov for the contribution!

- Grape 1.2 support

  With agent versions 5.6 and earlier, Grape 1.2 apps reported
  their transactions under the name `Proc#call` instead of the name
  of the API endpoint. Starting with agent version 5.7, all
  existing versions of Grape will report the correct transaction
  name. Thanks to Masato Ohba for the contribution!

## v5.6.0

- Bugfix for transactions with `ActionController::Live`

  Previously, transactions containing `ActionController::Live` resulted in
  incorrect calculations of capacity analysis as well as error backtraces
  appearing in agent logs in agent versions 5.4 and later. The agent now
  correctly calculates capacity for transactions with `ActionController::Live`.

- Add ability to exclude attributes from span events and transaction
  segments

  Agent versions 5.5 and lower could selectively exclude attributes
  from page views, error traces, transaction traces, and
  transaction events. With agent version 5.6 and higher, you can
  also exclude attributes from span events (via the
  `span_events.include/exclude` options) and from transaction
  segments (via the `transaction_segments.include/exclude` options).

  As with other attribute destinations, these new options will
  inherit values from the top-level `attributes.include/exclude`
  settings. See the
  [documentation](https://docs.newrelic.com/docs/agents/ruby-agent/attributes/enabling-disabling-attributes-ruby)
  for more information.

- Increasing backoff sequence on failing to connect to New Relic

  If the agent cannot reach New Relic, it will now wait for an
  increasing amount of time after each failed attempt. We are also
  starting with a shorter delay initially, which will help customer
  apps bounce back more quickly from transient network errors.

- Truncation of long stack traces

  Previous versions of the agent would truncate long stack traces to
  50 frames. To give customers more flexibility, we have added the
  `error_collector.max_backtrace_frames` configuration option.
  Thanks to Patrick Tulskie for the contribution!

- Update link in documentation

  The community forum link in `README.md` now goes to the updated
  location. Thanks to Sam Killgallon for the contribution!

- Active Storage instrumentation

  The agent now provides instrumentation for Active Storage, introduced in
  Rails 5.2. Customers will see Active Storage operations represented as
  segments within transaction traces.

## v5.5.0

- Bugfix for `perform` instrumentation with curb gem

  Use of curb's `perform` method now no longer results in nil headers
  getting returned.

- Bugfix for parsing Docker container IDs

  The agent now parses Docker container IDs correctly regardless of the
  cgroup parent.

- Use lazy load hooks for ActiveJob instrumentation

  In some instances the ActiveJob instrumentation could trigger ActiveJob
  to load before it was initialized by Rails. This could result in
  configuration changes not being properly applied. The agent now uses lazy
  load hooks which fixes this issue.

- Documentation improvement

  The `config.dot` diagram of the agent's configuration settings no
  longer includes the deleted `developer_mode` option. Thanks to
  Yuichiro Kaneko for the contribution!

## v5.4.0

- Capacity analysis for multi-threaded dispatchers

  Metrics around capacity analysis did not previously account for multi-threaded
  dispatchers, and consequently could result in capacities of over 100% being
  recorded. This version now properly accounts for multi-threaded dispatchers.

- `NewRelic::Agent.disable_transaction_tracing` deprecated

  `NewRelic::Agent.disable_transaction_tracing` has been deprecated. Users
  are encouraged to use `NewRelic::Agent.disable_all_tracing` or
  `NewRelic::Agent.ignore_transaction` instead.

- Bugfix for SQL over-obfuscation

  A bug, introduced in v5.3.0, where SQL could be over-obfuscated for some
  database adapters has been fixed.

- Bugfix for span event data in Resque processes

  A bug where span events would not be sent from Resque processes due to a
  missing endpoint has been fixed.

## v5.3.0

- Distributed Tracing

  Distributed tracing lets you see the path that a request takes as
  it travels through your distributed system. By showing the
  distributed activity through a unified view, you can troubleshoot
  and understand a complex system better than ever before.

  Distributed tracing is available with an APM Pro or equivalent
  subscription. To see a complete distributed trace, you need to
  enable the feature on a set of neighboring services. Enabling
  distributed tracing changes the behavior of some New Relic
  features, so carefully consult the
  [transition guide](https://docs.newrelic.com/docs/transition-guide-distributed-tracing)
  before you enable this feature.

  To enable distributed tracing, set the
  `distributed_tracing.enabled` configuration option to `true`.

## v5.2.0

- Use priority sampling for errors and custom events

  Priority sampling replaces the older reservoir event sampling method.
  With this change, the agent will maintain randomness across a given
  time period while improving coordination among transactions, errors,
  and custom events.

- Bugfix for wrapping datastore operations

  The agent will now complete the process of wrapping datastore
  operations even if an error occurs during execution of a callback.

- Span Events

  Finished segments whose `sampled` property is `true` will now post
  Span events to Insights.

## v5.1.0

- Rails 5.2 support

  The Ruby agent has been validated against the latest release of
  Ruby on Rails!

- Support for newer libraries and frameworks

  We have updated the multiverse suite to test the agent against
  current versions of several frameworks.

- Add `custom_attributes.enabled` configuration option

  This option is enabled by default. When it's disabled, custom
  attributes will not be transmitted on transaction events or error
  events.

- Fix Grape load order dependency

  The agent will now choose the correct name for Grape transactions
  even if the customer's app loads the agent before Grape. Thanks
  to Daniel Doubrovkine for the contribution!

- Add `webpacker:compile` to blacklisted tasks

  `webpacker:compile` is commonly used for compiling assets. It has
  been added to `AUTOSTART_BLACKLISTED_RAKE_TASKS` in the default
  configuration. Thanks to Claudio B. for the contribution!

- Make browser instrumentation W3C-compliant

  `type="text/javascript"` is optional for the `<script>` tag under
  W3C. The `type` attribute has now been removed from browser
  instrumentation. Thanks to Spharian for the contribution!

- Deferred `add_method_tracer` calls

  If a third-party library calls `add_method_tracer` before the
  agent has finished starting, we now queue these calls and run them
  when it's safe to do so (rather than skipping them and logging a
  warning).

- Bugfix for Resque `around` / `before` hooks

  In rare cases, the agent was not instrumenting Resque `around` and
  `before` hooks. This version fixes the error.

- Truncation of long stack traces

  Occasionally, long stack traces would cause complications sending
  data to New Relic. This version truncates long traces to 50 frames
  (split evenly between the top and bottom of the trace).

## v5.0.0

- SSL connections to New Relic are now mandatory

  Prior to this version, using an SSL connection to New Relic was
  the default behavior, but could be overridden. SSL connections are
  now enforced (not overridable).

- Additional security checking before trying to explain
  multi-statement SQL queries

  Customer applications might submit SQL queries containing multiple
  statements (e.g., SELECT _ FROM table; SELECT _ FROM table). For
  security reasons, we should not generate explain plans in this
  situation.

  Although the agent correctly skipped explain plans for these
  queries during testing, we have added extra checks for this
  scenario.

- Bugfix for RabbitMQ exchange names that are symbols

  The agent no longer raises a TypeError when a RabbitMQ exchange
  name is a Ruby symbol instead of a string.

- Bugfix for audit logging to stdout

  Previous agents configured to log to stdout would correctly send
  regular agent logs to stdout, but would incorrectly send audit
  logs to a text file named "stdout". This release corrects the
  error.

- Bugfix for Capistrano deployment notifications on v3.7 and beyond

  Starting with version 3.7, Capistrano uses a different technique
  to determine a project's version control system. The agent now
  works correctly with this new behavior. Thanks to Jimmy Zhang for
  the contribution.

## v4.8.0

- Initialize New Relic Agent before config initializers

When running in a Rails environment, the agent registers an initializer that
starts the agent. This initializer is now defined to run before config/initializers.
Previously, the ordering was not specified for the initializer. This change
guarantees the agent will started by the time your initializers run, so you can
safely reference the Agent in your custom initializers. Thanks to Tony Ta for
the contribution.

- Ruby 2.5 Support

The Ruby Agent has been verified to run under Ruby 2.5.

- `request.uri` Collected as an Agent Attribute

Users can now control the collection of `request.uri` on errors and transaction
traces. Previously it was always collected without the ability to turn it off.
It is now an agent attribute that can be controlled via the attributes config.
For more information on agent attributes [see here](https://docs.newrelic.com/docs/agents/manage-apm-agents/agent-data/agent-attributes).

## 4.7.1

- Bugfix for Manual Browser Instrumentation

There was a previous bug that required setting both `rum.enabled: false` and
`browser.auto_instrument: false` to completely disable browser monitoring. An
attempt to fix this in 4.7.0 resulted in breaking manual browser
instrumentation. Those changes have been reverted. We will revisit this issue
in an upcoming release.

## v4.7.0

- Expected Error API

The agent now sends up `error.expected` as an intrinsic attribute on error
events and error traces. When you pass `expected: true` to the `notice_error`
method, both Insights and APM will indicate that the error is expected.

- Typhoeus Hydra Instrumentation

The agent now has request level visibility for HTTP requests made using
Typhoeus Hydra.

- Total Time Metrics are Recorded

The agent now records Total Time metrics. In an application where segments
execute concurrently, the total time can exceed the wall-clock time for a
transaction. Users of the new Typhoeus Hydra instrumentation will notice
this as changes on the overview page. Immediately after upgrading there
will be an alert in the APM dashboard that states: "There are both old and
new time metrics for this time window". This indicates that during that time
window, some transactions report the total time metrics, while others do not.
The message will go away after waiting for enough time to elapse and / or
updating the time window.

- Add `:message` category to `set_transaction_name` public API method

The agent now permits the `:message` category to be passed into the public
API method `set_transaction_name`, which will enable the transaction to be
displayed as a messaging transaction.

- Create `prepend_active_record_instrumentation` config option

Users may now set the `prepend_active_record_instrumentation` option in
their agent config to install Active Record 3 or 4 instrumentation using
`Module.prepend` rather than `alias_method`.

- Use Lazy load hooks for `ActionController::Base` and `ActionController::API`

The agent now uses lazy load hooks to hook on `ActionController::Base` and
`ActionController::API`. Thanks Edouard Chin for the contribution!

- Use Lazy load hooks for `ActiveRecord::Base` and `ActiveRecord::Relation`

The agent uses lazy load hooks when recording supportability metrics
for `ActiveRecord::Base` and `ActiveRecord::Relation`. Thanks Joseph Haig
for the contribution!

- Check that `Rails::VERSION` is defined instead of just `Rails`

The agent now checks that `Rails::VERSION` is defined since there are cases
where `Rails` is defined but `Rails::VERSION` is not. Thanks to Alex Riedler
and nilsding for the contribution!

- Support fast RPC/direct reply-to in RabbitMQ

The agent can now handle the pseudo-queue 'amq.rabbitmq.reply-to' in its
Bunny instrumentation. Previously, using fast RPC led to a `NoMethodError`
because the reply-to queue was expected to be a `Queue` object instead of
a string.

## v4.6.0

- Public API for External Requests

The agent now has public API for instrumenting external requests and linking
up transactions via cross application tracing. See the [API Guide](https://docs.newrelic.com/docs/agents/ruby-agent/customization/ruby-agent-api-guide#externals)
for more details this new functionality.

## v4.5.0

- Send synthetics headers even when CAT disabled

The agent now sends synthetics headers whenever they are received from an
external request, even if cross-application tracing is disabled.

- Bugfix for DelayedJob Daemonization

Customers using the delayed_job script that ships with the gem may encounter
an IOError with a message indicating the stream was closed. This was due to
the agent attempting to write a byte into a Pipe that was closed during the
deamonization of the delayed_job script. This issue has been fixed.

- Collect supportability metrics for public API

The agent now collects Supportability/API/{method} metrics to track usage of
all methods in the agent's public API.

- Collect supportability metrics on `Module#prepend`

The agent now collects Supportability/PrependedModules/{Module} metrics
for ActiveRecord 4 and 5, ActionController 4 and 5, ActionView 4 and 5,
ActiveJob 5, and ActionCable 5. These help track the adoption of the
`Module#prepend` method so we can maintain compatibility with newer versions
of Ruby and Rails.

- Collect explain plans when using PostGIS ActiveRecord adapter

The agent will now collect slow SQL explain plans, if configured to, on
connections using the PostGIS adapter. Thanks Ari Pollak for the contribution!

- Lazily initialize New Relic Config

The agent will lazily initialize the New Relic config. This allows the agent
to pickup configuration from environment variables set by dotenv and similar
tools.

## v4.4.0

- Include test helper for 3rd party use

In 4.2.0, all test files were excluded from being packaged in the gem. An
agent class method `NewRelic::Agent.require_test_helper` was used by 3rd
party gem authors to test extensions to the agent. The required file is now
included in the gem.

- Collect cloud metadata from Azure, GCP, PCF, and AWS cloud platform

The agent now collects additional metadata when running in AWS, GCP, Azure, and
PCF. This information is used to provide an enhanced experience when the agent
is deployed on those platforms.

- Install `at_exit` hook when running JRuby

The agent now installs an `at_exit` hook when running JRuby, which wasn't
done before because of constraints related to older JRuby versions that
are no longer supported.

- User/Utilization and System/Utilization metrics not recorded after Resque forks

The agent no longer records invalid User/Utilization and System/Utilization
metrics, which can lead to negative values, in forks of Resque processes.

- Add `identifier` field to agent connect settings

The agent now includes a unique identifier in its connect settings, ensuring
that when multiple agents connect to multiple different apps, data are reported
for each of the apps.

- Clear transaction state after forking now opt-in

The agent waits to connect until the first web request when it detects it's
running in a forking dispatcher. When clearing the transaction state in this
situation we lose the first frame of the transaction and the subsequent
trace becomes corrupted. We've made this feature opt-in and is turned off by
default. This behavior only affects the first transaction after a dispatcher
forks.

## v4.3.0

- Instrumentation for the Bunny AMQP Client

The Bunny AMQP Client is now automatically instrumented. The agent will
report data for messages sent and received by an application. Data on messages
is available in both APM and Insights. Applications connected through a
RabbitMQ exchange will now also be visible on Service Maps as part of Cross
Application Tracing. See the [message queues documentation page](https://docs.newrelic.com/docs/agents/ruby-agent/features/message-queues)
for more details.

- Safely normalize external hostnames

The agent has been updated to check for nil host values before downcasing the
hostname. Thanks Rafael Valério for the contribution!

- PageView events will not be generated for ignored transactions

The agent now checks if transaction is ignored before injecting the New Relic
Browser Agent. This will prevent PageView events from being generated for
ignored transactions.

- Datastores required explicitly in agent

The agent has been modified to explicity `require` the Datastores module
whereas previously there were situations where the module could be
implicitly defined. Thanks Kevin Griffin for the contribution!

- Clear transaction state after forking

Previously, if a transaction was started and the process forks, the transaction
state survived the fork and `#after_fork` call in thread local storage. Now,
this state is cleared by `#after_fork`.

- Postgis adapter reports as Postgres for datastores

The agent now maps the Postgis adapter to Postgres for datastore metrics.
Thanks Vojtěch Vondra for the contribution!

- Deprecate `:trace_only` option

The `NewRelic::Agent.notice_error` API has been updated to deprecate the
`:trace_only` option in favor of `:expected`.

## v4.2.0

- Sinatra 2.0 and Padrino 0.14.x Support

The agent has been verified against the latest versions of Sinatra and Padrino.

- Rails 5.1 Support

The Ruby agent has been validated against the latest release of Ruby on Rails!

- APP_ENV considered when determining environment

The agent will now consider the APP_ENV environment when starting up.

- Test files excluded from gem

The gemspec has been updated to exclude test files from being packaged into the
gem. Thanks dimko for the contribution!

## v4.1.0

- Developer Mode removed

The Ruby Agent's Developer Mode, which provided a very limited view of your
application performance data, has been removed. For more information, check
out our [community forum](https://discuss.newrelic.com/t/feedback-on-the-ruby-agent-s-developer-mode/46957).

- Support NEW_RELIC_ENV for Rails apps

Previously, users could set the agent environment with NEW_RELIC_ENV only
for non-Rails apps. For Rails app, the agent environment would use whatever
the Rails environment was set to. Now, NEW_RELIC_ENV can also be used for
Rails apps, so that it is possible to have an agent environment that is
different from the Rails environment. Thanks Andrea Campolonghi for the
contribution, as well as Steve Schwartz for also looking into this issue!

- Normalization of external hostnames

Hostnames from URIs used in external HTTP requests are now always downcased
to prevent duplicate metrics when only case is different.

## v4.0.0

- Require Ruby 2.0.0+

The agent no longer supports Ruby versions prior to 2.0, JRuby 1.7 and
earlier, and all versions of Rubinius. Customers using affected Rubies
can continue to run 3.x agent versions, but new features or bugfixes
will not be published for 3.x agents. For more information, check out our
[community forum](https://discuss.newrelic.com/t/support-for-ruby-jruby-1-x-is-being-deprecated-in-ruby-agent-4-0-0/44787).

- OkJson vendored library removed

Ruby 1.8 did not include the JSON gem by default, so the agent included a
vendored version of [OkJson](https://github.com/kr/okjson) that it would fall
back on using in cases where the JSON gem was not available. This has been
removed.

- YAJL workaround removed

[yajl-ruby](https://github.com/brianmario/yajl-ruby) versions prior to 1.2 had
the potential to cause a segmentation fault when working large, deeply-nested
objects like thread profiles. If you are using yajl-ruby with the `JSON`
monkey patches enabled by requiring `yajl/json_gem`, you should upgrade to
at least version 1.2.

- Deprecated APIs removed

  - `Agent.abort_transaction!`
  - `Agent.add_custom_parameters`
  - `Agent.add_request_parameters`
  - `Agent.browser_timing_footer`
  - `Agent.get_stats`
  - `Agent.get_stats_no_scope`
  - `Agent.record_transaction`
  - `Agent.reset_stats`
  - `Agent.set_user_attributes`
  - `Agent::Instrumentation::Rack`
  - `ActionController#newrelic_notice_error`
  - `ActiveRecordHelper.rollup_metrics_for` (may be incompatible with newrelic_moped)
  - `Instrumentation::MetricFrame.recording_web_transaction?`
  - `Instrumentation::MetricFrame.abort_transaction!`
  - `MethodTracer.get_stats_scoped`
  - `MethodTracer.get_stats_unscoped`
  - `MethodTracer.trace_method_execution`
  - `MethodTracer.trace_method_execution_no_scope`
  - `MethodTracer.trace_method_execution_with_scope`
  - `MetricSpec#sub`
  - `MetricStats#get_stats`
  - `MetricStats#get_stats_no_scope`
  - `NoticedError#exception_class`
  - `Rack::ErrorCollector`
  - `StatsEngine::Samplers.add_sampler`
  - `StatsEngine::Samplers.add_harvest_sampler`

The above methods have had deprecation notices on them for some time and
have now been removed. Assistance migrating usage of these APIs is
available at https://docs.newrelic.com/node/2601.

The agent no longer deletes deprecated keys passed to `add_method_tracer`. Passing
in deprecated keys can cause an exception. Ensure that you are not passing any of
the following keys: `:force, :scoped_metric_only, :deduct_call_time_from_parent`
to `add_method_tracer`.

The agent no longer deletes deprecated keys passed in as options to
`NewRelic::Agent.notice_error`. If you are passing any of these deprecated
keys: `:request_params, :request, :referer` to the `notice_error` API, please
delete them otherwise they will be collected as custom attributes.

- Error handling changes

The agent now only checks for `original_exception` in environments with Rails
versions prior to 5. Checking for `Exception#cause` has been removed. In addition,
the agent now will match class name with message and backtrace when noticing
errors that have an `original_exception`.

## v3.18.1

- Ensure Mongo aggregate queries are properly obfuscated

Instrumentation for the Mongo 2.x driver had a bug where the `pipeline`
attribute of Mongo aggregate queries was not properly obfuscated. Users
who have sensitive data in their `aggregate` queries are strongly encouraged
to upgrade to this version of the agent. Users who are unable to upgrade are
encouraged to turn off query collection using by setting
`mongo.capture_queries` to false in their newrelic.yml files.

This release fixes [New Relic Security Bulletin NR17-03](https://docs.newrelic.com/docs/accounts-partnerships/accounts/security-bulletins/security-bulletin-nr17-03).

- Early access Redis 4.0 instrumentation

Our Redis instrumentation has been tested against Redis 4.0.0.rc1.

## v3.18.0

- Ruby 2.4.0 support

The agent is now tested against the official release of ruby 2.4.0,
excluding incompatible packages.

- Agent-based metrics will not be recorded outside of active transactions

The agent has historically recorded metrics outside of a transaction. In
practice, this usually occurs in applications that run background job
processors. The agent would record metrics for queries the
background job processor is making between transactions. This can lead
to display issues on the background overview page and the presence of
metrics generated by the background job processor can mask the application
generated metrics on the database page. The agent will no longer generate
metrics outside of a transaction. Custom metrics recorded using
`NewRelic::Agent.record_metric` will continue to be recorded regardless
of whether there is an active transaction.

- Include ControllerInstrumentation module with ActiveSupport.on_load

The agent will now use the `on_load :action_controller` hook to include
the ControllerInstrumentation module into both the `Base` and `API`
classes of ActionController for Rails 5. This ensures that the proper
load order is retained, minimizing side-effects of having the agent in
an application.

- Ensure values for revisions on Capistrano deploy notices

Previously, running the task to look up the changelog could
generate an error, if there weren't previous and current revisions
defined. This has now been fixed. Thanks Winfield Peterson for the
contribution!

- External Segment Rewrites

The agent has made internal changes to how it represents segments for
external web requests.

## v3.17.2

- compatibility with ruby 2.4.0-preview3

the ruby agent has been updated to work on ruby 2.4.0-preview3.

- Early Access Sinatra 2.0 instrumentation

Our Sinatra instrumentation has been updated to work with Sinatra
2.0.0.beta2.

- Include controller instrumentation module in Rails 5 API

The agent now includes the ControllerInstrumentation module into
ActionController::API. This gives Rails API controllers access to
helper methods like `newrelic_ignore` in support of the existing
event-subscription-based action instrumentation. Thanks Andreas
Thurn for the contribution!

- Use Module#prepend for ActiveRecord 5 Instrumentation

Rails 5 deprecated the use of `alias_method_chain` in favor of using
`Module#prepend`. Mixing `Module#prepend` and `alias_method_chain`
can lead to a SystemStackError when an `alias_method_chain` is
applied after a module has been prepended. This should ensure
better compatibility between our ActiveRecord Instrumentation and
other third party gems that modify ActiveRecord using `Module#prepend`.

- Use license key passed into NewRelic::Agent.manual_start

Previously, the license key passed in when manually starting the agent
with NewRelic::Agent.manual_start was not referenced when setting up
the connection to report data to New Relic. This is now fixed.

- Account for DataMapper database connection errors

Our DataMapper instrumentation traces instances of DataObjects::SQLError
being raised and removes the password from the URI attribute. However,
when DataObjects cannot connect to the database (ex: could not resolve
host), it will raise a DataObjects::ConnectionError. This inherits from
DataObjects::SQLError but has `nil` for its URI attribute, since no
connection has been made yet. To avoid the password check here on `nil`,
the agent catches and re-raises any instances of DataObjects::ConnectionError
explicitly. Thanks Postmodern for this contribution!

- Account for request methods that require arguments

When tracing a transaction, the agent tries to get the request object
from a controller if it wasn't explicitly passed in. However, this posed
problems in non-controller transactions with their own `request` methods
defined that required arguments, such as in Resque jobs. This is now fixed.

## v3.17.1

- Datastore instance reporting for Redis, MongoDB, and memcached

The agent now collects datastore instance information for Redis, MongoDB,
and memcached. This information is displayed in transaction traces and slow
query traces. For memcached only, multi requests will expand to individual
server nodes, and the operation and key(s) will show in the trace details
"Database query" section. Metrics for `get_multi` nodes will change slightly.
Parent nodes for a `get_multi` will be recorded as generic segments. Their
children will be recorded as datastore segments under the name
`get_multi_request` and represent a batch request to a single Memcached
instance.

- Rescue errors from attempts to fetch slow query explain plans

For slow queries through ActiveRecord 4+, the agent will attempt to fetch
an explain plan on SELECT statements. In the event that this causes an
error, such as being run on an adapter that doesn't implement `exec_query`,
the agent will now rescue and log those errors.

## v3.17.0

- Datastore instance reporting for ActiveRecord

The agent now collects database instance information for ActiveRecord operations,
when using the MySQL and Postgres adapters. This information (database server
and database name) is displayed in transaction traces and slow query traces.

## v3.16.3

- Add `:trace_only` option to `notice_error` API

Previously, calling `notice_error` would record the trace, increment the
error count, and consider the transaction failing for Apdex purposes. This
method now accepts a `:trace_only` boolean option which, if true, will only
record the trace and not affect the error count or transaction.

- HTTP.rb support

The agent has been updated to add instrumentation support for the HTTP gem,
including Cross Application Tracing. Thanks Tiago Sousa for the contribution!

- Prevent redundant Delayed::Job instrumentation installation

This change was to handle situations where multiple Delayed::Worker instances
are being created but Delayed::Job has already been instrumented. Thanks Tony
Brown for the contribution!

## v3.16.2

- Fix for "Unexpected frame in traced method stack" errors

Our ActiveRecord 4.x instrumentation could have generated "Unexpected frame in
traced method stack" errors when used outside of an active transaction (for
example, in custom background job handlers). This has been fixed.

## v3.16.1

- Internal datastore instrumentation rewrites

The agent's internal tracing of datastore segments has been rewritten, and
instrumentation updated to utilize the new classes.

- Fix Grape endpoint versions in transaction names

Grape 0.16 changed Route#version (formerly #route_version) to possibly return
an Array of versions for the current endpoint. The agent has been updated to
use rack.env['api.version'] set by Grape, and fall back to joining the version
Array with '|' before inclusion in the transaction name when api.version is
not available. Thanks Geoff Massanek for the contribution!

- Fix deprecation warnings from various Rails error subclasses

Rails 5 deprecates #original_exception on a few internal subclasses of
StandardError in favor of Exception#cause from Ruby stdlib. The agent has
been updated to try Exception#cause first, thus avoiding deprecation
warnings. Thanks Alexander Stuart-Kregor for the contribution!

- Fix instrumentation for Sequel 4.35.0

The latest version of Sequel changes the name and signature of the method
that the Ruby Agent wraps for instrumentation. The agent has been updated
to handle these changes. Users using Sequel 4.35.0 or newer should upgrade
their agent.

- Fix DataMapper instrumentation for additional versions

Different versions of DataMapper have different methods for retrieving the
adapter name, and Postmodern expanded our coverage. Thanks for the
contribution!

## v3.16.0

- Official Rails 5.0 support

This version of the agent has been verified against the Rails 5.0.0 release.

- Early access Action Cable instrumentation

The Ruby agent instruments Action Cable channel actions and calls to
ActionCable::Channel#Transmit in Rails 5. Feedback is welcome!

- Obfuscate queries from `oracle_enhanced` adapter correctly

This change allows the `oracle_enhanced` adapter to use the same
obfuscation as `oracle` adapters. Thanks Dan Drinkard for the contribution!

- Make it possible to define a newrelic_role for deployment with Capistrano 3

Thanks NielsKSchjoedt for the contribution!

- Retry initial connection to New Relic in Resque master if needed

Previously, if the initial connection to New Relic in a monitored Resque
master process failed, the agent would not retry, and monitoring for the
process would be lost. This has been fixed, and the agent will continue
retrying in its background harvest thread until it successfully connects.

## v3.15.2

- Run explain plans on parameterized slow queries in AR4

In our ActiveRecord 4 instrumentation, we moved to tracing slow queries
using the payloads from ActiveSupport::Notifications `sql.active_record`
events. As a result, we were unable to run explain plans on parameterized
queries. This has now been updated to pass along and use the parameter values,
when available, to get the explain plans.

- Fix getMore metric grouping issue in Mongo 2.2.x instrumentation

A metric grouping issue had cropped up when using the most recent Mongo gem
(2.2.0) with the most recent release of the server (3.2.4). We now have a more
future-proof setup for preventing these.

- Restore older DataMapper support after password obfuscation fix

Back in 3.14.3, we released a fix to avoid inadvertently sending sensitive
information from DataMapper SQLErrors. Our implementation did not account for
DataMapper versions below v0.10.0 not implementing the #options accessor.
Thanks Bram de Vries for the fix to our fix!

- Padrino 0.13.1 Support

Users with Padrino 0.13.x apps were previously seeing the default transaction
name "(unknown)" for all of their routes. We now provide the full Padrino
route template in transaction names, including any parameter placeholders.
Thanks Robert Schulze for the contribution!

- Update transaction naming for Grape 0.16.x

In Grape 0.16.x, `route_` methods are no longer prefixed. Thanks to Daniel
Doubrovkine for the contribution!

- Fix name collision on method created for default metric name fix

We had a name collision with the yard gem, which sets a `class_name` method
on Module. We've renamed our internal method to `derived_class_name` instead.

## v3.15.1

- Rack 2 alpha support

This release includes experimental support for Rack 2 as of 2.0.0.alpha.
Rack 2 is still in development, but the agent should work as expected for
those who are experimenting with Rack 2.

- Rails 5 beta 3 support

We've tweaked our Action View instrumentation to accommodate changes introduced
in Rails v5.0.0.beta3.

- Defer referencing ::ActiveRecord::Base to avoid triggering its autoloading
  too soon

In 3.12.1 and later versions of the agent, the agent references (and
therefore loads) ActiveRecord::Base earlier on in the Rails loading process.
This could jump ahead of initializers that should be run first. We now wait
until ActiveRecord::Base is loaded elsewhere.

- Fix explain plans for non-parameterized queries with single quote literals

The agent does not run explain plans for queries still containing parameters
(such as `SELECT * FROM UNICORNS WHERE ID = $1 LIMIT 1`). This check was
unfortunately mutating the query to be obfuscated, causing an inability to
collect an explain plan. This has now been fixed.

- Fix default metric name for tracing class methods

When using `add_method_tracer` on a class method but without passing in a
`metric_name_code`, the default metric name will now look like
`Custom/ClassName/Class/method_name`. We also addressed default
metric names for anonymous classes and modules.

- Fix issue when rendering SQL strings in developer mode

When we obfuscate SQL statements, we rewrite the Statement objects as
SQL strings inline in our sample buffers at harvest time. However, in
developer mode, we also read out of these buffers when rendering pages.
Depending on whether a harvest has run yet, the buffer will contain either
Statement objects, SQL strings, or a mix. Now, developer mode can handle
them all!

- Fix DelayedJob Sampler reporting incorrect counts in Active Record 3 and below

When fixing various deprecation warnings on ActiveRecord 4, we introduced
a regression in our DelayedJob sampler which caused us to incorrectly report
failed and locked job counts in ActiveRecord 3 and below. This is now fixed.
Thanks Rangel Dokov for the contribution!

## v3.15.0

- Rails 5 support

This release includes experimental support for Rails 5 as of 5.0.0.beta2.
Please note that this release does not include any support for ActionCable,
the WebSockets framework new to Rails 5.

- Don't include extension from single format Grape API transaction names

Starting with Grape 0.12.0, an API with a single format no longer declares
methods with `.:format`, but with an extension such as `.json`. Thanks Daniel
Doubrovkine for the contribution!

- Fix warnings about shadowing outer local variable when running tests

Thanks Rafael Almeida de Carvalho for the contribution!

- Check config first for Rails middleware instrumentation installation

Checking the config first avoids issues with mock classes that don't implement
`VERSION`. Thanks Jesse Sanford for the contribution!

- Remove a trailing whitespace in the template for generated newrelic.yml

Thanks Paul Menzel for the contribution!

- Reference external resources in comments and readme with HTTPS

Thanks Benjamin Quorning for the contribution!

## v3.14.3

- Don't inadvertently send sensitive information from DataMapper SQLErrors

DataObjects::SQLError captures the SQL query, and when using versions of
data_objects prior to 0.10.8, built a URI attribute that contained the
database connection password. The :query attribute now respects the obfuscation
level set for slow SQL traces and splices out any password parameters to the
URI when sending up traced errors to New Relic.

- Improved SQL obfuscation algorithm

To help standardize SQL obfuscation across New Relic language agents, we've
improved the algorithm used and added more test cases.

- Configurable longer sql_id attribute on slow SQL traces

The sql_id attribute on slow SQL traces is used to aggregate normalized
queries together. Previously, these IDs would generally be 9-10 digits long,
due to a backend restriction. If `slow_sql.use_longer_sql_id` is set to `true`,
these IDs will now be 18-19 digits long.

## v3.14.2

- Improved transaction names for Sinatra

The agent will now use sinatra.route for transaction names on Sinatra 1.4.3+,
which sets it in the request environment. This gives names that closer resemble the
routes defined in the Sinatra DSL. Thanks to Brian Phillips for the suggestion!

- Bugfix for error flag on transaction events

There was an issue causing the error flag to always be set to false for Insights
transaction events that has been fixed.

- Official support for Sidekiq 4

The Ruby agent now officially supports Sidekiq 4.

- Additional attributes collected

The agent now collects the following information in web transactions:
Content-Length HTTP response and Content-Type HTTP request headers.

## v3.14.1

- Add support for setting a display name on hosts

You can now configure a display name for your hosts using process_host.display_name,
to more easily distinguish dynamically assigned hosts. For more info, see
https://docs.newrelic.com/docs/apm/new-relic-apm/maintenance/add-rename-remove-hosts#display_name

- Fixes automatic middleware instrumentation for Puma 2.12.x

Starting with version 2.12.x the Puma project inlines versions of Rack::Builder
and Rack::URLMap under the Puma namespace. This had the unfortunate side effect of
breaking automatic Rack middleware instrumentation. We now instrument Puma::Rack::Builder
and Puma::Rack::URLMap and once again have automatic Rack middleware instrumentation for
applications running on Puma.

- Do not use a DelayedJob's display_name for naming the transaction

A DelayedJob's name may be superceded by a display_name, which can
lead to a metric grouping issue if the display_name contains unique
identifiers. We no longer use job name methods that may lead to an
arbitrary display_name. Instead, we use the appropriate class and/or
method names, depending what makes sense for the job and how it's called.

- Improvements to Mongo 2.1.x instrumentation

Fixes issue where getMore operations in batched queries could create metric grouping issues.
Previously when multiple Mongo queries executed in the same scope only a single query was recorded
as part of a transaction trace. Now transaction trace nodes will be created for every query
executed during a transaction.

- Bugfix for NewRelic::Agent.notice_error

Fixes issue introduced in v3.14.0 where calling NewRelic::Agent.notice_error outside of an active
transaction results in a NoMethodError.

- Bugfix for Resque TransactionError events

Fixes error preventing Transaction Error events generated in Resque tasks from being sent to New Relic.

## v3.14.0

- pruby marshaller removed

The deprecated pruby marshaller has now been removed; the `marshaller` config
option now only accepts `json`. Customers still running Ruby 1.8.7/REE must
add the `json` gem to their Gemfile, or (preferably) upgrade to Ruby 1.9.3 or
newer.

- Log dates in ISO 8601 format

The agent will now log dates in ISO 8601 (YYYY-mm-dd) format, instead of
mm/dd/yy.

- Additional attributes collected

The agent now collects the following information in web transactions:
Accept, Host, User-Agent, Content-Length HTTP request headers, HTTP request
method, and Content-Type HTTP response header.

- TransactionErrors reported for Advanced Analytics for APM Errors

With this release, the agent reports TransactionError events. These new events
power the beta feature Advanced Analytics for APM Errors. The error events are
also available today through New Relic Insights.

Advanced Analytics for APM Errors lets you see all of your errors, with
granular detail. Filter and group by any attribute to analyze them. Take
action to resolve issues through collaboration.

For more information, see https://docs.newrelic.com/docs/apm/applications-menu/events/view-apm-errors-error-traces

## v3.13.2

- Don't fail to send data when using 'mathn' library

Version 3.12.1 introduced a bug with applications using the 'mathn' library
that would prevent the agent from sending data to New Relic. This has been
fixed.

## v3.13.1

- Don't use a pager when running `git log` command

This would cause Capistrano deploys to hang when a large number of commits were being deployed.
Thanks to John Naegle for reporting and fixing this issue!

- Official support for JRuby 9.0.0.0

The Ruby agent is now officially fully tested and supported on JRuby 9.0.0.0.

- Instrumentation for MongoDB 2.1.x

Visibility in your MongoDB queries returns when using version 2.1.0 of
the Mongo driver or newer. Thanks to Durran Jordan of MongoDB for contributing
the Mongo Monitoring instrumentation!

- Fix for ArgumentError "invalid byte sequence in UTF-8"

This would come up when trying to parse out the operation from a database query
containing characters that would trigger a invalid byte sequence in UTF-8 error.
Thanks to Mario Izquierdo for reporting this issue!

- Improved database metric names for ActiveRecord::Calculations queries

Aggregate metrics recorded for queries made via the ActiveRecord::Calculations
module (#count, #sum, #max, etc.) will now be associated with the correct
model name, rather than being counted as generic 'select' operations.

- Allow at_exit handlers to be installed for Rubinius

Rubinius can support the at_exit block used by install_exit_handler.
Thanks to Aidan Coyle for reporting and fixing this issue!

## v3.13.0

- Bugfix for uninitialized constant NewRelic::Agent::ParameterFiltering

Users in some environments encountered a NameError: uninitialized constant
NewRelic::Agent::ParameterFiltering from the Rails instrumentation while
running v3.12.x of the Ruby agent. This issue has been fixed.

- Rake task instrumentation

The Ruby agent now provides opt-in tracing for Rake tasks. If you run
long jobs via Rake, you can get all the visibility and goodness of New Relic
that your other background jobs have. To enable this, see
https://docs.newrelic.com/docs/agents/ruby-agent/frameworks/rake

- Redis instrumentation

Redis operations will now show up on the Databases tab and in transaction
traces. By default, only command names will be captured; to capture command
arguments, set `transaction_tracer.record_redis_arguments` to `true` in
your configuration.

- Fix for over-obfuscated SQL Traces and PostgreSQL

An issue with the agent obfuscating column and table names from Slow SQL
Traces when using PostgreSQL has been resolved.

- Rubinius 2.5.8 VM metric renaming support

Rubinius 2.5.8 changed some VM metric names and eliminated support for
total allocated object counters. The agent has been updated accordingly.

- Fix agent attributes with a value of false not being stored

An issue introduced in v3.12.1 prevented attributes (like those added with
`add_custom_attributes`) from being stored if their value was false. This has
been fixed.

## v3.12.1

- More granular Database metrics for ActiveRecord 3 and 4

Database metrics recorded for non-SELECT operations (UPDATE, INSERT, DELETE,
etc.) on ActiveRecord 3 and 4 now include the model name that the query was
being executed against, allowing you to view these queries broken down by
model on the Datastores page. Thanks to Bill Kayser for reporting this issue!

- Support for Multiverse testing third party gems

The Ruby agent has rich support for testing multiple gem versions, but
previously that wasn't accessible to third party gems. Now you can now
simply `require 'task/multiverse'` in your Rakefile to access the same
test:multiverse task that New Relic uses itself. For more details, see:

https://docs.newrelic.com/docs/agents/ruby-agent/frameworks/third-party-instrumentation#testing-your-extension

- Use Sidekiq 3.x's error handler

Sidekiq 3.x+ provides an error handler for internal and middleware related
failures. Failures at these points were previously unseen by the Ruby agent,
but now they are properly traced.

- Better error messages for common configuration problems with Capistrano

Templating errors in newrelic.yml would result in obscure error messages
during Capistrano deployments. These messages now more properly reflect the
root cause of the errors.

- newrelic_ignore methods allow strings

The newrelic_ignore methods previously only supported passing symbols, and
would quietly ignore any strings passed. Now strings can be passed as well
to get the intuitive ignoring behavior you'd expect.

- Replace DNS resolver for Resque jobs with Resolv

In some circumstances customers with a very high number of short-lived Resque
jobs were experiencing deadlocks during DNS resolution. Resolv is an all Ruby
DNS resolver that replaces the libc implementation to prevent these deadlocks.

## v3.12.0

- Flexible capturing of attributes

The Ruby agent now allows you more control over exactly which request
parameters and job arguments are attached to transaction traces, traced
errors, and Insights events. For details, see:

https://docs.newrelic.com/docs/agents/ruby-agent/ruby-agent-attributes

- Fixed missing URIs in traces for retried Excon requests

If Excon's idempotent option retried a request, the transaction trace node
for the call would miss having the URI assigned. This has been fixed.

- Capturing request parameters from rescued exceptions in Grape

If an exception was handled via a rescue_from in Grape, request parameters
were not properly set on the error trace. This has been fixed. Thanks to
Ankit Shah for helping us spot the bug.

## v3.11.2

- Better naming for Rack::URLMap

If a Rack app made direct use of Rack::URLMap, instrumentation would miss
out on using the clearest naming based on the app class. This has been
fixed.

- Avoid performance regression in makara database adapter

Delegation in the makara database adapter caused performance issues when the
agent looked up a connection in the pool. The agent now uses a faster
lookup to work around this problem in makara, and allocates less as well.
Thanks Mike Nelson for the help in resolving this!

- Allow audit logging to STDOUT

Previously audit logs of the agent's communication with New Relic could only
write to a file. This prevented using the feature on cloud providers like
Heroku. Now STDOUT is an allowed destination for `audit_log.path`. Logging
can also be restricted to certain endpoints via `audit_log.endpoints`.

For more information see https://docs.newrelic.com/docs/agents/ruby-agent/installation-configuration/ruby-agent-configuration#audit_log

- Fix for crash during startup when Rails required but not used

If an application requires Rails but wasn't actually running it, the Ruby
agent would fail during startup. This has been fixed.

- Use IO.select explicitly in the event loop

If an application adds their own select method to Object/Kernel or mixes in a
module that overrides the select method (as with ActionView::Helpers) we would
previously have used their implementation instead of the intended IO.select,
leading to all sorts of unusual errors. We now explicitly reference IO.select
in the event loop to avoid these issues.

- Fix for background thread hangs on old Linux kernels

When running under Ruby 1.8.7 on Linux kernel versions 2.6.11 and earlier,
the background thread used by the agent to report data would hang, leading
to no data being reported. This has been be fixed.

## v3.11.1

If an application adds their own select method to Object/Kernel or mixes in a
module that overrides the select method (as with ActionView::Helpers) we would
previously have used their implementation instead of the intended IO.select,
leading to all sorts of unusual errors. We now explicitly reference IO.select
in the event loop to avoid these issues.

- Fix for background thread hangs on old Linux kernels

When running under Ruby 1.8.7 on Linux kernel versions 2.6.11 and earlier,
the background thread used by the agent to report data would hang, leading
to no data being reported. This has been be fixed.

## v3.11.1

The Ruby agent incorrectly rescued exceptions at a point which caused
sequel_pg 1.6.11 to segfault. This has been fixed. Thanks to Oldrich
Vetesnik for the report!

## v3.11.0

- Unified view for SQL database and NoSQL datastore products.

The response time charts in the application overview page will now include
NoSQL datastores, such as MongoDB, and also the product name of existing SQL
databases such as MySQL, Postgres, etc.

The Databases page will now enable the filtering of metrics and operations
by product, and includes a table listing all operations.

For existing SQL databases, in addition to the existing breakdown of SQL
statements and operations, the queries are now also associated with the
database product being used.

For NoSQL datastores, such as MongoDB, we have now added information about
operations performed against those products, similar to what is being done
for SQL databases.

Because this introduces a notable change to how SQL database metrics are
collected, it is important that you upgrade the agent version on all hosts.
If you are unable to transition to the latest agent version on all hosts at
the same time, you can still access old and new metric data for SQL
databases, but the information will be split across two separate views.

For more information see https://docs.newrelic.com/docs/apm/applications-menu/monitoring/databases-slow-queries-dashboard

- Track background transactions as Key Transactions

In prior versions of the Ruby agent, only web transactions could be tracked
as Key Transactions. This functionality is now available to all
transactions, including custom Apdex values and X-Ray sessions.

For more information see https://docs.newrelic.com/docs/apm/selected-transactions/key-transactions/key-transactions-tracking-important-transactions-or-events

- More support and documentation for third-party extensions

It's always been possible to write extension gems for the Ruby agent, but
now there's one location with best practices and recommendations to guide
you in writing extensions. Check out
https://docs.newrelic.com/docs/agents/ruby-agent/frameworks/third-party-instrumentation

We've also added simpler APIs for tracing datastores and testing your
extensions. It's our way of giving back to everyone who's helped build on
the agent over the years. <3

- Fix for anonymous class middleware naming

Metric names based off anonymous middlewares lacked a class name in the UI.
The Ruby agent will now look for a superclass, or default to AnonymousClass
in those cases.

- Improved exit behavior in the presence of Sinatra

The agent uses an `at_exit` hook to ensure data from the last < 60s before a
process exits is sent to New Relic. Previously, this hook was skipped if
Sinatra::Application was defined. This unfortunately missed data for
short-lived background processes that required, but didn't run, Sinatra. Now
the agent only skips its `at_exit` hook if Sinatra actually runs from
`at_exit`.

## v3.10.0

- Support for the Grape framework

We now instrument the Grape REST API framework! To avoid conflicts with the
third-party newrelic-grape gem, our instrumentation will not be installed if
newrelic-grape is present in the Gemfile.

For more details, see https://docs.newrelic.com/docs/agents/ruby-agent/frameworks/grape-instrumentation

- Automatic Cross Application Tracing support for all Rack applications

Previously Rack apps not using Rails or Sinatra needed to include the
AgentHooks middleware to get Cross Application Tracing support. With
these changes, this is no longer necessary. Any explicit references to
AgentHooks can be removed unless the `disable_middleware_instrumentation`
setting is set to `true`.

- Metrics no longer reported from Puma master processes

When using Puma's cluster mode with the preload_app! configuration directive,
the agent will no longer start its reporting thread in the Puma master
process. This should result in more accurate instance counts, and more
accurate stats on the Ruby VMs page (since the master process will be
excluded).

- Better support for Sinatra apps used with Rack::Cascade

Previously, using a Sinatra application as part of a Rack::Cascade chain would
cause all transactions to be named after the Sinatra application, rather than
allowing downstream applications to set the transaction name when the Sinatra
application returned a 404 response. This has been fixed.

- Updated support for Rubinius 2.3+ metrics

Rubinius 2.3 introduced a new system for gathering metrics from the
underlying VM. Data capture for the Ruby VM's page has been updated to take
advantage of these. Thanks Yorick Peterse for the contribution!

- Fix for missing ActiveJob traced errors

ActiveJobs processed by backends where the Ruby agent lacked existing
instrumentation missed reporting traced errors. This did not impact
ActiveJobs used with Sidekiq or Resque, and has been fixed.

- Fix possible crash in middleware tracing

In rare circumstances, a failure in the agent early during tracing of a web
request could lead to a cascading error when trying to capture the HTTP status
code of the request. This has been fixed. Thanks to Michal Cichra for the fix!

## v3.9.9

- Support for Ruby 2.2

A new version of Ruby is available, and the Ruby agent is ready to run on
it. We've been testing things out since the early previews so you can
upgrade to the latest and greatest and use New Relic right away to see how
the new Ruby's performing for you.

- Support for Rails 4.2 and ActiveJob

Not only is a new Ruby available, but a new Rails is out too! The Ruby agent
provides all the usual support for Rails that you'd expect, and we
instrument the newly released ActiveJob framework that's part of 4.2.

- Security fix for handling of error responses from New Relic servers

This release fixes a potential security issue wherein an attacker who was able
to impersonate New Relic's servers could have triggered arbitrary code
execution in agent's host processes by sending a specially-crafted error
response to a data submission request.

This issue is mitigated by the fact that the agent uses SSL certificate
checking in order to verify the identity of the New Relic servers to which it
connects. SSL is enabled by default by the agent, and can be enforced
account-wide by enabling High Security Mode for your account:

https://docs.newrelic.com/docs/accounts-partnerships/accounts/security/high-security

- Fix for transactions with invalid URIs

If an application used the agent's `ignore_url_regexes` config setting to
ignore certain transactions, but received an invalid URI, the agent would
fail to record the transaction. This has been fixed.

- Fixed incompatibility with newrelic-grape

The 3.9.8 release of the Ruby agent included disabled prototyped
instrumentation for the Grape API framework. This introduced an
incompatibility with the existing third party extension newrelic-grape. This
has been fixed. Newrelic-grape continues to be the right solution until
full agent support for Grape is available.

## v3.9.8

- Custom Insights events API

In addition to attaching custom parameters to the events that the Ruby agent
generates automatically for each transaction, you can now record custom event
types into Insights with the new NewRelic::Agent.record_custom_event API.

For details, see https://docs.newrelic.com/docs/insights/new-relic-insights/adding-querying-data/inserting-custom-events-new-relic-agents

- Reduced memory usage for idling applications

Idling applications using the agent could previously appear to leak memory
because of native allocations during creation of new SSL connections to our
servers. These native allocations didn't factor into triggering Ruby's
garbage collector.

The agent will now re-use a single TCP connection to our servers for as long
as possible, resulting in improved memory usage for applications that are
idling and not having GC triggered for other reasons.

- Don't write to stderr during CPU sampling

The Ruby agent's code for gathering CPU information would write error
messages to stderr on some FreeBSD systems. This has been fixed.

- LocalJumpError on Rails 2.x

Under certain conditions, Rails 2.x controller instrumentation could fail
with a LocalJumpError when an action was not being traced. This has been
fixed.

- Fixed config lookup in warbler packaged apps

When running a Ruby application from a standalone warbler .jar file on
JRuby, the packaged config/newrelic.yml was not properly found. This has
been fixed, and thanks to Bob Beaty for the help getting it fixed!

- Hash iteration failure in middleware

If a background thread iterated over the keys in the Rack env hash, it could
cause failures in New Relic's AgentHooks middleware. This has been fixed.

## v3.9.7

- Support for New Relic Synthetics

The Ruby agent now gives you additional information for requests from New
Relic Synthetics. More transaction traces and events give you a clearer look
into how your application is performing around the world.

For more details, see https://docs.newrelic.com/docs/synthetics/new-relic-synthetics/getting-started/new-relic-synthetics

- Support for multiple job per fork gems with Resque

The resque-jobs-per-fork and resque-multi-job-forks gems alter Resque to
fork every N jobs instead of every job. This previously caused issues for
the Ruby agent, but those have been resolved. These gems are fully supported.

Running Resque with the FORK_PER_JOB=false environment variable setting is
also supported now.

For more details on our Resque support, see https://docs.newrelic.com/docs/agents/ruby-agent/background-jobs/resque-instrumentation

- Support agent when starting Resque Pool from Rake task

When running resque-pool with its provided rake tasks, the agent would not
start up properly. Thanks Tiago Sousa for the fix!

- Fix for DelayedJob + Rails 4.x queue depth metrics

The Ruby agent periodically records DelayedJob queuedepth as a metric, but
this didn't work properly in Rails 4.x applications. This has been fixed.
Thanks Jonathan del Strother for his help with the issue!

- Fix for failure in background transactions with rules.ignore_url_regexes

The recently added feature for ignoring transactions via URL regexes caused
errors for non-web transactions. This has been fixed.

- Rename the TransactionNamer.name method to TransactionNamer.name_for

The internal TransactionNamer class had a class method called 'name', with a
different signature than the existing Class#name method and could cause
problems when trying to introspect instances of the class.

Thanks to Dennis Taylor for contributing this fix!

## v3.9.6

- Rails 4.2 ActiveJob support

A new version of Rails is coming! One of the highlight features is
ActiveJob, a framework for interacting with background job processors. This
release of the Ruby agent adds instrumentation to give you insight into
ActiveJob, whether you're just testing it out or running it for real.

Metrics are recorded around enqueuing ActiveJobs, and background transactions
are started for any ActiveJob performed where the agent didn't already
provide specific instrumentation (such as DelayedJob, Resque and Sidekiq).

Since Rails 4.2 is still in beta we'd love to hear any feedback on this
instrumentation so it'll be rock solid for the general release!

- Ruby 2.2.0-preview1 updates

Ruby 2.2.0 is on its way later in the year, and the Ruby agent is ready for
it. Updates to the GC stats and various other small changes have already been
applied, and our automated tests are running against 2.2.0 so the agent will
be ready on release day.

- Ignoring transactions by URL

While you could always ignore transactions by controller and action, the
Ruby agent previously lacked a way to ignore by specific URLs or patterns
without code changes. This release adds the config setting,
`rules.ignore_url_regexes` to ignore specific transactions based on the
request URL as well. For more information, see the documentation at:
https://docs.newrelic.com/docs/agents/ruby-agent/installation-configuration/ignoring-specific-transactions#config-ignoring

- Better dependency detection in non-Rack applications

The Ruby agent runs dependency detection at key points in the Rack and Rails
lifecycle, but non-Rails apps could occasionally miss out instrumenting late
loaded libraries. The agent now runs an additional dependency detection
during manual_start to more seamlessly install instrumentation in any app.

- Excluding /newrelic routes from developer mode

Recent changes to track time in middleware resulted in New Relic's developer
mode capturing its own page views in the list. This has been fixed. Thanks
to Ignatius Reza Lesmana for the report!

- Spikes in external time

Timeouts during certain external HTTP requests could result in incorrect
large spikes in the time recorded by the agent. This has been fixed.

- Recognize browser_monitoring.auto_instrument setting in non-Rails apps

The `browser_monitoring.auto_instrument` config setting disables
auto-injection of JavaScript into your pages, but was not properly obeyed in
Sinatra and other non-Rails contexts. This has been fixed.

- Failures to gather CPU thread time on JRuby

JRuby running on certain JVM's and operating systems (FreeBSD in particular)
did not always support the method being used to gather CPU burn metrics.
This would result in a failure during those transactions. This has been
fixed.

- Fix for rare race condition in Resque instrumentation

A race condition in the agent's Resque instrumentation that could cause rare
Resque job failures in high-throughput Resque setups has been fixed. This bug
would manifest as an exception with the following error message:
"RuntimeError: can't add a new key into hash during iteration" and a backtrace
leading through the PipeChannelManager class in the agent.

## v3.9.5

- Per-dyno data on Heroku

When running on Heroku, data from the agent can now be broken out by dyno
name, allowing you to more easily see what's happening on a per-dyno level.
Dynos on Heroku are now treated in the same way that distinct hosts on other
platforms work.

By default, 'scheduler' and 'run' dyno names will be aggregated into
'scheduler._' and 'run._' to avoid unbounded growth in the number of reported
hostnames.

Read more about this feature on our Heroku docs page:
https://docs.newrelic.com/docs/agents/ruby-agent/miscellaneous/ruby-agent-heroku

- HTTP response codes in Insights events

The Ruby agent will now capture HTTP response codes from Rack applications
(including Rails and Sinatra apps) and include them under the httpResponseCode
attribute on events sent to Insights.

- Stricter limits on memory usage of SQL traces

The agent now imposes stricter limits on the number of distinct SQL traces
that it will buffer in memory at any point in time, leading to more
predictable memory consumption even in exceptional circumstances.

- Improved reliability of thread profiling

Several issues that would previously have prevented the successful completion
and transmission of thread profiles to New Relic's servers have been fixed.

These issues were related to the use of recursion in processing thread
profiles, and have been addressed by both limiting the maximum depth of the
backtraces recorded in thread profiles, and eliminating the agent's use of
recursion in processing profile data.

- Allow tracing Rails view helpers with add_method_tracer

Previously, attempting to trace a Rails view helper method using
add_method_tracer on the view helper module would lead to a NoMethodError
when the traced method was called (undefined method `trace_execution_scoped').
This has been fixed.

This issue was an instance of the Ruby 'dynamic module inclusion' or 'double
inclusion' problem. Usage of add_method_tracer now no longer relies upon the
target class having actually picked up the trace_execution_scoped method from
the NewRelic::Agent::MethodTracer module.

- Improved performance of queue time parsing

The number of objects allocated while parsing the front-end timestamps on
incoming HTTP requests has been significantly reduced.

Thanks to Aleksei Magusev for the contribution!

## v3.9.4

- Allow agent to use alternate certificate stores

When connecting via SSL to New Relic services, the Ruby agent verifies its
connection via a certificate bundle shipped with the agent. This had problems
with certain proxy configurations, so the `ca_bundle_path` setting in
newrelic.yml can now override where the agent locates the cert bundle to use.

For more information see the documentation at:
https://docs.newrelic.com/docs/agents/ruby-agent/installation-configuration/ssl-settings-ruby-agent

- Rails 4.2 beta in tests

Although still in beta, a new version of Rails is on its way! We're
already running our automated test suites against the beta to ensure New
Relic is ready the day the next Rails is released.

- ActiveRecord 4 cached queries fix

Queries that were hitting in the ActiveRecord 4.x query cache were
incorrectly being counted as database time by the agent.

- Fix for error in newrelic.yml loading

If your application ran with a RAILS_ENV that was not listed in newrelic.yml
recent agent versions would give a NameError rather than a helpful message.
This has been fixed. Thanks Oleksiy Kovyrin for the patch!

## v3.9.3

- Fix to prevent proxy credentials transmission

This update prevents proxy credentials set in the agent config file from
being transmitted to New Relic.

## v3.9.2

- Added API for ignoring transactions

This release adds three new API calls for ignoring transactions:

    - `NewRelic::Agent.ignore_transaction`
    - `NewRelic::Agent.ignore_apdex`
    - `NewRelic::Agent.ignore_enduser`

The first of these ignores a transaction completely: nothing about it will be
reported to New Relic. The second ignores only the Apdex metric for a single
transaction. The third disables javascript injection for browser monitoring
for the current transaction.

These methods differ from the existing newrelic*ignore** method in that they
may be called *during\* a transaction based on some dynamic runtime criteria,
as opposed to at the class level on startup.

See the docs for more details on how to use these methods:
https://docs.newrelic.com/docs/agents/ruby-agent/installation-and-configuration/ignoring-specific-transactions

- Improved SQL obfuscation

SQL queries containing string literals ending in backslash ('\') characters
would previously not have been obfuscated correctly by the Ruby agent prior to
transmission to New Relic. In addition, SQL comments were left un-obfuscated.
This has been fixed, and the test coverage for SQL obfuscation has been
improved.

- newrelic_ignore\* methods now work when called in a superclass

The newrelic_ignore\* family of methods previously did not apply to subclasses
of the class from which it was called, meaning that Rails controllers
inheriting from a single base class where newrelic_ignore had been called
would not be ignored. This has been fixed.

- Fix for rare crashes in Rack::Request#params on Sinatra apps

Certain kinds of malformed HTTP requests could previously have caused
unhandled exceptions in the Ruby agent's Sinatra instrumentation, in the
Rack::Request#params method. This has been fixed.

- Improved handling for rare errors caused by timeouts in Excon requests

In some rare cases, the agent would emit a warning message in its log file and
abort instrumentation of a transaction if a timeout occurred during an
Excon request initiated from within that transaction. This has been fixed.

- Improved behavior when the agent is misconfigured

When the agent is misconfigured by attempting to shut it down without
it ever having been started, or by attempting to disable instrumentation after
instrumentation has already been installed, the agent will no longer raise an
exception, but will instead log an error to its log file.

- Fix for ignore_error_filter not working in some configurations

The ignore_error_filter method allows you to specify a block to be evaluated
in order to determine whether a given error should be ignored by the agent.
If the agent was initially disabled, and then later enabled with a call to
manual_start, the ignore_error_filter would not work. This has been fixed.

- Fix for Capistrano 3 ignoring newrelic_revision

New Relic's Capistrano recipes support passing parameters to control the
values recorded with deployments, but user provided :newrelic_revision was
incorrectly overwritten. This has been fixed.

- Agent errors logged with ruby-prof in production

If the ruby-prof gem was available in an environment without New Relic's
developer mode enabled, the agent would generate errors to its log. This has
been fixed.

- Tighter requirements on naming for configuration environment variables

The agent would previously assume any environment variable containing
'NEWRELIC' was a configuration setting. It now looks for this string as a
prefix only.

Thanks to Chad Woolley for the contribution!

## v3.9.1

- Ruby 1.8.7 users: upgrade or add JSON gem now

Ruby 1.8.7 is end-of-lifed, and not receiving security updates, so we strongly
encourage all users with apps on 1.8.7 to upgrade.

If you're not able to upgrade yet, be aware that a coming release of the Ruby
agent will require users of Ruby 1.8.7 to have the 'json' gem available within
their applications in order to continue sending data to New Relic.

For more details, see:
https://docs.newrelic.com/docs/ruby/ruby-1.8.7-support

- Support for new Cross Application Trace view

This release enhances cross application tracing with a visualization of
the cross application calls that a specific Transaction Trace is involved
in. The new visualization helps you spot bottlenecks in external services
within Transaction Traces and gives you an end-to-end understanding
of how the transaction trace is used by other applications and services.
This leads to faster problem diagnosis and better collaboration across
teams. All agents involved in the cross application communication must
be upgraded to see the complete graph. You can view cross application
traces from in the Transaction Trace drill-down.

- High security mode V2

The Ruby agent now supports V2 of New Relic's high security mode. To enable
it, you must add 'high_security: true' to your newrelic.yml file, _and_ enable
high security mode through the New Relic web interface. The local agent
setting must be in agreement with the server-side setting, or the agent will
shut down and no data will be collected.

Customers who already had the server-side high security mode setting enabled
must add 'high_security: true' to their agent configuration files when
upgrading to this release.

For details on high security mode, see:
http://docs.newrelic.com/docs/accounts-partnerships/accounts/security/high-security

- Improved memcached instrumentation

More accurate instrumentation for the 'cas' command when using version 1.8.0
or later of the memcached gem. Previous versions of the agent would count all
time spent in the block given to 'cas' as memcache time, but 1.8.0 and later
allows us to more accurately measure just the time spent talking to memcache.

Many thanks to Francis Bogsanyi for contributing this change!

- Improved support for Rails apps launched from outside the app root directory

The Ruby agent attempts to resolve the location of its configuration file at
runtime relative to the directory that the host process is started from.

In cases where the host process was started from outside of the application's
root directory (for example, if the process is started from '/'), it will
now also attempt to locate its configuration file based on the value of
Rails.root for Rails applications.

- Better compatibility with ActionController::Live

Browser Application Monitoring auto-injection can cause request failures under
certain circumstances when used with ActionController::Live, so the agent will
now automatically detect usage of ActionController::Live, and not attempt
auto-injection for those requests (even if auto-instrumentation is otherwise
enabled).

Many thanks to Rodrigo Rosenfeld Rosas for help diagnosing this issue!

- Fix for occasional spikes in external services time

Certain kinds of failures during HTTP requests made by an application could
have previously resulted in the Ruby agent reporting erroneously large amounts
of time spent in outgoing HTTP requests. This issue manifested most obviously
in spikes on the 'Web external' band on the main overview graph. This issue
has now been fixed.

- Fix 'rake newrelic:install' for Rails 4 applications

The newrelic:install rake task was previously not working for Rails 4
applications and has been fixed.

Thanks to Murahashi Sanemat Kenichi for contributing this fix!

## v3.9.0

- Rack middleware instrumentation

The Ruby agent now automatically instruments Rack middlewares!

This means that the agent can now give you a more complete picture of your
application's response time, including time spent in middleware. It also means
that requests which previously weren't captured by the agent because they
never made it to the bottom of your middleware stack (usually a Rails or
Sinatra application) will now be captured.

After installing this version of the Ruby agent, you'll see a new 'Middleware'
band on your application's overview graph, and individual middlewares will
appear in transaction breakdown charts and transaction traces.

The agent can instrument middlewares that are added from a config.ru file via
Rack::Builder, or via Rails' middleware stack in Rails 3.0+.

This instrumentation may be disabled with the
disable_middleware_instrumentation configuration setting.

For more details, see the documentation for this feature:

    - http://docs.newrelic.com/docs/ruby/rack-middlewares
    - http://docs.newrelic.com/docs/ruby/middleware-upgrade-changes

- Capistrano 3.x support

Recording application deployments using Capistrano 3.x is now supported.

Many thanks to Jennifer Page for the contribution!

- Better support for Sidekiq's Delayed extensions

Sidekiq jobs executed via the Delayed extensions (e.g. the #delay method) will
now be named after the actual class that #delay was invoked against, and will
have their job arguments correctly captured if the sidekiq.capture_params
configuration setting is enabled.

Many thanks to printercu for the contribution!

- Improved Apdex calculation with ignored error classes

Previously, a transaction resulting in an exception that bubbled up to the top
level would always be counted as failing for the purposes of Apdex
calculations (unless the transaction name was ignored entirely). Now,
exceptions whose classes have been ignored by the
error_collector.ignore_errors configuration setting will not cause a
transaction to be automatically counted as failing.

- Allow URIs that are not parseable by stdlib's URI if addressable is present

There are some URIs that are valid by RFC 3986, but not parseable by Ruby's
stdlib URI class. The Ruby agent will now attempt to use the addressable gem
to parse URIs if it is present, allowing requests against these problematic
URIs to be instrumented.

Many thanks to Craig R Webster and Amir Yalon for their help with this issue!

- More robust error collection from Resque processes

Previously, traced errors where the exception class was defined in the Resque
worker but not in the Resque master process would not be correctly handled by
the agent. This has been fixed.

- Allow Sinatra apps to set the New Relic environment without setting RACK_ENV

The NEW_RELIC_ENV environment variable may now be used to specify the
environment the agent should use from its configuration file, independently of
RACK_ENV.

Many thanks to Mario Izquierdo for the contribution!

- Better error handling in Browser Application Monitoring injection

The agent middleware that injects the JavaScript code necessary for Browser
Application Monitoring now does a better job of catching errors that might
occur during the injection process.

- Allow disabling of Net::HTTP instrumentation

Most instrumentation in the Ruby agent can be disabled easily via a
configuration setting. Our Net::HTTP instrumentation was previously an
exception, but now it can also be disabled with the disable_net_http
configuration setting.

- Make Rails constant presence check more defensive

The Ruby agent now guards against the (rare) case where an application has a
Rails constant defined, but no Rails::VERSION constant (because Rails is not
actually present).

Many thanks to Vladimir Kiselev for the contribution!

## v3.8.1

- Better handling for Rack applications implemented as middlewares

When using a Sinatra application as a middleware around another app (for
example, a Rails app), or manually instrumenting a Rack middleware wrapped
around another application, the agent would previously generate two separate
transaction names in the New Relic UI (one for the middleware, and one for
the inner application).

As of this release, the agent will instead unify these two parts into a single
transaction in the UI. The unified name will be the name assigned to the
inner-most traced transaction by default. Calls to
NewRelic::Agent.set_transaction_name will continue to override the default
names assigned by the agent's instrumentation code.

This change also makes it possible to run X-Ray sessions against transactions
of the 'inner' application in cases where one instrumented app is wrapped in
another that's implemented as a middleware.

- Support for mongo-1.10.0

The Ruby agent now instruments version 1.10.0 of the mongo gem (versions 1.8.x
and 1.9.x were already supported, and continue to be).

- Allow setting configuration file path via an option to manual_start

Previously, passing the :config_path option to NewRelic::Agent.manual_start
would not actually affect the location that the agent would use to look for
its configuration file. This has been fixed, and the log messages emitted when
a configuration file is not found should now be more helpful.

## v3.8.0

- Better support for forking and daemonizing dispatchers (e.g. Puma, Unicorn)

The agent should now work out-of-the box with no special configuration on
servers that fork or daemonize themselves (such as Unicorn or Puma in some
configurations). The agent's background thread will be automatically restarted
after the first transaction processed within each child process.

This change means it's no longer necessary to set the
'restart_thread_in_children setting' in your agent configuration file if you
were doing so previously.

- Rails 4.1 support

Rails 4.1 has shipped, and the Ruby agent is ready for it! We've been running
our test suites against the release candidates with no significant issues, so
we're happy to announce full compatibility with this new release of Rails.

- Ruby VM measurements

The Ruby agent now records more detailed information about the performance and
behavior of the Ruby VM, mainly focused around Ruby's garbage collector. This
information is exposed on the new 'Ruby VM' tab in the UI. For details about
what is recorded, see:

http://docs.newrelic.com/docs/ruby/ruby-vm-stats

- Separate in-transaction GC timings for web and background processes

Previously, an application with GC instrumentation enabled, and both web and
background processes reporting into it would show an overly inflated GC band
on the application overview graph, because data from both web and non-web
transactions would be included. This has been fixed, and GC time during web
and non-web transactions is now tracked separately.

- More accurate GC measurements on multi-threaded web servers

The agent could previously have reported inaccurate GC times on multi-threaded
web servers such as Puma. It will now correctly report GC timings in
multi-threaded contexts.

- Improved ActiveMerchant instrumentation

The agent will now trace the store, unstore, and update methods on
ActiveMerchant gateways. In addition, a bug preventing ActiveMerchant
instrumentation from working on Ruby 1.9+ has been fixed.

Thanks to Troex Nevelin for the contribution!

- More robust Real User Monitoring script injection with charset meta tags

Previous versions of the agent with Real User Monitoring enabled could have
injected JavaScript code into the page above a charset meta tag. By the HTML5
spec, the charset tag must appear in the first 1024 bytes of the page, so the
Ruby agent will now attempt to inject RUM script after a charset tag, if one
is present.

- More robust connection sequence with New Relic servers

A rare bug that could cause the agent's initial connection handshake with
New Relic servers to silently fail has been fixed, and better logging has been
added to the related code path to ease diagnosis of any future issues.

- Prevent over-counting of queue time with nested transactions

When using add_transaction_tracer on methods called from within a Rails or
Sinatra action, it was previously possible to get inflated queue time
measurements, because queue time would be recorded for both the outer
transaction (the Rails or Sinatra action) and the inner transaction (the
method given to add_transaction_tracer). This has been fixed, so only the
outermost transaction will now record queue time.

## v3.7.3

- Obfuscation for PostgreSQL explain plans

Fixes an agent bug with PostgreSQL where parameters from the original query
could appear in explain plans sent to New Relic servers, even when SQL
obfuscation was enabled. Parameters from the query are now masked in explain
plans prior to transmission when transaction_tracer.record_sql is set to
'obfuscated' (the default setting).

For more information, see:
https://docs.newrelic.com/docs/traces/security-for-postgresql-explain-plans

- More accurate categorization of SQL statements

Some SQL SELECT statements that were previously being mis-categorized as
'SQL - OTHER' will now correctly be tagged as 'SQL - SELECT'. This
particularly affected ActiveRecord users using PostgreSQL.

- More reliable Typhoeus instrumentation

Fixed an issue where an exception raised from a user-specified on_complete
block would cause our Typhoeus instrumentation to fail to record the request.

- Fix for Puma 2.8.0 cluster mode (3.7.3.204)

Puma's 2.8.0 release renamed a hook New Relic used to support Puma's cluster
mode. This resulted in missing data for users running Puma. Thanks Benjamin
Kudria for the fix!

- Fix for deployment command bug (3.7.3.204)

Problems with file loading order could result in `newrelic deployments`
failing with an unrecognized command error. This has been fixed.

## v3.7.2

- Mongo instrumentation improvements

Users of the 'mongo' MongoDB client gem will get more detailed instrumentation
including support for some operations that were not previously captured, and
separation of aggregate metrics for web transactions from background jobs.

An issue with ensure_index when passed a symbol or string was also fixed.
Thanks Maxime RETY for the report!

- More accurate error tracing in Rails 4

Traced errors in Rails 4 applications will now be correctly associated with
the transaction they occurred in, and custom attributes attached to the
transaction will be correctly attached to the traced error as well.

- More accurate partial-rendering metrics for Rails 4

View partials are now correctly treated as sub-components of the containing
template render in Rails 4 applications, meaning that the app server breakdown
graphs for Rails 4 transactions should be more accurate and useful.

- Improved Unicorn 4.8.0 compatibility

A rare issue that could lead to spurious traced errors on app startup for
applications using Unicorn 4.8.0 has been fixed.

- meta_request gem compatibility

An incompatibility with the meta_request gem has been fixed.

- Typhoeus 0.6.4+ compatibility

A potential crash with Typhoeus 0.6.4+ when passing a URI object instead of a
String instance to one of Typhoeus's HTTP request methods has been fixed.

- Sequel single threaded mode fix

The agent will no longer attempt to run EXPLAIN queries for slow SQL
statements issued using the Sequel gem in single-threaded mode, since
doing so could potentially cause crashes.

- Additional functionality for add_custom_parameters

Calling add_custom_parameters adds parameters to the system codenamed
Rubicon. For more information, see http://newrelic.com/software-analytics

- Update gem signing cert (3.7.2.195)

The certificate used to sign newrelic_rpm expired in February. This patch
updates that for clients installing with verification.

## v3.7.1

- MongoDB support

The Ruby agent provides support for the mongo gem, versions 1.8 and 1.9!
Mongo calls are captured for transaction traces along with their parameters,
and time spent in Mongo shows up on the Database tab.

Support for more Mongo gems and more UI goodness will be coming, so watch
http://docs.newrelic.com/docs/ruby/mongo for up-to-date status.

- Harvest thread restarts for forked and daemonized processes

Historically framework specific code was necessary for the Ruby agent to
successfully report data after an app forked or daemonized. Gems or scripts
with daemonizing modes had to wait for agent support or find workarounds.

With 3.7.1 setting `restart_thread_in_children: true` in your newrelic.yml
automatically restarts the agent in child processes without requiring custom
code. For now the feature is opt-in, but future releases may default it on.

- Fix for missing HTTP time

The agent previously did not include connection establishment time for
outgoing Net::HTTP requests. This has been corrected, and reported HTTP
timings should now be more accurate.

- Fix for Mongo ensure_index instrumentation (3.7.1.182)

The Mongo instrumentation for ensure_index in 3.7.1.180 was not properly
calling through to the uninstrumented version of this method. This has been
fixed in 3.7.1.182. Thanks to Yuki Miyauchi for the fix!

- Correct first reported metric timespan for forking dispatchers (3.7.1.188)

The first time a newly-forked process (in some configurations) reported metric
data, it would use the startup time of the parent process as the start time
for that metric data instead of its own start time. This has been fixed.

## v3.7.0

- Official Rubinius support (for Rubinius >= 2.2.1)

We're happy to say that all known issues with the Ruby agent running on
Rubinius have been resolved as of Rubinius version 2.2.1! See
http://docs.newrelic.com/docs/ruby/rubinius for the most up-to-date status.

- RUM injection updates

The Ruby agent's code for both automatic and manual injection of Real User
Monitoring scripts has been improved. No application changes are required, but
the new injection logic is simpler, faster, more robust, and paves the way for
future improvements to Real User Monitoring.

- More robust communication with New Relic

Failures when transmitting data to New Relic could cause data to be held over
unnecessarily to a later harvest. This has been improved both to handle
errors more robustly and consistently, and to send data as soon as possible.

- Fix for agent not restarting on server-side config changes

A bug in 3.6.9 caused the agent to not reset correctly after server-side
config changes. New settings would not be received without a full process
restart. This has been fixed.

- Blacklisting rake spec tasks

A blacklist helps the agent avoid starting during rake tasks. Some default
RSpec tasks were missing. Thanks for the contribution Kohei Hasegawa!

## v3.6.9

- Experimental Rubinius 2.x support

The agent is now being tested against the latest version of Rubinius. While
support is still considered experimental, you can track the progress at
http://docs.newrelic.com/docs/ruby/rubinius for up to date status.

- Capture arguments for Resque and Sidekiq jobs

The agent can optionally record arguments for your Resque and Sidekiq jobs on
transaction traces and traced errors. This is disabled by default, but may be
enabled by setting resque.capture_params or sidekiq.capture_params.

Thanks to Juan Ignacio Pumarino, Ken Mayer, Paul Henry, and Eric Saxby for
their help with this feature!

- Supported versions rake task and documentation

We've improved our documentation for what Ruby and gem versions we support.
Run `rake newrelic:supported_versions` or see the latest agent's versions at
https://docs.newrelic.com/docs/ruby/supported-frameworks.

- ActiveRecord 4.0 explain plans for JRuby and Rubinius

The agent's ActiveRecord 4.0 instrumentation could not gather SQL explain
plans on JRuby by default because of a dependency on ObjectSpace, which isn't
available by default. This has been fixed.

- Fix for Curb http_put_with_newrelic

A bug in the agent caused PUT calls in the Curb gem to crash. This has been
fixed. Thanks to Michael D'Auria and Kirk Diggler for the contributions!

- Fix for head position on RUM injection

Certain unusual HTML documents resulted in browser monitoring injecting
incorrect content. Thanks Alex McHale for the contribution!

- Specify the Content-Type header in developer mode

Thanks Jared Ning for the contribution!

## v3.6.8

- X-Ray Sessions support

X-Ray Sessions provide more targeted transaction trace samples and thread
profiling for web transactions. For full details see our X-Ray sessions
documentation at https://newrelic.com/docs/site/xray-sessions.

- Percentiles and Histograms

The Ruby Agent now captures data that provides percentile and histogram views
in the New Relic UI.

- CPU metrics re-enabled for JRuby >= 1.7.0

To work around a JRuby bug, the Ruby agent stopped gathering CPU metrics on
that platform. With the bug fixed, the agent can gather those metrics again.
Thanks Bram de Vries for the contribution!

- Missing Resque transaction traces (3.6.8.168)

A bug in 3.6.8.164 prevented transaction traces in Resque jobs from being
communicated back to New Relic. 3.6.8.168 fixes this.

- Retry on initial connect (3.6.8.168)

Failure to contact New Relic on agent start-up would not properly retry. This
has been fixed.

- Fix potential memory leak on failure to send to New Relic (3.6.8.168)

  3.6.8.164 introduced a potential memory leak when transmission of some kinds
  of data to New Relic servers failed. 3.6.8.168 fixes this.

## v3.6.7

- Resque-pool support

Resque processes started via the resque-pool gem weren't recognized by the
Ruby agent. The agent now starts correctly in those worker processes.

- Environment-based configuration

All settings in newrelic.yml can now be configured via environment variables.
See https://newrelic.com/docs/ruby/ruby-agent-configuration for full details.

- Additional locking option for Resque (3.6.7.159)

There have been reports of worker process deadlocks in Resque when using the
Ruby agent. An optional lock is now available to avoid those deadlocks. See
https://newrelic.com/docs/ruby/resque-instrumentation for more details.

- HTTP connection setup timeout (3.6.7.159)

HTTP initialization in the agent lacked an appropriate timeout,
leading to dropouts in reporting under certain network error conditions.

- Unnecessary requests from Resque jobs (3.6.7.159)

An issue causing Resque jobs to unnecessarily make requests against New Relic
servers was fixed.

- Fix compatibility issues with excon and curb instrumentation

This release of the agent fixes a warning seen under certain circumstances
with the excon gem (most notably, when excon was used by fog), as well as
a bug with the curb instrumentation that conflicted with the feedzirra gem.

- Allow license key to be set by Capistrano variables

A license key can be passed via a Capistrano variable where previously it
could only be in newrelic.yml. Thanks Chris Marshall for the contribution!

- Make HTTP client instrumentation aware of "Host" request header

If a "Host" header is set explicitly on an HTTP request, that hostname will
be used for external metrics. Thanks Mislav Marohnić for the contribution!

- Fix ActiveSupport::Concern warnings with MethodTracer

Including NewRelic::Agent::MethodTracer in a class using Concerns could cause
deprecation warnings. Thanks Mike Połtyn for the contribution!

- Fix Authlogic constant name

Code checking for the Authlogic module was using in the wrong case. Thanks
Dharam Gollapudi for the contribution!

## v3.6.6

- HTTPClient and Curb support

The Ruby agent now supports the HTTPClient and Curb HTTP libraries! Cross
application tracing and more is fully supported for these libraries. For more
details see https://newrelic.com/docs/ruby/ruby-http-clients.

- Sinatra startup improvements

In earlier agent versions, newrelic_rpm had to be required after Sinatra to
get instrumentation. Now the agent should start when your Sinatra app starts
up in rackup, thin, unicorn, or similar web servers.

- Puma clustered mode support

Clustered mode in Puma was not reporting data without manually adding a hook
to Puma's configuration. The agent will now automatically add this hook.

- SSL certificate verification

Early versions of the agent's SSL support provided an option to skip
certificate verification. This option has been removed.

## v3.6.5

- Rails 4.0 Support

The Ruby agent is all set for the recent general release of Rails 4.0! We've
been tracking the RC's, and that work paid off. Versions 3.6.5 and 3.6.4 of
the Ruby agent should work fine with Rails 4.0.0.

- Excon and Typhoeus support

The Ruby agent now supports the Excon and Typhoeus HTTP libraries! For more
details see https://newrelic.com/docs/ruby/ruby-http-clients.

## v3.6.4

- Exception Whitelist

We've improved exception message handling for applications running in
high security mode. Enabling 'high_security' now removes exception messages
entirely rather than simply obfuscating any SQL.

By default this feature affects all exceptions, though you can configure a
whitelist of exceptions whose messages should be left intact.

More details: https://newrelic.com/docs/ruby/ruby-agent-configuration

- Fix a race condition affecting some Rails applications at startup

Some Rails applications using newrelic_rpm were affected by a race condition
at startup that manifested as an error when model classes with associations
were first loaded. The cause of these errors has been addressed by moving the
generation of the agent's EnvironmentReport on startup from a background
thread to the main thread.

## v3.6.3

- Better Sinatra Support

A number of improvements have been made to our Sinatra instrumentation.
More details: https://newrelic.com/docs/ruby/sinatra-support-in-the-ruby-agent

Sinatra instrumentation has been updated to more accurately reflect the final
route that was actually executed, taking pass and conditions into account.

New Relic middlewares for error collection, real user monitoring, and cross
application tracing are automatically inserted into the middleware stack.

Ignoring routes, similar to functionality available to Rails controllers, is
now available in Sinatra as well.

Routes in 1.4 are properly formatting in transaction names. Thanks Zachary
Anker for the contribution!

- Padrino Support

Along with improving our support of Sinatra, we've also extended that to
supporting Padrino, a framework that builds on Sinatra. Web transactions
should show up in New Relic now for Padrino apps automatically. The agent has
been tested against the latest Padrino in versions 0.11.x and 0.10.x.

- Main overview graph only shows web transactions

In the past database times from background jobs mixed with other web transaction
metrics in the main overview graph. This often skewed graphs. A common workaround
was to send background jobs to a separate application, but that should no longer
be necessary as the overview graphs now only represent web transactions.

## v3.6.2

- Sequel support

The Ruby agent now supports Sequel, a database toolkit for Ruby. This
includes capturing SQL calls and model operations in transaction traces, and
recording slow SQL calls. See https://newrelic.com/docs/ruby/sequel-instrumentation
for full details.

- Thread profiling fix

The prior release of the agent (version 3.6.1) broke thread profiling. A
profile would appear to run, but return no data. This has been fixed.

- Fix for over-counted Net::HTTP calls

Under some circumstances, calls into Net::HTTP were being counted twice in
metrics and transaction traces. This has been fixed.

- Missing traced errors for Resque applications

Traced errors weren't displaying for some Resque workers, although the errors
were factored into the overall count graphs. This has been fixed, and traced
errors should be available again after upgrading the agent.

## v3.6.1

- Full URIs for HTTP requests are recorded in transaction traces

When recording a transaction trace node for an outgoing HTTP call via
Net::HTTP, the agent will now save the full URI (instead of just the hostname)
for the request. Embedded credentials, the query string, and the fragment will
be stripped from the URI before it is saved.

- Simplify Agent Autostart Logic

Previously the agent would only start when it detected a supported
"Dispatcher", meaning a known web server or background task framework. This
was problematic for customers using webservers that the agent was not
configured to detect (e.g. Puma). Now the agent will attempt to report any
time it detects it is running in a monitored environment (e.g. production).
There are two exceptions to this. The agent will not autostart in a rails
console or irb session or when the process was invoked by a rake task (e.g.
rake assets:precompile). The NEWRELIC_ENABLE environment variable can be set
to true or false to force the agent to start or not start.

- Don't attempt to resolve collector hostname when proxy is in use

When a proxy is configured, the agent will not attempt to lookup and cache the
IP address of New Relic server to which it is sending data, since DNS may not
be available in some environments. Thanks to Bill Kirtley for the contribution

- Added NewRelic::Agent.set_transaction_name and NewRelic::Agent.get_transaction_name

Ordinarily the name of your transaction is defined up-front, but if you'd like to
change the name of a transaction while it is still running you can use
**NewRelic::Agent.set_transaction_name()**. Similarly, if you need to know the name
of the currently running transaction, you can use **NewRelic::Agent.get_transaction_name()**.

## v3.6.0

- Sidekiq support

The Ruby agent now supports the Sidekiq background job framework. Traces from
Sidekiq jobs will automatically show up in the Background tasks on New Relic
similar to Resque and Delayed::Job tasks.

- Improved thread safety

The primary metrics data structures in the Ruby agent are now thread safe.
This should provide better reliability for the agent under JRuby and threaded
scenarios such as Sidekiq or Puma.

- More robust environment report

The agent's analysis of the local environment (e.g. OS, Processors, loaded
gems) will now work in a wider variety of app environments, including
Sinatra.

- Experimental Rainbows! support

The Ruby agent now automatically detects and instruments the Rainbows! web
server. This support is considered experimental at present, and has not been
tested with all dispatch modes.

Thanks to Joseph Chen for the contribution.

- Fix a potential file descriptor leak in Resque instrumentation

A file descriptor leak that occurred when DontPerform exceptions were used to
abort processing of a job has been fixed. This should allow the Resque
instrumentation work correctly with the resque-lonely_job gem.

## v3.5.8

- Key Transactions

  The Ruby agent now supports Key Transactions! Check out more details on the
  feature at https://newrelic.com/docs/site/key-transactions

- Ruby 2.0

  The Ruby agent is compatible with Ruby 2.0.0 which was just released.

- Improved Sinatra instrumentation

  Several cases around the use of conditions and pass in Sinatra are now
  better supported by the Ruby agent. Thanks Konstantin for the help!

- Outbound HTTP headers

  Adds a 'X-NewRelic-ID' header to outbound Net::HTTP requests. This change
  helps improve the correlation of performance between services in a service-
  oriented architecture for a forthcoming feature. In the meantime, to disable
  the header, set this in your newrelic.yml:

  cross_application_tracer:
  enabled: false

- Automatically detect Resque dispatcher

  The agent does better auto-detection for the Resque worker process.
  This should reduce the need to set NEW_RELIC_DISPATCHER=resque directly.

## v3.5.7

- Resolved some issues with tracking of frontend queue time, particularly
  when the agent is running on an app hosted on Heroku. The agent will now
  more reliably parse the headers described in
  https://newrelic.com/docs/features/tracking-front-end-time and will
  automatically detect whether the times provided are in seconds,
  milliseconds or microseconds.

## v3.5.6

- Use HTTPS by default

  The agent now defaults to using SSL when it communicates with New Relic's
  servers. By default is already configured New Relic does not transmit any
  sensitive information (e.g. SQL parameters are masked), but SSL adds an
  additional layer of security. Upgrading customers may need to remove the
  "ssl: false" directive from their newrelic.yml to enable ssl. Customers on
  Jruby may need to install the jruby-openssl gem to take advantage of this
  feature.

- Fix two Resque-related issues

  Fixes a possible hang on exit of an instrumented Resque master process
  (https://github.com/defunkt/resque/issues/578), as well as a file descriptor
  leak that could occur during startup of the Resque master process.

- Fix for error graph over 100%

  Some errors were double counted toward the overall error total. This
  resulted in graphs with error percentages over 100%. This duplication did
  not impact the specific error traces captured, only the total metric.

- Notice gracefully handled errors in Sinatra

  When show_exceptions was set to false in Sinatra, errors weren't caught
  by New Relic's error collector. Now handled errors also have the chance
  to get reported back.

- Ruby 2.0 compatibility fixes

  Ruby 2.0 no longer finds protected methods by default, but will with a flag.
  http://tenderlovemaking.com/2012/09/07/protected-methods-and-ruby-2-0.html

  Thanks Ravil Bayramgalin and Charlie Somerville for the fixes.

- Auto-detect Trinidad as dispatcher

  Code already existing for detecting Trinidad as a dispatcher, but was only
  accessible via an ENV variable. This now auto-detects on startup. Thanks
  Robert Rasmussen for catching that.

- Coercion of types in collector communication

  Certain metrics can be recorded with a Ruby Rational type, which JSON
  serializes as a string rather than a floating point value. We now treat
  coerce each outgoing value, and log issues before sending the data.

- Developer mode fix for chart error

  Added require to fix a NameError in developer mode for summary page. Thanks
  to Ryan B. Harvey.

- Don't touch deprecated RAILS_ROOT if on Rails 3

  Under some odd startup conditions, we would look for the RAILS_ROOT constant
  after failing to find the ::Rails.root in a Rails 3 app, causing deprecation
  warnings. Thanks for Adrian Irving-Beer for the fix.

## v3.5.5

- Add thread profiling support

  Thread profiling performs statistical sampling of backtraces of all threads
  within your Ruby processes. This feature requires MRI >= 1.9.2, and is
  controlled via the New Relic web UI. JRuby support (in 1.9.x compat mode) is
  considered experimental, due to issues with JRuby's Thread#backtrace.

- Add audit logging capability

  The agent can now log all of the data it sends to the New Relic servers to
  a special log file for human inspection. This feature is off by default, and
  can be enabled by setting the audit_log.enabled configuration key to true.
  You may also control the location of the audit log with the audit_log.path key.

- Use config system for dispatcher, framework, and config file detection

  Several aspects of the agent's configuration were not being handled by the
  configuration system. Detection/configuration of the dispatcher (e.g. passenger,
  unicorn, resque), framework (e.g. rails3, sinatra), and newrelic.yml
  location are now handled via the Agent environment, manual, and default
  configuration sources.

- Updates to logging across the agent

  We've carefully reviewed the logging messages that the agent outputs, adding
  details in some cases, and removing unnecessary clutter. We've also altered
  the startup sequence to ensure that we don't spam STDOUT with messages
  during initialization.

- Fix passing environment to manual_start()

  Thanks to Justin Hannus. The :env key, when passed to Agent.manual_start,
  can again be used to specify which section of newrelic.yml is loaded.

- Rails 4 support

  This release includes preliminary support for Rails 4 as of 4.0.0.beta.
  Rails 4 is still in development, but the agent should work as expected for
  people who are experimenting with the beta.

## v3.5.4

- Add queue time support for sinatra apps

  Sinatra applications can now take advantage of front end queue time
  reporting. Thanks to Winfield Peterson for this contribution.

- Simplify queue time configuration for nginx 1.2.6+

  Beginning in version 1.2.6, recently released as a development version, the
  $msec variable can be used to set an http header. This change allows front
  end queue time to be tracked in New Relic simply by adding this line to the
  nginx config:

  proxy_set_header X-Queue-Start "t=${msec}000"

  It will no longer be necessary to compile a patched version of nginx or
  compile in the perl or lua module to enable this functionality.

  Thanks to Lawrence Pit for the contribution.

- Report back build number and stage along with version info

  In the 3.5.3 series the agent would fail to report its full version number
  to NewRelic's environment report. For example it would report its version
  as 3.5.3 instead of 3.5.3.25 or 3.5.3.25.beta. The agent will now report
  its complete version number as defined in newrelic_rpm.gemspec.

- The host and the port that the agent reports to can now be set from environment vars

  The host can be set with NEW_RELIC_HOST and the port with NEW_RELIC_PORT. These setting
  will override any other settings in your newrelic.yml.

- Fix RUM reporting to multiple applications

  When the agent is configured to report to multiple "roll up" applications
  RUM did not work correctly.

## v3.5.3

- Update the collector protocol to use JSON and Ruby primitives

  The communication between the agent and the NewRelic will not longer be
  marshaled Ruby objects, but rather JSON in the case of Ruby 1.9 and marshaled
  Ruby primitives in the case of 1.8. This results in greater harvest efficiency
  as well as feature parity with other New Relic agents.

- Fix incorrect application of conditions in sinatra instrumentation

  The agent's sinatra instrumentation was causing sinatra's conditions to
  be incorrectly applied in some obscure cases. The bug was triggered
  when a condition was present on a lower priority route that would match
  the current request, except for the presence of a higher priority route.

## v3.5.2

- Simplified process of running agent test suite and documented code
  contribution process in GUIDELINES_FOR_CONTRIBUTING.

## v3.5.1

- Enabling Memory Profiling on Lion and Mountain Lion

  The agent's list of supported platforms for memory profiling wasn't correctly checking
  for more recent versions of OS X.

- Fixed an arity issue encountered when calling newrelic_notice_error from Rails applications.

- End user queue time was not being properly reported, works properly now.

- Server-side configuration for ignoring errors was not being heeded by agent.

- Better handling of a thread safety issue.

  Some issues may remain, which we are working to address, but they should be gracefully handled
  now, rather than crashing the running app.

- Use "java_import" rather than "include_class" when require Java Jars into a JRuby app.

  Thanks to Jan Habermann for the pull request

- Replaced alias_method mechanism with super call in DataMapper instrumentation.

  Thanks to Michael Rykov for the pull request

- Fixed the Rubinius GC profiler.

  Thanks to Dirkjan Bussink

- Use ActiveSupport.on_load to load controller instrumentation Rails 3.

  Thanks to Jonathan del Strother

- Reduce the number of thread local reference in a particular high traffic method

  Thanks to Jeremy Kemper

## v3.5.0.1

- (Fix) Due to a serious resource leak we have ended support for versions of Phusion Passenger
  older than 2.1.1. Users of older versions are encouraged upgrade to a more recent version.

## v3.5.0

- (Fix) RUM Stops Working After 3.4.2.1 Agent Upgrade

  v3.4.2.1 introduced a bug that caused the browser monitor auto instrumentation
  (for RUM) default to be false. The correct value of true is now used

- When the Ruby Agent detects Unicorn as the dispatcher it creates an INFO level log message
  with additional information

  To help customers using Unicorn, if the agent detects it (Unicorn) is being used as the
  dispatcher an INFO level log message it created that includes a link to New Relic
  online doc that has additional steps that may be required to get performance data reporting.

- (Fix) In version 3.4.2 of the Ruby Agent the server side value for Apdex T was disregarded

  With version 3.4.2 of the agent, the value set in the newrelic.yml file took precedence over the
  value set in the New Relic UI. As of version 3.5.0 only the value for Apdex T set in the
  New Relic UI will be used. Any setting in the yaml file will be ignored.

- Improved Error Detection/Reporting capabilities for Rails 3 apps

  Some errors are missed by the agent's exception reporting handlers because they are
  generated in the rails stack, outside of the instrumented controller action. A Rack
  middleware is now included that can detect these errors as they bubble out of the middleware stack.
  Note that this does not include Routing Errors.

- The Ruby Agent now logs certain information it receives from the New Relic servers

  After connecting to the New Relic servers the agent logs the New Relic URL
  of the app it is reporting to.

- GC profiling overhead for Ruby 1.9 reduced

  For Ruby 1.9 the amount of time spent in GC profiling has been reduced.

- Know issue with Ruby 1.8.7-p334, sqlite3-ruby 1.3.0 or older, and resque 1.23.0

  The Ruby Agent will not work in conjunction with Ruby 1.8.7-p334, sqlite3-ruby 1.3.3
  or earlier, and resque 1.23.0. Your app will likely stop functioning. This is a known problem
  with Ruby versions up to 1.8.7-p334. Upgrading to the last release of Ruby 1.8.7
  is recommended. This issue has been present in every version of the agent we've tested
  going back for a year.

## v3.4.2.1

- Fix issue when app_name is nil

  If the app_name setting ends up being nil an exception got generated and the application
  wouldn't run. This would notably occur when running a Heroku app locally without the
  NEW_RELIC_APP_NAME environment variable set. A nil app_name is now detected and an
  error logged specifying remediation.

## v3.4.2

- The RUM NRAGENT tk value gets more robustly sanitized to prevent potential XSS vulnerabilities

  The code that scrubs the token used in Real User Monitoring has been enhanced to be
  more robust.

- Support for Apdex T in server side configuration

  For those using server side configuration the Ruby Agent now supports setting
  the Apdex T value via the New Relic UI.

- Refactoring of agent config code

  The code that reads the configuration information and configures the agent
  got substantially reorganized, consolidated, simplified, and made more robust.

## v3.4.1

#### Bug Fixes

- Fix edge case in RUM auto instrumentation where X-UA-Compatible meta tag is
  present but </head> tag is missing.

  There is a somewhat obscure edge case where RUM auto instrumentation will
  crash a request. The issue seems to be triggered when the X-UA-Compatible
  meta tag is present and the </head> tag is missing.

- Fixed reference to @service.request_timeout to @request_timeout in
  new_relic_service.rb. (Thanks to Matthew Savage)

  When a timeout occurred during connection to the collector an "undefined
  method `request_timeout' for nil:NilClass'" would get raised.

- preserve visibility on traced methods.

  Aliased methods now have the same visibility as the original traced method.
  A couple of the esoteric methods created in the process weren't getting the
  visibility set properly.

- Agent service does not connect to directed shard collector after connecting
  to proxy

  After connecting to collector proxy name of real collector was updated, but
  ip address was not being updated causing connections to go to the proxy.
  Agent now looks up ip address for real collector.

- corrupt marshal data from pipe children crashing agent

  If the agent received corrupted data from the Resque worker child agent
  it could crash the agent itself. fixed.

- should reset RubyBench GC counter between polls

  On Ruby REE, the GC profiler does not reset the counter between polls. This
  is only a problem if GC could happen _between_ transactions, as in, for
  example, out-of-band GC in Unicorn. fixed.

## v3.4.0.1

- Prevent the agent from resolving the collector address when disabled.
- Fix for error collector configuration that was introduced during beta.
- Preserve method visibility when methods are traced with #add_method_tracer and #add_transaction_tracer

## v3.4.0

- Major refactor of data transmission mechanism. This enabled child processes to send data to parent processes, which then send the data to the New Relic service. This should only affect Resque users, dramatically improving their experience.
- Moved Resque instrumentation from rpm_contrib to main agent. Resque users should discontinue use of rpm_contrib or upgrade to 2.1.11.
- Resolve issue with configuring the Error Collector when using server-side configuration.

## v3.3.5

- [FIX] Allow tracing of methods ending in ! and ?
- [PERF] Give up after scanning first 50k of the response in RUM
  auto-instrumentation.
- [FIX] Don't raise when extracting metrics from SQL queries with non UTF-8 bytes.
- Replaced "Custom/DJ Locked Jobs" metric with new metrics for
  monitoring DelayedJob: queue_length, failed_jobs, and locked_jobs, all under
  Workers/DelayedJob. queue_length is also broken out by queue name or priority
  depending on the version of DelayedJob deployed.

## v3.3.4.1

- Bug fix when rendering empty collection in Rails 3.1+

## v3.3.4

- Rails 3 view instrumentation

## v3.3.3

- Improved Sinatra instrumentation
- Limit the number of nodes collected in long running transactions to prevent leaking memory

## v3.3.2.1

- [SECURITY] fix for cookie handling by End User Monitoring instrumentation

## v3.3.2

- deployments recipe change: truncate git SHAs to 7 characters
- Fixes for obfuscation of PostgreSQL and SQLite queries
- Fix for lost database connections when using a forking framework
- Workaround for RedHat kernel bug which prevented blocking reads of /proc fs
- Do not trap signals when handling exceptions

## v3.3.1

- improved Ruby 1.8.6 support
- fix for issues with RAILS_ROOT deprecation warnings
- fixed incorrect 1.9 GC time reporting
- obfuscation for Slow SQL queries respects transaction trace config
- fix for RUM instrumentation reporting bad timing info in some cases
- refactored ActiveRecord instrumentation, no longer requires Rails

## v3.3.0

- fix for GC instrumentation when using Ruby 1.9
- new feature to correlate browser and server transaction traces
- new feature to trace slow sql statements
- fix to help cope with malformed rack responses
- do not try to instrument versions of ActiveMerchant that are too old

## v3.2.0.1

- Updated LICENSE
- Updated links to support docs

## v3.2.0

- Fix over-detection of mongrel and unicorn and only start the agent when
  actual server is running
- Improve developer mode backtraces to support ruby 1.9.2, windows
- Fixed some cases where Memcache instrumentation was failing to load
- Ability to set log destination by NEW_RELIC_LOG env var
- Fix to mutex lib load issue
- Performance enhancements (thanks to Jeremy Kemper)
- Fix overly verbose STDOUT message (thanks to Anselm Helbig)

## v3.1.2

- Fixed some thread safety issues
- Work around for Ruby 1.8.7 Marshal crash bug
- Numerous community patches (Gabriel Horner, Bradley Harris, Diego Garcia,
  Tommy Sullivan, Greg Hazel, John Thomas Marino, Paul Elliott, Pan Thomakos)
- Fixed RUM instrumentation bug

## v3.1.1

- Support for Rails 3.1 (thanks to Ben Hoskings via github)
- Support for Rubinius
- Fixed issues affecting some Delayed Job users where log files were not appearing
- Fixed an issue where some instrumentation might not get loaded in Rails apps
- Fix for memcached cas method (thanks to Andrew Long and Joseph Palermo )
- Fix for logger deprecation warning (thanks to Jonathan del Strother via github)
- Support for logging to STDOUT
- Support for Spymemcached client on jruby

## v3.1.0

- Support for aggregating data from short-running
  processes to reduce reporting overhead
- Numerous bug fixes
- Increased unit test coverage

## v3.0.1

- Updated Real User Monitoring to reduce javascript size and improve
  compatibility, fix a few known bugs

## v3.0.0

- Support for Real User Monitoring
- Back end work on internals to improve reliability
- added a 'log_file_name' and 'log_file_path' configuration variable to allow
  setting the path and name of the agent log file
- Improve reliability of statistics calculations
- Remove some previously deprecated methods
- Remove Sequel instrumentation pending more work

## v2.14.1

- Avoid overriding methods named 'log' when including the MethodTracer module
- Ensure that all load paths for 'new_relic/agent' go through 'new_relic/control' first
- Remove some debugging output from tests

## v2.14.0

- Dependency detection framework to prevent multi-loading or early-loading
  of instrumentation files

## v2.13.5

- Moved the API helper to the github newrelic_api gem.
- Revamped queue time to include server, queue, and middleware time
- Increased test coverage and stability
- Add Trinidad as a dispatcher (from Calavera, on github)
- Sequel instrumentation from Aman Gupta
- patches to 1.9 compatibility from dkastner on github
- Support for 1.9.2's garbage collection instrumentation from Justin Weiss
- On Heroku, existing queue time headers will be detected
- Fix rack constant scoping in dev mode for 1.9 (Rack != ::Rack)
- Fixes for instrumentation loading failing on Exception classes that
  are not subclasses of StandardError
- Fix active record instrumentation load order for Rails 3

## v2.13.4

- Update DNS lookup code to remove hardcoded IP addresses

## v2.13.3

- Dalli instrumentation from Mike Perham (thanks Mike)
- Datamapper instrumentation from Jordan Ritter (thanks Jordan)
- Apdex now defaults to 0.5
  !!! Please be aware that if you are not setting an apdex,
  !!! this will cause a change in the apparent performance of your app.
- Make metric hashes threadsafe (fixes problems sending metrics in Jruby
  threaded code)
- Delete obsolete links to metric docs in developer mode
- Detect gems when using Bundler
- Fix newrelic_ignore in Rails 3
- Break metric parser into a separate vendored gem
- When using Unicorn, preload_app: true is recommended to get proper
  after_fork behavior.

## v2.13.2

- Remove a puts. Yes, a whole release for a puts.

## v2.13.1

- Add missing require in rails 3 framework control

## v2.13.0

- developer mode is now a rack middleware and can be used on any framework;
  it is no longer supported automatically on versions of Rails prior to 2.3;
  see README for details
- memcache key recording for transaction traces
- use system_timer gem if available, fall back to timeout lib
- address instability issues in JRuby 1.2
- renamed executable 'newrelic_cmd' to 'newrelic'; old name still supported
  for backward compatibility
- added 'newrelic install' command to install a newrelic.yml file in the
  current directory
- optimization to execution time measurement
- optimization to startup sequence
- change startup sequence so that instrumentation is installed after all
  other gems and plugins have loaded
- add option to override automatic flushing of data on exit--send_data_on_exit
  defaults to 'true'
- ignored errors no longer affect apdex score
- added record_transaction method to the api to allow recording
  details from web and background transactions occurring outside RPM
- fixed a bug related to enabling a gold trial / upgrade not sending
  transaction traces correctly

## v2.12.3

- fix regression in startup sequence

## v2.12.2

- fix for regression in Rails 2.1 inline rendering
- workaround bug found in some rubies that caused a segv and/or NoMemoryError
  when deflating content for upload
- avoid creating connection thread in unicorn/passenger spawners

## v2.12.1

- fix bug in profile mode
- fix race condition in Delayed::Job instrumentation loading
- fix glassfish detection in latest glassfish gem

## v2.12.0

- support basic instrumentation for ActsAsSolr and Sunspot

## v2.11.3

- fix bug in startup when running JRuby

## v2.11.2

- fix for unicorn not reporting when the proc line had 'master' in it
- fix regression for passenger 2.0 and earlier
- fix after_fork in the shim

## v2.11.1

- republished gem without generated rdocs

## v2.11.0

- rails3 instrumentation (no developer mode support yet)
- removed the ensure_worker_thread started and instead defined an after_fork
  handler that will set up the agent properly in forked processes.
- change at_exit handler so the shutdown always goes after other shutdown
  handlers
- add visibility to active record db transactions in the rpm transaction
  traces (thanks to jeremy kemper)
- fix regression in merb support which caused merb apps not to start
- added NewRelic::Agent.logger to the public api to write to the agent
  log file.
- optimizations to background thread, controller instrumentation, memory
  usage
- add logger method to public_api
- support list notation for ignored exceptions in the newrelic.yml

## v2.10.8

- fix bug in delayed_job instrumentation that caused the job queue sampler
  to run in the wrong place
- change startup sequence and code that restarts the worker loop
  thread
- detect the unicorn master and dont start the agent; hook in after_fork
- fix problem with the Authlogic metric names which caused errors in
  developer mode. Authlogic metrics now adhere to the convention of
  prefixing the name with 'Custom'
- allow more correct overriding of transaction trace settings in the
  call to #manual_start
- simplify WorkerLoop and add better protection for concurrency
- preliminary support for rails3

## v2.10.6

- fix missing URL and referrer on some traced errors and transactions
- gather traced errors _after_ executing the rescue chain in ActionController
- always load controller instrumentation
- pick up token validation from newrelic.yml

## v2.10.5

- fix bug in delayed_job instrumentation occurring when there was no DJ log

## v2.10.4

- fix incompatibility with Capistrano 2.5.16
- strip down URLs reported in transactions and errors to path only

## v2.10.3

- optimization to reduce overhead: move background samplers into foreground thread
- change default config file to ignore RoutingErrors
- moved the background task instrumentation into a separate tab in the RPM UI
- allow override of the RPM application name via NEWRELIC_APP_NAME environment variable
- revised Delayed::Job instrumentation so no manual_start is required
- send buffered data on shutdown
- expanded support for queue length and queue time
- remove calls to starts_with to fix Sinatra and non-rails deployments
- fix problem with apdex scores recording too low in some circumstances
- switch to jeweler for gem building
- minor fixes, test improvements, doc and rakefile improvements
- fix incompatibility with Hoptoad where Hoptoad was not getting errors handled by New Relic
- many other optimizations, bug fixes and documentation improvements

## v2.10.2.

- beta release of 2.10
- fix bugs with Sinatra app instrumentation
- minor doc updates

## v2.10.1.

- alpha release of 2.10
- rack support, including metal; ignores 404s; requires a module inclusion (see docs)
- sinatra support, displays actions named by the URI pattern matched
- add API method to abort transaction recording for in-flight transactions
- remove account management calls from newrelic_api.rb
- truncating extremely large transaction traces for efficiency
- fix error reporting in recipes; add newrelic_rails_env option to recipes to
  override the rails env used to pull the app_name out of newrelic.yml
- added TorqueBox recognition (thanks Bob McWhirter)
- renamed config settings: enabled => monitor_mode; developer => developer_mode;
  old names will still work in newrelic.yml
- instrumentation for DelayedJob (thanks Travis Tilley)
- added config switches to turn off certain instrumentation when you aren't
  interested in the metrics, to save on overhead--see newrelic.yml for details.
- add profiling support to dev mode; very experimental!
- add 'multi_threaded' config option to indicate when the app is running
  multi-threaded, so we can disable some instrumentation
- fix test failures in JRuby, REE
- improve Net::HTTP instrumentation so it's more efficient and distinguishes calls
  between web and non-web transactions.
- database instrumentation notices all database commands in addition to the core commands
- add support for textmate to dev mode
- added add_transaction_tracer method to support instrumenting methods as
  if they were web transactions; this will facilitate better visibility of background
  tasks and eventually things like rack, metal and Sinatra
- adjusted apdex scores to reflect time spent in the mongrel queue
- fixed incompatibility with JRuby on startup
- implemented CPU measure for JRuby which reflects the cpu burn for
  all controller actions (does not include background tasks)
- fixed scope issue with GC instrumentation, subtracting time from caller
- added # of GC calls to GC instrumentation
- renamed the dispatcher metric
- refactored stats_engine code for readability
- optimization: reduce wakeup times for harvest thread

## v2.10.0.

- alpha release of 2.10
- support unicorn
- instrumentation of GC for REE and MRE with GC patch
- support agent restarting when changes are made to the account
- removed #newrelic_notice_error from Object class, replaced by NewRelic::Agent#notice_error
- collect histogram statistics
- add custom parameters to newrelic_notice_error call to display
  extra info for errors
- add method disable_all_tracing(&block) to execute a block without
  capturing metrics
- newrelic_ignore now blocks all instrumentation collection for
  the specified actions
- added doc to method_tracer API and removed second arg
  requirement for add_method_tracer call
- instrumentation for Net::HTTP
- remove method_tracer shim to avoid timing problems in monitoring daemons
- for non-rails daemons, look at APP_ROOT and NRCONFIG env vars for custom locations

## v2.9.9.

- Disable at_exit handler for Unicorn which sometimes caused the
  agent to stop reporting immediately.

## v2.9.8.

- add instrumentation for Net::HTTP calls, to show up as "External"
- added support for validating agents in the cloud.
- recognize Unicorn dispatcher
- add NewRelic module definitions to ActiveRecord instrumentation

## v2.9.5.

- Snow Leopard memory fix

## v2.9.4.

- clamp size of data sent to server
- reset statistics for passenger when forking to avoid erroneous data
- fix problem deserializing errors from the server
- fix incompatibility with postgres introduced in 2.9.

## v2.9.3.

- fix startup failure in Windows due to memory sampler
- add JRuby environment information

## v2.9.2.

- change default apdex_t to 0.5 seconds
- fix bug in deployments introduced by multi_homed setting
- support overriding the log in the agent api
- fix JRuby problem using objectspace
- display custom parameters when looking at transactions in dev mode
- display count of sql statements on the list of transactions in dev mode
- fixes for merb--thanks to Carl Lerche

## v2.9.1.

- add newrelic_ignore_apdex method to controller classes to allow
  you to omit some actions from apdex statistics
- Add hook for Passenger shutdown events to get more timely shutdown
  notices; this will help in more accurate memory readings in
  Passenger
- add newrelic_notice_error to Object class
- optional ability to verify SSL certificates, note that this has some
  performance and reliability implications
- support multi-homed host with multiple apps running on duplicate
  ports

## v2.9.0.

Noteworthy Enhancements

- give visibility to templates and partials in Rails 2.1 and later, in
  dev mode and production
- change active record metrics to capture statistics in adapter log()
  call, resulting in lower overhead and improved visibility into
  different DB operations; only AR operations that are not hitting the
  query cache will be measured to avoid overhead
- added mongrel_rpm to the gem, a standalone daemon listening for custom
  metric values sent from local processes (experimental); do mongrel_rpm
  --help
- add API for system monitoring daemons (refer to KB articles); changed
  API for manual starting of the agent; refer to
  NewRelic::Agent.manual_start for details
- do certificate verification on ssl connections to
  collector.newrelic.com
- support instances appearing in more than one application by allowing a
  semicolon separated list of names for the newrelic.yml app_name
  setting.
- combined agent logfiles into a single logfile
- use rpm server time for transaction traces rather than agent time

Developer Mode (only) Enhancements

- show partial rendering in traces
- improved formatting of metric names in traces
- added number of queries to transactions in the transaction list
- added some sorting options for the transaction list
- added a page showing the list of active threads

Compatibility Enhancements

- ruby 1.9.1 compatibility
- support concurrency when determining busy times, for 2.2 compatibility
- in jruby, use Java used heap for memory sampling if the system memory
  is not accessible from an unsupported platform
- jruby will no longer start the agent now when running the console or
  rake tasks
- API support for RPM as a footnote add-in
- webrick support restored

Noteworthy bugfixes

- sample memory on linux by reading /proc/#{$$}/status file
- fixed ambiguous 'View' metrics showing up in controller breakdown
- removed Numeric extensions, including round_to, and to_ms
- using a different timeout mechanism when we post data to RPM
- remove usage of Rails::Info which had a side effect of enabling
  ActiveRecord even when it wasn't an active framework
- moved CPU sampler off background thread and onto the harvest thread
- tests now run cleanly in any rails app using test:newrelic or
  test:plugins

Agent improvements to support future RPM enhancements

- add instrumentation to capture metrics on response codes; not yet
  working in rails 2.3.\*
- added http referrer to traced errors
- capture gem requirements from rails
- capture cpu utilization adjusted for processor count
- transaction sampling

## v2.8.10.

- fix thin support with rails 2.3.2 when using script/server
- fix incompatibility with rails 2.3.2 and script/server options
  processing
- minor tweak to environment gathering for gem mode

## v2.8.9.

- fix problem finding the newrelic controller in dev mode
- fix incompatibility with older versions of optparse
- fix potential jvm problem with jruby
- remove test:all task definition to avoid conflicts
- change error message about window sampler in windows not supported to a
  warning message

## v2.8.8.

- fix error with jruby on windows
- fix problem where webrick was being incorrectly detected causing some
  problems with mongrel application assignments--had to disable webrick
  for now

## v2.8.7.

- fix for ssl connection hanging problems
- fix problem recognizing mongrel in rails 2.3.2
- fastcgi support in rails 2.3.2
- put back webrick support

## v2.8.6.

- fix for capture_params when using file uploads in controller actions
- use pure ruby NS lookup for collector host to eliminate possibly
  blocking applications

## v2.8.5.

- fix reference to CommandError which was breaking some cap scripts
- fix incompatibility with Rails 2.0 in the server API
- fix problem with litespeed with Lite accounts
- fix problem when ActiveRecord is disabled
- moved merb instrumentation to Merb::Controller instead of
  AbstractController to address incompatibility with MailController
- fix problem in devmode displaying sql with embedded urls

## v2.8.4.

- fix bug in capistrano recipe causing cap commands to fail with error
  about not finding Version class

## v2.8.3.

- refactor unit tests so they will run in a generic rails environment
- require classes in advance to avoid autoloading. this is to address
  incompatibilities with desert as well as more flexibility in gem
  initialization
- fixed newrelic_helper.rb 1.9 incompatibility

## v2.8.2.

- fix Ruby 1.9 syntax compatibility errors
- update the class loading sanity check, will notify server of errors
- fix agent output on script and rake task execution

## v2.8.1.

- Convert the deployment information upload script to an executable and
  put in the bin directory. When installed as a gem this command is
  symlinked to /usr/bin. Usage: newrelic_cmd deployments --help
- Fix issue invoking api when host is not set in newrelic.yml
- Fix deployments api so it will work from a gem
- Fix thin incompatibility in developer mode

## v2.8.0.

- add beta of api in new_relic_api.rb
- instrumented dynamic finders in ActiveRecord
- preliminary support for capturing deployment information via capistrano
- change memory sampler for solaris to use /usr/bin/ps
- allow ERB in newrelic.yml file
- merged support for merb into this version
- fix incompatibility in the developer mode with the safe_erb plugin
- fix module namespace issue causing an error accessing
  NewRelic::Instrumentation modules
- fix issue where the agent sometimes failed to start up if there was a
  transient network problem
- fix IgnoreSilentlyException message

## v2.7.4.

- fix error when trying to serialize some kinds of Enumerable objects
- added extra debug logging
- added app_name to app mapping

## v2.7.3.

- fix compatibility issue with 1.8.5 causing error with Dir.glob

## v2.7.2.

- fix problem with passenger edge not being a detected environment

## v2.7.1.

- fix problem with skipped dispatcher instrumentation

## v2.7.0.

- Repackage to support both plugin and Gem installation
- Support passenger/litespeed/jruby application naming
- Update method for calculating dispatcher queue time
- Show stack traces in RPM Transaction Traces
- Capture error source for TemplateErrors
- Clean up error stack traces.
- Support query plans from postgres
- Performance tuning
- bugfixes

## v2.5.3.

- fix error in transaction tracing causing traces not to show up

## v2.5.2.

- fixes for postgres explain plan support

## v2.5.1.

- bugfixes

## v2.5.0.

- add agent support for rpm 1.1 features
- Fix regression error with thin support

## v2.4.3.

- added 'newrelic_ignore' controller class method with :except and :only options for finer grained control
  over the blocking of instrumentation in controllers.
- bugfixes

## v2.4.2.

- error reporting in early access

## v2.4.1.

- bugfix: initializing developer mode

## v2.4.0.

- Beta support for LiteSpeed and Passenger

## v2.3.7.

- bugfixes

## v2.3.6.

- bugfixes

## v2.3.5.

- bugfixes: pie chart data, rails 1.1 compatibility

## v2.3.4.

- bugfix

## v2.3.3.

- bugfix for non-mysql databases

## v2.3.2.

- bugfixes
- Add enhancement for Transaction Traces early access feature

## v2.3.1.

- bugfixes

## v2.3.0.

- Add support for Transaction Traces early access feature

## v2.2.2.

- bugfixes

## v2.2.1.

- Add rails 2.1 support for Developer Mode
- Changes to memory sampler: Add support for JRuby and fix Solaris support.

* Stop catching exceptions and start catching StandardError; other exception cleanup
* Add protective exception catching to the stats engine
* Improved support for thin domain sockets
* Support JRuby environments

## v2.1.6.

- bugfixes

## v2.1.5.

- bugfixes

## v2.1.4.

- bugfixes

## v2.1.3.

- bugfixes

## v2.1.2.

- bugfixes

## v2.1.1.

- bugfixes

## v2.1.0.

- release for private beta<|MERGE_RESOLUTION|>--- conflicted
+++ resolved
@@ -6,7 +6,6 @@
 
   Following the 3.2.0 release of Ruby, the New Relic Ruby Agent has confirmed compatibility with and now supports the official release of Ruby 3.2.0. [PR#1715](https://github.com/newrelic/newrelic-ruby-agent/pull/1715)
 
-<<<<<<< HEAD
 - **Add instrumentation for concurrent-ruby**
 
   Instrumentation for the [concurrent-ruby](https://github.com/ruby-concurrency/concurrent-ruby) gem has been added to the agent. for versions 1.1.5 and above. When a transaction is already in progress and a call to a `Concurrent::` method that routes through `Concurrent::ThreadPoolExecutor#post` is made, a segment will be added to the transaction. Any content within the block passed to the `Concurrent::` method that is instrumented by the agent, such as a call to `Net::HTTP.get`, will have a nested segment created. [PR#1682]
@@ -14,7 +13,7 @@
   | Configuration name                | Default | Behavior                                                                                                                      |
   | --------------------------------- | ------- | ----------------------------------------------------------------------------------------------------------------------------- |
   | `instrumentation.concurrent_ruby` | auto    | Controls auto-instrumentation of the concurrent-ruby library at start up. May be one of `auto`, `prepend`, `chain`, `disabled`. |
-=======
+
 - **Infinite Tracing: Use batching and compression**
 
   For [Infinite Tracing](https://docs.newrelic.com/docs/distributed-tracing/infinite-tracing/introduction-infinite-tracing/) which Ruby applications can leverage with the `newrelic-infinite_tracing` gem, payloads will now be batched and compressed to signficantly decrease the amount of outbound network traffic. [PR#1723](https://github.com/newrelic/newrelic-ruby-agent/pull/1723)
@@ -23,7 +22,6 @@
   | --------------------------------- | ------- | ----------------------------------------------------------------------------------------------------------------------------- |
   | `infinite_tracing.batching` | true    | If true (the default), data sent to the Trace Observer will be batched instead of each span being sent individually |
   | `infinite_tracing.compression_level` | high    | Configure the compression level for data sent to the Trace Observer. May be one of [none|low|medium|high]. 'high' is the default. Set the level to 'none' to disable compression. |
->>>>>>> 94c186e9
 
 ## v8.14.0
 
