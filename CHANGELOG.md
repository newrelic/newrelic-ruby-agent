--- conflicted
+++ resolved
@@ -2,7 +2,6 @@
 
   ## v6.12.0
 
-<<<<<<< HEAD
   * **Added support for auto-instrumenting Mongo gem versions 2.6 to 2.12**
   
   * **Bugfix: MongoDB instrumentation did not handle CommandFailed events when noticing errors**
@@ -13,7 +12,7 @@
 
     Additionally, a bug in recording the metric for "findAndModify" as all lowercased "findandmodify" 
     for versions 2.1 through 2.5 was fixed.
-=======
+
   * **Additional Transaction Information applied to Span Events**
 
     When Distributed Tracing and/or Infinite Tracing are enabled, the Agent will now incorporate additional information from the Transaction Event on to the root Span Event of the transaction.
@@ -34,7 +33,7 @@
 
     Review your Transaction attributes [include](https://docs.newrelic.com/docs/agents/ruby-agent/attributes/enable-disable-attributes-ruby#transaction_events-attributes-include) and [exclude](https://docs.newrelic.com/docs/agents/ruby-agent/attributes/enable-disable-attributes-ruby#transaction_events-attributes-exclude) configurations.  Any attribute include or exclude settings specific to Transaction Events should be applied
     to your Span attributes [include](https://docs.newrelic.com/docs/agents/ruby-agent/attributes/enable-disable-attributes-ruby#span-events-attributes-include) and [exclude](https://docs.newrelic.com/docs/agents/ruby-agent/attributes/enable-disable-attributes-ruby#span-events-attributes-exclude) configuration or your global attributes [include](https://docs.newrelic.com/docs/agents/ruby-agent/attributes/enable-disable-attributes-ruby#attributes-include) and [exclude](https://docs.newrelic.com/docs/agents/ruby-agent/attributes/enable-disable-attributes-ruby#attributes-exclude) configuration.
->>>>>>> c756d596
+
 
   * **Bugfix: Eliminate warnings for distributed tracing when using sidekiq**
 
