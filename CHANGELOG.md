--- conflicted
+++ resolved
@@ -1,17 +1,15 @@
 # New Relic Ruby Agent Release Notes #
 
-<<<<<<< HEAD
   * Check that `Rails::VERSION` is defined instead of just `Rails`
 
   The agent now checks that `Rails::VERSION` is defined since there are cases
   where `Rails` is defined but `Rails::VERSION` is not. Thanks to Alex Riedler
   and nilsding for the contribution!
-=======
+
   * Support fast RPC/direct reply-to in RabbitMQ
 
   The agent can now handle the pseudo-queue 'amq.rabbitmq.reply-to' in its
   Bunny instrumentation.
->>>>>>> 5b8132fb
 
 ## v4.6.0 ##
 
