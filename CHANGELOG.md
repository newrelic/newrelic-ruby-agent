# New Relic Ruby Agent Release Notes #

  ## v7.1.0

<<<<<<< HEAD
  * **Add support for CSP nonces when using our API to insert the browser agent**
    We now support passing in a nonce to our API method `browser_timing_header` to allow the browser agent to run on applications using CSP nonces. This allows users to inject the browser agent themselves and use the nonce required for the script to run. In order to utilize this new feature, you must disable auto instrumentation for the browser agent, and use the API method browser_timing_header to pass the nonce in and inject the script manually.
    
=======
  * **Removed MD5 use in the SQL sampler**

    In order to allow the agent to run in FIPS compliant environments, the usage of MD5 for aggregating slow sql traces has been replaced with SHA1. 

>>>>>>> 358ab321
  * **Enable server-side configuration of distributed tracing**

    `distributed_tracing.enabled` may now be set in server-side application configuration.

  * **Bugfix: Fix for missing part of a previous bugfix**

    Our previous fix of "nil Middlewares injection now prevented and gracefully handled in Sinatra" released in 7.0.0 was partially overwritten by some of the other changes in that release. This release adds back those missing sections of the bugfix, and should resolve the issue for sinatra users. 

  * **Update known conflicts with use of Module#Prepend**

    With our release of v7.0.0, we updated our instrumentation to use Module#Prepend by default, instead of method chaining. We have received reports of conflicts and added a check for these known conflicts. If a known conflict with prepend is detected while using the default value of 'auto' for gem instrumentation, the agent will instead install method chaining instrumentation in order to avoid this conflict. This check can be bypassed by setting the instrumentation method for the gem to 'prepend'.

  * **Bugfix: Updated support for ActiveRecord 6.1+ instrumentation**

    Previously, the agent depended on `connection_id` to be present in the Active Support instrumentation for `sql.active_record`
    to get the current ActiveRecord connection. As of Rails 6.1, `connection_id` has been dropped in favor of providing the connection
    object through the `connection` value exclusively. This resulted in datastore spans displaying fallback behavior, including showing
    "ActiveRecord" as the database vendor.

  * **Bugfix: Updated support for Resque's FORK_PER_JOB option**

    Support for Resque's FORK_PER_JOB flag within the Ruby agent was incomplete and nonfunctional. The agent should now behave
    correctly when running in a non-forking Resque worker process.

  * **Bugfix: Added check for ruby2_keywords in add_transaction_tracer**
    
    Thanks @beauraF for the contribution! Previously, the add_transaction_tracer was not updated when we added support for ruby 3. In order to correctly support `**kwargs`,  ruby2_keywords was added to correctly update the method signature to use **kwargs in ruby versions that support that. 

  * **Confirmed support for yajl 1.4.0**

    Thanks to @creaturenex for the contribution! `yajl-ruby` 1.4.0 was added to our test suite and confirmed all tests pass, showing the agent supports this version as well.


  ## v7.0.0

  * **Ruby Agent 6.x to 7.x Migration Guide Available**

    Please see our [Ruby Agent 6.x to 7.x migration guide](https://docs.newrelic.com/docs/agents/ruby-agent/getting-started/migration-7x-guide/) for helpful strategies and tips for migrating from earlier versions of the Ruby agent to 7.0.0.  We cover new configuration settings, diagnosiing and installing SSL CA certificates and deprecated items and their replacements in this guide.

  * **Ruby 2.0 and 2.1 Dropped**

    Support for Ruby 2.0 and 2.1 dropped with this release.  No code changes that would prevent the agent from continuing to
    work with these releases are known.  However, Rubies 2.0 and 2.1 are no longer included in our test matrices and are not supported
    for 7.0.0 and onward.

  * **Implemented prepend auto-instrumentation strategies for most Ruby gems/libraries**

    This release brings the auto-instrumentation strategies for most gems into the modern era for Ruby by providing both
    prepend and method-chaining (a.k.a. method-aliasing) strategies for auto instrumenting.  Prepend, which has been available since
    Ruby 2.0 is now the default strategy employed in auto-instrumenting.  It is known that some external gems lead to Stack Level
    too Deep exceptions when prepend and method-chaining are mixed.  In such known cases, auto-instrumenting strategy will fall back
    to method-chaining automatically.

    This release also deprecates many overlapping and inconsistently named configuration settings in favor of being able to control
    behavior of instrumentation per library with one setting that can be one of auto (the default), disabled, prepend, or chain.

    Please see the above-referenced migration guide for further details.

  * **Removed SSL cert bundle**

    The agent will no longer ship this bundle and will rely on system certs.

  * **Removed deprecated config options**

    The following config options were previously deprecated and are no longer available
    - `disable_active_record_4`
    - `disable_active_record_5`
    - `autostart.blacklisted_constants`
    - `autostart.blacklisted_executables`
    - `autostart.blacklisted_rake_tasks`
    - `strip_exception_messages.whitelist`

  * **Removed deprecated attribute**

    The attribute `httpResponseCode` was previously deprecated and replaced with `http.statusCode`. This deprecated attribute has now been removed.

  * **Removed deprecated option in notice_error**

    Previously, the `:trace_only` option to NewRelic::Agent.notice_error was deprecated and replaced with `:expected`. This deprecated option has been removed.

  * **Removed deprecated api methods**

    Previously the api methods `create_distributed_trace_payload` and `accept_distributed_trace_payload` were deprecated. These have now been removed. Instead, please see `insert_distributed_trace_headers` and `accept_distributed_trace_headers`, respectively.

  * **Bugfix: Prevent browser monitoring middleware from installing to middleware multiple times**

    In rare cases on jRuby, the BrowserMonitoring middleware could attempt to install itself
    multiple times at start up.  This bug fix addresses that by using a mutex to introduce
    thread safety to the operation.  Sintra in particular can have this race condition because
    its middleware stack is not installed until the first request is received.

  * **Skip constructing Time for transactions**

    Thanks to @viraptor, we are no longer constructing an unused Time object with every call to starting a new Transaction.

  * **Bugfix: nil Middlewares injection now prevented and gracefully handled in Sinatra**

    Previously, the agent could potentially inject multiples of an instrumented middleware if Sinatra received many
    requests at once during start up and initialization due to Sinatra's ability to delay full start up as long as possible.
    This has now been fixed and the Ruby agent correctly instruments only once as well as gracefully handles nil middleware
    classes in general.

  * **Bugfix: Ensure transaction nesting max depth is always consistent with length of segments**

    Thanks to @warp for noticing and fixing the scenario where Transaction nesting_max_depth can get out of sync
    with segments length resulting in an exception when attempting to nest the initial segment which does not exist.

  ## v6.15.0

  * **Official Ruby 3.0 support**

    The ruby agent has been verified to run on ruby 3.0.0

  * **Added support for Rails 6.1**

    The ruby agent has been verified to run with Rails 6.1
    Special thanks to @hasghari for setting this up!

  * **Added support for Sidekiq 6.0, 6.1**

    The ruby agent has been verified to run with both 6.0 and 6.1 versions of sidekiq

  * **Bugfix: No longer overwrites sidekiq trace data**

    Distributed tracing data is now added to the job trace info rather than overwriting the existing data.

  * **Bugfix: Fixes cases where errors are reported for spans with no other attributes**

    Previously, in cases where a span does not have any agent/custom attributes on it, but an error
    is noticed and recorded against the span, a `FrozenError: can't modify frozen Hash` is thrown.
    This is now fixed and errors are now correctly recorded against such span events.

  * **Bugfix: `DistributedTracing.insert_distributed_trace_headers` Supportability metric now recorded**

    Previously, API calls to `DistributedTracing.insert_distributed_trace_headers` would lead to an exception
    about the missing supportability metric rather than flowing through the API implementation as intended.
    This would potentially lead to broken distributed traces as the trace headers were not inserted on the API call.
    `DistributedTracing.insert_distributed_trace_headers` now correctly records the supportability metric and
    inserts the distributed trace headers as intended.

  * **Bugfix: child completions after parent completes sometimes throws exception attempting to access nil parent**

    In scenarios where the child segment/span is completing after the parent in jRuby, the parent may have already
    been freed and no longer accessible.  This would lead to an attempt to call `descendant_complete` on a Nil
    object.  This is fixed to protect against calling the `descendant_complete` in such cases.

  * **Feature: implements `force_install_exit_handler` config flag**

    The `force_install_exit_handler` configuration flag allows an application to instruct the agent to install its
    graceful shutdown exit handler, which will send any locally cached data to the New Relic collector prior to the
    application shutting down.  This is useful for when the primary framework has an embedded Sinatra application that
    is otherwise detected and skips installing the exit hook for graceful shutdowns.

  * **Default prepend_net_instrumentation to false**

    Previously, `prepend_net_instrumentation` defaulted to true. However, many gems are still using monkey patching on Net::HTTP, which causes compatibility issues with using prepend. Defaulting this to false minimizes instances of
    unexpected compatibilty issues.

  ## v6.14.0

  * **Bugfix: Method tracers no longer cloning arguments**

    Previously, when calling add_method_tracer with certain combination of arguments, it would lead to the wrapped method's arguments being cloned rather than passed to the original method for manipulation as intended.  This has been fixed.

  * **Bugfix: Delayed Job instrumentation fixed for Ruby 2.7+**

    Previously, the agent was erroneousy separating positional and keyword arguments on the instrumented method calls into
    Delayed Job's library.  The led to Delayed job not auto-instrumenting correctly and has been fixed.

  * **Bugfix: Ruby 2.7+ methods sometimes erroneously attributed compiler warnings to the Agent's `add_method_tracer`**

    The specific edge cases presented are now fixed by this release of the agent.  There are still some known corner-cases
    that will be resolved with upcoming changes in next major release of the Agent.  If you encounter a problem with adding
    method tracers and compiler warnings raised, please continue to submit small repoducible examples.

  * **Bugfix: Ruby 2.7+ fix for keyword arguments on Rack apps is unnecessary and removed**

    A common fix for positional and keyword arguments for method parameters was implemented where it was not needed and
    led to RackApps getting extra arguments converted to keyword arguments rather than Hash when it expected one.  This
    Ruby 2.7+ change was reverted so that Rack apps behave correctly for Ruby >= 2.7.

  * **Feature: captures incoming and outgoing request headers for distributed tracing**

    HTTP request headers will be logged when log level is at least debug level.  Similarly, request headers
    for exchanges with New Relic servers are now audit logged when audit logging is enabled.

  * **Bugfix: `newrelic.yml.erb` added to the configuration search path**

    Previously, when a user specifies a `newrelic.yml.erb` and no `newrelic.yml` file, the agent fails to find
    the `.erb` file because it was not in the list of files searched at startup.  The Ruby agent has long supported this as a
    means of configuring the agent programatically.  The `newrelic.yml.erb` filename is restored to the search
    path and will be utilized if present.  NOTE:  `newrelic.yml` still takes precedence over `newrelic.yml.erb`  If found,
    the `.yml` file is used instead of the `.erb` file.  Search directories and order of traversal remain unchanged.

  * **Bugfix: dependency detection of Redis now works without raising an exception**

    Previously, when detecting if Redis was available to instrument, the dependency detection would fail with an Exception raised
    (with side effect of not attempting to instrument Redis).  This is now fixed with a better dependency check that resolves falsly without raising an `Exception`.

  * **Bugfix: Gracefully handles NilClass as a Middleware Class when instrumenting**

    Previously, if a NilClass is passed as the Middleware Class to instrument when processing the middleware stack,
    the agent would fail to fully load and instrument the middleware stack.  This fix gracefully skips over nil classes.

  * **Memory Sampler updated to recognize macOS Big Sur**

    Previously, the agent was unable to recognize the platform macOS Big Sur in the memory sampler, resulting in an error being logged. The memory sampler is now able to recognize Big Sur.

  * **Prepend implementation of Net::HTTP instrumentation available**

    There is now a config option (`prepend_net_instrumentation`) that will enable the agent to use prepend while instrumenting Net::HTTP. This option is set to true by default.

  ## v6.13.1

  * **Bugfix: obfuscating URLs to external services no longer modifying original URI**

    A recent change to the Ruby agent to obfuscate URIs sent to external services had the unintended side-effect of removing query parameters
    from the original URI.  This is fixed to obfuscate while also preserving the original URI.

    Thanks to @VictorJimenezKwast for pinpointing and helpful unit test to demonstrate.

  ## v6.13.0

  * **Bugfix: never use redirect host when accessing preconnect endpoint**

    When connecting to New Relic, the Ruby Agent uses the value in `Agent.config[:host]` to post a request to the New Relic preconnect endpoint. This endpoint returns a "redirect host" which is the URL to which agents send data from that point on.

    Previously, if the agent needed to reconnect to the collector, it would incorrectly use this redirect host to call the preconnect
    endpoint, when it should have used the original configured value in `Agent.config[:host]`. The agent now uses the correct host
    for all calls to preconnect.

  * **Bugfix: calling `add_custom_attributes` no longer modifies the params of the caller**

    The previous agent's improvements to recording attributes at the span level had an unexpected
    side-effect of modifying the params passed to the API call as duplicated attributes were deleted
    in the process. This is now fixed and params passed in are no longer modified.

    Thanks to Pete Johns (@johnsyweb) for the PR that resolves this bug.

  * **Bugfix: `http.url` query parameters spans are now obfuscated**

    Previously, the agent was recording the full URL of the external requests, including
    the query and fragment parts of the URL as part of the attributes on the external request
    span.  This has been fixed so that the URL is obfuscated to filter out potentially sensitive data.

  * **Use system SSL certificates by default**

    The Ruby agent previously used a root SSL/TLS certificate bundle by default. Now the agent will attempt to use
    the default system certificates, but will fall back to the bundled certs if there is an issue (and log that this occurred).

  * **Bugfix: reduce allocations for segment attributes**

    Previously, every segment received an `Attributes` object on initialization. The agent now lazily creates attributes
    on segments, resulting in a significant reduction in object allocations for a typical transaction.

  * **Bugfix: eliminate errors around Rake::VERSION with Rails**

    When running a Rails application with rake tasks, customers could see the following error:

  * **Prevent connecting agent thread from hanging on shutdown**

    A bug in `Net::HTTP`'s Gzip decoder can cause the (un-catchable)
    thread-kill exception to be replaced with a (catchable) `Zlib` exception,
    which prevents a connecting agent thread from exiting during shutdown,
    causing the Ruby process to hang indefinitely.
    This workaround checks for an `aborting` thread in the `#connect` exception handler
    and re-raises the exception, allowing a killed thread to continue exiting.

    Thanks to Will Jordan (@wjordan) for chasing this one down and patching with tests.

  * **Fix error messages about Rake instrumentation**

    When running a Rails application with rake tasks, customers could see the following error in logs resulting from
    a small part of rake functionality being loaded with the Rails test runner:

    ```
    ERROR : Error while detecting rake_instrumentation:
    ERROR : NameError: uninitialized constant Rake::VERSION
    ```

    Such error messages should no longer appear in this context.

    Thanks to @CamilleDrapier for pointing out this issue.

  * **Remove NewRelic::Metrics**

    The `NewRelic::Metrics` module has been removed from the agent since it is no longer used.

    Thanks to @csaura for the contribution!

  ## v6.12.0

  * The New Relic Ruby Agent is now open source under the [Apache 2 license](LICENSE)
    and you can now observe the project roadmap. See our [Contributing guide](https://github.com/newrelic/newrelic-ruby-agent/blob/main/CONTRIBUTING.md)
    and [Code of Conduct](https://github.com/newrelic/.github/blob/master/CODE_OF_CONDUCT.md) for details on contributing!

  * **Security: Updated all uses of Rake to >= 12.3.3**

    All versions of Rake testing prior to 12.3.3 were removed to address
    [CVE-2020-8130](https://nvd.nist.gov/vuln/detail/CVE-2020-8130).
    No functionality in the agent was removed nor deprecated with this change, and older versions
    of rake are expected to continue to work as they have in the past.  However, versions of
    rake < 12.3.3 are no longer tested nor supported.

  * **Bugfix: fixes an error capturing content length in middleware on multi-part responses**

    In the middleware tracing, the `Content-Length` header is sometimes returned as an array of
    values when content is a multi-part response.  Previously, the agent would fail with
    "NoMethodError: undefined method `to_i` for Array" Error.  This bug is now fixed and
    multi-part content lengths are summed for a total when an `Array` is present.

  * **Added support for auto-instrumenting Mongo gem versions 2.6 to 2.12**

  * **Bugfix: MongoDB instrumentation did not handle CommandFailed events when noticing errors**

    The mongo gem sometimes returns a CommandFailed object instead of a CommandSucceeded object with
    error attributes populated.  The instrumentation did not handle noticing errors on CommandFailed
    objects and resulted in logging an error and backtrace to the log file.

    Additionally, a bug in recording the metric for "findAndModify" as all lowercased "findandmodify"
    for versions 2.1 through 2.5 was fixed.

  * **Bugfix: Priority Sampler causes crash in high throughput environents in rare cases**

    Previously, the priority sampling buffer would, in rare cases, generate an error in high-throughput
    environments once capacity is reached and the sampling algorthym engages.  This issue is fixed.

  * **Additional Transaction Information applied to Span Events**

    When Distributed Tracing and/or Infinite Tracing are enabled, the Agent will now incorporate additional information from the Transaction Event on to the root Span Event of the transaction.

    The following items are affected:
      * Custom attribute values applied to the Transaction via our [add_custom_attributes](http://www.rubydoc.info/github/newrelic/newrelic-ruby-agent/NewRelic/Agent#add_custom_attributes-instance_method) API method.
      * Request parameters: `request.parameters.*`
      * Request headers: `request.headers.*`
      * Response headers: `response.headers.*`
      * Resque job arguments: `job.resque.args.*`
      * Sidekiq job arguments: `job.sidekiq.args.*`
      * Messaging arguments: `message.*`
      * `httpResponseCode` (deprecated in this version; see note below)/`http.statusCode`
      * `response.status`
      * `request.uri`
      * `request.method`
      * `host.displayName`

  * **Security Recommendation**

    Review your Transaction attributes [include](https://docs.newrelic.com/docs/agents/ruby-agent/attributes/enable-disable-attributes-ruby#transaction_events-attributes-include) and [exclude](https://docs.newrelic.com/docs/agents/ruby-agent/attributes/enable-disable-attributes-ruby#transaction_events-attributes-exclude) configurations.  Any attribute include or exclude settings specific to Transaction Events should be applied
    to your Span attributes [include](https://docs.newrelic.com/docs/agents/ruby-agent/attributes/enable-disable-attributes-ruby#span-events-attributes-include) and [exclude](https://docs.newrelic.com/docs/agents/ruby-agent/attributes/enable-disable-attributes-ruby#span-events-attributes-exclude) configuration or your global attributes [include](https://docs.newrelic.com/docs/agents/ruby-agent/attributes/enable-disable-attributes-ruby#attributes-include) and [exclude](https://docs.newrelic.com/docs/agents/ruby-agent/attributes/enable-disable-attributes-ruby#attributes-exclude) configuration.

  * **Agent attribute deprecation: httpResponseCode**

    Starting in this agent version, the [agent attribute](https://docs.newrelic.com/docs/agents/ruby-agent/attributes/ruby-agent-attributes#attributes) `httpResponseCode` (string value) has been deprecated. Customers can begin using `http.statusCode`
    (integer value) immediately, and `httpResponseCode` will be removed in the agent's next major version update.

  * **Bugfix: Eliminate warnings for distributed tracing when using sidekiq**

    Previously, using sidekiq with distributed tracing disabled resulted in warning messages\
    `WARN : Not configured to accept distributed trace headers`\
    ` WARN : Not configured to insert distributed trace headers`\
    These messages no longer appear.

  ## v6.11.0

  * **Infinite Tracing**

    This release adds support for [Infinite Tracing](https://docs.newrelic.com/docs/understand-dependencies/distributed-tracing/enable-configure/enable-distributed-tracing). Infinite Tracing observes 100% of your distributed traces and provides visualizations for the most actionable data. With Infinite Tracing, you get examples of errors and long-running traces so you can better diagnose and troubleshoot your systems.

    Configure your agent to send traces to a trace observer in New Relic Edge. View distributed traces through New Relic’s UI. There is no need to install a collector on your network.

    Infinite Tracing is currently available on a sign-up basis. If you would like to participate, please contact your sales representative.

  * **Bugfix: Cross Application Tracing (CAT) adds a missing field to response**

    Previously, the Ruby agent's Cross Application Tracing header was missing a reserved field that would lead to an error
    in the Go agent's processing of incoming headers from the Ruby agent. This fix adds that missing field to the headers, eliminating
    the issue with traces involving the Ruby agent and the Go agent.

  * **Bugfix: Environment Report now supports Rails >= 6.1**

    Previously, users of Rails 6.1 would see the following deprecation warning appear when the Ruby agent attempted to
    collect enviroment data: `DEPRECATION WARNING: [] is deprecated and will be removed from Rails 6.2`. These deprecation methods
    no longer appear.

    Thanks to Sébastien Dubois (sedubois) for reporting this issue and for the contribution!

  * **Added distributed tracing to Sidekiq jobs**

    Previously, Sidekiq jobs were not included in portions of <a href="https://docs.newrelic.com/docs/understand-dependencies/distributed-tracing/get-started/introduction-distributed-tracing">distributed traces</a> captured by the Ruby agent. Now you can view distributed
    traces that include Sidekiq jobs instrumented by the Ruby agent.

    Thanks to andreaseger for the contribution!

  * **Bugfix: Eliminate warnings appearing when using `add_method_tracer` with Ruby 2.7**

    Previously, using `add_method_tracer` with Ruby 2.7 to trace a method that included keyword arguments resulted in warning messages:
    `warning: Using the last argument as keyword parameters is deprecated; maybe ** should be added to the call`. These messages no
    longer appear.

    Thanks to Harm de Wit and Atsuo Fukaya for reporting the issue!

  ## v6.10.0

  * **Error attributes now added to each span that exits with an error or exception**

    Error attributes `error.class` and `error.message` are now included on the span event in which an error
    or exception was noticed, and, in the case of unhandled exceptions, on any ancestor spans that also exit with an error.
    The public API method `notice_error` now attaches these error attributes to the currently executing span.

    <a href="https://docs.newrelic.com/docs/apm/distributed-tracing/ui-data/understand-use-distributed-tracing-data#rules-limits">Spans with error details are now highlighted red in the Distributed Tracing UI</a>, and error details will expose the associated
    `error.class` and `error.message`.  It is also now possible to see when an exception leaves the boundary of the span,
    and if it is caught in an ancestor span without reaching the entry span. NOTE: This “bubbling up” of exceptions will impact
    the error count when compared to prior behavior for the same trace. It is possible to have a trace that now has span errors
    without the trace level showing an error.

    If multiple errors occur on the same span, only the most recent error information is added to the attributes. Prior errors on the same span are overwritten.

    These span event attributes conform to <a href="https://docs.newrelic.com/docs/agents/manage-apm-agents/agent-data/manage-errors-apm-collect-ignore-or-mark-expected#ignore">ignored errors</a> and <a href="https://docs.newrelic.com/docs/agents/manage-apm-agents/agent-data/manage-errors-apm-collect-ignore-or-mark-expected#expected">expected errors</a>.

  * **Added tests for latest Grape / Rack combination**

    For a short period of time, the latest versions of Grape and Rack had compatibility issues.
    Generally, Rack 2.1.0 should be avoided in all cases due to breaking changes in many gems
    reliant on Rack. We recommend using either Rack <= 2.0.9, or using latest Rack when using Grape
    (2.2.2 at the time of this writing).

  * **Bugfix: Calculate Content-Length in bytes**

    Previously, the Content-Length HTTP header would be incorrect after injecting the Browser Monitoring
    JS when the response contained Unicode characters because the value was not calculated in bytes.
    The Content-Length is now correctly updated.

    Thanks to thaim for the contribution!

  * **Bugfix: Fix Content-Length calculation when response is nil**

    Previously, calculating the Content-Length HTTP header would result in a `NoMethodError` in the case of
    a nil response. These errors will no longer occur in such a case.

    Thanks to Johan Van Ryseghem for the contribution!

  * **Bugfix: DecoratingFormatter now logs timestamps as millisecond Integers**

    Previously the agent sent timestamps as a Float with milliseconds as part of the
    fractional value.  Logs in Context was changed to only accept Integer values and this
    release changes DecoratingFormatter to match.

  * **Added --force option to `newrelic install` cli command to allow overwriting newrelic.yml**

  * **Bugfix: The fully qualified hostname now works correctly for BSD and Solaris**

    Previously, when running on systems such as BSD and Solaris, the agent was unable to determine the fully
    qualified domain name, which is used to help link Ruby agent data with data from New Relic Infrastructure.
    This information is now successfully collected on various BSD distros and Solaris.


  ## v6.9.0

  * **Added support for W3C Trace Context, with easy upgrade from New Relic trace context**

    * [Distributed Tracing now supports W3C Trace Context headers](https://docs.newrelic.com/docs/understand-dependencies/distributed-tracing/get-started/introduction-distributed-tracing#w3c-support)  for HTTP protocols when distributed tracing is enabled. Our implementation can accept and emit both
      the W3C trace header format and the New Relic trace header format. This simplifies
      agent upgrades, allowing trace context to be propagated between services with older
      and newer releases of New Relic agents. W3C trace header format will always be
      accepted and emitted. New Relic trace header format will be accepted, and you can
      optionally disable emission of the New Relic trace header format.

    * When distributed tracing is enabled by setting `distributed_tracing.enabled` to `true`,
      the Ruby agent will now accept W3C's `traceparent` and `tracestate` headers when
      calling `DistributedTracing.accept_distributed_trace_headers` or automatically via
      `http` instrumentation. When calling `DistributedTracing.insert_distributed_trace_headers`,
      or automatically via `http` instrumentation, the Ruby agent will include the W3C
      headers along with the New Relic distributed tracing header, unless the New Relic
      trace header format is disabled by setting `exclude_newrelic_header` setting to `true`.

    * Added `DistributedTracing.accept_distributed_trace_headers` API for accepting both
      New Relic and W3C TraceContext distributed traces.

    * Deprecated `DistributedTracing.accept_distributed_trace_payload` which will be removed
      in a future major release.

    * Added `DistributedTracing.insert_distributed_trace_headers` API for adding outbound
      distributed trace headers. Both W3C TraceContext and New Relic formats will be
      included unless `distributed_tracing.exclude_newrelic_header: true`.

    * Deprecated `DistributedTracing.create_distributed_trace_payload` which will be removed
      in a future major release.

    Known Issues and Workarounds

    * If a .NET agent is initiating traces as the root service, do not upgrade your
      downstream Ruby New Relic agents to this agent release.

  * **Official Ruby 2.7 support**

    The Ruby agent has been verified to run with Ruby 2.7.0.

  * **Reduced allocations when tracing transactions using API calls**

    Default empty hashes for `options` parameter were not frozen, leading to
    excessive and unnecessary allocations when calling APIs for tracing transactions.

    Thanks to Joel Turkel (jturkel) for the contribution!

  * **Bugfix for Resque worker thread race conditions**

    Recent changes in Rack surfaced issues marshalling data for resque, surfaced a potential race-condition with closing out the worker-threads before flushing the data pipe.  This
    is now fixed.

    Thanks to Bertrand Paquet (bpaquet) for the contribution!

  * **Bugfix for Content-Length when injecting Browser Monitoring JS**

    The Content-Length HTTP header would be incorrect after injecting the Browser Monitoring
    JS into the HEAD tag of the HTML source with Content-Length and lead to the HTML BODY content
    being truncated in some cases.  The Content-Length is now correctly updated after injecting the
    Browser Monitoring JS script.

    Thanks to Slava Kardakov (ojab) for the contribution!

  ## v6.8.0

  * **Initial Ruby 2.7 support**

    The Ruby agent has been verified to run with Ruby 2.7.0-preview1.

  * **New API method to add custom attributes to Spans**

    New API method for adding custom attributes to spans.  Previously, custom
    attributes were only available at the Transaction level.  Now, with Span
    level custom attributes, more granular tagging of events is possible for
    easier isolation and review of trace events.  For more information:

    * [`Agent#add_custom_span_attributes`](https://www.rubydoc.info/github/newrelic/newrelic-ruby-agent/NewRelic/Agent#add_custom_span_attributes)

  * **Enables ability to migrate to Configurable Security Policies (CSP) on a per agent
  basis for accounts already using High Security Mode (HSM).**

    When both [HSM](https://docs.newrelic.com/docs/agents/manage-apm-agents/configuration/high-security-mode) and [CSP](https://docs.newrelic.com/docs/agents/manage-apm-agents/configuration/enable-configurable-security-policies) are enabled for an account, an agent (this version or later)
    can successfully connect with either `high_security: true` or the appropriate
    `security_policies_token` configured. `high_security` has been added as part of
    the preconnect payload.

  * **Bugfix for Logs in Context combined with act-fluent-logger-rails**

    Previously, when using the Ruby agent's Logs in Context logger
    to link logging data with trace and entity metadata for an
    improved experience in the UI, customers who were also using
    the `act-fluent-logger-rails` gem would see a `NoMethodError`
    for `clear_tags!` that would interfere with the use of this
    feature. This error no longer appears, allowing customers to
    combine the use of Logs in Context with the use of this gem.

    Please note that the Logs in Context logger does not support
    tagged logging; if you are initializing your logger with a
    `log_tags` argument, your custom tags may not appear on the
    final version of your logs.

  * **Bugfix for parsing invalid newrelic.yml**

    Previously, if the newrelic.yml configuration file was invalid, and the agent
    could not start as a result, the agent would not log any indication of
    the problem.

    This version of the agent will emit a FATAL message to STDOUT when this scenario
    occurs so that customers can address issues with newrelic.yml that prevent startup.

  * **Configuration options containing the terms "whitelist" and "blacklist" deprecated**

    The following local configuration settings have been deprecated:

    * `autostart.blacklisted_constants`: use `autostart.denylisted_constants` instead.
    * `autostart.blacklisted_executables`: use `autostart.denylisted_executables` instead.
    * `autostart.blacklisted_rake_tasks`: use `autostart.denylisted_rake_tasks` instead.
    * `strip_exception_messages.whitelist`: use `strip_exception_messages.allowed_classes` instead.

  * **Bugfix for module loading and constant resolution in Rails**

    Starting in version 6.3, the Ruby agent has caused module loading and constant
    resolution to sometimes fail, which caused errors in some Rails applications.
    These errors were generally `NoMethodError` exceptions or I18n errors
    `translation missing` or `invalid locale`.  These errors would not appear if the agent
    was removed from the application's Gemfile.
    This version of the agent fixes these issues with module loading and constant
    resolution, so these errors no longer occur.

  * **Bugfix: failed to get urandom**

    Previous versions of the agent would fail unexpectedly when the Ruby process used
    every available file descriptor.  The failures would include this message:
    ```
    ERROR : RuntimeError: failed to get urandom
    ```
    This version of the agent uses a different strategy for generating random IDs, and
    will not fail in the same way when no file descriptors are available.

  ## v6.7.0

  * **Trace and Entity Metadata API**

    Several new API methods have been added to the agent:
    * [`Agent#linking_metadata`](https://www.rubydoc.info/github/newrelic/newrelic-ruby-agent/NewRelic/Agent#linking_metadata-instance_method)
    * [`Tracer#trace_id`](https://www.rubydoc.info/github/newrelic/newrelic-ruby-agent/NewRelic/Agent/Tracer#trace_id-class_method)
    * [`Tracer#span_id`](https://www.rubydoc.info/github/newrelic/newrelic-ruby-agent/NewRelic/Agent/Tracer#span_id-class_method)
    * [`Tracer#sampled?`](https://www.rubydoc.info/github/newrelic/newrelic-ruby-agent/NewRelic/Agent/Tracer#sampled?-class_method)

    These API methods allow you to access information that can be used to link data of your choosing to a trace or entity.

  * **Logs in Context**

    This version of the agent includes a logger, which can be used in place of `::Logger`
    from the standard library, or `ActiveSupport::Logger` from Rails.  This logger
    leverages the new trace and entity metadata API to decorate log statements with entity
    and trace metadata, so they can be correlated together in the New Relic UI.

    For more information on how to use logs in context, see https://docs.newrelic.com/docs/enable-logs-context-ruby

  * **Project metadata in Gemspec**

     Project metadata has been added to the gemspec file. This means our Rubygems page will allow users to more easily
     access the agent's source code, raise issues, and read the changelog.

     Thanks to Orien Madgwick for the contribution!

## v6.6.0

  * **Bugfix for ActionCable Instrumentation**

    Previous versions of the agent sometimes caused application crashes with some versions
    of ActionCable.  The application would exit quickly after startup with the error:
    `uninitialized constant ActionCable::Engine`.

    Version 6.6.0 of the agent no longer crashes in this way.


  * **Handling of disabling Error Collection**

    When the agent first starts, it begins collecting Error Events and Traces before
    fetching configuration from New Relic.  In previous versions of the agent, those
    events or traces would be sent to New Relic, even if _Error Collection_ is disabled in
    the application's server-side configuration.

    Version 6.6.0 of the agent drops all collected Error Events and Traces if the
    configuration from the server disables _Error Collection_.

## v6.5.0

* **Change to default setting for ActiveRecord connection resolution**

  Due to incompatibilities between the faster ActiveRecord connection resolution
  released in v6.3.0 of the agent and other gems which patch ActiveRecord,
  `backport_fast_active_record_connection_lookup` will now be set to `false` by default.
  Because it results in a significant performance improvement, we recommend customers
  whose environments include ActiveRecord change this setting to `true`
  _unless_ they are using other gems which measure ActiveRecord performance, which may
  lose functionality when combined with this setting. If unsure whether to enable
  `backport_fast_active_record_connection_lookup`, we recommend enabling it in a
  development environment to make sure other gems which patch ActiveRecord are still
  working as expected.

* **Bugfix for ActiveStorage instrumentation error**

  Version 6.4.0 of the agent introduced a bug that interfered with ActiveStorage
  callbacks, resulting in the agent being unable to instrument ActiveStorage operations.
  ActiveStorage segments are now correctly recorded.

* **Bugfix for ActiveRecord 4.1 and 4.2 exception logging**

  Version 6.3.0 of the agent introduced a bug that prevented ActiveRecord versions 4.1
  and 4.2 from logging exceptions that occurred within a database transaction.  This
  version of the agent restores the exception logging functionality from previous agent
  versions.
  Thanks to Oleksiy Kovyrin for the contribution!

## v6.4.0

* **Custom Metadata Collection**

  The agent now collects environment variables prefixed by `NEW_RELIC_METADATA_`.  These
  may be added to transaction events to provide context between your Kubernetes cluster
  and your services.  For details on the behavior, see
  [this blog post](https://blog.newrelic.com/engineering/monitoring-application-performance-in-kubernetes/).

* **Bugfix for faster ActiveRecord connection resolution**

  Version 6.3.0 of the agent backported the faster ActiveRecord connection resolution
  from Rails 6.0 to previous versions, but the implementation caused certain other gems
  which measured ActiveRecord performance to stop working. This version of the agent
  changes the implementation of this performance improvement so no such conflicts occur.

* **Bugfix for Grape instrumentation error**

  Previous versions of the agent would fail to install Grape instrumentation in Grape
  versions 1.2.0 and up if the API being instrumented subclassed `Grape::API::Instance`
  rather than `Grape::API`.  A warning would also print to the newrelic_agent log:
  ```
  WARN : Error in Grape instrumentation
  WARN : NoMethodError: undefined method `name' for nil:NilClass
  ```

  This version of the agent successfully installs instrumentation for subclasses
  of `Grape::API::Instance`, and these log messages should no longer appear.

* **Bugfix for streaming responses**

  Previous versions of the agent would attempt to insert JavaScript instrumentation into
  any streaming response that did not make use of `ActionController::Live`.  This resulted
  in an empty, non-streamed response being sent to the client.

  This version of the agent will not attempt to insert JavaScript instrumentation into
  a response which includes the header `Transfer-Encoding=chunked`, which indicates a
  streaming response.

  This should exclude JavaScript instrumentation for all streamed responses.  To include
  this instrumentation manually, see
  [Manually instrument via agent API](https://docs.newrelic.com/docs/agents/ruby-agent/features/new-relic-browser-ruby-agent#manual_instrumentation)
  in our documentation.

## v6.3.0

  * **Official Rails 6.0 support**

    This version of the agent has been verified against the Rails 6.0.0 release.

    As ActiveRecord 4, 5, and 6 use the same New Relic instrumentation, the
    `disable_active_record_4` and `disable_active_record_5` settings in NewRelic.yml are being
    deprecated in favor of the new `disable_active_record_notifications`.  This new
    setting will affect the instrumentation of ActiveRecord 4, 5, and 6. The deprecated settings
    will be removed in a future release.

  * **Bugfix for `newrelic deployments` script**

    For applications housed in the EU, the `newrelic deployments` script included with previous
    versions of the agent would fail with the following message: `Deployment not recorded:
    Application does not exist.` This is because the script would attempt to send the deployment
    notification to the US region. The deployment script now sends deployments to the correct region.

  * **Faster ActiveRecord connection resolution**

    This version of the agent uses the faster ActiveRecord connection resolution that Rails 6.0 uses, even on previous versions of Rails.
    Thanks to Callum Jones for the contribution!

  * **Support non-ascii characters in hostnames**

    Previous versions of the agent would frequently log warnings like: `log writing failed.  "\xE2" from ASCII-8BIT to UTF-8` if the hostname contained a non-ascii character.  This version of the agent will no longer log these warnings.
    Thanks to Rafael Petry for the contribution!

## v6.2.0

  * Bugfix for superfluous `Empty JSON response` error messages

    Version 6.1.0 of the agent frequently logged error messages about an empty
    JSON response, when no error had occurred.  These logs no longer appear.

  * Bugfix for `Unable to calculate elapsed transaction time` warning messages

    Ruby Agent versions 5.4 through 6.1, when running in jruby without
    ObjectSpace enabled, would occasionally log a warning indicating that the
    agent was unable to calculate the elapsed transaction time.  When this log
    statement appeared, the affected transactions would not be included in the
    data displayed on the capacity analysis page.  These transactions are now
    correctly recorded.

## v6.1.0

   * Performance monitoring on Kubernetes

     This release adds Transaction event attributes that provide
     context between your Kubernetes cluster and services. For details
     on the benefits, see this [blog
     post](https://blog.newrelic.com/engineering/monitoring-application-performance-in-kubernetes/).

   * Bugfix for Bunny instrumentation when popping empty queues

     When a customer calls `Bunny::Queue#pop` on an empty queue, Bunny
     returns a `nil` value.  Previous Ruby Agent versions raised a
     `NoMethodError` when trying to process this result.  Now, the
     agent correctly skips processing for `nil` values.  Thanks to
     Matt Campbell for the contribution.

## v6.0.0

   * Tracer API for flexible custom instrumentation

     With agent version 6.0, we are introducing the `Tracer` class, an
     officially supported public API for more flexible custom
     instrumentation.  By calling its `in_transaction` method, you can
     instrument an arbitrary section of Ruby code without needing to
     juggle any explicit state.  Behind the scenes, the agent will
     make sure that the measured code results in an APM segment inside
     a transaction.

     The same API contains additional methods for creating
     transactions and segments, and for interacting with the current
     transaction.  For more details, see the [custom instrumentation
     documentation](https://docs.newrelic.com/docs/agents/ruby-agent/api-guides/ruby-custom-instrumentation).

     If you were previously using any of the agent's private,
     undocumented APIs, such as `Transaction.wrap` or
     `Transaction.start/stop`, you will need to update your code to
     use the Tracer API.

     The full list of APIs that were removed or deprecated are:
       * `External.start_segment`
       * `Transaction.create_segment`
       * `Transaction.start`
       * `Transaction.stop`
       * `Transaction.start_datastore_segment`
       * `Transaction.start_segment`
       * `Transaction.wrap`
       * `TransactionState.current_transaction`

     If are you using any of these APIs, please see the [upgrade guide](https://docs.newrelic.com/docs/agents/ruby-agent/troubleshooting/update-private-api-calls-public-tracer-api) for a list of replacements.

   * Agent detects Rails 6.0

     The agent properly detects Rails 6.0 and no longer logs an error when
     started in a Rails 6.0 environment. This does not include full Rails 6.0
     support, which will be coming in a future release. Thanks to Jacob Bednarz
     for the contribution.

## v5.7.0

   * Ruby 2.6 support

     We have tested the agent with the official release of Ruby 2.6.0
     made on December 25, 2018, and it looks great! Feel free to use
     agent v5.7 to measure the performance of your Ruby 2.6
     applications.

   * Support for loading Sequel core standalone

     Earlier versions of the agent required users of the Sequel data
     mapping library to load the _entire_ library.  The agent will now
     enable Sequel instrumentation when an application loads Sequel's
     core standalone; i.e., without the `Sequel::Model` class.  Thanks
     to Vasily Kolesnikov for the contribution!

   * Grape 1.2 support

     With agent versions 5.6 and earlier, Grape 1.2 apps reported
     their transactions under the name `Proc#call` instead of the name
     of the API endpoint.  Starting with agent version 5.7, all
     existing versions of Grape will report the correct transaction
     name.  Thanks to Masato Ohba for the contribution!

## v5.6.0

  * Bugfix for transactions with `ActionController::Live`

    Previously, transactions containing `ActionController::Live` resulted in
    incorrect calculations of capacity analysis as well as error backtraces
    appearing in agent logs in agent versions 5.4 and later. The agent now
    correctly calculates capacity for transactions with `ActionController::Live`.

  * Add ability to exclude attributes from span events and transaction
    segments

    Agent versions 5.5 and lower could selectively exclude attributes
    from page views, error traces, transaction traces, and
    transaction events.  With agent version 5.6 and higher, you can
    also exclude attributes from span events (via the
    `span_events.include/exclude` options) and from transaction
    segments (via the `transaction_segments.include/exclude` options).

    As with other attribute destinations, these new options will
    inherit values from the top-level `attributes.include/exclude`
    settings. See the
    [documentation](https://docs.newrelic.com/docs/agents/ruby-agent/attributes/enabling-disabling-attributes-ruby)
    for more information.

  * Increasing backoff sequence on failing to connect to New Relic

    If the agent cannot reach New Relic, it will now wait for an
    increasing amount of time after each failed attempt.  We are also
    starting with a shorter delay initially, which will help customer
    apps bounce back more quickly from transient network errors.

  * Truncation of long stack traces

    Previous versions of the agent would truncate long stack traces to
    50 frames.  To give customers more flexibility, we have added the
    `error_collector.max_backtrace_frames` configuration option.
    Thanks to Patrick Tulskie for the contribution!

  * Update link in documentation

    The community forum link in `README.md` now goes to the updated
    location.  Thanks to Sam Killgallon for the contribution!

  * Active Storage instrumentation

    The agent now provides instrumentation for Active Storage, introduced in
    Rails 5.2. Customers will see Active Storage operations represented as
    segments within transaction traces.

## v5.5.0

  * Bugfix for `perform` instrumentation with curb gem

    Use of curb's `perform` method now no longer results in nil headers
    getting returned.

  * Bugfix for parsing Docker container IDs

    The agent now parses Docker container IDs correctly regardless of the
    cgroup parent.

  * Use lazy load hooks for ActiveJob instrumentation

    In some instances the ActiveJob instrumentation could trigger ActiveJob
    to load before it was initialized by Rails. This could result in
    configuration changes not being properly applied. The agent now uses lazy
    load hooks which fixes this issue.

  * Documentation improvement

    The `config.dot` diagram of the agent's configuration settings no
    longer includes the deleted `developer_mode` option.  Thanks to
    Yuichiro Kaneko for the contribution!

## v5.4.0

  * Capacity analysis for multi-threaded dispatchers

    Metrics around capacity analysis did not previously account for multi-threaded
    dispatchers, and consequently could result in capacities of over 100% being
    recorded. This version now properly accounts for multi-threaded dispatchers.

  * `NewRelic::Agent.disable_transaction_tracing` deprecated

    `NewRelic::Agent.disable_transaction_tracing` has been deprecated. Users
    are encouraged to use `NewRelic::Agent.disable_all_tracing` or
    `NewRelic::Agent.ignore_transaction` instead.

  * Bugfix for SQL over-obfuscation

    A bug, introduced in v5.3.0, where SQL could be over-obfuscated for some
    database adapters has been fixed.

  * Bugfix for span event data in Resque processes

    A bug where span events would not be sent from Resque processes due to a
    missing endpoint has been fixed.

## v5.3.0 ##

  * Distributed Tracing

    Distributed tracing lets you see the path that a request takes as
    it travels through your distributed system. By showing the
    distributed activity through a unified view, you can troubleshoot
    and understand a complex system better than ever before.

    Distributed tracing is available with an APM Pro or equivalent
    subscription. To see a complete distributed trace, you need to
    enable the feature on a set of neighboring services. Enabling
    distributed tracing changes the behavior of some New Relic
    features, so carefully consult the
    [transition guide](https://docs.newrelic.com/docs/transition-guide-distributed-tracing)
    before you enable this feature.

    To enable distributed tracing, set the
    `distributed_tracing.enabled` configuration option to `true`.

## v5.2.0 ##

  * Use priority sampling for errors and custom events

    Priority sampling replaces the older reservoir event sampling method.
    With this change, the agent will maintain randomness across a given
    time period while improving coordination among transactions, errors,
    and custom events.

  * Bugfix for wrapping datastore operations

    The agent will now complete the process of wrapping datastore
    operations even if an error occurs during execution of a callback.

  * Span Events

    Finished segments whose `sampled` property is `true` will now post
    Span events to Insights.

## v5.1.0 ##

  * Rails 5.2 support

    The Ruby agent has been validated against the latest release of
    Ruby on Rails!

  * Support for newer libraries and frameworks

    We have updated the multiverse suite to test the agent against
    current versions of several frameworks.

  * Add `custom_attributes.enabled` configuration option

    This option is enabled by default. When it's disabled, custom
    attributes will not be transmitted on transaction events or error
    events.

  * Fix Grape load order dependency

    The agent will now choose the correct name for Grape transactions
    even if the customer's app loads the agent before Grape. Thanks
    to Daniel Doubrovkine for the contribution!

  * Add `webpacker:compile` to blacklisted tasks

    `webpacker:compile` is commonly used for compiling assets. It has
    been added to `AUTOSTART_BLACKLISTED_RAKE_TASKS` in the default
    configuration. Thanks to Claudio B. for the contribution!

  * Make browser instrumentation W3C-compliant

    `type="text/javascript"` is optional for the `<script>` tag under
    W3C. The `type` attribute has now been removed from browser
    instrumentation. Thanks to Spharian for the contribution!

  * Deferred `add_method_tracer` calls

    If a third-party library calls `add_method_tracer` before the
    agent has finished starting, we now queue these calls and run them
    when it's safe to do so (rather than skipping them and logging a
    warning).

  * Bugfix for Resque `around` / `before` hooks

    In rare cases, the agent was not instrumenting Resque `around` and
    `before` hooks. This version fixes the error.

  * Truncation of long stack traces

    Occasionally, long stack traces would cause complications sending
    data to New Relic. This version truncates long traces to 50 frames
    (split evenly between the top and bottom of the trace).

## v5.0.0 ##

  * SSL connections to New Relic are now mandatory

    Prior to this version, using an SSL connection to New Relic was
    the default behavior, but could be overridden. SSL connections are
    now enforced (not overrideable).

  * Additional security checking before trying to explain
    multi-statement SQL queries

    Customer applications might submit SQL queries containing multiple
    statements (e.g., SELECT * FROM table; SELECT * FROM table).  For
    security reasons, we should not generate explain plans in this
    situation.

    Although the agent correctly skipped explain plans for these
    queries during testing, we have added extra checks for this
    scenario.

  * Bugfix for RabbitMQ exchange names that are symbols

    The agent no longer raises a TypeError when a RabbitMQ exchange
    name is a Ruby symbol instead of a string.

  * Bugfix for audit logging to stdout

    Previous agents configured to log to stdout would correctly send
    regular agent logs to stdout, but would incorrectly send audit
    logs to a text file named "stdout".  This release corrects the
    error.

  * Bugfix for Capistrano deployment notifications on v3.7 and beyond

    Starting with version 3.7, Capistrano uses a different technique
    to determine a project's version control system.  The agent now
    works correctly with this new behavior. Thanks to Jimmy Zhang for
    the contribution.

## v4.8.0 ##

  * Initialize New Relic Agent before config initializers

  When running in a Rails environment, the agent registers an initializer that
  starts the agent. This initializer is now defined to run before config/initializers.
  Previously, the ordering was not specified for the initializer. This change
  guarantees the agent will started by the time your initializers run, so you can
  safely reference the Agent in your custom initializers. Thanks to Tony Ta for
  the contribution.

  * Ruby 2.5 Support

  The Ruby Agent has been verified to run under Ruby 2.5.

  * `request.uri` Collected as an Agent Attribute

  Users can now control the collection of `request.uri` on errors and transaction
  traces. Previously it was always collected without the ability to turn it off.
  It is now an agent attribute that can be controlled via the attributes config.
  For more information on agent attributes [see here](https://docs.newrelic.com/docs/agents/manage-apm-agents/agent-data/agent-attributes).

## 4.7.1 ##

  * Bugfix for Manual Browser Instrumentation

  There was a previous bug that required setting both `rum.enabled: false` and
  `browser.auto_instrument: false` to completely disable browser monitoring. An
  attempt to fix this in 4.7.0 resulted in breaking manual browser
  instrumentation. Those changes have been reverted. We will revisit this issue
  in an upcoming release.

## v4.7.0 ##

  * Expected Error API

  The agent now sends up `error.expected` as an intrinsic attribute on error
  events and error traces. When you pass `expected: true` to the `notice_error`
  method, both Insights and APM will indicate that the error is expected.

  * Typhoeus Hydra Instrumentation

  The agent now has request level visibility for HTTP requests made using
  Typhoeus Hydra.

  * Total Time Metrics are Recorded

  The agent now records Total Time metrics. In an application where segments
  execute concurrently, the total time can exceed the wall-clock time for a
  transaction. Users of the new Typhoeus Hydra instrumentation will notice
  this as changes on the overview page. Immediately after upgrading there
  will be an alert in the APM dashboard that states: "There are both old and
  new time metrics for this time window". This indicates that during that time
  window, some transactions report the total time metrics, while others do not.
  The message will go away after waiting for enough time to elapse and / or
  updating the time window.

  * Add `:message` category to `set_transaction_name` public API method

  The agent now permits the `:message` category to be passed into the public
  API method `set_transaction_name`, which will enable the transaction to be
  displayed as a messaging transaction.

  * Create `prepend_active_record_instrumentation` config option

  Users may now set the `prepend_active_record_instrumentation` option in
  their agent config to install Active Record 3 or 4 instrumentation using
  `Module.prepend` rather than `alias_method`.

  * Use Lazy load hooks for `ActionController::Base` and `ActionController::API`

  The agent now uses lazy load hooks to hook on `ActionController::Base` and
  `ActionController::API`. Thanks Edouard Chin for the contribution!

  * Use Lazy load hooks for `ActiveRecord::Base` and `ActiveRecord::Relation`

  The agent uses lazy load hooks when recording supportability metrics
  for `ActiveRecord::Base` and `ActiveRecord::Relation`. Thanks Joseph Haig
  for the contribution!

  * Check that `Rails::VERSION` is defined instead of just `Rails`

  The agent now checks that `Rails::VERSION` is defined since there are cases
  where `Rails` is defined but `Rails::VERSION` is not. Thanks to Alex Riedler
  and nilsding for the contribution!

  * Support fast RPC/direct reply-to in RabbitMQ

  The agent can now handle the pseudo-queue 'amq.rabbitmq.reply-to' in its
  Bunny instrumentation. Previously, using fast RPC led to a `NoMethodError`
  because the reply-to queue was expected to be a `Queue` object instead of
  a string.

## v4.6.0 ##

  * Public API for External Requests

  The agent now has public API for instrumenting external requests and linking
  up transactions via cross application tracing. See the [API Guide](https://docs.newrelic.com/docs/agents/ruby-agent/customization/ruby-agent-api-guide#externals)
  for more details this new functionality.

## v4.5.0 ##

  * Send synthetics headers even when CAT disabled

  The agent now sends synthetics headers whenever they are received from an
  external request, even if cross-application tracing is disabled.

  * Bugfix for DelayedJob Daemonization

  Customers using the delayed_job script that ships with the gem may encounter
  an IOError with a message indicating the stream was closed. This was due to
  the agent attempting to write a byte into a Pipe that was closed during the
  deamonization of the delayed_job script. This issue has been fixed.

  * Collect supportability metrics for public API

  The agent now collects Supportability/API/{method} metrics to track usage of
  all methods in the agent's public API.

  * Collect supportability metrics on `Module#prepend`

  The agent now collects Supportability/PrependedModules/{Module} metrics
  for ActiveRecord 4 and 5, ActionController 4 and 5, ActionView 4 and 5,
  ActiveJob 5, and ActionCable 5. These help track the adoption of the
  `Module#prepend` method so we can maintain compatibility with newer versions
  of Ruby and Rails.

  * Collect explain plans when using PostGIS ActiveRecord adapter

  The agent will now collect slow SQL explain plans, if configured to, on
  connections using the PostGIS adapter. Thanks Ari Pollak for the contribution!

  * Lazily intialize New Relic Config

  The agent will lazily initialize the New Relic config. This allows the agent
  to pickup configuration from environment variables set by dotenv and similar
  tools.

## v4.4.0 ##

  * Include test helper for 3rd party use

  In 4.2.0, all test files were excluded from being packaged in the gem. An
  agent class method `NewRelic::Agent.require_test_helper` was used by 3rd
  party gem authors to test extensions to the agent. The required file is now
  included in the gem.

  * Collect cloud metadata from Azure, GCP, PCF, and AWS cloud platform

  The agent now collects additional metadata when running in AWS, GCP, Azure, and
  PCF. This information is used to provide an enhanced experience when the agent
  is deployed on those platforms.

  * Install `at_exit` hook when running JRuby

  The agent now installs an `at_exit` hook when running JRuby, which wasn't
  done before because of constraints related to older JRuby versions that
  are no longer supported.

  * User/Utilization and System/Utilization metrics not recorded after Resque forks

  The agent no longer records invalid User/Utilization and System/Utilization
  metrics, which can lead to negative values, in forks of Resque processes.

  * Add `identifier` field to agent connect settings

  The agent now includes a unique identifier in its connect settings, ensuring
  that when multiple agents connect to multiple different apps, data are reported
  for each of the apps.

  * Clear transaction state after forking now opt-in

  The agent waits to connect until the first web request when it detects it's
  running in a forking dispatcher. When clearing the transaction state in this
  situation we lose the first frame of the transaction and the subsequent
  trace becomes corrupted. We've made this feature opt-in and is turned off by
  default. This behavior only affects the first transaction after a dispatcher
  forks.

## v4.3.0 ##

  * Instrumentation for the Bunny AMQP Client

  The Bunny AMQP Client is now automatically instrumented. The agent will
  report data for messages sent and received by an application. Data on messages
  is available in both APM and Insights. Applications connected through a
  RabbitMQ exchange will now also be visible on Service Maps as part of Cross
  Application Tracing. See the [message queues documentation page](https://docs.newrelic.com/docs/agents/ruby-agent/features/message-queues)
  for more details.

  * Safely normalize external hostnames

  The agent has been updated to check for nil host values before downcasing the
  hostname. Thanks Rafael Valério for the contribution!

  * PageView events will not be generated for ignored transactions

  The agent now checks if transaction is ignored before injecting the New Relic
  Browser Agent. This will prevent PageView events from being generated for
  ignored transactions.

  * Datastores required explicitly in agent

  The agent has been modified to explicity `require` the Datastores module
  whereas previously there were situations where the module could be
  implicitly defined. Thanks Kevin Griffin for the contribution!

  * Clear transaction state after forking

  Previously, if a transaction was started and the process forks, the transaction
  state survived the fork and `#after_fork` call in thread local storage. Now,
  this state is cleared by `#after_fork`.

  * Postgis adapter reports as Postgres for datastores

  The agent now maps the Postgis adapter to Postgres for datastore metrics.
  Thanks Vojtěch Vondra for the contribution!

  * Deprecate `:trace_only` option

  The `NewRelic::Agent.notice_error` API has been updated to deprecate the
  `:trace_only` option in favor of `:expected`.

## v4.2.0 ##

  * Sinatra 2.0 and Padrino 0.14.x Support

  The agent has been verified against the latest versions of Sinatra and Padrino.

  * Rails 5.1 Support

  The Ruby agent has been validated against the latest release of Ruby on Rails!

  * APP_ENV considered when determining environment

  The agent will now consider the APP_ENV environment when starting up.

  * Test files excluded from gem

  The gemspec has been updated to exclude test files from being packaged into the
  gem. Thanks dimko for the contribution!

## v4.1.0 ##

  * Developer Mode removed

  The Ruby Agent's Developer Mode, which provided a very limited view of your
  application performance data, has been removed. For more information, check
  out our [community forum](https://discuss.newrelic.com/t/feedback-on-the-ruby-agent-s-developer-mode/46957).

  * Support NEW_RELIC_ENV for Rails apps

  Previously, users could set the agent environment with NEW_RELIC_ENV only
  for non-Rails apps. For Rails app, the agent environment would use whatever
  the Rails environment was set to. Now, NEW_RELIC_ENV can also be used for
  Rails apps, so that it is possible to have an agent environment that is
  different from the Rails environment. Thanks Andrea Campolonghi for the
  contribution, as well as Steve Schwartz for also looking into this issue!

  * Normalization of external hostnames

  Hostnames from URIs used in external HTTP requests are now always downcased
  to prevent duplicate metrics when only case is different.

## v4.0.0 ##

  * Require Ruby 2.0.0+

  The agent no longer supports Ruby versions prior to 2.0, JRuby 1.7 and
  earlier, and all versions of Rubinius. Customers using affected Rubies
  can continue to run 3.x agent versions, but new features or bugfixes
  will not be published for 3.x agents. For more information, check out our
  [community forum](https://discuss.newrelic.com/t/support-for-ruby-jruby-1-x-is-being-deprecated-in-ruby-agent-4-0-0/44787).

  * OkJson vendored library removed

  Ruby 1.8 did not include the JSON gem by default, so the agent included a
  vendored version of [OkJson](https://github.com/kr/okjson) that it would fall
  back on using in cases where the JSON gem was not available. This has been
  removed.

  * YAJL workaround removed

  [yajl-ruby](https://github.com/brianmario/yajl-ruby) versions prior to 1.2 had
  the potential to cause a segmentation fault when working large, deeply-nested
  objects like thread profiles. If you are using yajl-ruby with the `JSON`
  monkey patches enabled by requiring `yajl/json_gem`, you should upgrade to
  at least version 1.2.

  * Deprecated APIs removed

    * `Agent.abort_transaction!`
    * `Agent.add_custom_parameters`
    * `Agent.add_request_parameters`
    * `Agent.browser_timing_footer`
    * `Agent.get_stats`
    * `Agent.get_stats_no_scope`
    * `Agent.record_transaction`
    * `Agent.reset_stats`
    * `Agent.set_user_attributes`
    * `Agent::Instrumentation::Rack`
    * `ActionController#newrelic_notice_error`
    * `ActiveRecordHelper.rollup_metrics_for` (may be incompatible with newrelic_moped)
    * `Instrumentation::MetricFrame.recording_web_transaction?`
    * `Instrumentation::MetricFrame.abort_transaction!`
    * `MethodTracer.get_stats_scoped`
    * `MethodTracer.get_stats_unscoped`
    * `MethodTracer.trace_method_execution`
    * `MethodTracer.trace_method_execution_no_scope`
    * `MethodTracer.trace_method_execution_with_scope`
    * `MetricSpec#sub`
    * `MetricStats#get_stats`
    * `MetricStats#get_stats_no_scope`
    * `NoticedError#exception_class`
    * `Rack::ErrorCollector`
    * `StatsEngine::Samplers.add_sampler`
    * `StatsEngine::Samplers.add_harvest_sampler`

  The above methods have had deprecation notices on them for some time and
  have now been removed. Assistance migrating usage of these APIs is
  available at https://docs.newrelic.com/node/2601.

  The agent no longer deletes deprecated keys passed to `add_method_tracer`. Passing
  in deprecated keys can cause an exception. Ensure that you are not passing any of
  the following keys: `:force, :scoped_metric_only, :deduct_call_time_from_parent`
  to `add_method_tracer`.

  The agent no longer deletes deprecated keys passed in as options to
  `NewRelic::Agent.notice_error`. If you are passing any of these deprecated
  keys: `:request_params, :request, :referer` to the `notice_error` API, please
  delete them otherwise they will be collected as custom attributes.

  * Error handling changes

  The agent now only checks for `original_exception` in environments with Rails
  versions prior to 5. Checking for `Exception#cause` has been removed. In addition,
  the agent now will match class name with message and backtrace when noticing
  errors that have an `original_exception`.

## v3.18.1 ##

  * Ensure Mongo aggregate queries are properly obfuscated

  Instrumentation for the Mongo 2.x driver had a bug where the `pipeline`
  attribute of Mongo aggregate queries was not properly obfuscated. Users
  who have sensitive data in their `aggregate` queries are strongly encouraged
  to upgrade to this version of the agent. Users who are unable to upgrade are
  encouraged to turn off query collection using by setting
  `mongo.capture_queries` to false in their newrelic.yml files.

  This release fixes [New Relic Security Bulletin NR17-03](https://docs.newrelic.com/docs/accounts-partnerships/accounts/security-bulletins/security-bulletin-nr17-03).

  * Early access Redis 4.0 instrumentation

  Our Redis instrumentation has been tested against Redis 4.0.0.rc1.

## v3.18.0 ##

  * Ruby 2.4.0 support

  The agent is now tested against the official release of ruby 2.4.0,
  excluding incompatible packages.

  * Agent-based metrics will not be recorded outside of active transactions

  The agent has historically recorded metrics outside of a transaction. In
  practice, this usually occurs in applications that run background job
  processors. The agent would record metrics for queries the
  background job processor is making between transactions. This can lead
  to display issues on the background overview page and the presence of
  metrics generated by the background job processor can mask the application
  generated metrics on the database page. The agent will no longer generate
  metrics outside of a transaction. Custom metrics recorded using
  `NewRelic::Agent.record_metric` will continue to be recorded regardless
  of whether there is an active transaction.

  * Include ControllerInstrumentation module with ActiveSupport.on_load

  The agent will now use the `on_load :action_controller` hook to include
  the ControllerInstrumentation module in to both the `Base` and `API`
  classes of ActionController for Rails 5. This ensures that the proper
  load order is retained, minimizing side-effects of having the agent in
  an application.

  * Ensure values for revisions on Capistrano deploy notices

  Previously, running the task to look up the changelog could
  generate an error, if there weren't previous and current revisions
  defined. This has now been fixed. Thanks Winfield Peterson for the
  contribution!

  * External Segment Rewrites

  The agent has made internal changes to how it represents segments for
  external web requests.

## v3.17.2 ##

  * compatibility with ruby 2.4.0-preview3

  the ruby agent has been updated to work on ruby 2.4.0-preview3.

  * Early Access Sinatra 2.0 instrumentation

  Our Sinatra instrumentation has been updated to work with Sinatra
  2.0.0.beta2.

  * Include controller instrumentation module in Rails 5 API

  The agent now includes the ControllerInstrumentation module into
  ActionController::API. This gives Rails API controllers access to
  helper methods like `newrelic_ignore` in support of the existing
  event-subscription-based action instrumentation. Thanks Andreas
  Thurn for the contribution!

  * Use Module#prepend for ActiveRecord 5 Instrumentation

  Rails 5 deprecated the use of `alias_method_chain` in favor of using
  `Module#prepend`. Mixing `Module#prepend` and `alias_method_chain`
  can lead to a SystemStackError when an `alias_method_chain` is
  applied after a module has been prepended. This should ensure
  better compatibility between our ActiveRecord Instrumentation and
  other third party gems that modify ActiveRecord using `Module#prepend`.

  * Use license key passed in to NewRelic::Agent.manual_start

  Previously, the license key passed in when manually starting the agent
  with NewRelic::Agent.manual_start was not referenced when setting up
  the connection to report data to New Relic. This is now fixed.

  * Account for DataMapper database connection errors

  Our DataMapper instrumentation traces instances of DataObjects::SQLError
  being raised and removes the password from the URI attribute. However,
  when DataObjects cannot connect to the database (ex: could not resolve
  host), it will raise a DataObjects::ConnectionError. This inherits from
  DataObjects::SQLError but has `nil` for its URI attribute, since no
  connection has been made yet. To avoid the password check here on `nil`,
  the agent catches and re-raises any instances of DataObjects::ConnectionError
  explicitly. Thanks Postmodern for this contribution!

  * Account for request methods that require arguments

  When tracing a transaction, the agent tries to get the request object
  from a controller if it wasn't explicitly passed in. However, this posed
  problems in non-controller transactions with their own `request` methods
  defined that required arguments, such as in Resque jobs. This is now fixed.

## v3.17.1 ##

  * Datastore instance reporting for Redis, MongoDB, and memcached

  The agent now collects datastore instance information for Redis, MongoDB,
  and memcached. This information is displayed in transaction traces and slow
  query traces. For memcached only, multi requests will expand to individual
  server nodes, and the operation and key(s) will show in the trace details
  "Database query" section. Metrics for `get_multi` nodes will change slightly.
  Parent nodes for a `get_multi` will be recorded as generic segments. Their
  children will be recorded as datastore segments under the name
  `get_multi_request` and represent a batch request to a single Memcached
  instance.

  * Rescue errors from attempts to fetch slow query explain plans

  For slow queries through ActiveRecord 4+, the agent will attempt to fetch
  an explain plan on SELECT statements. In the event that this causes an
  error, such as being run on an adapter that doesn't implement `exec_query`,
  the agent will now rescue and log those errors.

## v3.17.0 ##

  * Datastore instance reporting for ActiveRecord

  The agent now collects database instance information for ActiveRecord operations,
  when using the MySQL and Postgres adapters.  This information (database server
  and database name) is displayed in transaction traces and slow query traces.

## v3.16.3 ##

  * Add `:trace_only` option to `notice_error` API

  Previously, calling `notice_error` would record the trace, increment the
  error count, and consider the transaction failing for Apdex purposes. This
  method now accepts a `:trace_only` boolean option which, if true, will only
  record the trace and not affect the error count or transaction.

  * HTTP.rb support

  The agent has been updated to add instrumentation support for the HTTP gem,
  including Cross Application Tracing. Thanks Tiago Sousa for the contribution!

  * Prevent redundant Delayed::Job instrumentation installation

  This change was to handle situations where multiple Delayed::Worker instances
  are being created but Delayed::Job has already been instrumented. Thanks Tony
  Brown for the contribution!

## v3.16.2 ##

  * Fix for "Unexpected frame in traced method stack" errors

  Our ActiveRecord 4.x instrumentation could have generated "Unexpected frame in
  traced method stack" errors when used outside of an active transaction (for
  example, in custom background job handlers). This has been fixed.

## v3.16.1 ##

  * Internal datastore instrumentation rewrites

  The agent's internal tracing of datastore segments has been rewritten, and
  instrumentation updated to utilize the new classes.

  * Fix Grape endpoint versions in transaction names

  Grape 0.16 changed Route#version (formerly #route_version) to possibly return
  an Array of versions for the current endpoint. The agent has been updated to
  use rack.env['api.version'] set by Grape, and fall back to joining the version
  Array with '|' before inclusion in the transaction name when api.version is
  not available. Thanks Geoff Massanek for the contribution!

  * Fix deprecation warnings from various Rails error subclasses

  Rails 5 deprecates #original_exception on a few internal subclasses of
  StandardError in favor of Exception#cause from Ruby stdlib. The agent has
  been updated to try Exception#cause first, thus avoiding deprecation
  warnings. Thanks Alexander Stuart-Kregor for the contribution!

  * Fix instrumentation for Sequel 4.35.0

  The latest version of Sequel changes the name and signature of the method
  that the Ruby Agent wraps for instrumentation. The agent has been updated
  to handle these changes. Users using Sequel 4.35.0 or newer should upgrade
  their agent.

  * Fix DataMapper instrumentation for additional versions

  Different versions of DataMapper have different methods for retrieving the
  adapter name, and Postmodern expanded our coverage. Thanks for the
  contribution!

## v3.16.0 ##

  * Official Rails 5.0 support

  This version of the agent has been verified against the Rails 5.0.0 release.

  * Early access Action Cable instrumentation

  The Ruby agent instruments Action Cable channel actions and calls to
  ActionCable::Channel#Transmit in Rails 5. Feedback is welcome!

  * Obfuscate queries from `oracle_enhanced` adapter correctly

  This change allows the `oracle_enhanced` adapter to use the same
  obfuscation as `oracle` adapters. Thanks Dan Drinkard for the contribution!

  * Make it possible to define a newrelic_role for deployment with Capistrano 3

  Thanks NielsKSchjoedt for the contribution!

  * Retry initial connection to New Relic in Resque master if needed

  Previously, if the initial connection to New Relic in a monitored Resque
  master process failed, the agent would not retry, and monitoring for the
  process would be lost. This has been fixed, and the agent will continue
  retrying in its background harvest thread until it successfully connects.

## v3.15.2 ##

  * Run explain plans on parameterized slow queries in AR4

  In our ActiveRecord 4 instrumentation, we moved to tracing slow queries
  using the payloads from ActiveSupport::Notifications `sql.active_record`
  events. As a result, we were unable to run explain plans on parameterized
  queries. This has now been updated to pass along and use the parameter values,
  when available, to get the explain plans.

  * Fix getMore metric grouping issue in Mongo 2.2.x instrumentation

  A metric grouping issue had cropped up when using the most recent Mongo gem
  (2.2.0) with the most recent release of the server (3.2.4). We now have a more
  future-proof setup for preventing these.

  * Restore older DataMapper support after password obfuscation fix

  Back in 3.14.3, we released a fix to avoid inadvertently sending sensitive
  information from DataMapper SQLErrors. Our implementation did not account for
  DataMapper versions below v0.10.0 not implementing the #options accessor.
  Thanks Bram de Vries for the fix to our fix!

  * Padrino 0.13.1 Support

  Users with Padrino 0.13.x apps were previously seeing the default transaction
  name "(unknown)" for all of their routes. We now provide the full Padrino
  route template in transaction names, including any parameter placeholders.
  Thanks Robert Schulze for the contribution!

  * Update transaction naming for Grape 0.16.x

  In Grape 0.16.x, `route_` methods are no longer prefixed. Thanks to Daniel
  Doubrovkine for the contribution!

  * Fix name collision on method created for default metric name fix

  We had a name collision with the yard gem, which sets a `class_name` method
  on Module. We've renamed our internal method to `derived_class_name` instead.

## v3.15.1 ##

  * Rack 2 alpha support

  This release includes experimental support for Rack 2 as of 2.0.0.alpha.
  Rack 2 is still in development, but the agent should work as expected for
  those who are experimenting with Rack 2.

  * Rails 5 beta 3 support

  We've tweaked our Action View instrumentation to accommodate changes introduced
  in Rails v5.0.0.beta3.

  * Defer referencing ::ActiveRecord::Base to avoid triggering its autoloading
  too soon

  In 3.12.1 and later versions of the agent, the agent references (and
  therefore loads) ActiveRecord::Base earlier on in the Rails loading process.
  This could jump ahead of initializers that should be run first. We now wait
  until ActiveRecord::Base is loaded elsewhere.

  * Fix explain plans for non-parameterized queries with single quote literals

  The agent does not run explain plans for queries still containing parameters
  (such as `SELECT * FROM UNICORNS WHERE ID = $1 LIMIT 1`). This check was
  unfortunately mutating the query to be obfuscated, causing an inability to
  collect an explain plan. This has now been fixed.

  * Fix default metric name for tracing class methods

  When using `add_method_tracer` on a class method but without passing in a
  `metric_name_code`, the default metric name will now look like
  `Custom/ClassName/Class/method_name`. We also addressed default
  metric names for anonymous classes and modules.

  * Fix issue when rendering SQL strings in developer mode

  When we obfuscate SQL statements, we rewrite the Statement objects as
  SQL strings inline in our sample buffers at harvest time. However, in
  developer mode, we also read out of these buffers when rendering pages.
  Depending on whether a harvest has run yet, the buffer will contain either
  Statement objects, SQL strings, or a mix. Now, developer mode can handle
  them all!

  * Fix DelayedJob Sampler reporting incorrect counts in Active Record 3 and below

  When fixing various deprecation warnings on ActiveRecord 4, we introduced
  a regression in our DelayedJob sampler which caused us to incorrectly report
  failed and locked job counts in ActiveRecord 3 and below. This is now fixed.
  Thanks Rangel Dokov for the contribution!

## v3.15.0 ##

  * Rails 5 support

  This release includes experimental support for Rails 5 as of 5.0.0.beta2.
  Please note that this release does not include any support for ActionCable,
  the WebSockets framework new to Rails 5.

  * Don't include extension from single format Grape API transaction names

  Starting with Grape 0.12.0, an API with a single format no longer declares
  methods with `.:format`, but with an extension such as `.json`. Thanks Daniel
  Doubrovkine for the contribution!

  * Fix warnings about shadowing outer local variable when running tests

  Thanks Rafael Almeida de Carvalho for the contribution!

  * Check config first for Rails middleware instrumentation installation

  Checking the config first avoids issues with mock classes that don't implement
  `VERSION`. Thanks Jesse Sanford for the contribution!

  * Remove a trailing whitespace in the template for generated newrelic.yml

  Thanks Paul Menzel for the contribution!

  * Reference external resources in comments and readme with HTTPS

  Thanks Benjamin Quorning for the contribution!

## v3.14.3 ##

  * Don't inadvertently send sensitive information from DataMapper SQLErrors

  DataObjects::SQLError captures the SQL query, and when using versions of
  data_objects prior to 0.10.8, built a URI attribute that contained the
  database connection password. The :query attribute now respects the obfuscation
  level set for slow SQL traces and splices out any password parameters to the
  URI when sending up traced errors to New Relic.

  * Improved SQL obfuscation algorithm

  To help standardize SQL obfuscation across New Relic language agents, we've
  improved the algorithm used and added more test cases.

  * Configurable longer sql_id attribute on slow SQL traces

  The sql_id attribute on slow SQL traces is used to aggregate normalized
  queries together. Previously, these IDs would generally be 9-10 digits long,
  due to a backend restriction. If `slow_sql.use_longer_sql_id` is set to `true`,
  these IDs will now be 18-19 digits long.

## v3.14.2 ##

  * Improved transaction names for Sinatra

  The agent will now use sinatra.route for transaction names on Sinatra 1.4.3+,
  which sets it in the request environment. This gives names that closer resemble the
  routes defined in the Sinatra DSL.  Thanks to Brian Phillips for the suggestion!

  * Bugfix for error flag on transaction events

  There was an issue causing the error flag to always be set to false for Insights
  transaction events that has been fixed.

  * Official support for Sidekiq 4

  The Ruby agent now officially supports Sidekiq 4.

  * Additional attributes collected

  The agent now collects the following information in web transactions:
  Content-Length HTTP response and Content-Type HTTP request headers.

## v3.14.1 ##

  * Add support for setting a display name on hosts

  You can now configure a display name for your hosts using process_host.display_name,
  to more easily distinguish dynamically assigned hosts. For more info, see
  https://docs.newrelic.com/docs/apm/new-relic-apm/maintenance/add-rename-remove-hosts#display_name

  * Fixes automatic middleware instrumentation for Puma 2.12.x

  Starting with version 2.12.x the Puma project inlines versions of Rack::Builder
  and Rack::URLMap under the Puma namespace. This had the unfortunate side effect of
  breaking automatic Rack middleware instrumentation. We now instrument Puma::Rack::Builder
  and Puma::Rack::URLMap and once again have automatic Rack middleware instrumentation for
  applications running on Puma.

  * Do not use a DelayedJob's display_name for naming the transaction

  A DelayedJob's name may be superceded by a display_name, which can
  lead to a metric grouping issue if the display_name contains unique
  identifiers. We no longer use job name methods that may lead to an
  arbitrary display_name. Instead, we use the appropriate class and/or
  method names, depending what makes sense for the job and how it's called.

  * Improvements to Mongo 2.1.x instrumentation

  Fixes issue where getMore operations in batched queries could create metric grouping issues.
  Previously when multiple Mongo queries executed in the same scope only a single query was recorded
  as part of a transaction trace. Now transaction trace nodes will be created for every query
  executed during a transaction.

  * Bugfix for NewRelic::Agent.notice_error

  Fixes issue introduced in v3.14.0 where calling NewRelic::Agent.notice_error outside of an active
  transaction results in a NoMethodError.

  * Bugfix for Resque TransactionError events

  Fixes error preventing Transaction Error events generated in Resque tasks from being sent to New Relic.

## v3.14.0 ##

  * pruby marshaller removed

  The deprecated pruby marshaller has now been removed; the `marshaller` config
  option now only accepts `json`. Customers still running Ruby 1.8.7/REE must
  add the `json` gem to their Gemfile, or (preferably) upgrade to Ruby 1.9.3 or
  newer.

  * Log dates in ISO 8601 format

  The agent will now log dates in ISO 8601 (YYYY-mm-dd) format, instead of
  mm/dd/yy.

  * Additional attributes collected

  The agent now collects the following information in web transactions:
  Accept, Host, User-Agent, Content-Length HTTP request headers, HTTP request
  method, and Content-Type HTTP response header.

  * TransactionErrors reported for Advanced Analytics for APM Errors

  With this release, the agent reports TransactionError events. These new events
  power the beta feature Advanced Analytics for APM Errors. The error events are
  also available today through New Relic Insights.

  Advanced Analytics for APM Errors lets you see all of your errors, with
  granular detail. Filter and group by any attribute to analyze them. Take
  action to resolve issues through collaboration.

  For more information, see https://docs.newrelic.com/docs/apm/applications-menu/events/view-apm-errors-error-traces

## v3.13.2 ##

  * Don't fail to send data when using 'mathn' library

  Version 3.12.1 introduced a bug with applications using the 'mathn' library
  that would prevent the agent from sending data to New Relic. This has been
  fixed.

## v3.13.1 ##

  * Don't use a pager when running `git log` command

  This would cause Capistrano deploys to hang when a large number of commits were being deployed.
  Thanks to John Naegle for reporting and fixing this issue!

  * Official support for JRuby 9.0.0.0

  The Ruby agent is now officially fully tested and supported on JRuby 9.0.0.0.

  * Instrumentation for MongoDB 2.1.x

  Visibility in your MongoDB queries returns when using version 2.1.0 of
  the Mongo driver or newer.  Thanks to Durran Jordan of MongoDB for contributing
  the Mongo Monitoring instrumentation!

  * Fix for ArgumentError "invalid byte sequence in UTF-8"

  This would come up when trying to parse out the operation from a database query
  containing characters that would trigger a invalid byte sequence in UTF-8 error.
  Thanks to Mario Izquierdo for reporting this issue!

  * Improved database metric names for ActiveRecord::Calculations queries

  Aggregate metrics recorded for queries made via the ActiveRecord::Calculations
  module (#count, #sum, #max, etc.) will now be associated with the correct
  model name, rather than being counted as generic 'select' operations.

  * Allow at_exit handlers to be installed for Rubinius

  Rubinius can support the at_exit block used by install_exit_handler.
  Thanks to Aidan Coyle for reporting and fixing this issue!

## v3.13.0 ##

  * Bugfix for uninitialized constant NewRelic::Agent::ParameterFiltering

  Users in some environments encountered a NameError: uninitialized constant
  NewRelic::Agent::ParameterFiltering from the Rails instrumentation while
  running v3.12.x of the Ruby agent. This issue has been fixed.

  * Rake task instrumentation

  The Ruby agent now provides opt-in tracing for Rake tasks. If you run
  long jobs via Rake, you can get all the visibility and goodness of New Relic
  that your other background jobs have. To enable this, see
  https://docs.newrelic.com/docs/agents/ruby-agent/frameworks/rake

  * Redis instrumentation

  Redis operations will now show up on the Databases tab and in transaction
  traces. By default, only command names will be captured; to capture command
  arguments, set `transaction_tracer.record_redis_arguments` to `true` in
  your configuration.

  * Fix for over-obfuscated SQL Traces and PostgreSQL

  An issue with the agent obfuscating column and table names from Slow SQL
  Traces when using PostgreSQL has been resolved.

  * Rubinius 2.5.8 VM metric renaming support

  Rubinius 2.5.8 changed some VM metric names and eliminated support for
  total allocated object counters. The agent has been updated accordingly.

  * Fix agent attributes with a value of false not being stored

  An issue introduced in v3.12.1 prevented attributes (like those added with
  `add_custom_attributes`) from being stored if their value was false. This has
  been fixed.

## v3.12.1 ##

  * More granular Database metrics for ActiveRecord 3 and 4

  Database metrics recorded for non-SELECT operations (UPDATE, INSERT, DELETE,
  etc.) on ActiveRecord 3 and 4 now include the model name that the query was
  being executed against, allowing you to view these queries broken down by
  model on the Datastores page. Thanks to Bill Kayser for reporting this issue!

  * Support for Multiverse testing third party gems

  The Ruby agent has rich support for testing multiple gem versions, but
  previously that wasn't accessible to third party gems.  Now you can now
  simply `require 'task/multiverse'` in your Rakefile to access the same
  test:multiverse task that New Relic uses itself. For more details, see:

  https://docs.newrelic.com/docs/agents/ruby-agent/frameworks/third-party-instrumentation#testing-your-extension

  * Use Sidekiq 3.x's error handler

  Sidekiq 3.x+ provides an error handler for internal and middleware related
  failures. Failures at these points were previously unseen by the Ruby agent,
  but now they are properly traced.

  * Better error messages for common configuration problems with Capistrano

  Templating errors in newrelic.yml would result in obscure error messages
  during Capistrano deployments. These messages now more properly reflect the
  root cause of the errors.

  * newrelic_ignore methods allow strings

  The newrelic_ignore methods previously only supported passing symbols, and
  would quietly ignore any strings passed. Now strings can be passed as well
  to get the intuitive ignoring behavior you'd expect.

  * Replace DNS resolver for Resque jobs with Resolv

  In some circumstances customers with a very high number of short-lived Resque
  jobs were experiencing deadlocks during DNS resolution. Resolv is an all Ruby
  DNS resolver that replaces the libc implementation to prevent these deadlocks.

## v3.12.0 ##

  * Flexible capturing of attributes

  The Ruby agent now allows you more control over exactly which request
  parameters and job arguments are attached to transaction traces, traced
  errors, and Insights events. For details, see:

  https://docs.newrelic.com/docs/agents/ruby-agent/ruby-agent-attributes

  * Fixed missing URIs in traces for retried Excon requests

  If Excon's idempotent option retried a request, the transaction trace node
  for the call would miss having the URI assigned. This has been fixed.

  * Capturing request parameters from rescued exceptions in Grape

  If an exception was handled via a rescue_from in Grape, request parameters
  were not properly set on the error trace. This has been fixed. Thanks to
  Ankit Shah for helping us spot the bug.

## v3.11.2 ##

  * Better naming for Rack::URLMap

  If a Rack app made direct use of Rack::URLMap, instrumentation would miss
  out on using the clearest naming based on the app class. This has been
  fixed.

  * Avoid performance regression in makara database adapter

  Delegation in the makara database adapter caused performance issues when the
  agent looked up a connection in the pool.  The agent now uses a faster
  lookup to work around this problem in makara, and allocates less as well.
  Thanks Mike Nelson for the help in resolving this!

  * Allow audit logging to STDOUT

  Previously audit logs of the agent's communication with New Relic could only
  write to a file. This prevented using the feature on cloud providers like
  Heroku. Now STDOUT is an allowed destination for `audit_log.path`. Logging
  can also be restricted to certain endpoints via `audit_log.endpoints`.

  For more information see https://docs.newrelic.com/docs/agents/ruby-agent/installation-configuration/ruby-agent-configuration#audit_log

  * Fix for crash during startup when Rails required but not used

  If an application requires Rails but wasn't actually running it, the Ruby
  agent would fail during startup. This has been fixed.

  * Use IO.select explicitly in the event loop

  If an application adds their own select method to Object/Kernel or mixes in a
  module that overrides the select method (as with ActionView::Helpers) we would
  previously have used their implementation instead of the intended IO.select,
  leading to all sorts of unusual errors. We now explicitly reference IO.select
  in the event loop to avoid these issues.

  * Fix for background thread hangs on old Linux kernels

  When running under Ruby 1.8.7 on Linux kernel versions 2.6.11 and earlier,
  the background thread used by the agent to report data would hang, leading
  to no data being reported. This has been be fixed.

## v3.11.1 ##

  If an application adds their own select method to Object/Kernel or mixes in a
  module that overrides the select method (as with ActionView::Helpers) we would
  previously have used their implementation instead of the intended IO.select,
  leading to all sorts of unusual errors. We now explicitly reference IO.select
  in the event loop to avoid these issues.

  * Fix for background thread hangs on old Linux kernels

  When running under Ruby 1.8.7 on Linux kernel versions 2.6.11 and earlier,
  the background thread used by the agent to report data would hang, leading
  to no data being reported. This has been be fixed.

## v3.11.1 ##

  The Ruby agent incorrectly rescued exceptions at a point which caused
  sequel_pg 1.6.11 to segfault. This has been fixed. Thanks to Oldrich
  Vetesnik for the report!

## v3.11.0 ##

  * Unified view for SQL database and NoSQL datastore products.

  The response time charts in the application overview page will now include
  NoSQL datastores, such as MongoDB, and also the product name of existing SQL
  databases such as MySQL, Postgres, etc.

  The Databases page will now enable the filtering of metrics and operations
  by product, and includes a table listing all operations.

  For existing SQL databases, in addition to the existing breakdown of SQL
  statements and operations, the queries are now also associated with the
  database product being used.

  For NoSQL datastores, such as MongoDB, we have now added information about
  operations performed against those products, similar to what is being done
  for SQL databases.

  Because this introduces a notable change to how SQL database metrics are
  collected, it is important that you upgrade the agent version on all hosts.
  If you are unable to transition to the latest agent version on all hosts at
  the same time, you can still access old and new metric data for SQL
  databases, but the information will be split across two separate views.

  For more information see https://docs.newrelic.com/docs/apm/applications-menu/monitoring/databases-slow-queries-dashboard

  * Track background transactions as Key Transactions

  In prior versions of the Ruby agent, only web transactions could be tracked
  as Key Transactions. This functionality is now available to all
  transactions, including custom Apdex values and X-Ray sessions.

  For more information see https://docs.newrelic.com/docs/apm/selected-transactions/key-transactions/key-transactions-tracking-important-transactions-or-events

  * More support and documentation for third-party extensions

  It's always been possible to write extension gems for the Ruby agent, but
  now there's one location with best practices and recommendations to guide
  you in writing extensions. Check out
  https://docs.newrelic.com/docs/agents/ruby-agent/frameworks/third-party-instrumentation

  We've also added simpler APIs for tracing datastores and testing your
  extensions. It's our way of giving back to everyone who's helped build on
  the agent over the years. <3

  * Fix for anonymous class middleware naming

  Metric names based off anonymous middlewares lacked a class name in the UI.
  The Ruby agent will now look for a superclass, or default to AnonymousClass
  in those cases.

  * Improved exit behavior in the presence of Sinatra

  The agent uses an `at_exit` hook to ensure data from the last < 60s before a
  process exits is sent to New Relic. Previously, this hook was skipped if
  Sinatra::Application was defined. This unfortunately missed data for
  short-lived background processes that required, but didn't run, Sinatra. Now
  the agent only skips its `at_exit` hook if Sinatra actually runs from
  `at_exit`.

## v3.10.0 ##

  * Support for the Grape framework

  We now instrument the Grape REST API framework! To avoid conflicts with the
  third-party newrelic-grape gem, our instrumentation will not be installed if
  newrelic-grape is present in the Gemfile.

  For more details, see https://docs.newrelic.com/docs/agents/ruby-agent/frameworks/grape-instrumentation

  * Automatic Cross Application Tracing support for all Rack applications

  Previously Rack apps not using Rails or Sinatra needed to include the
  AgentHooks middleware to get Cross Application Tracing support. With
  these changes, this is no longer necessary. Any explicit references to
  AgentHooks can be removed unless the `disable_middleware_instrumentation`
  setting is set to `true`.

  * Metrics no longer reported from Puma master processes

  When using Puma's cluster mode with the preload_app! configuration directive,
  the agent will no longer start its reporting thread in the Puma master
  process. This should result in more accurate instance counts, and more
  accurate stats on the Ruby VMs page (since the master process will be
  excluded).

  * Better support for Sinatra apps used with Rack::Cascade

  Previously, using a Sinatra application as part of a Rack::Cascade chain would
  cause all transactions to be named after the Sinatra application, rather than
  allowing downstream applications to set the transaction name when the Sinatra
  application returned a 404 response. This has been fixed.

  * Updated support for Rubinius 2.3+ metrics

  Rubinius 2.3 introduced a new system for gathering metrics from the
  underlying VM. Data capture for the Ruby VM's page has been updated to take
  advantage of these. Thanks Yorick Peterse for the contribution!

  * Fix for missing ActiveJob traced errors

  ActiveJobs processed by backends where the Ruby agent lacked existing
  instrumentation missed reporting traced errors. This did not impact
  ActiveJobs used with Sidekiq or Resque, and has been fixed.

  * Fix possible crash in middleware tracing

  In rare circumstances, a failure in the agent early during tracing of a web
  request could lead to a cascading error when trying to capture the HTTP status
  code of the request. This has been fixed. Thanks to Michal Cichra for the fix!

## v3.9.9 ##

  * Support for Ruby 2.2

  A new version of Ruby is available, and the Ruby agent is ready to run on
  it. We've been testing things out since the early previews so you can
  upgrade to the latest and greatest and use New Relic right away to see how
  the new Ruby's performing for you.

  * Support for Rails 4.2 and ActiveJob

  Not only is a new Ruby available, but a new Rails is out too! The Ruby agent
  provides all the usual support for Rails that you'd expect, and we
  instrument the newly released ActiveJob framework that's part of 4.2.

  * Security fix for handling of error responses from New Relic servers

  This release fixes a potential security issue wherein an attacker who was able
  to impersonate New Relic's servers could have triggered arbitrary code
  execution in agent's host processes by sending a specially-crafted error
  response to a data submission request.

  This issue is mitigated by the fact that the agent uses SSL certificate
  checking in order to verify the identity of the New Relic servers to which it
  connects. SSL is enabled by default by the agent, and can be enforced
  account-wide by enabling High Security Mode for your account:

  https://docs.newrelic.com/docs/accounts-partnerships/accounts/security/high-security

  * Fix for transactions with invalid URIs

  If an application used the agent's `ignore_url_regexes` config setting to
  ignore certain transactions, but received an invalid URI, the agent would
  fail to record the transaction. This has been fixed.

  * Fixed incompatibility with newrelic-grape

  The 3.9.8 release of the Ruby agent included disabled prototyped
  instrumentation for the Grape API framework. This introduced an
  incompatibility with the existing third party extension newrelic-grape. This
  has been fixed. Newrelic-grape continues to be the right solution until
  full agent support for Grape is available.

## v3.9.8 ##

  * Custom Insights events API

  In addition to attaching custom parameters to the events that the Ruby agent
  generates automatically for each transaction, you can now record custom event
  types into Insights with the new NewRelic::Agent.record_custom_event API.

  For details, see https://docs.newrelic.com/docs/insights/new-relic-insights/adding-querying-data/inserting-custom-events-new-relic-agents

  * Reduced memory usage for idling applications

  Idling applications using the agent could previously appear to leak memory
  because of native allocations during creation of new SSL connections to our
  servers. These native allocations didn't factor into triggering Ruby's
  garbage collector.

  The agent will now re-use a single TCP connection to our servers for as long
  as possible, resulting in improved memory usage for applications that are
  idling and not having GC triggered for other reasons.

  * Don't write to stderr during CPU sampling

  The Ruby agent's code for gathering CPU information would write error
  messages to stderr on some FreeBSD systems. This has been fixed.

  * LocalJumpError on Rails 2.x

  Under certain conditions, Rails 2.x controller instrumentation could fail
  with a LocalJumpError when an action was not being traced. This has been
  fixed.

  * Fixed config lookup in warbler packaged apps

  When running a Ruby application from a standalone warbler .jar file on
  JRuby, the packaged config/newrelic.yml was not properly found. This has
  been fixed, and thanks to Bob Beaty for the help getting it fixed!

  * Hash iteration failure in middleware

  If a background thread iterated over the keys in the Rack env hash, it could
  cause failures in New Relic's AgentHooks middleware. This has been fixed.

## v3.9.7 ##

  * Support for New Relic Synthetics

  The Ruby agent now gives you additional information for requests from New
  Relic Synthetics. More transaction traces and events give you a clearer look
  into how your application is performing around the world.

  For more details, see https://docs.newrelic.com/docs/synthetics/new-relic-synthetics/getting-started/new-relic-synthetics

  * Support for multiple job per fork gems with Resque

  The resque-jobs-per-fork and resque-multi-job-forks gems alter Resque to
  fork every N jobs instead of every job. This previously caused issues for
  the Ruby agent, but those have been resolved. These gems are fully supported.

  Running Resque with the FORK_PER_JOB=false environment variable setting is
  also supported now.

  For more details on our Resque support, see https://docs.newrelic.com/docs/agents/ruby-agent/background-jobs/resque-instrumentation

  * Support agent when starting Resque Pool from Rake task

  When running resque-pool with its provided rake tasks, the agent would not
  start up properly. Thanks Tiago Sousa for the fix!

  * Fix for DelayedJob + Rails 4.x queue depth metrics

  The Ruby agent periodically records DelayedJob queuedepth as a metric, but
  this didn't work properly in Rails 4.x applications.  This has been fixed.
  Thanks Jonathan del Strother for his help with the issue!

  * Fix for failure in background transactions with rules.ignore_url_regexes

  The recently added feature for ignoring transactions via URL regexes caused
  errors for non-web transactions. This has been fixed.

  * Rename the TransactionNamer.name method to TransactionNamer.name_for

  The internal TransactionNamer class had a class method called 'name', with a
  different signature than the existing Class#name method and could cause
  problems when trying to introspect instances of the class.

  Thanks to Dennis Taylor for contributing this fix!

## v3.9.6 ##

  * Rails 4.2 ActiveJob support

  A new version of Rails is coming! One of the highlight features is
  ActiveJob, a framework for interacting with background job processors. This
  release of the Ruby agent adds instrumentation to give you insight into
  ActiveJob, whether you're just testing it out or running it for real.

  Metrics are recorded around enqueuing ActiveJobs, and background transactions
  are started for any ActiveJob performed where the agent didn't already
  provide specific instrumentation (such as DelayedJob, Resque and Sidekiq).

  Since Rails 4.2 is still in beta we'd love to hear any feedback on this
  instrumentation so it'll be rock solid for the general release!

  * Ruby 2.2.0-preview1 updates

  Ruby 2.2.0 is on its way later in the year, and the Ruby agent is ready for
  it. Updates to the GC stats and various other small changes have already been
  applied, and our automated tests are running against 2.2.0 so the agent will
  be ready on release day.

  * Ignoring transactions by URL

  While you could always ignore transactions by controller and action, the
  Ruby agent previously lacked a way to ignore by specific URLs or patterns
  without code changes. This release adds the config setting,
  `rules.ignore_url_regexes` to ignore specific transactions based on the
  request URL as well. For more information, see the documentation at:
  https://docs.newrelic.com/docs/agents/ruby-agent/installation-configuration/ignoring-specific-transactions#config-ignoring

  * Better dependency detection in non-Rack applications

  The Ruby agent runs dependency detection at key points in the Rack and Rails
  lifecycle, but non-Rails apps could occasionally miss out instrumenting late
  loaded libraries. The agent now runs an additional dependency detection
  during manual_start to more seamlessly install instrumentation in any app.

  * Excluding /newrelic routes from developer mode

  Recent changes to track time in middleware resulted in New Relic's developer
  mode capturing its own page views in the list. This has been fixed. Thanks
  to Ignatius Reza Lesmana for the report!

  * Spikes in external time

  Timeouts during certain external HTTP requests could result in incorrect
  large spikes in the time recorded by the agent. This has been fixed.

  * Recognize browser_monitoring.auto_instrument setting in non-Rails apps

  The `browser_monitoring.auto_instrument` config setting disables
  auto-injection of JavaScript into your pages, but was not properly obeyed in
  Sinatra and other non-Rails contexts.  This has been fixed.

  * Failures to gather CPU thread time on JRuby

  JRuby running on certain JVM's and operating systems (FreeBSD in particular)
  did not always support the method being used to gather CPU burn metrics.
  This would result in a failure during those transactions. This has been
  fixed.

  * Fix for rare race condition in Resque instrumentation

  A race condition in the agent's Resque instrumentation that could cause rare
  Resque job failures in high-throughput Resque setups has been fixed. This bug
  would manifest as an exception with the following error message:
  "RuntimeError: can't add a new key into hash during iteration" and a backtrace
  leading through the PipeChannelManager class in the agent.

## v3.9.5 ##

  * Per-dyno data on Heroku

  When running on Heroku, data from the agent can now be broken out by dyno
  name, allowing you to more easily see what's happening on a per-dyno level.
  Dynos on Heroku are now treated in the same way that distinct hosts on other
  platforms work.

  By default, 'scheduler' and 'run' dyno names will be aggregated into
  'scheduler.*' and 'run.*' to avoid unbounded growth in the number of reported
  hostnames.

  Read more about this feature on our Heroku docs page:
  https://docs.newrelic.com/docs/agents/ruby-agent/miscellaneous/ruby-agent-heroku

  * HTTP response codes in Insights events

  The Ruby agent will now capture HTTP response codes from Rack applications
  (including Rails and Sinatra apps) and include them under the httpResponseCode
  attribute on events sent to Insights.

  * Stricter limits on memory usage of SQL traces

  The agent now imposes stricter limits on the number of distinct SQL traces
  that it will buffer in memory at any point in time, leading to more
  predictable memory consumption even in exceptional circumstances.

  * Improved reliability of thread profiling

  Several issues that would previously have prevented the successful completion
  and transmission of thread profiles to New Relic's servers have been fixed.

  These issues were related to the use of recursion in processing thread
  profiles, and have been addressed by both limiting the maximum depth of the
  backtraces recorded in thread profiles, and eliminating the agent's use of
  recursion in processing profile data.

  * Allow tracing Rails view helpers with add_method_tracer

  Previously, attempting to trace a Rails view helper method using
  add_method_tracer on the view helper module would lead to a NoMethodError
  when the traced method was called (undefined method `trace_execution_scoped').
  This has been fixed.

  This issue was an instance of the Ruby 'dynamic module inclusion' or 'double
  inclusion' problem. Usage of add_method_tracer now no longer relies upon the
  target class having actually picked up the trace_execution_scoped method from
  the NewRelic::Agent::MethodTracer module.

  * Improved performance of queue time parsing

  The number of objects allocated while parsing the front-end timestamps on
  incoming HTTP requests has been significantly reduced.

  Thanks to Aleksei Magusev for the contribution!

## v3.9.4 ##

  * Allow agent to use alternate certificate stores

  When connecting via SSL to New Relic services, the Ruby agent verifies its
  connection via a certificate bundle shipped with the agent. This had problems
  with certain proxy configurations, so the `ca_bundle_path` setting in
  newrelic.yml can now override where the agent locates the cert bundle to use.

  For more information see the documentation at:
  https://docs.newrelic.com/docs/agents/ruby-agent/installation-configuration/ssl-settings-ruby-agent

  * Rails 4.2 beta in tests

  Although still in beta, a new version of Rails is on its way!  We're
  already running our automated test suites against the beta to ensure New
  Relic is ready the day the next Rails is released.

  * ActiveRecord 4 cached queries fix

  Queries that were hitting in the ActiveRecord 4.x query cache were
  incorrectly being counted as database time by the agent.

  * Fix for error in newrelic.yml loading

  If your application ran with a RAILS_ENV that was not listed in newrelic.yml
  recent agent versions would give a NameError rather than a helpful message.
  This has been fixed. Thanks Oleksiy Kovyrin for the patch!

## v3.9.3 ##

  * Fix to prevent proxy credentials transmission

  This update prevents proxy credentials set in the agent config file from
  being transmitted to New Relic.

## v3.9.2 ##

  * Added API for ignoring transactions

  This release adds three new API calls for ignoring transactions:

    - `NewRelic::Agent.ignore_transaction`
    - `NewRelic::Agent.ignore_apdex`
    - `NewRelic::Agent.ignore_enduser`

  The first of these ignores a transaction completely: nothing about it will be
  reported to New Relic. The second ignores only the Apdex metric for a single
  transaction. The third disables javascript injection for browser monitoring
  for the current transaction.

  These methods differ from the existing newrelic_ignore_* method in that they
  may be called *during* a transaction based on some dynamic runtime criteria,
  as opposed to at the class level on startup.

  See the docs for more details on how to use these methods:
  https://docs.newrelic.com/docs/agents/ruby-agent/installation-and-configuration/ignoring-specific-transactions

  * Improved SQL obfuscation

  SQL queries containing string literals ending in backslash ('\') characters
  would previously not have been obfuscated correctly by the Ruby agent prior to
  transmission to New Relic. In addition, SQL comments were left un-obfuscated.
  This has been fixed, and the test coverage for SQL obfuscation has been
  improved.

  * newrelic_ignore* methods now work when called in a superclass

  The newrelic_ignore* family of methods previously did not apply to subclasses
  of the class from which it was called, meaning that Rails controllers
  inheriting from a single base class where newrelic_ignore had been called
  would not be ignored. This has been fixed.

  * Fix for rare crashes in Rack::Request#params on Sinatra apps

  Certain kinds of malformed HTTP requests could previously have caused
  unhandled exceptions in the Ruby agent's Sinatra instrumentation, in the
  Rack::Request#params method. This has been fixed.

  * Improved handling for rare errors caused by timeouts in Excon requests

  In some rare cases, the agent would emit a warning message in its log file and
  abort instrumentation of a transaction if a timeout occurred during an
  Excon request initiated from within that transaction. This has been fixed.

  * Improved behavior when the agent is misconfigured

  When the agent is misconfigured by attempting to shut it down without
  it ever having been started, or by attempting to disable instrumentation after
  instrumentation has already been installed, the agent will no longer raise an
  exception, but will instead log an error to its log file.

  * Fix for ignore_error_filter not working in some configurations

  The ignore_error_filter method allows you to specify a block to be evaluated
  in order to determine whether a given error should be ignored by the agent.
  If the agent was initially disabled, and then later enabled with a call to
  manual_start, the ignore_error_filter would not work. This has been fixed.

  * Fix for Capistrano 3 ignoring newrelic_revision

  New Relic's Capistrano recipes support passing parameters to control the
  values recorded with deployments, but user provided :newrelic_revision was
  incorrectly overwritten. This has been fixed.

  * Agent errors logged with ruby-prof in production

  If the ruby-prof gem was available in an environment without New Relic's
  developer mode enabled, the agent would generate errors to its log. This has
  been fixed.

  * Tighter requirements on naming for configuration environment variables

  The agent would previously assume any environment variable containing
  'NEWRELIC' was a configuration setting. It now looks for this string as a
  prefix only.

  Thanks to Chad Woolley for the contribution!

## v3.9.1 ##

  * Ruby 1.8.7 users: upgrade or add JSON gem now

  Ruby 1.8.7 is end-of-lifed, and not receiving security updates, so we strongly
  encourage all users with apps on 1.8.7 to upgrade.

  If you're not able to upgrade yet, be aware that a coming release of the Ruby
  agent will require users of Ruby 1.8.7 to have the 'json' gem available within
  their applications in order to continue sending data to New Relic.

  For more details, see:
  https://docs.newrelic.com/docs/ruby/ruby-1.8.7-support

  * Support for new Cross Application Trace view

  This release enhances cross application tracing with a visualization of
  the cross application calls that a specific Transaction Trace is involved
  in. The new visualization helps you spot bottlenecks in external services
  within Transaction Traces and gives you an end-to-end understanding
  of how the transaction trace is used by other applications and services.
  This leads to faster problem diagnosis and better collaboration across
  teams. All agents involved in the cross application communication must
  be upgraded to see the complete graph. You can view cross application
  traces from in the Transaction Trace drill-down.

  * High security mode V2

  The Ruby agent now supports V2 of New Relic's high security mode. To enable
  it, you must add 'high_security: true' to your newrelic.yml file, *and* enable
  high security mode through the New Relic web interface. The local agent
  setting must be in agreement with the server-side setting, or the agent will
  shut down and no data will be collected.

  Customers who already had the server-side high security mode setting enabled
  must add 'high_security: true' to their agent configuration files when
  upgrading to this release.

  For details on high security mode, see:
  http://docs.newrelic.com/docs/accounts-partnerships/accounts/security/high-security

  * Improved memcached instrumentation

  More accurate instrumentation for the 'cas' command when using version 1.8.0
  or later of the memcached gem. Previous versions of the agent would count all
  time spent in the block given to 'cas' as memcache time, but 1.8.0 and later
  allows us to more accurately measure just the time spent talking to memcache.

  Many thanks to Francis Bogsanyi for contributing this change!

  * Improved support for Rails apps launched from outside the app root directory

  The Ruby agent attempts to resolve the location of its configuration file at
  runtime relative to the directory that the host process is started from.

  In cases where the host process was started from outside of the application's
  root directory (for example, if the process is started from from '/'), it will
  now also attempt to locate its configuration file based on the value of
  Rails.root for Rails applications.

  * Better compatibility with ActionController::Live

  Browser Application Monitoring auto-injection can cause request failures under
  certain circumstances when used with ActionController::Live, so the agent will
  now automatically detect usage of ActionController::Live, and not attempt
  auto-injection for those requests (even if auto-instrumentation is otherwise
  enabled).

  Many thanks to Rodrigo Rosenfeld Rosas for help diagnosing this issue!

  * Fix for occasional spikes in external services time

  Certain kinds of failures during HTTP requests made by an application could
  have previously resulted in the Ruby agent reporting erroneously large amounts
  of time spent in outgoing HTTP requests. This issue manifested most obviously
  in spikes on the 'Web external' band on the main overview graph. This issue
  has now been fixed.

  * Fix 'rake newrelic:install' for Rails 4 applications

  The newrelic:install rake task was previously not working for Rails 4
  applications and has been fixed.

  Thanks to Murahashi Sanemat Kenichi for contributing this fix!

## v3.9.0 ##

  * Rack middleware instrumentation

  The Ruby agent now automatically instruments Rack middlewares!

  This means that the agent can now give you a more complete picture of your
  application's response time, including time spent in middleware. It also means
  that requests which previously weren't captured by the agent because they
  never made it to the bottom of your middleware stack (usually a Rails or
  Sinatra application) will now be captured.

  After installing this version of the Ruby agent, you'll see a new 'Middleware'
  band on your application's overview graph, and individual middlewares will
  appear in transaction breakdown charts and transaction traces.

  The agent can instrument middlewares that are added from a config.ru file via
  Rack::Builder, or via Rails' middleware stack in Rails 3.0+.

  This instrumentation may be disabled with the
  disable_middlware_instrumentation configuration setting.

  For more details, see the documentation for this feature:

    - http://docs.newrelic.com/docs/ruby/rack-middlewares
    - http://docs.newrelic.com/docs/ruby/middleware-upgrade-changes

  * Capistrano 3.x support

  Recording application deployments using Capistrano 3.x is now supported.

  Many thanks to Jennifer Page for the contribution!

  * Better support for Sidekiq's Delayed extensions

  Sidekiq jobs executed via the Delayed extensions (e.g. the #delay method) will
  now be named after the actual class that #delay was invoked against, and will
  have their job arguments correctly captured if the sidekiq.capture_params
  configuration setting is enabled.

  Many thanks to printercu for the contribution!

  * Improved Apdex calculation with ignored error classes

  Previously, a transaction resulting in an exception that bubbled up to the top
  level would always be counted as failing for the purposes of Apdex
  calculations (unless the transaction name was ignored entirely). Now,
  exceptions whose classes have been ignored by the
  error_collector.ignore_errors configuration setting will not cause a
  transaction to be automatically counted as failing.

  * Allow URIs that are not parseable by stdlib's URI if addressable is present

  There are some URIs that are valid by RFC 3986, but not parseable by Ruby's
  stdlib URI class. The Ruby agent will now attempt to use the addressable gem
  to parse URIs if it is present, allowing requests against these problematic
  URIs to be instrumented.

  Many thanks to Craig R Webster and Amir Yalon for their help with this issue!

  * More robust error collection from Resque processes

  Previously, traced errors where the exception class was defined in the Resque
  worker but not in the Resque master process would not be correctly handled by
  the agent. This has been fixed.

  * Allow Sinatra apps to set the New Relic environment without setting RACK_ENV

  The NEW_RELIC_ENV environment variable may now be used to specify the
  environment the agent should use from its configuration file, independently of
  RACK_ENV.

  Many thanks to Mario Izquierdo for the contribution!

  * Better error handling in Browser Application Monitoring injection

  The agent middleware that injects the JavaScript code necessary for Browser
  Application Monitoring now does a better job of catching errors that might
  occur during the injection process.

  * Allow disabling of Net::HTTP instrumentation

  Most instrumentation in the Ruby agent can be disabled easily via a
  configuration setting. Our Net::HTTP instrumentation was previously an
  exception, but now it can also be disabled with the disable_net_http
  configuration setting.

  * Make Rails constant presence check more defensive

  The Ruby agent now guards against the (rare) case where an application has a
  Rails constant defined, but no Rails::VERSION constant (because Rails is not
  actually present).

  Many thanks to Vladimir Kiselev for the contribution!

## v3.8.1 ##

  * Better handling for Rack applications implemented as middlewares

  When using a Sinatra application as a middleware around another app (for
  example, a Rails app), or manually instrumenting a Rack middleware wrapped
  around another application, the agent would previously generate two separate
  transaction names in the New Relic UI (one for the middleware, and one for
  the inner application).

  As of this release, the agent will instead unify these two parts into a single
  transaction in the UI. The unified name will be the name assigned to the
  inner-most traced transaction by default. Calls to
  NewRelic::Agent.set_transaction_name will continue to override the default
  names assigned by the agent's instrumentation code.

  This change also makes it possible to run X-Ray sessions against transactions
  of the 'inner' application in cases where one instrumented app is wrapped in
  another that's implemented as a middleware.

  * Support for mongo-1.10.0

  The Ruby agent now instruments version 1.10.0 of the mongo gem (versions 1.8.x
  and 1.9.x were already supported, and continue to be).

  * Allow setting configuration file path via an option to manual_start

  Previously, passing the :config_path option to NewRelic::Agent.manual_start
  would not actually affect the location that the agent would use to look for
  its configuration file. This has been fixed, and the log messages emitted when
  a configuration file is not found should now be more helpful.

## v3.8.0 ##

  * Better support for forking and daemonizing dispatchers (e.g. Puma, Unicorn)

  The agent should now work out-of-the box with no special configuration on
  servers that fork or daemonize themselves (such as Unicorn or Puma in some
  configurations). The agent's background thread will be automatically restarted
  after the first transaction processed within each child process.

  This change means it's no longer necessary to set the
  'restart_thread_in_children setting' in your agent configuration file if you
  were doing so previously.

  * Rails 4.1 support

  Rails 4.1 has shipped, and the Ruby agent is ready for it! We've been running
  our test suites against the release candidates with no significant issues, so
  we're happy to announce full compatibility with this new release of Rails.

  * Ruby VM measurements

  The Ruby agent now records more detailed information about the performance and
  behavior of the Ruby VM, mainly focused around Ruby's garbage collector. This
  information is exposed on the new 'Ruby VM' tab in the UI. For details about
  what is recorded, see:

  http://docs.newrelic.com/docs/ruby/ruby-vm-stats

  * Separate in-transaction GC timings for web and background processes

  Previously, an application with GC instrumentation enabled, and both web and
  background processes reporting in to it would show an overly inflated GC band
  on the application overview graph, because data from both web and non-web
  transactions would be included. This has been fixed, and GC time during web
  and non-web transactions is now tracked separately.

  * More accurate GC measurements on multi-threaded web servers

  The agent could previously have reported inaccurate GC times on multi-threaded
  web servers such as Puma. It will now correctly report GC timings in
  multi-threaded contexts.

  * Improved ActiveMerchant instrumentation

  The agent will now trace the store, unstore, and update methods on
  ActiveMerchant gateways. In addition, a bug preventing ActiveMerchant
  instrumentation from working on Ruby 1.9+ has been fixed.

  Thanks to Troex Nevelin for the contribution!

  * More robust Real User Monitoring script injection with charset meta tags

  Previous versions of the agent with Real User Monitoring enabled could have
  injected JavaScript code into the page above a charset meta tag. By the HTML5
  spec, the charset tag must appear in the first 1024 bytes of the page, so the
  Ruby agent will now attempt to inject RUM script after a charset tag, if one
  is present.

  * More robust connection sequence with New Relic servers

  A rare bug that could cause the agent's initial connection handshake with
  New Relic servers to silently fail has been fixed, and better logging has been
  added to the related code path to ease diagnosis of any future issues.

  * Prevent over-counting of queue time with nested transactions

  When using add_transaction_tracer on methods called from within a Rails or
  Sinatra action, it was previously possible to get inflated queue time
  measurements, because queue time would be recorded for both the outer
  transaction (the Rails or Sinatra action) and the inner transaction (the
  method given to add_transaction_tracer). This has been fixed, so only the
  outermost transaction will now record queue time.

## v3.7.3 ##

  * Obfuscation for PostgreSQL explain plans

  Fixes an agent bug with PostgreSQL where parameters from the original query
  could appear in explain plans sent to New Relic servers, even when SQL
  obfuscation was enabled. Parameters from the query are now masked in explain
  plans prior to transmission when transaction_tracer.record_sql is set to
  'obfuscated' (the default setting).

  For more information, see:
  https://docs.newrelic.com/docs/traces/security-for-postgresql-explain-plans

  * More accurate categorization of SQL statements

  Some SQL SELECT statements that were previously being mis-categorized as
  'SQL - OTHER' will now correctly be tagged as 'SQL - SELECT'. This
  particularly affected ActiveRecord users using PostgreSQL.

  * More reliable Typhoeus instrumentation

  Fixed an issue where an exception raised from a user-specified on_complete
  block would cause our Typhoeus instrumentation to fail to record the request.

  * Fix for Puma 2.8.0 cluster mode (3.7.3.204)

  Puma's 2.8.0 release renamed a hook New Relic used to support Puma's cluster
  mode.  This resulted in missing data for users running Puma. Thanks Benjamin
  Kudria for the fix!

  * Fix for deployment command bug (3.7.3.204)

  Problems with file loading order could result in `newrelic deployments`
  failing with an unrecognized command error. This has been fixed.

## v3.7.2 ##

  * Mongo instrumentation improvements

  Users of the 'mongo' MongoDB client gem will get more detailed instrumentation
  including support for some operations that were not previously captured, and
  separation of aggregate metrics for web transactions from background jobs.

  An issue with ensure_index when passed a symbol or string was also fixed.
  Thanks Maxime RETY for the report!

  * More accurate error tracing in Rails 4

  Traced errors in Rails 4 applications will now be correctly associated with
  the transaction they occurred in, and custom attributes attached to the
  transaction will be correctly attached to the traced error as well.

  * More accurate partial-rendering metrics for Rails 4

  View partials are now correctly treated as sub-components of the containing
  template render in Rails 4 applications, meaning that the app server breakdown
  graphs for Rails 4 transactions should be more accurate and useful.

  * Improved Unicorn 4.8.0 compatibility

  A rare issue that could lead to spurious traced errors on app startup for
  applications using Unicorn 4.8.0 has been fixed.

  * meta_request gem compatibility

  An incompatibility with the meta_request gem has been fixed.

  * Typhoeus 0.6.4+ compatibility

  A potential crash with Typhoeus 0.6.4+ when passing a URI object instead of a
  String instance to one of Typhoeus's HTTP request methods has been fixed.

  * Sequel single threaded mode fix

  The agent will no longer attempt to run EXPLAIN queries for slow SQL
  statements issued using the Sequel gem in single-threaded mode, since
  doing so could potentially cause crashes.

  * Additional functionality for add_custom_parameters

  Calling add_custom_parameters adds parameters to the system codenamed
  Rubicon. For more information, see http://newrelic.com/software-analytics

  * Update gem signing cert (3.7.2.195)

  The certificate used to sign newrelic_rpm expired in February. This patch
  updates that for clients installing with verification.

## v3.7.1 ##

  * MongoDB support

  The Ruby agent provides support for the mongo gem, versions 1.8 and 1.9!
  Mongo calls are captured for transaction traces along with their parameters,
  and time spent in Mongo shows up on the Database tab.

  Support for more Mongo gems and more UI goodness will be coming, so watch
  http://docs.newrelic.com/docs/ruby/mongo for up-to-date status.

  * Harvest thread restarts for forked and daemonized processes

  Historically framework specific code was necessary for the Ruby agent to
  successfully report data after an app forked or daemonized. Gems or scripts
  with daemonizing modes had to wait for agent support or find workarounds.

  With 3.7.1 setting `restart_thread_in_children: true` in your newrelic.yml
  automatically restarts the agent in child processes without requiring custom
  code. For now the feature is opt-in, but future releases may default it on.

  * Fix for missing HTTP time

  The agent previously did not include connection establishment time for
  outgoing Net::HTTP requests. This has been corrected, and reported HTTP
  timings should now be more accurate.

  * Fix for Mongo ensure_index instrumentation (3.7.1.182)

  The Mongo instrumentation for ensure_index in 3.7.1.180 was not properly
  calling through to the uninstrumented version of this method. This has been
  fixed in 3.7.1.182. Thanks to Yuki Miyauchi for the fix!

  * Correct first reported metric timespan for forking dispatchers (3.7.1.188)

  The first time a newly-forked process (in some configurations) reported metric
  data, it would use the startup time of the parent process as the start time
  for that metric data instead of its own start time. This has been fixed.

## v3.7.0 ##

  * Official Rubinius support (for Rubinius >= 2.2.1)

  We're happy to say that all known issues with the Ruby agent running on
  Rubinius have been resolved as of Rubinius version 2.2.1! See
  http://docs.newrelic.com/docs/ruby/rubinius for the most up-to-date status.

  * RUM injection updates

  The Ruby agent's code for both automatic and manual injection of Real User
  Monitoring scripts has been improved. No application changes are required, but
  the new injection logic is simpler, faster, more robust, and paves the way for
  future improvements to Real User Monitoring.

  * More robust communication with New Relic

  Failures when transmitting data to New Relic could cause data to be held over
  unnecessarily to a later harvest. This has been improved both to handle
  errors more robustly and consistently, and to send data as soon as possible.

  * Fix for agent not restarting on server-side config changes

  A bug in 3.6.9 caused the agent to not reset correctly after server-side
  config changes. New settings would not be received without a full process
  restart. This has been fixed.

  * Blacklisting rake spec tasks

  A blacklist helps the agent avoid starting during rake tasks. Some default
  RSpec tasks were missing. Thanks for the contribution Kohei Hasegawa!

## v3.6.9 ##

  * Experimental Rubinius 2.x support

  The agent is now being tested against the latest version of Rubinius. While
  support is still considered experimental, you can track the progress at
  http://docs.newrelic.com/docs/ruby/rubinius for up to date status.

  * Capture arguments for Resque and Sidekiq jobs

  The agent can optionally record arguments for your Resque and Sidekiq jobs on
  transaction traces and traced errors. This is disabled by default, but may be
  enabled by setting resque.capture_params or sidekiq.capture_params.

  Thanks to Juan Ignacio Pumarino, Ken Mayer, Paul Henry, and Eric Saxby for
  their help with this feature!

  * Supported versions rake task and documentation

  We've improved our documentation for what Ruby and gem versions we support.
  Run `rake newrelic:supported_versions` or see the latest agent's versions at
  https://docs.newrelic.com/docs/ruby/supported-frameworks.

  * ActiveRecord 4.0 explain plans for JRuby and Rubinius

  The agent's ActiveRecord 4.0 instrumentation could not gather SQL explain
  plans on JRuby by default because of a dependency on ObjectSpace, which isn't
  avialable by default. This has been fixed.

  * Fix for Curb http_put_with_newrelic

  A bug in the agent caused PUT calls in the Curb gem to crash. This has been
  fixed. Thanks to Michael D'Auria and Kirk Diggler for the contributions!

  * Fix for head position on RUM injection

  Certain unusual HTML documents resulted in browser monitoring injecting
  incorrect content. Thanks Alex McHale for the contribution!

  * Specify the Content-Type header in developer mode

  Thanks Jared Ning for the contribution!

## v3.6.8 ##

  * X-Ray Sessions support

  X-Ray Sessions provide more targeted transaction trace samples and thread
  profiling for web transactions. For full details see our X-Ray sessions
  documentation at https://newrelic.com/docs/site/xray-sessions.

  * Percentiles and Histograms

  The Ruby Agent now captures data that provides percentile and histogram views
  in the New Relic UI.

  * CPU metrics re-enabled for JRuby >= 1.7.0

  To work around a JRuby bug, the Ruby agent stopped gathering CPU metrics on
  that platform.  With the bug fixed, the agent can gather those metrics again.
  Thanks Bram de Vries for the contribution!

  * Missing Resque transaction traces (3.6.8.168)

  A bug in 3.6.8.164 prevented transaction traces in Resque jobs from being
  communicated back to New Relic. 3.6.8.168 fixes this.

  * Retry on initial connect (3.6.8.168)

  Failure to contact New Relic on agent start-up would not properly retry. This
  has been fixed.

  * Fix potential memory leak on failure to send to New Relic (3.6.8.168)

  3.6.8.164 introduced a potential memory leak when transmission of some kinds
  of data to New Relic servers failed. 3.6.8.168 fixes this.

## v3.6.7 ##

  * Resque-pool support

  Resque processes started via the resque-pool gem weren't recognized by the
  Ruby agent. The agent now starts correctly in those worker processes.

  * Environment-based configuration

  All settings in newrelic.yml can now be configured via environment variables.
  See https://newrelic.com/docs/ruby/ruby-agent-configuration for full details.

  * Additional locking option for Resque (3.6.7.159)

  There have been reports of worker process deadlocks in Resque when using the
  Ruby agent. An optional lock is now available to avoid those deadlocks. See
  https://newrelic.com/docs/ruby/resque-instrumentation for more details.

  * HTTP connection setup timeout (3.6.7.159)

  HTTP initialization in the agent lacked an appropriate timeout,
  leading to dropouts in reporting under certain network error conditions.

  * Unnecessary requests from Resque jobs (3.6.7.159)

  An issue causing Resque jobs to unnecessarily make requests against New Relic
  servers was fixed.

  * Fix compatibility issues with excon and curb instrumentation

  This release of the agent fixes a warning seen under certain circumstances
  with the excon gem (most notably, when excon was used by fog), as well as
  a bug with the curb instrumentation that conflicted with the  feedzirra gem.

  * Allow license key to be set by Capistrano variables

  A license key can be passed via a Capistrano variable where previously it
  could only be in newrelic.yml. Thanks Chris Marshall for the contribution!

  * Make HTTP client instrumentation aware of "Host" request header

  If a "Host" header is set explicitly on an HTTP request, that hostname will
  be used for external metrics. Thanks Mislav Marohnić for the contribution!

  * Fix ActiveSupport::Concern warnings with MethodTracer

  Including NewRelic::Agent::MethodTracer in a class using Concerns could cause
  deprecation warnings. Thanks Mike Połtyn for the contribution!

  * Fix Authlogic constant name

  Code checking for the Authlogic module was using in the wrong case. Thanks
  Dharam Gollapudi for the contribution!

## v3.6.6 ##

  * HTTPClient and Curb support

  The Ruby agent now supports the HTTPClient and Curb HTTP libraries! Cross
  application tracing and more is fully supported for these libraries. For more
  details see https://newrelic.com/docs/ruby/ruby-http-clients.

  * Sinatra startup improvements

  In earlier agent versions, newrelic_rpm had to be required after Sinatra to
  get instrumentation. Now the agent should start when your Sinatra app starts
  up in rackup, thin, unicorn, or similar web servers.

  * Puma clustered mode support

  Clustered mode in Puma was not reporting data without manually adding a hook
  to Puma's configuration. The agent will now automatically add this hook.

  * SSL certificate verification

  Early versions of the agent's SSL support provided an option to skip
  certificate verification. This option has been removed.

## v3.6.5 ##

  * Rails 4.0 Support

  The Ruby agent is all set for the recent general release of Rails 4.0! We've
  been tracking the RC's, and that work paid off. Versions 3.6.5 and 3.6.4 of
  the Ruby agent should work fine with Rails 4.0.0.

  * Excon and Typhoeus support

  The Ruby agent now supports the Excon and Typhoeus HTTP libraries! For more
  details see https://newrelic.com/docs/ruby/ruby-http-clients.

## v3.6.4 ##

  * Exception Whitelist

  We've improved exception message handling for applications running in
  high security mode. Enabling 'high_security' now removes exception messages
  entirely rather than simply obfuscating any SQL.

  By default this feature affects all exceptions, though you can configure a
  whitelist of exceptions whose messages should be left intact.

  More details: https://newrelic.com/docs/ruby/ruby-agent-configuration

  * Fix a race condition affecting some Rails applications at startup

  Some Rails applications using newrelic_rpm were affected by a race condition
  at startup that manifested as an error when model classes with associations
  were first loaded. The cause of these errors has been addressed by moving the
  generation of the agent's EnvironmentReport on startup from a background
  thread to the main thread.

## v3.6.3 ##

  * Better Sinatra Support

  A number of improvements have been made to our Sinatra instrumentation.
  More details: https://newrelic.com/docs/ruby/sinatra-support-in-the-ruby-agent

  Sinatra instrumentation has been updated to more accurately reflect the final
  route that was actually executed, taking pass and conditions into account.

  New Relic middlewares for error collection, real user monitoring, and cross
  application tracing are automatically inserted into the middleware stack.

  Ignoring routes, similar to functionality available to Rails controllers, is
  now available in Sinatra as well.

  Routes in 1.4 are properly formatting in transaction names. Thanks Zachary
  Anker for the contribution!

  * Padrino Support

  Along with improving our support of Sinatra, we've also extended that to
  supporting Padrino, a framework that builds on Sinatra. Web transactions
  should show up in New Relic now for Padrino apps automatically. The agent has
  been tested against the latest Padrino in versions 0.11.x and 0.10.x.

  * Main overview graph only shows web transactions

  In the past database times from background jobs mixed with other web transaction
  metrics in the main overview graph. This often skewed graphs. A common workaround
  was to send background jobs to a separate application, but that should no longer
  be necessary as the overview graphs now only represent web transactions.

## v3.6.2 ##

  * Sequel support

  The Ruby agent now supports Sequel, a database toolkit for Ruby. This
  includes capturing SQL calls and model operations in transaction traces, and
  recording slow SQL calls. See https://newrelic.com/docs/ruby/sequel-instrumentation
  for full details.

  * Thread profiling fix

  The prior release of the agent (version 3.6.1) broke thread profiling. A
  profile would appear to run, but return no data. This has been fixed.

  * Fix for over-counted Net::HTTP calls

  Under some circumstances, calls into Net::HTTP were being counted twice in
  metrics and transaction traces. This has been fixed.

  * Missing traced errors for Resque applications

  Traced errors weren't displaying for some Resque workers, although the errors
  were factored into the overall count graphs. This has been fixed, and traced
  errors should be available again after upgrading the agent.

## v3.6.1 ##

  * Full URIs for HTTP requests are recorded in transaction traces

  When recording a transaction trace node for an outgoing HTTP call via
  Net::HTTP, the agent will now save the full URI (instead of just the hostname)
  for the request. Embedded credentials, the query string, and the fragment will
  be stripped from the URI before it is saved.

  * Simplify Agent Autostart Logic

  Previously the agent would only start when it detected a supported
  "Dispatcher", meaning a known web server or background task framework.  This
  was problematic for customers using webservers that the agent was not
  configured to detect (e.g. Puma).  Now the agent will attempt to report any
  time it detects it is running in a monitored environment (e.g. production).
  There are two exceptions to this.  The agent will not autostart in a rails
  console or irb session or when the process was invoked by a rake task (e.g.
  rake assets:precompile).  The NEWRELIC_ENABLE environment variable can be set
  to true or false to force the agent to start or not start.

  * Don't attempt to resolve collector hostname when proxy is in use

  When a proxy is configured, the agent will not attempt to lookup and cache the
  IP address of New Relic server to which it is sending data, since DNS may not
  be available in some environments. Thanks to Bill Kirtley for the contribution

  * Added NewRelic::Agent.set_transaction_name and NewRelic::Agent.get_transaction_name

  Ordinarily the name of your transaction is defined up-front, but if you'd like to
  change the name of a transaction while it is still running you can use
  **NewRelic::Agent.set_transaction_name()**.  Similarly, if you need to know the name
  of the currently running transaction, you can use **NewRelic::Agent.get_transaction_name()**.

## v3.6.0 ##

  * Sidekiq support

  The Ruby agent now supports the Sidekiq background job framework. Traces from
  Sidekiq jobs will automatically show up in the Background tasks on New Relic
  similar to Resque and Delayed::Job tasks.

  * Improved thread safety

  The primary metrics data structures in the Ruby agent are now thread safe.
  This should provide better reliability for the agent under JRuby and threaded
  scenarios such as Sidekiq or Puma.

  * More robust environment report

  The agent's analysis of the local environment (e.g. OS, Processors, loaded
  gems) will now work in a wider variety of app environments, including
  Sinatra.

  * Experimental Rainbows! support

  The Ruby agent now automatically detects and instruments the Rainbows! web
  server. This support is considered experimental at present, and has not been
  tested with all dispatch modes.

  Thanks to Joseph Chen for the contribution.

  * Fix a potential file descriptor leak in Resque instrumentation

  A file descriptor leak that occurred when DontPerform exceptions were used to
  abort processing of a job has been fixed. This should allow the Resque
  instrumentation work correctly with the resque-lonely_job gem.

## v3.5.8 ##

  * Key Transactions

    The Ruby agent now supports Key Transactions! Check out more details on the
    feature at https://newrelic.com/docs/site/key-transactions

  * Ruby 2.0

    The Ruby agent is compatible with Ruby 2.0.0 which was just released.

  * Improved Sinatra instrumentation

    Several cases around the use of conditions and pass in Sinatra are now
    better supported by the Ruby agent. Thanks Konstantin for the help!

  * Outbound HTTP headers

    Adds a 'X-NewRelic-ID' header to outbound Net::HTTP requests. This change
    helps improve the correlation of performance between services in a service-
    oriented architecture for a forthcoming feature. In the meantime, to disable
    the header, set this in your newrelic.yml:

      cross_application_tracer:
        enabled: false

  * Automatically detect Resque dispatcher

    The agent does better auto-detection for the Resque worker process.
    This should reduce the need to set NEW_RELIC_DISPATCHER=resque directly.

## v3.5.7 ##

  * Resolved some issues with tracking of frontend queue time, particularly
    when the agent is running on an app hosted on Heroku.  The agent will now
    more reliably parse the headers described in
    https://newrelic.com/docs/features/tracking-front-end-time and will
    automatically detect whether the times provided are in seconds,
    milliseconds or microseconds.

## v3.5.6 ##

  * Use HTTPS by default

    The agent now defaults to using SSL when it communicates with New Relic's
    servers.  By default is already configured New Relic does not transmit any
    sensitive information (e.g. SQL parameters are masked), but SSL adds an
    additional layer of security.  Upgrading customers may need to remove the
    "ssl: false" directive from their newrelic.yml to enable ssl.  Customers on
    Jruby may need to install the jruby-openssl gem to take advantage of this
    feature.

  * Fix two Resque-related issues

    Fixes a possible hang on exit of an instrumented Resque master process
    (https://github.com/defunkt/resque/issues/578), as well as a file descriptor
    leak that could occur during startup of the Resque master process.

  * Fix for error graph over 100%

    Some errors were double counted toward the overall error total. This
    resulted in graphs with error percentages over 100%. This duplication did
    not impact the specific error traces captured, only the total metric.

  * Notice gracefully handled errors in Sinatra

    When show_exceptions was set to false in Sinatra, errors weren't caught
    by New Relic's error collector. Now handled errors also have the chance
    to get reported back.

  * Ruby 2.0 compatibility fixes

    Ruby 2.0 no longer finds protected methods by default, but will with a flag.
    http://tenderlovemaking.com/2012/09/07/protected-methods-and-ruby-2-0.html

    Thanks Ravil Bayramgalin and Charlie Somerville for the fixes.

  * Auto-detect Trinidad as dispatcher

    Code already existing for detecting Trinidad as a dispatcher, but was only
    accessible via an ENV variable. This now auto-detects on startup. Thanks
    Robert Rasmussen for catching that.

  * Coercion of types in collector communication

    Certain metrics can be recorded with a Ruby Rational type, which JSON
    serializes as a string rather than a floating point value. We now treat
    coerce each outgoing value, and log issues before sending the data.

  * Developer mode fix for chart error

    Added require to fix a NameError in developer mode for summary page. Thanks
    to Ryan B. Harvey.

  * Don't touch deprecated RAILS_ROOT if on Rails 3

    Under some odd startup conditions, we would look for the RAILS_ROOT constant
    after failing to find the ::Rails.root in a Rails 3 app, causing deprecation
    warnings. Thanks for Adrian Irving-Beer for the fix.

## v3.5.5 ##

  * Add thread profiling support

    Thread profiling performs statistical sampling of backtraces of all threads
    within your Ruby processes. This feature requires MRI >= 1.9.2, and is
    controlled via the New Relic web UI. JRuby support (in 1.9.x compat mode) is
    considered experimental, due to issues with JRuby's Thread#backtrace.

  * Add audit logging capability

    The agent can now log all of the data it sends to the New Relic servers to
    a special log file for human inspection. This feature is off by default, and
    can be enabled by setting the audit_log.enabled configuration key to true.
    You may also control the location of the audit log with the audit_log.path key.

  * Use config system for dispatcher, framework, and config file detection

    Several aspects of the agent's configuration were not being handled by the
    configuration system.  Detection/configuration of the dispatcher (e.g. passenger,
    unicorn, resque), framework (e.g. rails3, sinatra), and newrelic.yml
    location are now handled via the Agent environment, manual, and default
    configuration sources.

  * Updates to logging across the agent

    We've carefully reviewed the logging messages that the agent outputs, adding
    details in some cases, and removing unnecessary clutter. We've also altered
    the startup sequence to ensure that we don't spam STDOUT with messages
    during initialization.

  * Fix passing environment to manual_start()

    Thanks to Justin Hannus.  The :env key, when passed to Agent.manual_start,
    can again be used to specify which section of newrelic.yml is loaded.

  * Rails 4 support

    This release includes preliminary support for Rails 4 as of 4.0.0.beta.
    Rails 4 is still in development, but the agent should work as expected for
    people who are experimenting with the beta.

## v3.5.4 ##

  * Add queue time support for sinatra apps

    Sinatra applications can now take advantage of front end queue time
    reporting. Thanks to Winfield Peterson for this contribution.

  * Simplify queue time configuration for nginx 1.2.6+

    Beginning in version 1.2.6, recently released as a development version, the
    $msec variable can be used to set an http header.  This change allows front
    end queue time to be tracked in New Relic simply by adding this line to the
    nginx config:

    proxy_set_header X-Queue-Start "t=${msec}000"

    It will no longer be necessary to compile a patched version of nginx or
    compile in the perl or lua module to enable this functionality.

    Thanks to Lawrence Pit for the contribution.

  * Report back build number and stage along with version info

    In the 3.5.3 series the agent would fail to report its full version number
    to NewRelic's environment report.  For example it would report its version
    as 3.5.3 instead of 3.5.3.25 or 3.5.3.25.beta.  The agent will now report
    its complete version number as defined in newrelic_rpm.gemspec.

  * The host and the port that the agent reports to can now be set from environment vars

    The host can be set with NEW_RELIC_HOST and the port with NEW_RELIC_PORT.  These setting
    will override any other settings in your newrelic.yml.

  * Fix RUM reporting to multiple applications

    When the agent is configured to report to multiple "roll up" applications
    RUM did not work correctly.

## v3.5.3 ##

  * Update the collector protocol to use JSON and Ruby primitives

    The communication between the agent and the NewRelic will not longer be
    marshaled Ruby objects, but rather JSON in the case of Ruby 1.9 and marshaled
    Ruby primitives in the case of 1.8.  This results in greater harvest efficiency
    as well as feature parity with other New Relic agents.

  * Fix incorrect application of conditions in sinatra instrumentation

    The agent's sinatra instrumentation was causing sinatra's conditions to
    be incorrectly applied in some obscure cases.  The bug was triggered
    when a condition was present on a lower priority route that would match
    the current request, except for the presence of a higher priority route.

## v3.5.2 ##

 * Simplified process of running agent test suite and documented code
   contribution process in GUIDELINES_FOR_CONTRIBUTING.

## v3.5.1 ##

 * Enabling Memory Profiling on Lion and Mountain Lion

   The agent's list of supported platforms for memory profiling wasn't correctly checking
   for more recent versions of OS X.

 * Fixed an arity issue encountered when calling newrelic_notice_error from Rails applications.

 * End user queue time was not being properly reported, works properly now.

 * Server-side configuration for ignoring errors was not being heeded by agent.

 * Better handling of a thread safety issue.

   Some issues may remain, which we are working to address, but they should be gracefully handled
   now, rather than crashing the running app.

 * Use "java_import" rather than "include_class" when require Java Jars into a JRuby app.

   Thanks to Jan Habermann for the pull request

 * Replaced alias_method mechanism with super call in DataMapper instrumentation.

   Thanks to Michael Rykov for the pull request

 * Fixed the Rubinius GC profiler.

   Thanks to Dirkjan Bussink

 * Use ActiveSupport.on_load to load controller instrumentation Rails 3.

   Thanks to Jonathan del Strother

 * Reduce the number of thread local reference in a particular high traffic method

   Thanks to Jeremy Kemper

## v3.5.0.1 ##

 * (Fix) Due to a serious resource leak we have ended support for versions of Phusion Passenger
   older than 2.1.1. Users of older versions are encouraged upgrade to a more recent version.

## v3.5.0 ##

 * (Fix) RUM Stops Working After 3.4.2.1 Agent Upgrade

   v3.4.2.1 introduced a bug that caused the browser monitor auto instrumentation
   (for RUM) default to be false. The correct value of true is now used

 * When the Ruby Agent detects Unicorn as the dispatcher it creates an INFO level log message
   with additional information

   To help customers using Unicorn, if the agent detects it (Unicorn) is being used as the
   dispatcher an INFO level log message it created that includes a link to New Relic
   online doc that has additional steps that may be required to get performance data reporting.

 * (Fix) In version 3.4.2 of the Ruby Agent the server side value for Apdex T was disregarded

   With version 3.4.2 of the agent, the value set in the newrelic.yml file took precedence over the
   value set in the New Relic UI.  As of version 3.5.0 only the value for Apdex T set in the
   New Relic UI will be used. Any setting in the yaml file will be ignored.

 * Improved Error Detection/Reporting capabilities for Rails 3 apps

   Some errors are missed by the agent's exception reporting handlers because they are
   generated in the rails stack, outside of the instrumented controller action. A Rack
   middleware is now included that can detect these errors as they bubble out of the middleware stack.
   Note that this does not include Routing Errors.

 * The Ruby Agent now logs certain information it receives from the New Relic servers

   After connecting to the New Relic servers the agent logs the New Relic URL
   of the app it is reporting to.

 * GC profiling overhead for Ruby 1.9 reduced

   For Ruby 1.9 the amount of time spent in GC profiling has been reduced.

 * Know issue with Ruby 1.8.7-p334, sqlite3-ruby 1.3.0 or older, and resque 1.23.0

   The Ruby Agent will not work in conjunction with Ruby 1.8.7-p334, sqlite3-ruby 1.3.3
   or earlier, and resque 1.23.0. Your app will likely stop functioning. This is a known problem
   with Ruby versions up to 1.8.7-p334. Upgrading to the last release of Ruby 1.8.7
   is recommended.  This issue has been present in every version of the agent we've tested
   going back for a year.


## v3.4.2.1 ##

* Fix issue when app_name is nil

  If the app_name setting ends up being nil an exception got generated and the application
  wouldn't run. This would notably occur when running a Heroku app locally without the
  NEW_RELIC_APP_NAME environment variable set. A nil app_name is now detected and an
  error logged specifying remediation.

## v3.4.2 ##

 * The RUM NRAGENT tk value gets more robustly sanitized to prevent potential XSS vulnerabilities

   The code that scrubs the token used in Real User Monitoring has been enhanced to be
   more robust.

 * Support for Apdex T in server side configuration

   For those using server side configuration the Ruby Agent now supports setting
   the Apdex T value via the New Relic UI.

 * Refactoring of agent config code

   The code that reads the configuration information and configures the agent
   got substantially reorganized, consolidated, simplified, and made more robust.

## v3.4.1 ##
#### Bug Fixes ####
 * Fix edge case in RUM auto instrumentation where X-UA-Compatible meta tag is
   present but </head> tag is missing.

   There is a somewhat obscure edge case where RUM auto instrumentation will
   crash a request. The issue seems to be triggered when the X-UA-Compatible
   meta tag is present and the </head> tag is missing.

 * Fixed reference to @service.request_timeout to @request_timeout in
   new_relic_service.rb. (Thanks to Matthew Savage)

   When a timeout occurred during connection to the collector an "undefined
   method `request_timeout' for nil:NilClass'" would get raised.

 * preserve visibility on traced methods.

   Aliased methods now have the same visibility as the original traced method.
   A couple of the esoteric methods created in the process weren't getting the
   visibility  set properly.

 * Agent service does not connect to directed shard collector after connecting
   to proxy

   After connecting to collector proxy name of real collector was updated, but
   ip address was not being updated causing connections to go to the proxy.
   Agent now looks up ip address for real collector.

 * corrupt marshal data from pipe children crashing agent

   If the agent received corrupted data from the Reqsue worker child agent
   it could crash the agent itself. fixed.

 * should reset RubyBench GC counter between polls

   On Ruby REE, the GC profiler does not reset the counter between polls. This
   is only a problem if GC could happen *between* transactions, as in, for
   example, out-of-band GC in Unicorn. fixed.

## v3.4.0.1
 * Prevent the agent from resolving the collector address when disabled.
 * Fix for error collector configuration that was introduced during beta.
 * Preserve method visibility when methods are traced with #add_method_tracer and #add_transaction_tracer

## v3.4.0
 * Major refactor of data transmission mechanism.  This enabled child processes to send data to parent processes, which then send the data to the New Relic service.  This should only affect Resque users, dramatically improving their experience.
 * Moved Resque instrumentation from rpm_contrib to main agent.  Resque users should discontinue use of rpm_contrib or upgrade to 2.1.11.
 * Resolve issue with configuring the Error Collector when using server-side configuration.

## v3.3.5
 * [FIX] Allow tracing of methods ending in ! and ?
 * [PERF] Give up after scanning first 50k of the response in RUM
   auto-instrumentation.
 * [FIX] Don't raise when extracting metrics from SQL queries with non UTF-8 bytes.
 * Replaced "Custom/DJ Locked Jobs" metric with new metrics for
   monitoring DelayedJob: queue_length, failed_jobs, and locked_jobs, all under
   Workers/DelayedJob.  queue_length is also broken out by queue name or priority
   depending on the version of DelayedJob deployed.

## v3.3.4.1
 * Bug fix when rendering empty collection in Rails 3.1+

## v3.3.4
  * Rails 3 view instrumentation

## v3.3.3
  * Improved Sinatra instrumentation
  * Limit the number of nodes collected in long running transactions to prevent leaking memory

## v3.3.2.1
  * [SECURITY] fix for cookie handling by End User Monitoring instrumentation

## v3.3.2
  * deployments recipe change: truncate git SHAs to 7 characters
  * Fixes for obfuscation of PostgreSQL and SQLite queries
  * Fix for lost database connections when using a forking framework
  * Workaround for RedHat kernel bug which prevented blocking reads of /proc fs
  * Do not trap signals when handling exceptions

## v3.3.1
  * improved Ruby 1.8.6 support
  * fix for issues with RAILS_ROOT deprecation warnings
  * fixed incorrect 1.9 GC time reporting
  * obfuscation for Slow SQL queries respects transaction trace config
  * fix for RUM instrumentation repoting bad timing info in some cases
  * refactored ActiveRecord instrumentation, no longer requires Rails

## v3.3.0
  * fix for GC instrumentation when using Ruby 1.9
  * new feature to correlate browser and server transaction traces
  * new feature to trace slow sql statements
  * fix to help cope with malformed rack responses
  * do not try to instrument versions of ActiveMerchant that are too old

## v3.2.0.1
  * Updated LICENSE
  * Updated links to support docs

## v3.2.0
  * Fix over-detection of mongrel and unicorn and only start the agent when
    actual server is running
  * Improve developer mode backtraces to support ruby 1.9.2, windows
  * Fixed some cases where Memcache instrumentation was failing to load
  * Ability to set log destination by NEW_RELIC_LOG env var
  * Fix to mutex lib load issue
  * Performance enhancements (thanks to Jeremy Kemper)
  * Fix overly verbose STDOUT message (thanks to Anselm Helbig)

## v3.1.2
  * Fixed some thread safety issues
  * Work around for Ruby 1.8.7 Marshal crash bug
  * Numerous community patches (Gabriel Horner, Bradley Harris, Diego Garcia,
    Tommy Sullivan, Greg Hazel, John Thomas Marino, Paul Elliott, Pan Thomakos)
  * Fixed RUM instrumentation bug

## v3.1.1
  * Support for Rails 3.1 (thanks to Ben Hoskings via github)
  * Support for Rubinius
  * Fixed issues affecting some Delayed Job users where log files were not appearing
  * Fixed an issue where some instrumentation might not get loaded in Rails apps
  * Fix for memcached cas method (thanks to Andrew Long and Joseph Palermo )
  * Fix for logger deprecation warning (thanks to Jonathan del Strother via github)
  * Support for logging to STDOUT
  * Support for Spymemcached client on jruby

## v3.1.0
  * Support for aggregating data from short-running
    processes to reduce reporting overhead
  * Numerous bug fixes
  * Increased unit test coverage

## v3.0.1
  * Updated Real User Monitoring to reduce javascript size and improve
    compatibility, fix a few known bugs

## v3.0.0
  * Support for Real User Monitoring
  * Back end work on internals to improve reliability
  * added a 'log_file_name' and 'log_file_path' configuration variable to allow
    setting the path and name of the agent log file
  * Improve reliability of statistics calculations
  * Remove some previously deprecated methods
  * Remove Sequel instrumentation pending more work

## v2.14.1
  * Avoid overriding methods named 'log' when including the MethodTracer module
  * Ensure that all load paths for 'new_relic/agent' go through 'new_relic/control' first
  * Remove some debugging output from tests

## v2.14.0
  * Dependency detection framework to prevent multi-loading or early-loading
    of instrumentation files

## v2.13.5
  * Moved the API helper to the github newrelic_api gem.
  * Revamped queue time to include server, queue, and middleware time
  * Increased test coverage and stability
  * Add Trinidad as a dispatcher (from Calavera, on github)
  * Sequel instrumentation from Aman Gupta
  * patches to 1.9 compatibility from dkastner on github
  * Support for 1.9.2's garbage collection instrumentation from Justin Weiss
  * On Heroku, existing queue time headers will be detected
  * Fix rack constant scoping in dev mode for 1.9 (Rack != ::Rack)
  * Fixes for instrumentation loading failing on Exception classes that
    are not subclasses of StandardError
  * Fix active record instrumentation load order for Rails 3

## v2.13.4
  * Update DNS lookup code to remove hardcoded IP addresses

## v2.13.3
  * Dalli instrumentation from Mike Perham (thanks Mike)
  * Datamapper instrumentation from Jordan Ritter (thanks Jordan)
  * Apdex now defaults to 0.5
    !!! Please be aware that if you are not setting an apdex,
    !!! this will cause a change in the apparent performance of your app.
  * Make metric hashes threadsafe (fixes problems sending metrics in Jruby
    threaded code)
  * Delete obsolete links to metric docs in developer mode
  * Detect gems when using Bundler
  * Fix newrelic_ignore in Rails 3
  * Break metric parser into a separate vendored gem
  * When using Unicorn, preload_app: true is recommended to get proper
    after_fork behavior.

## v2.13.2
  * Remove a puts. Yes, a whole release for a puts.

## v2.13.1
  * Add missing require in rails 3 framework control

## v2.13.0
  * developer mode is now a rack middleware and can be used on any framework;
    it is no longer supported automatically on versions of Rails prior to 2.3;
    see README for details
  * memcache key recording for transaction traces
  * use system_timer gem if available, fall back to timeout lib
  * address instability issues in JRuby 1.2
  * renamed executable 'newrelic_cmd' to 'newrelic'; old name still supported
    for backward compatibility
  * added 'newrelic install' command to install a newrelic.yml file in the
    current directory
  * optimization to execution time measurement
  * optimization to startup sequence
  * change startup sequence so that instrumentation is installed after all
    other gems and plugins have loaded
  * add option to override automatic flushing of data on exit--send_data_on_exit
    defaults to 'true'
  * ignored errors no longer affect apdex score
  * added record_transaction method to the api to allow recording
    details from web and background transactions occurring outside RPM
  * fixed a bug related to enabling a gold trial / upgrade not sending
    transaction traces correctly

## v2.12.3
  * fix regression in startup sequence

## v2.12.2
  * fix for regression in Rails 2.1 inline rendering
  * workaround bug found in some rubies that caused a segv and/or NoMemoryError
    when deflating content for upload
  * avoid creating connection thread in unicorn/passenger spawners

## v2.12.1
  * fix bug in profile mode
  * fix race condition in Delayed::Job instrumentation loading
  * fix glassfish detection in latest glassfish gem

## v2.12.0
  * support basic instrumentation for ActsAsSolr and Sunspot

## v2.11.3
  * fix bug in startup when running JRuby

## v2.11.2
  * fix for unicorn not reporting when the proc line had 'master' in it
  * fix regression for passenger 2.0 and earlier
  * fix after_fork in the shim

## v2.11.1
  * republished gem without generated rdocs

## v2.11.0
  * rails3 instrumentation (no developer mode support yet)
  * removed the ensure_worker_thread started and instead defined an after_fork
    handler that will set up the agent properly in forked processes.
  * change at_exit handler so the shutdown always goes after other shutdown
    handlers
  * add visibility to active record db transactions in the rpm transaction
    traces (thanks to jeremy kemper)
  * fix regression in merb support which caused merb apps not to start
  * added NewRelic::Agent.logger to the public api to write to the agent
    log file.
  * optimizations to background thread, controller instrumentation, memory
    usage
  * add logger method to public_api
  * support list notation for ignored exceptions in the newrelic.yml

## v2.10.8
  * fix bug in delayed_job instrumentation that caused the job queue sampler
    to run in the wrong place
  * change startup sequence and code that restarts the worker loop
    thread
  * detect the unicorn master and dont start the agent; hook in after_fork
  * fix problem with the Authlogic metric names which caused errors in
    developer mode.  Authlogic metrics now adhere to the convention of
    prefixing the name with  'Custom'
  * allow more correct overriding of transaction trace settings in the
    call to #manual_start
  * simplify WorkerLoop and add better protection for concurrency
  * preliminary support for rails3

## v2.10.6
  * fix missing URL and referrer on some traced errors and transactions
  * gather traced errors *after* executing the rescue chain in ActionController
  * always load controller instrumentation
  * pick up token validation from newrelic.yml

## v2.10.5
  * fix bug in delayed_job instrumentation occurring when there was no DJ log

## v2.10.4
  * fix incompatibility with Capistrano 2.5.16
  * strip down URLs reported in transactions and errors to path only

## v2.10.3
  * optimization to reduce overhead: move background samplers into foreground thread
  * change default config file to ignore RoutingErrors
  * moved the background task instrumentation into a separate tab in the RPM UI
  * allow override of the RPM application name via NEWRELIC_APP_NAME environment variable
  * revised Delayed::Job instrumentation so no manual_start is required
  * send buffered data on shutdown
  * expanded support for queue length and queue time
  * remove calls to starts_with to fix Sinatra and non-rails deployments
  * fix problem with apdex scores recording too low in some circumstances
  * switch to jeweler for gem building
  * minor fixes, test improvements, doc and rakefile improvements
  * fix incompatibility with Hoptoad where Hoptoad was not getting errors handled by New Relic
  * many other optimizations, bug fixes and documentation improvements

## v2.10.2.
  * beta release of 2.10
  * fix bugs with Sinatra app instrumentation
  * minor doc updates

## v2.10.1.
  * alpha release of 2.10
  * rack support, including metal; ignores 404s; requires a module inclusion (see docs)
  * sinatra support, displays actions named by the URI pattern matched
  * add API method to abort transaction recording for in-flight transactions
  * remove account management calls from newrelic_api.rb
  * truncating extremely large transaction traces for efficiency
  * fix error reporting in recipes; add newrelic_rails_env option to recipes to
    override the rails env used to pull the app_name out of newrelic.yml
  * added TorqueBox recognition (thanks Bob McWhirter)
  * renamed config settings: enabled => monitor_mode; developer => developer_mode;
    old names will still work in newrelic.yml
  * instrumentation for DelayedJob (thanks Travis Tilley)
  * added config switches to turn off certain instrumentation when you aren't
    interested in the metrics, to save on overhead--see newrelic.yml for details.
  * add profiling support to dev mode; very experimental!
  * add 'multi_threaded' config option to indicate when the app is running
    multi-threaded, so we can disable some instrumentation
  * fix test failures in JRuby, REE
  * improve Net::HTTP instrumentation so it's more efficient and distinguishes calls
    between web and non-web transactions.
  * database instrumentation notices all database commands in addition to the core commands
  * add support for textmate to dev mode
  * added add_transaction_tracer method to support instrumenting methods as
    if they were web transactions; this will facilitate better visibility of background
    tasks and eventually things like rack, metal and Sinatra
  * adjusted apdex scores to reflect time spent in the mongrel queue
  * fixed incompatibility with JRuby on startup
  * implemented CPU measure for JRuby which reflects the cpu burn for
    all controller actions (does not include background tasks)
  * fixed scope issue with GC instrumentation, subtracting time from caller
  * added # of GC calls to GC instrumentation
  * renamed the dispatcher metric
  * refactored stats_engine code for readability
  * optimization: reduce wakeup times for harvest thread

## v2.10.0.
  * alpha release of 2.10
  * support unicorn
  * instrumentation of GC for REE and MRE with GC patch
  * support agent restarting when changes are made to the account
  * removed #newrelic_notice_error from Object class, replaced by NewRelic::Agent#notice_error
  * collect histogram statistics
  * add custom parameters to newrelic_notice_error call to display
    extra info for errors
  * add method disable_all_tracing(&block) to execute a block without
    capturing metrics
  * newrelic_ignore now blocks all instrumentation collection for
    the specified actions
  * added doc to method_tracer API and removed second arg
    requirement for add_method_tracer call
  * instrumentation for Net::HTTP
  * remove method_tracer shim to avoid timing problems in monitoring daemons
  * for non-rails daemons, look at APP_ROOT and NRCONFIG env vars for custom locations

## v2.9.9.
  * Disable at_exit handler for Unicorn which sometimes caused the
    agent to stop reporting immediately.

## v2.9.8.
  * add instrumentation for Net::HTTP calls, to show up as "External"
  * added support for validating agents in the cloud.
  * recognize Unicorn dispatcher
  * add NewRelic module definitions to ActiveRecord instrumentation

## v2.9.5.
  * Snow Leopard memory fix

## v2.9.4.
  * clamp size of data sent to server
  * reset statistics for passenger when forking to avoid erroneous data
  * fix problem deserializing errors from the server
  * fix incompatibility with postgres introduced in 2.9.

## v2.9.3.
  * fix startup failure in Windows due to memory sampler
  * add JRuby environment information

## v2.9.2.
  * change default apdex_t to 0.5 seconds
  * fix bug in deployments introduced by multi_homed setting
  * support overriding the log in the agent api
  * fix JRuby problem using objectspace
  * display custom parameters when looking at transactions in dev mode
  * display count of sql statements on the list of transactions in dev mode
  * fixes for merb--thanks to Carl Lerche

## v2.9.1.
  * add newrelic_ignore_apdex method to controller classes to allow
    you to omit some actions from apdex statistics
  * Add hook for Passenger shutdown events to get more timely shutdown
    notices; this will help in more accurate memory readings in
    Passenger
  * add newrelic_notice_error to Object class
  * optional ability to verify SSL certificates, note that this has some
    performance and reliability implications
  * support multi-homed host with multiple apps running on duplicate
    ports

## v2.9.0.
  Noteworthy Enhancements
  * give visibility to templates and partials in Rails 2.1 and later, in
    dev mode and production
  * change active record metrics to capture statistics in adapter log()
    call, resulting in lower overhead and improved visibility into
    different DB operations; only AR operations that are not hitting the
    query cache will be measured to avoid overhead
  * added mongrel_rpm to the gem, a standalone daemon listening for custom
    metric values sent from local processes (experimental); do mongrel_rpm
    --help
  * add API for system monitoring daemons (refer to KB articles); changed
    API for manual starting of the agent; refer to
    NewRelic::Agent.manual_start for details
  * do certificate verification on ssl connections to
    collector.newrelic.com
  * support instances appearing in more than one application by allowing a
    semicolon separated list of names for the newrelic.yml app_name
    setting.
  * combined agent logfiles into a single logfile
  * use rpm server time for transaction traces rather than agent time

  Developer Mode (only) Enhancements
  * show partial rendering in traces
  * improved formatting of metric names in traces
  * added number of queries to transactions in the transaction list
  * added some sorting options for the transaction list
  * added a page showing the list of active threads

  Compatibility Enhancements
  * ruby 1.9.1 compatibility
  * support concurrency when determining busy times, for 2.2 compatibility
  * in jruby, use Java used heap for memory sampling if the system memory
    is not accessible from an unsupported platform
  * jruby will no longer start the agent now when running the console or
    rake tasks
  * API support for RPM as a footnote add-in
  * webrick support restored

  Noteworthy bugfixes
  * sample memory on linux by reading /proc/#{$$}/status file
  * fixed ambiguous 'View' metrics showing up in controller breakdown
  * removed Numeric extensions, including round_to, and to_ms
  * using a different timeout mechanism when we post data to RPM
  * remove usage of Rails::Info which had a side effect of enabling
    ActiveRecord even when it wasn't an active framework
  * moved CPU sampler off background thread and onto the harvest thread
  * tests now run cleanly in any rails app using test:newrelic or
    test:plugins

  Agent improvements to support future RPM enhancements
  * add instrumentation to capture metrics on response codes; not yet
    working in rails 2.3.*
  * added http referrer to traced errors
  * capture gem requirements from rails
  * capture cpu utilization adjusted for processor count
  * transaction sampling

## v2.8.10.
  * fix thin support with rails 2.3.2 when using script/server
  * fix incompatibility with rails 2.3.2 and script/server options
    processing
  * minor tweak to environment gathering for gem mode

## v2.8.9.
  * fix problem finding the newrelic controller in dev mode
  * fix incompatibility with older versions of optparse
  * fix potential jvm problem with jruby
  * remove test:all task definition to avoid conflicts
  * change error message about window sampler in windows not supported to a
    warning message

## v2.8.8.
  * fix error with jruby on windows
  * fix problem where webrick was being incorrectly detected causing some
    problems with mongrel application assignments--had to disable webrick
    for now

## v2.8.7.
  * fix for ssl connection hanging problems
  * fix problem recognizing mongrel in rails 2.3.2
  * fastcgi support in rails 2.3.2
  * put back webrick support

## v2.8.6.
  * fix for capture_params when using file uploads in controller actions
  * use pure ruby NS lookup for collector host to eliminate possibly
    blocking applications

## v2.8.5.
  * fix reference to CommandError which was breaking some cap scripts
  * fix incompatibility with Rails 2.0 in the server API
  * fix problem with litespeed with Lite accounts
  * fix problem when ActiveRecord is disabled
  * moved merb instrumentation to Merb::Controller instead of
    AbstractController to address incompatibility with MailController
  * fix problem in devmode displaying sql with embedded urls

## v2.8.4.
  * fix bug in capistrano recipe causing cap commands to fail with error
    about not finding Version class

## v2.8.3.
  * refactor unit tests so they will run in a generic rails environment
  * require classes in advance to avoid autoloading.  this is to address
    incompatibilities with desert as well as more flexibility in gem
    initialization
  * fixed newrelic_helper.rb 1.9 incompatibility

## v2.8.2.
  * fix Ruby 1.9 syntax compatibility errors
  * update the class loading sanity check, will notify server of errors
  * fix agent output on script and rake task execution

## v2.8.1.
  * Convert the deployment information upload script to an executable and
    put in the bin directory.  When installed as a gem this command is
    symlinked to /usr/bin.  Usage: newrelic_cmd deployments --help
  * Fix issue invoking api when host is not set in newrelic.yml
  * Fix deployments api so it will work from a gem
  * Fix thin incompatibility in developer mode

## v2.8.0.
  * add beta of api in new_relic_api.rb
  * instrumented dynamic finders in ActiveRecord
  * preliminary support for capturing deployment information via capistrano
  * change memory sampler for solaris to use /usr/bin/ps
  * allow ERB in newrelic.yml file
  * merged support for merb into this version
  * fix incompatibility in the developer mode with the safe_erb plugin
  * fix module namespace issue causing an error accessing
    NewRelic::Instrumentation modules
  * fix issue where the agent sometimes failed to start up if there was a
    transient network problem
  * fix IgnoreSilentlyException message

## v2.7.4.
  * fix error when trying to serialize some kinds of Enumerable objects
  * added extra debug logging
  * added app_name to app mapping

## v2.7.3.
  * fix compatibility issue with 1.8.5 causing error with Dir.glob

## v2.7.2.
  * fix problem with passenger edge not being a detected environment

## v2.7.1.
  * fix problem with skipped dispatcher instrumentation

## v2.7.0.
  * Repackage to support both plugin and Gem installation
  * Support passenger/litespeed/jruby application naming
  * Update method for calculating dispatcher queue time
  * Show stack traces in RPM Transaction Traces
  * Capture error source for TemplateErrors
  * Clean up error stack traces.
  * Support query plans from postgres
  * Performance tuning
  * bugfixes

## v2.5.3.
  * fix error in transaction tracing causing traces not to show up

## v2.5.2.
  * fixes for postgres explain plan support

## v2.5.1.
  * bugfixes

## v2.5.0.
  * add agent support for rpm 1.1 features
  * Fix regression error with thin support

## v2.4.3.
  * added 'newrelic_ignore' controller class method with :except and :only options for finer grained control
    over the blocking of instrumentation in controllers.
  * bugfixes

## v2.4.2.
  * error reporting in early access

## v2.4.1.
  * bugfix: initializing developer mode

## v2.4.0.
  * Beta support for LiteSpeed and Passenger

## v2.3.7.
  * bugfixes

## v2.3.6.
  * bugfixes

## v2.3.5.
  * bugfixes: pie chart data, rails 1.1 compatibility

## v2.3.4.
  * bugfix

## v2.3.3.
  * bugfix for non-mysql databases

## v2.3.2.
  * bugfixes
  * Add enhancement for Transaction Traces early access feature

## v2.3.1.
  * bugfixes

## v2.3.0.
  + Add support for Transaction Traces early access feature

## v2.2.2.
  * bugfixes

## v2.2.1.
  + Add rails 2.1 support for Developer Mode
  + Changes to memory sampler: Add support for JRuby and fix Solaris support.
  * Stop catching exceptions and start catching StandardError; other exception cleanup
  * Add protective exception catching to the stats engine
  * Improved support for thin domain sockets
  * Support JRuby environments

## v2.1.6.
  * bugfixes

## v2.1.5.
  * bugfixes

## v2.1.4.
  * bugfixes

## v2.1.3.
  * bugfixes

## v2.1.2.
  * bugfixes

## v2.1.1.
  * bugfixes

## v2.1.0.
  * release for private beta<|MERGE_RESOLUTION|>--- conflicted
+++ resolved
@@ -2,16 +2,14 @@
 
   ## v7.1.0
 
-<<<<<<< HEAD
   * **Add support for CSP nonces when using our API to insert the browser agent**
+  
     We now support passing in a nonce to our API method `browser_timing_header` to allow the browser agent to run on applications using CSP nonces. This allows users to inject the browser agent themselves and use the nonce required for the script to run. In order to utilize this new feature, you must disable auto instrumentation for the browser agent, and use the API method browser_timing_header to pass the nonce in and inject the script manually.
     
-=======
   * **Removed MD5 use in the SQL sampler**
 
     In order to allow the agent to run in FIPS compliant environments, the usage of MD5 for aggregating slow sql traces has been replaced with SHA1. 
 
->>>>>>> 358ab321
   * **Enable server-side configuration of distributed tracing**
 
     `distributed_tracing.enabled` may now be set in server-side application configuration.
