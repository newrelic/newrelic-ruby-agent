--- conflicted
+++ resolved
@@ -2,13 +2,11 @@
 
   ## v8.0.0
 
-<<<<<<< HEAD
   * **Deprecate cross application tracing**
     Cross application tracing is deprecated in favor of [distributed tracing](https://docs.newrelic.com/docs/distributed-tracing/enable-configure/language-agents-enable-distributed-tracing/) and is off by default.
-=======
+
   * **Remove support for Excon versions below 0.19.0**
     Excon versions below 0.19.0 will no longer be instrumented through the Ruby agent.
->>>>>>> f40e0b94
 
   * **Remove tests for Rails 3.0 and Rails 3.1**
     As of the 7.0 release, the Ruby agent stopped supporting Rails 3.0 and Rails 3.1. Despite this, we still had tests for these versions running on the agent's CI. Those tests are now removed.
