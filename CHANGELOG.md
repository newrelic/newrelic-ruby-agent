--- conflicted
+++ resolved
@@ -2,19 +2,15 @@
 
 ## dev
 
-<<<<<<< HEAD
-Version <dev> updates View Componment instrumentation to use a default metric name when one is unavaliable.  
+Version <dev> updates View Componment instrumentation to use a default metric name when one is unavaliable and resolves a bug in rdkafka instrumentation when using the karafka-rdkafka gem.  
 
 - **Feature: Use default `View/component` metric name for unidentified View Components**
 
   Previously, when a View Component metric name could not be identified, the agent would set the name as `nil`. Now, the agent defaults to using `View/component` as the metric name when one can not be identified. [PR#2907](https://github.com/newrelic/newrelic-ruby-agent/pull/2907)
-=======
-Version <dev> resolves a bug in rdkafka instrumentation when using the karafka-rdkafka gem.
 
 - **Bugfix: Instrumentation errors when using the karafka-rdkafka gem**
 
   Due to version differences between the rdkafka gem and karafka-rdkafka gem, the agent could encounter an error when it tried to install rdkafka instrumentation. This has now been resolved. Thank you to @krisdigital for bringing this issue to our attention. [PR#2880](https://github.com/newrelic/newrelic-ruby-agent/pull/2880)
->>>>>>> c96ac53c
 
 
 ## v9.14.0
