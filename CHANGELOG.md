# New Relic Ruby Agent Release Notes

## dev

- **Breaking Change: Remove support for Ruby 2.4 and 2.5**

  Support for Ruby versions 2.4 and 2.5 has been removed. The new minimum required Ruby version is now 2.6. [PR#3314](https://github.com/newrelic/newrelic-ruby-agent/pull/3314)

- **Breaking Change: Removal of Cross Application Tracing (CAT)**

  Previously, Cross Application Tracing (CAT) was deprecated in favor of Distributed Tracing. CAT functionality has now been removed. The configuration option `cross_application_tracer.enabled` has been removed. Public API methods `NewRelic::Agent::External.process_request_metadata`, `NewRelic::Agent::External.get_response_metadata`, `NewRelic::Agent::Transaction::ExternalRequestSegment#process_response_metadata`, and `NewRelic::Agent::Transaction::ExternalRequestSegment#get_request_metadata` have also been removed. [PR#3333](https://github.com/newrelic/newrelic-ruby-agent/pull/3333)

- **Feature: Add `logger` as a dependency**
  The `logger` gem is now listed as a dependency of the agent to ensure continued logging functionality and support for Ruby 4.0.0 and newer versions. [PR#3293](https://github.com/newrelic/newrelic-ruby-agent/pull/3293)

- **Breaking Change: Rename ActiveJob metrics**

  ActiveJob metrics have been updated to include the job's class name for more specific reporting. This is a breaking change and may require updating custom dashboards or alerts. [PR#3320](https://github.com/newrelic/newrelic-ruby-agent/pull/3320)
    - Old format: `Ruby/ActiveJob/<QueueName>/<Method>`
    - New format: `Ruby/ActiveJob/<ClassName>/<QueueName>/<Method>`

- **Breaking Change: Rename `bin/newrelic` command to `bin/newrelic_rpm`**

  The executable file for the agent's CLI has been renamed from `bin/newrelic` to `bin/newrelic_rpm`. This change resolves a name collision with the standalone New Relic CLI tool. [PR#3323](https://github.com/newrelic/newrelic-ruby-agent/pull/3323)

- **Breaking Change: Remove the `newrelic deployments` CLI command**

    The deprecated `newrelic deployments` CLI command has been removed. To track changes and deployments in New Relic, please see our guide to [Change Tracking](https://docs.newrelic.com/docs/change-tracking/change-tracking-introduction/) for a list of available options. [PR#3299](https://github.com/newrelic/newrelic-ruby-agent/pull/3299)

- **Feature: Add argument validation for the `NewRelic::Agent#record_custom_event` API**

  The `NewRelic::Agent#record_custom_event` API now raises an `ArgumentError` when an invalid `event_type` is provided. A valid event type must consist only of alphanumeric characters, underscores (`_`), colons (`:`), or spaces (` `). [PR#3319](https://github.com/newrelic/newrelic-ruby-agent/pull/3319)

- **Breaking Change: Remove experimental feature Configurable Security Policies (CSP)**

  The experimental feature, Configurable Security Policies (CSP), is no longer supported and has been removed. [PR#3292](https://github.com/newrelic/newrelic-ruby-agent/pull/3292)

<<<<<<< HEAD
- **Feature: Add Active Support notification allowlist configuration option**

  A new configuration option, `instrumentation.active_support_notifications.active_support_events`, allows users to define an allowlist of Active
  Support notifications event names for the agent to subscribe to. By default, the agent subscribes to all [Active Support: Caching](https://guides.rubyonrails.org/active_support_instrumentation.html#active-support-caching) and [Active Support: Messages](https://guides.rubyonrails.org/active_support_instrumentation.html#active-support-messages) events. [PR#3327](https://github.com/newrelic/newrelic-ruby-agent/pull/3327)
=======
- **Feature: Use Ruby's built-in Gzip compression**

  The agent now uses the built-in `Zlib.gzip` method from the Ruby standard library for compression, replacing the previous custom implementation. [PR#3332](https://github.com/newrelic/newrelic-ruby-agent/pull/3332)

- **Breaking Change: Remove support for Puma versions < 3.9.0**

  The minimum version of Puma now supported is 3.9.0 or higher. [PR#3326](https://github.com/newrelic/newrelic-ruby-agent/pull/3326)
>>>>>>> 16acb510

## v9.23.0

- **Feature: Add sidekiq.ignore_retry_errors configuration option**

  A new configuration option, `sidekiq.ignore_retry_errors`, has been added to control if Sidekiq job retries are captured. Retry errors are captured by default, but now if `sidekiq.ignore_retry_errors` is set to `true`, the agent will ignore exceptions raised during Sidekiq's retry attempts and will only report the error if the job permanently fails. Thank you [DonGiulio](https://github.com/DonGiulio) for recognizing this improvement and contributing a solution. [PR#3317](https://github.com/newrelic/newrelic-ruby-agent/pull/3317)

- **Feature: Deprecation notice for recording deployments using Capistrano**

  Sending application deployment information using a Capistrano recipe is deprecated and will be removed in agent version 10.0.0. For recording deployments, please see our guide to [Change Tracking](https://docs.newrelic.com/docs/change-tracking/change-tracking-introduction/) for a list of available options.

- **Feature: Use remote parent sampling configurations for decisions in more scenarios**

  Previously, the `distributed_tracing.sampler.remote_parent_sampled` and `distributed_tracing.sampler.remote_parent_not_sampled` configuration options were used for the sampling decision only when the `traceparent` and `tracestate` headers were present. Now, these configuration options are applied in cases when the `tracestate` header is missing and when only the `newrelic` header is available. This change makes distributed trace sampling more consistent and predictable. [PR#3306](https://github.com/newrelic/newrelic-ruby-agent/pull/3306)

## v9.22.0

- **Feature: One-step instrumentation for Kubernetes**

  The Kubernetes APM auto-attach automatically instruments applications and manages agent upgrades within Kubernetes deployments. This feature has exited preview and is now generally avaliable. Learn more about [Kubernetes auto-attach](https://docs.newrelic.com/docs/kubernetes-pixie/kubernetes-integration/installation/k8s-agent-operator/). [PR#2635](https://github.com/newrelic/newrelic-ruby-agent/pull/2635) [PR#3287](https://github.com/newrelic/newrelic-ruby-agent/pull/3287)

- **Feature: Deprecation notice for Ruby 2.4 and Ruby 2.5**

  Ruby agent support for Ruby versions 2.4 and 2.5 is deprecated and will be removed in agent version 10.0.0. The new miniumum required Ruby version will become Ruby 2.6 and we will stop testing with Ruby 2.4 and 2.5. [PR#3288](https://github.com/newrelic/newrelic-ruby-agent/pull/3288)

- **Feature: Deprecation notice for the `newrelic deployments` command**

  Support for recording deployments using the `newrelic deployments` command is now deprecated and will be removed in agent version 10.0.0.

  Going forward, there are a number of automated and manual ways ways to record changes in New Relic. Please see our guide to [Change Tracking](https://docs.newrelic.com/docs/change-tracking/change-tracking-introduction/) for a list of available options. [PR#3262](https://github.com/newrelic/newrelic-ruby-agent/pull/3262)

- **Feature: Deprecation reminder for cross application tracing**

  Cross application tracing has been deprecated since major version 8.0.0 of the Ruby agent. We will remove support for it entirely in version 10.0.0 of the agent. [PR#3288](https://github.com/newrelic/newrelic-ruby-agent/pull/3288)

- **Feature: Ensure compatibility with Ruby 3.5 change to Method#source_location**

  Updated the agent to correctly parse the return value of Method#source_location, which is changing in Ruby 3.5 from a two-element to a five-element array. This change maintains support for older Ruby versions while adding support for the future release. [PR#3257](https://github.com/newrelic/newrelic-ruby-agent/pull/3257)

## v9.21.0

- **Feature: In Serverless APM mode, use event source name as transaction name prefix**

  The agent will now use the event source name as a prefix for the transaction name in Serverless APM mode. This will help to better identify the source of the transaction in the New Relic UI. [PR#3245](https://github.com/newrelic/newrelic-ruby-agent/pull/3245)

- **Bugfix: Revert changed logic for how we track the thread the span starts in**

  This change restores the previous behavior of tracking the thread the span starts in, addressing issues that arose from the updated logic. Thank you [@david-zw-liu](https://github.com/david-zw-liu) for bringing this to our attention. [PR#3248](https://github.com/newrelic/newrelic-ruby-agent/pull/3248)

## v9.20.0

- **Feature: Add ECS Docker ID for Fargate**

  Previously, the Ruby agent did not record the Docker ID when running in an AWS ECS Fargate environment. The Docker ID will now be recorded correctly. [PR#3172](https://github.com/newrelic/newrelic-ruby-agent/pull/3172)

- **Feature: Add NewRelic::Helper.version_satisfied?**

  The agent has a new helper method to simplify version comparison. `NewRelic::Helper.version_satisfied?` accepts three arguments: a left-side version number, the comparison operator as a string, and a right-side version number. Our thanks go to [@kekke-n](https://github.com/kekke-n) for this contribution. [PR#3182](https://github.com/newrelic/newrelic-ruby-agent/pull/3182)

- **Feature: Add code.stacktrace attribute on datastore spans when duration exceeds configured threshold**

  The agent will now add the `code.stacktrace` attribute to datastore spans when the duration exceeds the configured threshold. The threshold is configured using the `transaction_tracer.stack_trace_threshold` configuration option. [PR#3220](https://github.com/newrelic/newrelic-ruby-agent/pull/3220)

- **Feature: Consolidate "Unknown" constant values**

  All references to the various capitalization styles for "Unknown" have been consolidated into two constants: `NewRelic::UNKNOWN` and `NewRelic::UNKNOWN_LOWER`. Thank you, [@tsubasa1122](https://github.com/@tsubasa1122), for your contribution! [PR#3185](https://github.com/newrelic/newrelic-ruby-agent/pull/3185)

- **Bugfix: Fix Brewfile source links**

  Previously, the multiverse README's links to the Brewfile were broken. Our thanks go to [@emmanuel-ferdman](https://github.com/emmanuel-ferdman) for submitting a PR to fix them! [PR#3191](https://github.com/newrelic/newrelic-ruby-agent/pull/3191)

- **Bugfix: Fix error when using HTTPX 1.5.0**

  The agent previously encountered an error when using the new HTTPX version 1.5.0. This was due to a change in the way HTTPX stores the response. The agent has been updated to handle this change correctly, and no longer encounters an error when using HTTPX 1.5.0. [PR#3203](https://github.com/newrelic/newrelic-ruby-agent/pull/3203)

- **Bugfix: Bugfixes and improvements to debug level agent logs**

  Improves the information logged at the debug level by the agent when the agent reads in a configuration source. [PR#3221](https://github.com/newrelic/newrelic-ruby-agent/pull/3221)

- **Bugfix: Fix risk of server-side forgery for Slack workflow script**

  Internally, we keep track of gems that are released using a GitHub actions workflow that posts updates on Slack. [@odaysec] identified a way we could reduce the risk of server-side forgery for this workflow. Thank you! [PR#3184](https://github.com/newrelic/newrelic-ruby-agent/pull/3184)

- **Bugfix: Replace JSON.load calls with JSON.parse**

  Generally, JSON.parse is seen as safer than JSON.load. Thank you, [@odaysec](https://github.com/odaysec), for bringing this to our attention! [PR#3183](https://github.com/newrelic/newrelic-ruby-agent/pull/3183) [PR#3230](https://github.com/newrelic/newrelic-ruby-agent/pull/3230)

## v9.19.0

- **Feature: Add Thread ID as attribute to all spans**

  The agent will now record the Thread ID as an attribute on each span. [PR#3122](https://github.com/newrelic/newrelic-ruby-agent/pull/3122)

- **Feature: Add support for W3C TraceContext Trace Flag**

  Previously, the agent would not use the trace flag field of the traceparent header for sampling decisions. This could lead to fragmented traces in the UI. While the default behavior remains unchanged, two new configuration options, `distributed_tracing.sampler.remote_parent_sampled` and `distributed_tracing.sampler.remote_parent_not_sampled`, have been introduced to allow more control over the way sampling decisions are made. [PR#3135](https://github.com/newrelic/newrelic-ruby-agent/pull/3135)

- **Bugfix: Include request.uri in Transaction events by default**

  [The New Relic data dictionary expects Transaction events to have the `request.uri` attribute.](https://docs.newrelic.com/attribute-dictionary/?event=Transaction&attribute=request.uri) The Ruby agent now fulfills this expectation. If you would like to exclude `request.uri` from Transaction events, you can do so by setting `transaction_events.attributes.exclude` to `'request.uri'`. [PR#3103](https://github.com/newrelic/newrelic-ruby-agent/pull/3103)

- **Bugfix: Fix error in Active Job instrumentation when using perform_all_later**

  Previously, when Active Job's `perform_all_later` method was called and the agent was running, a `NoMethodError` would be raised with the message `undefined method 'queue_name' for nil`. The error has been fixed and the name of the segment will reflect the first job in the queue. Our thanks goes to [@tan-linx](https://github.com/tan-linx) for bringing this to our attention and providing a fix. [PR#3110](https://github.com/newrelic/newrelic-ruby-agent/pull/3110)

## v9.18.0

- **Feature: Add elasticsearch.capture_cluster_name configuration option**

  A new configuration option, `elasticsearch.capture_cluster_name`, has been added to control capturing Elasticsearch cluster names. Cluster names are captured by default, but can now be disabled as needed. [PR#3038](https://github.com/newrelic/newrelic-ruby-agent/pull/3038)

- **Feature: Add support for sidekiq-delay_extensions**

  Sidekiq delay extensions were removed from Sidekiq in 7.x and are now avaliable through the [sidekiq-delay_extensions](https://rubygems.org/gems/sidekiq-delay_extensions) gem. Thanks to [@sobrinho](https://github.com/sobrinho), the agent now has continued support for delay extensions.[PR#3056](https://github.com/newrelic/newrelic-ruby-agent/pull/3056)

- **Feature: Parallelize calls for vendor metadata**

  Previously, the agent would make calls for vendor metadata in a serial fashion. This could lead to a delay in starting the agent. Now, the agent will make these calls in parallel, reducing the time it takes to start the agent. [PR#3094](https://github.com/newrelic/newrelic-ruby-agent/pull/3094)

- **Bugfix: Prevent a nil segment from causing errors in Net::HTTP instrumentation**

  When using JRuby, a race condition can happen that causes the segment creation to fail and return `nil`. This would cause an error to occur when methods were later called on the `nil` segment. These methods will no longer be called if the segment is `nil`, preventing that error from occurring. [PR#3046](https://github.com/newrelic/newrelic-ruby-agent/pull/3046)

- **Bugfix: JRuby multithreading improvements**

  Added some additional nil checks and mutexes to prevent issues when using the agent on JRuby with multiple threads. Thanks to @NC-piercej for bringing this to our attention [Issue#3021](https://github.com/newrelic/newrelic-ruby-agent/issues/3021) [PR#3053](https://github.com/newrelic/newrelic-ruby-agent/pull/3053)

- **Bugfix: Stop reporting rescued Sidekiq::OverLimit exceptions**

  When Sidekiq's concurrent rate limiters encounter an `OverLimit` exception, Sidekiq typically handles this by re-enqueuing the job. Previously, all occurrences of `Sidekiq::OverLimit` were logged as errors in New Relic, even when Sidekiq's middleware resolved the exception. New Relic will no longer report errors that are handled by Sidekiq's own middleware. Thanks to [@97jaz](https://github.com/97jaz) for reporting this issue. [Issue#3037](https://github.com/newrelic/newrelic-ruby-agent/issues/3037) [PR#3047](https://github.com/newrelic/newrelic-ruby-agent/pull/3047)

- **Bugfix: Protect against nil agents or health checks**

  In some cases the agent or health checks may be `nil` when they are called. Safe navigation operators have been added for protection on those occasions. [PR#3049](https://github.com/newrelic/newrelic-ruby-agent/pull/3049)

- **Bugfix: Ignore Solid Queue `ThreadError: queue empty` error message by default**

  When using the solid_queue gem, the agent previously generated excessive warn-level logs when the queue was empty. The agent now ignores `queue empty` error messages of the `ThreadError` class by default. This behavior can be adjusted using the `error_collector.ignore_messages` configuration option. [PR#3060](https://github.com/newrelic/newrelic-ruby-agent/pull/3060)

- **Bugfix: Refactor URI host handling to accommodate downcasing frozen strings**

  When URI host string was frozen, a FrozenError would be raised when the agent attempted to downcase the host as part of its data normalization process. Now, the update is friendly for frozen strings. Thank you [@pedrol3001](https://github.com/pedrol3001) for your contribution! [PR#3097](https://github.com/newrelic/newrelic-ruby-agent/pull/3097)

## v9.17.0

- **Feature: Support Ruby 3.4.0**

  The agent now supports Ruby 3.4.0. We've made incremental changes throughout the preview stage to reach compatibility. This release includes an update to the Thread Profiler for compatibility with Ruby 3.4.0's new backtrace format. [Issue#2992](https://github.com/newrelic/newrelic-ruby-agent/issues/2992) [PR#2997](https://github.com/newrelic/newrelic-ruby-agent/pull/2997)

- **Feature: Add instrumentation for aws-sdk-firehose**

  The agent now has instrumentation for the [aws-sdk-firehose](https://rubygems.org/gems/aws-sdk-firehose) gem. [PR#2973](https://github.com/newrelic/newrelic-ruby-agent/pull/2973)

- **Feature: Kubernetes APM auto-attach - new agent version precedent**

  Previously, when a customer installed the Ruby agent via [Kubernetes APM auto-attach](https://docs.newrelic.com/docs/kubernetes-pixie/kubernetes-integration/installation/k8s-agent-operator/) and also had the Ruby agent listed in their `Gemfile`, the agent version in `Gemfile` would take precedence. Now, the agent version installed by auto-attach takes priority. [PR#3018](https://github.com/newrelic/newrelic-ruby-agent/pull/3018)

- **Feature: Add health checks when the agent runs within Agent Control**

  When the agent is started within an [Agent Control](https://docs-preview.newrelic.com/docs/new-relic-agent-control) environment, a health check file will be created at the configured file location for every agent process. By default, this location is: '/newrelic/apm/health'. The health check files will be updated at the configured frequency, which defaults to every five seconds. [PR#2995](https://github.com/newrelic/newrelic-ruby-agent/pull/2995)

- **Feature: Add Redshift as recognized ActiveRecord adapter**

  When the agent does not recognize an ActiveRecord adapter, the host, port, and database name information is not added to the datastore span. Redshift will now be treated like PostgreSQL, and the agent will save the host, port, and database name on the span. [PR#3032](https://github.com/newrelic/newrelic-ruby-agent/pull/3032)

- **Feature: Add instrumentation for aws-sdk-kinesis**

  The agent now has instrumentation for the [aws-sdk-kinesis](https://rubygems.org/gems/aws-sdk-kinesis) gem. It will record message broker segments for `get_records`, `put_record`, and `put_records` operations. All other operations will record standard segments. [PR#2974](https://github.com/newrelic/newrelic-ruby-agent/pull/2974)

- **Bugfix: Stop emitting inaccurate debug-level log about deprecated configuration options**

  In the previous major release, we dropped support for `disable_<library_name>` configuration options in favor of `instrumentation.<library_name>`. Previously, a DEBUG level log warning appeared whenever `disable_*` options were set to `true`, even for libraries (e.g. Action Dispatch) without equivalent `instrumentation.*` options:

  >DEBUG : [DEPRECATED] configuration disable_<library_name> for <library_name> will be removed in the next major release. Use instrumentation.<library_name> with one of ["auto", "disabled", "prepend", "chain"]

  This inaccurate warning has been removed. If you are disabling instrumentation using `instrumentation.<library_name>: disabled` or `NEW_RELIC_INSTRUMENTATION_<LIBRARY_NAME>=disabled`, please verify the option exists by consulting our [configuration documentation](https://docs.newrelic.com/docs/apm/agents/ruby-agent/configuration/ruby-agent-configuration/#instrumentation). If the option does not exist, check the ['Disabling' section](https://docs.newrelic.com/docs/apm/agents/ruby-agent/configuration/ruby-agent-configuration/#disabling) to see if there is a related option. We apologize for the confusion. [PR#3005](https://github.com/newrelic/newrelic-ruby-agent/pull/3005)

- **Bugfix: Do not attempt to decorate logs with `nil` messages**

  The agent no longer attempts to add New Relic linking metadata to logs with `nil` messages. Thank you, [@arlando](https://github.com/arlando) for bringing this to our attention! [Issue#2985](https://github.com/newrelic/newrelic-ruby-agent/issues/2985) [PR#2986](https://github.com/newrelic/newrelic-ruby-agent/pull/2986)

- **Bugfix: Stop renaming final Grape segment**

  Previously, the agent renamed the final segment in Grape transactions to `"Middleware/Grape/#{class_name}/call"`. This was a part of an old instrumentation pattern that is no longer relevant. Many thanks to [@seriousdev-gh](https://github.com/seriousdev-gh) for bringing this issue to our attention and along with a great reproduction and suggested fix. [PR#2987](https://github.com/newrelic/newrelic-ruby-agent/pull/2987).

## v9.16.1

- **Bugfix: Add support for Trilogy database adapter**

  The agent now fully supports Trilogy, a client library for MySQL-compatible database servers, and correctly lists MySQL as the corresponding database in the UI. [PR#2966](https://github.com/newrelic/newrelic-ruby-agent/pull/2966).

## v9.16.0

Version 9.16.0 introduces the following features and bug fixes:

- **Feature: Instrumentation for aws-sdk-lambda**

  When the aws-sdk-lambda gem is available and used to invoke remote AWS Lambda functions, the timing and error details of the invocations will be reported to New Relic. [PR#2926](https://github.com/newrelic/newrelic-ruby-agent/pull/2926).

- **Feature: Add new configuration options to attach custom tags (labels) to logs**

  The Ruby agent now allows you to opt-in to adding your custom tags (labels) to agent-forwarded logs. With custom tags on logs, platform engineers can easily filter, search, and correlate log data for faster and more efficient troubleshooting, improved performance, and optimized resource utilization. [PR#2925](https://github.com/newrelic/newrelic-ruby-agent/pull/2925)

- **Feature: Update View Component instrumentation+**

  The `.identifier` method will be formally exposed as part of the View Component public API. The agent will now use this method for building metric names when available, ensuring ongoing compatibility with all View Component versions. [PR#2956](https://github.com/newrelic/newrelic-ruby-agent/pull/2956)

- **Bugfix: Record explain plan traces on Rails 7.2+**

  Rails 7.2 removed adapter-specific connection methods (ex. `ActiveRecord::Base.postgresql_connection`) and replaced them with `ActiveRecord::Base.with_connection`. Our explain plan feature relies on making a connection to the database to create an explain plan trace. Due to a bug in our tests, we missed this regression. Now, the agent uses the new method to fetch explain plans on Rails 7.2+. Thank you, [@gsar](https://github.com/gsar) and [@gstark](https://github.com/gstark) for bringing this to our attention! [Issue#2922](https://github.com/newrelic/newrelic-ruby-agent/issues/2922) [PR#2940](https://github.com/newrelic/newrelic-ruby-agent/pull/2940)

## v9.15.0

Version 9.15.0 updates View Component instrumentation to use a default metric name when one is unavailable, adds a configuration option to associate the AWS account ID with the DynamoDB calls from the AWS SDK, resolves a bug in rdkafka instrumentation when using the karafka-rdkafka gem, resolves a bug in the ruby-kafka instrumentation, fixes a bug with Grape instrumentation, and addresses a bug preventing the agent from running in serverless mode in an AWS Lambda layer.

- **Feature: New configuration option cloud.aws.account_id**

  A new configuration option has been added, `cloud.aws.account_id`, that will allow New Relic to provide more details about certain calls made using the AWS SDK. For example, relationships between AWS services instrumented with New Relic's CloudWatch Metric Streams will have relationships formed in the service map with APM applications. Currently, the DynamoDB instrumentation is the only instrumentation that will make use of this configuration option, but this will be used in future instrumentation as well. [PR#2904](https://github.com/newrelic/newrelic-ruby-agent/pull/2904)

- **Feature: Use default `View/component` metric name for unidentified View Components**

  Previously, when a View Component metric name could not be identified, the agent would set the name as `nil`. Now, the agent defaults to using `View/component` as the metric name when one can not be identified. [PR#2907](https://github.com/newrelic/newrelic-ruby-agent/pull/2907)

- **Bugfix: Instrumentation errors when using the karafka-rdkafka gem**

  Due to version differences between the rdkafka gem and karafka-rdkafka gem, the agent could encounter an error when it tried to install rdkafka instrumentation. This has now been resolved. Thank you to @krisdigital for bringing this issue to our attention. [PR#2880](https://github.com/newrelic/newrelic-ruby-agent/pull/2880)

- **Bugfix: Stop calling deprecated all_specs method to check for the presence of newrelic-grape**

  In 9.14.0, we released a fix for calls to the deprecated `Bundler.rubygems.all_specs`, but the fix fell short for the agent's Grape instrumentation and deprecation warnings could still be raised. The condition has been simplified and deprecation warnings should no longer be raised. Thank you, [@excelsior](https://github.com/excelsior) for bringing this to our attention. [Issue#2885](https://github.com/newrelic/newrelic-ruby-agent/issues/2885) [PR#2906](https://github.com/newrelic/newrelic-ruby-agent/pull/2906)

- **Bugfix: Instrumentation errors when using the ruby-kafka gem**

  Kafka::Consumer#each_message takes keyword arguments, while the prepended method is defined with a single splat positional argument. In Ruby >= 3.0, this signature mismatch raises an ArgumentError. Thank you [@patrickarnett](https://github.com/patrickarnett) for providing this bugfix. [PR#2915](https://github.com/newrelic/newrelic-ruby-agent/pull/2915)

- **Bugfix: Restore AWS Lambda layer operational functionality**

  Version 9.14.0 of the agent introduced an optimization related to how the agent handles boolean configuration parameters which inadvertently caused the agent to stop operating properly in an AWS Lambda layer context. [Issue#2919](https://github.com/newrelic/newrelic-ruby-agent/issues/2919)[PR#2920](https://github.com/newrelic/newrelic-ruby-agent/pull/2920)

## v9.14.0

Version 9.14.0 adds Apache Kafka instrumentation for the rdkafka and ruby-kafka gems, introduces a configuration-based, automatic way to add custom instrumentation method tracers, correctly captures MIME type for ActionDispatch 7.0+ requests, properly handles Boolean coercion for `newrelic.yml` configuration, fixes a JRuby bug in the configuration manager, fixes a bug related to `Bundler.rubygems.installed_specs`, and fixes a bug to make the agent compatible with ViewComponent v3.15.0+.

- **Feature: Add Apache Kafka instrumentation for the rdkafka and ruby-kafka gems**

  The agent now has instrumentation for both the rdkafka and ruby-kafka gems. The agent will record transactions and message broker segments for produce and consume calls made using these gems. [PR#2824](https://github.com/newrelic/newrelic-ruby-agent/pull/2824) [PR#2842](https://github.com/newrelic/newrelic-ruby-agent/pull/2842)

- **Feature: Add a configuration option to permit custom method tracers to be defined automatically**

  A new `:automatic_custom_instrumentation_method_list` configuration parameter has been added to permit the user to define a list of fully qualified (namespaced) Ruby methods for the agent to automatically add custom instrumentation for without requiring any code modifications to be made to the classes that define the methods.

  The list should be an array of `CLASS#METHOD` (for instance methods) and/or `CLASS.METHOD` (for class methods) strings.

  Use fully qualified class names (using the `::` delimiter) that include any module or class namespacing.

  Here is some Ruby source code that defines a `render_png` instance method for an `Image` class and a `notify` class method for a `User` class, both within a `MyCompany` module namespace:

  ```
  module MyCompany
    class Image
      def render_png
        # code to render a PNG
      end
    end

    class User
      def self.notify
        # code to notify users
      end
    end
  end
  ```

  Given that source code, the `newrelic.yml` config file might request instrumentation for both of these methods like so:

  ```
  automatic_custom_instrumentation_method_list:
    - MyCompany::Image#render_png
    - MyCompany::User.notify
  ```

  That configuration example uses YAML array syntax to specify both methods. Alternatively, you can use a comma-delimited string:

  ```
  automatic_custom_instrumentation_method_list: 'MyCompany::Image#render_png, MyCompany::User.notify'
  ```

  Whitespace around the comma(s) in the list is optional. When configuring the agent with a list of methods via the `NEW_RELIC_AUTOMATIC_CUSTOM_INSTRUMENTATION_METHOD_LIST` environment variable, use this comma-delimited string format:

  ```
  export NEW_RELIC_AUTOMATIC_CUSTOM_INSTRUMENTATION_METHOD_LIST='MyCompany::Image#render_png, MyCompany::User.notify'
  ```

  [PR#2851](https://github.com/newrelic/newrelic-ruby-agent/pull/2851)

- **Feature: Collect just MIME type for ActionDispatch 7.0+ requests**

  Rails 7.0 [introduced changes](https://guides.rubyonrails.org/upgrading_ruby_on_rails.html#actiondispatch-request-content-type-now-returns-content-type-header-as-it-is) to the behavior of `ActionDispatch::Request#content_type`, adding extra request-related details the agent wasn't expecting to collect. Additionally, the agent's use of `content_type ` was triggering deprecation warnings. The agent now uses `ActionDispatch::Request#media_type` to capture the MIME type. Thanks to [@internethostage](https://github.com/internethostage) for letting us know about this change. [Issue#2500](https://github.com/newrelic/newrelic-ruby-agent/issues/2500) [PR#2855](https://github.com/newrelic/newrelic-ruby-agent/pull/2855)

- **Bugfix: Corrected Boolean coercion for `newrelic.yml` configuration**

  Previously, any String assigned to New Relic configurations expecting a Boolean value were evaluated as `true`. This could lead to unexpected behavior. For example, setting `application_logging.enabled: 'false'` in `newrelic.yml` would incorrectly evaluate to `application_logging.enabled: true` due to the truthy nature of Strings.

  Now, the agent strictly interprets Boolean configuration values. It recognizes both actual Boolean values and certain Strings/Symbols:
  - `'true'`, `'yes'`, or `'on'` (evaluates to `true`)
  - `'false'`, `'no'`, or `'off'` (evaluates to `false`)

  Any other inputs will revert to the setting's default configuration value. [PR#2847](https://github.com/newrelic/newrelic-ruby-agent/pull/2847)

- **Bugfix: JRuby not saving configuration values correctly in configuration manager**

  Previously, a change made to fix a different JRuby bug caused the agent to not save configuration values correctly in the configuration manager when running on JRuby. This has been fixed. [PR#2848](https://github.com/newrelic/newrelic-ruby-agent/pull/2848)

- **Bugfix: Update condition to verify Bundler.rubygems.installed_specs is available**

  To address a recent Bundler deprecation warning, we started using `Bundler.rubygems.installed_specs` instead of `Bundler.rubygems.all_specs` in environments that seemed appropriate. We discovered the version constraint we used was too low. Now, rather than check the version, we check for the method using `respond_to?`. [PR#2853](https://github.com/newrelic/newrelic-ruby-agent/pull/2853)

- **Bugfix: Support view_component v3.15.0+**

  Previously the agent had been making use of a private API to obtain a component identifier value. This private API was dropped in v3.15.0 of view_component, resulting in errors from the New Relic Ruby agent's continued attempts to use it. Many thanks to community member [@navidemad](https://github.com/navidemad) for bringing this issue to our attention and supplying a bugfix with [PR#2870](https://github.com/newrelic/newrelic-ruby-agent/pull/2870).

## v9.13.0

Version 9.13.0 enhances support for AWS Lambda functions, adds experimental OpenSearch instrumentation, updates framework detection, silences a Bundler deprecation warning, fixes Falcon dispatcher detection, fixes a bug with Redis instrumentation installation, and addresses a JRuby-specific concurrency issue.

- **Feature: Enhance AWS Lambda function instrumentation**

When utilized via the latest [New Relic Ruby layer for AWS Lambda](https://layers.newrelic-external.com/), the agent now offers enhanced support for AWS Lambda function instrumentation.
* The agent's instrumentation for AWS Lambda functions now supports distributed tracing.
* Web-triggered invocations are now identified as being "web"-based when an API Gateway call is involved, with support for both API Gateway versions 1.0 and 2.0.
* Web-based calls have the HTTP method, URI, and status code recorded.
* The agent now recognizes and reports on 12 separate AWS resources that are capable of triggering a Lambda function invocation: ALB, API Gateway V1, API Gateway V2, CloudFront, CloudWatch Scheduler, DynamoStreams, Firehose, Kinesis, S3, SES, SNS, and SQS.
* The type of the triggering resource and its ARN will be recorded for each resource, and for many of them, extra resource-specific attributes will be recorded as well. For example, Lambda function invocations triggered by S3 bucket activity will now result in the S3 bucket name being recorded.
[PR#2811](https://github.com/newrelic/newrelic-ruby-agent/pull/2811)

- **Feature: Add experimental OpenSearch instrumentation**

  The agent will now automatically instrument the `opensearch-ruby` gem. We're marking this instrumentation as experimental because more work is needed to fully test it. OpenSearch instrumentation provides telemetry similar to Elasticsearch. Thank you, [@Earlopain](https://github.com/Earlopain) for reporting the issue and [@praveen-ks](https://github.com/praveen-ks) for an initial draft of the instrumentation. [Issue#2228](https://github.com/newrelic/newrelic-ruby-agent/issues/2228) [PR#2796](https://github.com/newrelic/newrelic-ruby-agent/pull/2796)

- **Feature: Improve framework detection accuracy for Grape and Padrino**

  Previously, applications using the Grape framework would set `ruby` as their framework within the Environment Report. Now, Grape applications will be set to `grape`. Similarly, applications using the Padrino framework would be set to `sinatra`. Now, they will be set to `padrino`. This will help the New Relic security agent compatibility checks. Thank you, [@prateeksen](https://github.com/prateeksen) for making this change. [Issue#2777](https://github.com/newrelic/newrelic-ruby-agent/issues/2777) [PR#2789](https://github.com/newrelic/newrelic-ruby-agent/pull/2789)

- **Feature: Silence Bundler `all_specs` deprecation warning**

  `Bundler.rubygems.all_specs` was deprecated in favor of `Bundler.rubygems.installed_specs` in Bundler versions 2+, causing the agent to emit deprecation warnings. The method has been updated when Bundler 2+ is detected and warnings are now silenced. Thanks to [@jcoyne](https://github.com/jcoyne) for reporting this issue. [Issue#2733](https://github.com/newrelic/newrelic-ruby-agent/issues/2733) [PR#2823](https://github.com/newrelic/newrelic-ruby-agent/pull/2823)

- **Bugfix: Fix Falcon dispatcher detection**

  Previously, we tried to use the object space to determine whether the [Falcon web server](https://github.com/socketry/falcon) was in use. However, Falcon is not added to the object space until after the environment report is generated, resulting in a `nil` dispatcher. Now, we revert to an earlier strategy that discovered the dispatcher using `File.basename`. Thank you, [@prateeksen](https://github.com/prateeksen) for reporting this issue and researching the problem. [Issue#2778](https://github.com/newrelic/newrelic-ruby-agent/issues/2778) [PR#2795](https://github.com/newrelic/newrelic-ruby-agent/pull/2795)

- **Bugfix: Fix for a Redis instrumentation error when Redis::Cluster::Client is present**

  The Redis instrumentation previously contained a bug that would cause it to error out when `Redis::Cluster::Client` was present, owing to the use of a Ruby `return` outside of a method. Thanks very much to [@jdelStrother](https://github.com/jdelStrother) for not only reporting this bug but pointing us to the root cause as well. [Issue#2814](https://github.com/newrelic/newrelic-ruby-agent/issues/2814) [PR#2816](https://github.com/newrelic/newrelic-ruby-agent/pull/2816)

- **Bugfix: Address JRuby concurrency issue with config hash accessing**

  The agent's internal configuration class maintains a hash that occassionally gets rebuilt. During the rebuild, certain previously dynamically determined instrumentation values are preserved for the benefit of the [New Relic Ruby security agent](https://github.com/newrelic/csec-ruby-agent). After reports from JRuby customers regarding concurrency issues related to the hash being accessed while being modified, two separate fixes went into the hash rebuild logic previously: a `Hash#dup` operation and a `synchronize do` block. But errors were still reported. We ourselves remain unable to reproduce these concurrency errors despite using the same exact versions of JRuby and all reported software. After confirming that the hash access code in question is only needed for the Ruby security agent (which operates only in non-production dedicated security testing environments), we have introduced a new fix for JRuby customers that will simply skip over the troublesome code when JRuby is in play but the security agent is not. [PR#2798](https://github.com/newrelic/newrelic-ruby-agent/pull/2798)

## v9.12.0

Version 9.12.0 adds support for the `newrelic_security` agent, introduces instrumentation for the LogStasher gem, improves instrumentation for the `redis-clustering` gem, and updates the Elasticsearch instrumentation to only attempt to get the cluster name once per client, even if it fails.

- **Feature: Add support for the newrelic_security agent**

  [New Relic Interactive Application Security Testing (IAST)](https://docs.newrelic.com/docs/iast/introduction/) can help you prevent cyberattacks and breaches on your applications by probing your running code for exploitable vulnerabilities.

  The `newrelic_security` gem provides this feature for Ruby. It depends on `newrelic_rpm`. This is the first version of `newrelic_rpm` compatible with `newrelic_security`.

  At this time, the security agent is intended for use only within a dedicated security testing environment with data that can tolerate modification or deletion. The security agent is available as a separate Ruby gem, `newrelic_security`. It is recommended that this separate gem only be introduced to a security testing environment by leveraging Bundler grouping like so:

  ```ruby
    # Gemfile
    gem 'newrelic_rpm'               # New Relic APM observability agent
    gem 'newrelic-infinite_tracing'  # New Relic Infinite Tracing

    group :security do
      gem 'newrelic_security', require: false        # New Relic security agent
    end
  ```

  In order to run the security agent, you need to update your configuration. At a minimum, `security.agent.enabled` and `security.enabled` must be set to `true`. They are `false` by default. Similar to the gem installation, we recommend you set these configurations for a special security testing environment only.

  Here's an example using `newrelic.yml`:

  ```yaml
    common: &default_settings
      license_key: <%= ENV['NEW_RELIC_LICENSE_KEY'] %>
      app_name: "Example app"

    development:
      <<: *default_settings
      app_name: <%= app_name %> (Development)

    security:
      <<: *default_settings
      security.enabled: true
      security.agent.enabled: true

    production:
      <<: *default_settings
  ```

  The following configuration relate to the `newrelic_security` gem:

  | Configuration name | Default | Behavior |
  | ------------------ | ------- |----------|
  | security.agent.enabled | `false` | If `true`, the security agent is loaded (a Ruby 'require' is performed) |
  | security.enabled | `false` |  If `true`, the security agent is started (the agent runs in its event loop) |
  | security.mode | `'IAST'` | Defines the mode for the security agent to operate in. Currently only 'IAST' is supported |
  | security.validator_service_url | `'wss://csec.nr-data.net'` | Defines the endpoint URL for posting security related data |
  | security.detection.rci.enabled | `true` | If `true`, enables RCI (remote code injection) detection |
  | security.detection.rxss.enabled | `true` | If `true`, enables RXSS (reflected cross-site scripting) detection |
  | security.detection.deserialization.enabled | `true` |  If `true`, enables deserialization detection |
  | security.application_info.port | `nil` | An Integer representing the port the application is listening on. This setting is mandatory for Passenger servers. Other servers should be detected by default. |

- **Feature: Add instrumentation for LogStasher**

  The agent will now record logs generated by [LogStasher](https://github.com/shadabahmed/logstasher). Versions 1.0.0 and above of the LogStasher gem are supported. [PR#2559](https://github.com/newrelic/newrelic-ruby-agent/pull/2559)

- **Feature: Add instrumentation for redis-clustering**

  Version 5.x of the `redis` gem moved cluster behavior into a different gem, `redis-clustering`. This gem can access instrumentation registered through `RedisClient::Middleware`. Previously, the agent only instrumented the `call_pipelined` method through this approach, but now users of the `redis-clustering` gem will also have instrumentation registered for `connect` and `call` methods. In addition, the way the `database_name` attribute is set for Redis datastore spans is now compatible with all versions of Redis supported by the New Relic Ruby agent. Thank you, [@praveen-ks](https://github.com/praveen-ks) for bringing this to our attention. [Issue#2444](https://github.com/newrelic/newrelic-ruby-agent/issues/2444) [PR#2720](https://github.com/newrelic/newrelic-ruby-agent/pull/2720)

- **Bugfix: Update Elasticsearch instrumentation to only attempt to get the cluster name once per client**

  Previously, the agent would attempt to get the cluster name every time a call was made if it was not already captured. This could lead to a large number of failures if the cluster name could not be retrieved. Now, the agent will only attempt to get the cluster name once per client, even if it fails. Thank you, [@ascoppa](https://github.com/ascoppa) for bringing this to our attention. [Issue#2730](https://github.com/newrelic/newrelic-ruby-agent/issues/2730) [PR#2743](https://github.com/newrelic/newrelic-ruby-agent/pull/2743)

- **Feature: Produce metrics for 4 additional Action Controller Rails notifications**

  Four additional Action Controller related Rails notifications are now subscribed to by the agent to produce telemetry. These 4 are `exist_fragment?`, `expire_fragment`, `read_fragment`, and `write_fragment`. As with instrumentation for Action Controller itself, these notifications are enabled by default and can be disabled by setting `:disable_action_controller` to `true` in the agent's `newrelic.yml` configuration file. [PR#2745](https://github.com/newrelic/newrelic-ruby-agent/pull/2745)


## v9.11.0

Version 9.11.0 introduces instrumentation for the aws-sdk-sqs gem, fixes a bug related to expected errors not bearing a "true" value for the "expected" attribute if expected as a result of an HTTP status code match and changes the way Stripe instrumentation metrics are named to prevent high-cardinality issues.

- **Feature: Add instrumentation for SQS**

    The agent has added instrumentation for the [aws-sdk-sqs gem](https://rubygems.org/gems/aws-sdk-sqs). The agent will now record message broker spans for SQS client calls made with the aws-sdk-sqs gem. [PR#2679](https://github.com/newrelic/newrelic-ruby-agent/pull/2679)

- **Bugfix: HTTP status code based expected errors will now have an "expected" value of "true"**

    Previously when an error was treated as expected by the agent as a result of a matching HTTP status code being found in the :'error_collector.expected_status_codes' configuration setting, the error would not appear with an "expected" attribute value of "true" in the errors in the errors inbox. [PR#2710](https://github.com/newrelic/newrelic-ruby-agent/pull/2710)

- **Bugfix: Stripe metric names will no longer include full request paths to limit the unique name count**

    The Stripe instrumentation introduced in agent version v9.5.0 produced instrumentation metric names that used the full Stripe request path. For any significant Stripe usage, this could quickly lead to very large number of distinct metric names. Now only the API version and the category part of the request path are included in the metric name which still includes the "Stripe" opener and method (ex: "get") closer. Thanks to [@jdelStrother](https://github.com/jdelStrother) and [@jsneedles](https://github.com/jsneedles) for bringing this issue to our attention and providing terrific information explaining the problem and potential paths to resolution. [PR#2716](https://github.com/newrelic/newrelic-ruby-agent/pull/2716)

## v9.10.2

Version 9.10.2 fixes a bug related to the new DynamoDB instrumentation and removes `Rails::Command::RakeCommand` from the default list of denylisted constants.

- **Bugfix: DynamoDB instrumentation logging errors when trying to get account_id**

    When trying to access data needed to add the `account_id` to the DynamoDB span, the agent encountered an error when certain credentials classes were used. This has been fixed. Thanks to [@kichik](https://github.com/kichik) for bringing this to our attention. [PR#2684](https://github.com/newrelic/newrelic-ruby-agent/pull/2684)

- **Bugfix: Remove Rails::Command::RakeCommand from the default list of autostart.denylisted_constants**

  The default value for the `autostart.denylisted_constants` configuration was changed in 9.10.0 to include `Rails::Command::RunnerCommand` and `Rails::Command::RakeCommand`. The inclusion of `Rails::Command::RakeCommand` prevented the agent from starting automatically when Solid Queue was started using `bin/rails solid_queue:start`. We recognize there are many commands nested within `Rails::Command::RakeCommand` and have decided to remove it from the default list. We encourage users who do not want the agent to run on `Rails::Command::RakeCommand` to add the constant to their configuration. This can be accomplished by adding the following to your `newrelic.yml` file:

  ```yaml
    autostart.denylisted_constants: "Rails::Command::ConsoleCommand,Rails::Command::CredentialsCommand,Rails::Command::Db::System::ChangeCommand,Rails::Command::DbConsoleCommand,Rails::Command::DestroyCommand,Rails::Command::DevCommand,Rails::Command::EncryptedCommand,Rails::Command::GenerateCommand,Rails::Command::InitializersCommand,Rails::Command::NotesCommand,Rails::Command::RakeCommand,Rails::Command::RoutesCommand,Rails::Command::RunnerCommand,Rails::Command::SecretsCommand,Rails::Console,Rails::DBConsole"
  ```

  Thank you, [@edariedl](https://github.com/edariedl), for reporting this issue. [Issue#2677](https://github.com/newrelic/newrelic-ruby-agent/issues/2677) [PR#2694](https://github.com/newrelic/newrelic-ruby-agent/pull/2694)

## v9.10.1

- **Bugfix: Incompatibility with Bootstrap**

Version 9.10.1 fixes an incompatibility between the agent and the [Bootstrap](https://github.com/twbs/bootstrap-rubygem) gem caused by agent v9.10.0's introduction of a `lib/bootstrap.rb` file. Thank you to [@dorner](https://github.com/dorner) for reporting the bug and identifying the 'bootstrap' name collision as the root cause. [BUG#2675](https://github.com/newrelic/newrelic-ruby-agent/issues/2675) [PR#2676](https://github.com/newrelic/newrelic-ruby-agent/pull/2676)

## v9.10.0

Version 9.10.0 introduces instrumentation for DynamoDB, adds a new feature to automatically apply nonces from the Rails content security policy, fixes a bug that would cause an expected error to negatively impact a transaction's Apdex, and fixes the agent's autostart logic so that by default `rails runner` and `rails db` commands will not cause the agent to start.

- **Feature: Add instrumentation for DynamoDB**

    The agent has added instrumentation for the aws-sdk-dynamodb gem. The agent will now record datastore spans for DynamoDB client calls made with the aws-sdk-dynamodb gem.  [PR#2642](https://github.com/newrelic/newrelic-ruby-agent/pull/2642)

- **Feature: Automatically apply nonces from the Rails content security policy**

  To auto-inject browser monitoring with the New Relic Ruby agent, you either need to set your content security policy to 'unsafe-inline' or provide a nonce. Previously, the only way to provide a nonce was by using the [`NewRelic::Agent.browser_timing_header`](https://rubydoc.info/gems/newrelic_rpm/NewRelic/Agent#browser_timing_header-instance_method) API. Now, when a Rails application uses [the content security policy configuration to add a nonce](https://guides.rubyonrails.org/security.html#adding-a-nonce), the nonce will be automatically applied to the browser agent. A new configuration option, [`browser_monitoring.content_security_policy_nonce`](https://docs.newrelic.com/docs/apm/agents/ruby-agent/configuration/ruby-agent-configuration/#browser_monitoring-content_security_policy_nonce), toggles this feature. It is on by default. Thank you [@baldarn](https://github.com/baldarn) for submitting this feature! [PR#2544](https://github.com/newrelic/newrelic-ruby-agent/pull/2544)

- **Bugfix: Expected errors related to HTTP status code, class, and message won't impact Apdex**

  The agent is supposed to prevent observed application errors from negatively impacting Apdex if the errors are either ignored or expected. There are two ways for the agent to expect an error: via the `notice_error` API receiving an `expected: true` argument or via matches made against user-configured lists for expected HTTP status codes (`:'error_collector.expected_status_codes'`), expected error classes (`:'error_collector.expected_classes'`), or expected error messages (`:'error_collector.expected_messages'`). Previously, only errors expected via the `notice_error` API were correctly prevented from impacting Apdex. Expected errors set by configuration incorrectly impacted Apdex. This behavior has been fixed and now both types of expected errors will correctly not impact Apdex. Thanks very much to [@florianpilz](https://github.com/florianpilz) for bringing this issue to our attention. [PR#2619](https://github.com/newrelic/newrelic-ruby-agent/pull/2619)

- **Bugfix: Do not start the agent automatically when `rails runner` or `rails db` commands are ran**

  [PR#2239](https://github.com/newrelic/newrelic-ruby-agent/pull/2239) taught the agent how to recognize `bin/rails` based contexts that it should not automatically start up in. But `bin/rails runner` and `bin/rails db` commands would still see the agent start automatically. Those 2 contexts will now no longer see the agent start automatically. Thank you to [@jdelStrother](https://github.com/jdelStrother) for both bringing the `bin/rails` context to our attention and for letting us know about the `bin/rails runner` and `bin/rails db` outliers that still needed fixing. [PR#2623](https://github.com/newrelic/newrelic-ruby-agent/pull/2623)

  Older agent versions that are still supported by New Relic can update to the new list of denylisted constants by having the following line added to the `newrelic.yml` configuration file:

  ```yaml
    autostart.denylisted_constants: "Rails::Command::ConsoleCommand,Rails::Command::CredentialsCommand,Rails::Command::Db::System::ChangeCommand,Rails::Command::DbConsoleCommand,Rails::Command::DestroyCommand,Rails::Command::DevCommand,Rails::Command::EncryptedCommand,Rails::Command::GenerateCommand,Rails::Command::InitializersCommand,Rails::Command::NotesCommand,Rails::Command::RakeCommand,Rails::Command::RoutesCommand,Rails::Command::RunnerCommand,Rails::Command::SecretsCommand,Rails::Console,Rails::DBConsole"
  ```

## v9.9.0

Version 9.9.0 introduces support for AWS Lambda serverless function observability, adds support for Elasticsearch 8.13.0, and adds the 'request.temperature' attribute to chat completion summaries in ruby-openai instrumentation.

- **Feature: Serverless Mode for AWS Lambda**

  The Ruby agent is now capable of operating in a quick and light serverless mode suitable for observing AWS Lambda function invocations. For serverless use, the agent is delivered by a New Relic Lambda [layer](https://github.com/newrelic/newrelic-lambda-layers) that can be associated with a Lambda function. All reported data will appear in New Relic's dedicated serverless UI views. Only AWS based Lambda functions are supported for now, though support for other cloud hosted serverless offerings may be added in future depending on Ruby customer demand. The serverless functionality is only intended for use with the official New Relic Ruby layers for Lambda. Any existing workflows that involve the manual use of the Ruby agent in an AWS Lambda context without a New Relic layer should not be impacted.

  For more details, see our [getting started guide](https://docs.newrelic.com/docs/serverless-function-monitoring/aws-lambda-monitoring/get-started/monitoring-aws-lambda-serverless-monitoring/).

- **Feature: Add support for Elasticsearch 8.13.0**

  Elasticsearch 8.13.0 increased the number of arguments used in the method the agent instruments, `Elastic::Transport::Client#perform_request`. Now, the agent supports a variable number of arguments for the instrumented method to prevent future `ArgumentError`s.

- **Bugfix: Add 'request.temperature' to ruby-openai chat completion summaries**

  Previously, the agent was not reporting the `request.temperature` attribute on `LlmChatCompletionSummary` events through ruby-openai instrumentation. We are now reporting this attribute.

## v9.8.0

Version 9.8.0 introduces instrumentation for ruby-openai, adds the option to store tracer state on the thread-level, hardens the browser agent insertion logic to better proactively anticipate errors, and prevents excpetions from being raised in the Active Support Broadcast logger instrumentation.

- **Feature: Add instrumentation for ruby-openai**

  Instrumentation has been added for the [ruby-openai](https://github.com/alexrudall/ruby-openai) gem, supporting versions 3.4.0 and higher [(PR#2442)](https://github.com/newrelic/newrelic-ruby-agent/pull/2442). While ruby-openai instrumentation is enabled by default, the configuration option `ai_monitoring.enabled` is disabled by default and controls all AI monitoring. `ai_monitoring.enabled` must be set to `true` in order to receive ruby-openai instrumentation. High-Security Mode must be disabled in order to receive AI monitoring.

  Calls to embedding and chat completion endpoints are automatically traced. These events can be enhanced with the introduction of two new APIs. Custom attributes can also be added to LLM events using the API `NewRelic::Agent.add_custom_attributes`, but they must be prefixed with `llm.`. For example, `NewRelic::Agent.add_custom_attributes({'llm.user_id': user_id})`.

- **Feature: Add AI monitoring APIs**

  This version introduces two new APIs that allow users to record additional information on LLM events:
  * `NewRelic::Agent.record_llm_feedback_event` - Records user feedback events.
  * `NewRelic::Agent.set_llm_token_count_callback` - Sets a callback proc for calculating `token_count` attributes for embedding and chat completion message events.

  Visit [RubyDoc](https://rubydoc.info/github/newrelic/newrelic-ruby-agent/) for more information on each of these APIs.

- **Feature: Store tracer state on thread-level**

  A new configuration option, `thread_local_tracer_state`, stores New Relic's tracer state on the thread-level, as opposed to the default fiber-level storage. This configuration is turned off by default. Our thanks go to community member [@markiz](https://github.com/markiz) who contributed the idea, code, configuration option, and tests for this new feature! [PR#2475](https://github.com/newrelic/newrelic-ruby-agent/pull/2475).

- **Bugfix: Harden the browser agent insertion logic**

  With [Issue#2462](https://github.com/newrelic/newrelic-ruby-agent/issues/2462), community member [@miry](https://github.com/miry) explained that it was possible for an HTTP response headers hash to have symbols for values. Not only would these symbols prevent the inclusion of the New Relic browser agent tag in the response body, but more importantly they would cause an exception that would bubble up to the monitored web application itself. With [PR#2465](https://github.com/newrelic/newrelic-ruby-agent/pull/2465) symbol based values are now supported and all other potential future exceptions are now handled. Additionally, the refactor to support symbols has been shown through benchmarking to give the processing of string and mixed type hashes a slight speed boost too.

- **Bugfix: Prevent Exception in Active Support Broadcast logger instrumentation**

  Previously, in certain situations the agent could cause an exception to be raised when attempting to interact with a broadcast log event. This has been fixed. Thanks to [@nathan-appere](https://github.com/nathan-appere) for reporting this issue and providing a fix! [PR#2510](https://github.com/newrelic/newrelic-ruby-agent/pull/2510)


## v9.7.1

Version 9.7.1 fixes a ViewComponent instrumentation bug and enforces maximum size limits for custom event attributes.

- **Bugfix: Stop suppressing ViewComponent errors**

  Previously, the agent suppressed ViewComponent render errors. The agent now reports these errors and allows them to raise. Thank you [@mjacobus](https://github.com/mjacobus) for reporting this bug and providing a fix! [PR#2410](https://github.com/newrelic/newrelic-ruby-agent/pull/2410)

- **Bugfix: Enforce maximum size limits for custom event attributes**

  Previously, the agent would allow custom event attributes to be any size. This would lead to the New Relic backend dropping attributes larger than the maximum size. Now, the agent will truncate custom event attribute values to 4095 characters, attribute names to 255 characters, and the total count of attributes to 64. [PR#2401](https://github.com/newrelic/newrelic-ruby-agent/pull/2401)

## v9.7.0

Version 9.7.0 introduces ViewComponent instrumentation, changes the endpoint used to access the cluster name for Elasticsearch instrumentation, removes the creation of the Ruby/Thread and Ruby/Fiber spans, and adds support for Falcon.

- **Feature: ViewComponent instrumentation**

  [ViewComponent](https://viewcomponent.org/) is a now an instrumented library. [PR#2367](https://github.com/newrelic/newrelic-ruby-agent/pull/2367)

- **Feature: Use root path to access Elasticsearch cluster name**

  Previously, the agent used the cluster health endpoint (`/_cluster/health`) to access the cluster name. However, this has been found to make startup unstable for large clusters. Now, the agent uses the more performant root endpoint (`/`).

  Our thanks go to [@erikkessler1](https://github.com/erikkessler1), [@gremerritt](https://github.com/gremerritt), and [@joshbranham](https://github.com/joshbranham) for reporting the issue, suggesting solutions, and testing them. [Issue#2360](https://github.com/newrelic/newrelic-ruby-agent/issues/2360) [PR#2377](https://github.com/newrelic/newrelic-ruby-agent/pull/2377)

- **Feature: Remove base64 dependency, use direct calls to String methods**

  In version 9.6.0, the agent required the Ruby `base64` gem as a depdendency to prepare for deprecation warnings in Ruby 3.3 and the gem's removal from the Ruby standard libraries in 3.4. Including `base64` as a dependency has caused problems with version resolution in some environments.

  To resolve this, the agent now directly calls the `String` methods used in the `base64` library in the new `NewRelic::Base64` module.

  Thank you, [@Earlopain](https://github.com/Earlopain), for submitting this change. [PR#2378](https://github.com/newrelic/newrelic-ruby-agent/pull/2378)

- **Feature: Add Falcon support**

  The agent now supports the web server [Falcon](https://socketry.github.io/falcon/). [PR#2383](https://github.com/newrelic/newrelic-ruby-agent/pull/2383)

- **Feature: Remove spans with name Ruby/Thread and Ruby/Fiber**

  Due to the lack of helpful information and the confusion commonly caused by the spans named Ruby/Thread and Ruby/Fiber, these spans have been removed. However, the agents ability to monitor instrumented code running in a thread or fiber will remain unchanged. [PR#2389](https://github.com/newrelic/newrelic-ruby-agent/pull/2389)

## v9.6.0

Version 9.6.0 adds instrumentation for Async::HTTP, Ethon, and HTTPX, adds the ability to ignore specific routes with Roda, gleans Docker container IDs from cgroups v2-based containers, records additional synthetics attributes, fixes an issue with Rails 7.1 that could cause duplicate log records to be sent to New Relic, fixes a deprecation warning for the Sidekiq error handler, adds additional attributes for OpenTelemetry compatibility, and resolves some technical debt, thanks to the community.

- **Feature: Add instrumentation for Async::HTTP**

  The agent will now record spans for Async::HTTP requests. Versions 0.59.0 and above of the async-http gem are supported. [PR#2272](https://github.com/newrelic/newrelic-ruby-agent/pull/2272)

- **Feature: Add instrumentation for Ethon**

  Instrumentation has been added for the [Ethon](https://github.com/typhoeus/ethon) HTTP client gem. Versions 0.12.0 and above are supported. The agent will now record external request segments for invocations of `Ethon::Easy#perform` and `Ethon::Multi#perform`. NOTE: The [Typhoeus](https://github.com/typhoeus/typhoeus) gem is maintained by the same team that maintains Ethon and depends on Ethon for its functionality. To prevent duplicate reporting for each HTTP request, the Ethon instrumentation will be disabled when Typhoeus is detected. [PR#2260](https://github.com/newrelic/newrelic-ruby-agent/pull/2260)

- **Feature: Add instrumentation for HTTPX**

  The agent now offers instrumentation for the HTTP client [HTTPX](https://honeyryderchuck.gitlab.io/httpx/), provided the gem is at version 1.0.0 or above. [PR#2278](https://github.com/newrelic/newrelic-ruby-agent/pull/2278)

- **Feature: Prevent the agent from starting in "rails" commands in Rails 7**

  Previously, the agent ignored many Rails commands by default, such as `rails routes`, using Rake-specific logic. This was accomplished by setting these commands as default values for the config option `autostart.denylisted_rake_tasks`. However, Rails 7 no longer uses Rake for these commands, causing the agent to start running and attempting to record data when running these commands. The commands have now been added to the default value for the config option `autostart.denylisted_constants`, which will allow the agent to recognize these commands correctly in Rails 7 and prevent the agent from starting during ignored tasks. Note that the agent will continue to start-up when the `rails server` and `rails runner` commands are invoked. [PR#2239](https://github.com/newrelic/newrelic-ruby-agent/pull/2239)

- **Feature: Glean Docker container ID for cgroups v2-based containers**

  Previously, the agent was only capable of determining a host Docker container's ID if the container was based on cgroups v1. Now, containers based on cgroups v2 will also have their container IDs reported to New Relic. [PR#2229](https://github.com/newrelic/newrelic-ruby-agent/issues/2229).

- **Feature: Update events with additional synthetics attributes when available**

  The agent will now record additional synthetics attributes on synthetics events if these attributes are available.  [PR#2203](https://github.com/newrelic/newrelic-ruby-agent/pull/2203)

- **Feature: Declare a gem dependency on the Ruby Base 64 gem 'base64'**

  For compatibility with Ruby 3.4 and to silence compatibility warnings present in Ruby 3.3, declare a dependency on the `base64` gem. The New Relic Ruby agent uses the native Ruby `base64` gem for Base 64 encoding/decoding. The agent is joined by Ruby on Rails ([rails/rails@3e52adf](https://github.com/rails/rails/commit/3e52adf28e90af490f7e3bdc4bcc85618a4e0867)) and others in making this change in preparation for Ruby 3.3/3.4. [PR#2238](https://github.com/newrelic/newrelic-ruby-agent/pull/2238)

- **Feature: Add Roda support for the newrelic_ignore\* family of methods**

  The agent can now selectively disable instrumentation for particular requests within Roda applications. Supported methods include:
  - `newrelic_ignore`: ignore a given route.
  - `newrelic_ignore_apdex`: exclude a given route from consideration in overall Apdex calculations.
  - `newrelic_ignore_enduser`: prevent automatic injection of the page load timing JavaScript when a route is rendered.

  For more information, see [Roda Instrumentation](https://docs.newrelic.com/docs/apm/agents/ruby-agent/instrumented-gems/roda-instrumentation/). [PR#2267](https://github.com/newrelic/newrelic-ruby-agent/pull/2267)

- **Feature: Add additional span attributes for OpenTelemetry compatibility**

  For improved compatibility with OpenTelemetry's semantic conventions, the agent's datastore (for databases) and external request (for HTTP clients) segments have been updated with additional attributes.

  Datastore segments now offer 3 additional attributes:
  - `db.system`: The database system. For Ruby we use the database adapter name here.
  - `server.address`: The database host.
  - `server.port`: The database port.

  External request segments now offer 3 additional attributes:
  - `http.request.method`: The HTTP method (ex: 'GET')
  - `server.address`: The target host.
  - `server.port`: The target port.

  For maximum backwards compatibility, no existing attributes have been renamed or removed. [PR#2283](https://github.com/newrelic/newrelic-ruby-agent/pull/2283)

- **Bugfix: Stop sending duplicate log events for Rails 7.1 users**

  Rails 7.1 introduced the public API [`ActiveSupport::BroadcastLogger`](https://api.rubyonrails.org/classes/ActiveSupport/BroadcastLogger.html). This logger replaces a private API, `ActiveSupport::Logger.broadcast`. In Rails versions below 7.1, the agent uses the `broadcast` method to stop duplicate logs from being recoded by broadcasted loggers. Now, we've updated the code to provide a similar duplication fix for the `ActiveSupport::BroadcastLogger` class. [PR#2252](https://github.com/newrelic/newrelic-ruby-agent/pull/2252)

- **Bugfix: Resolve Sidekiq 8.0 error handler deprecation warning**

  Sidekiq 8.0 will require procs passed to the error handler to include three arguments: error, context, and config. Users running sidekiq/main would receive a deprecation warning with this change any time an error was raised within a job. Thank you, [@fukayatsu](https://github.com/fukayatsu) for your proactive fix! [PR#2261](https://github.com/newrelic/newrelic-ruby-agent/pull/2261)

- **Community: Resolve technical debt**

  We also received some great contributions from community members to resolve some outstanding technical debt issues. Thank you for your contributions!
    * Add and Replace SLASH and ROOT constants: [PR#2256](https://github.com/newrelic/newrelic-ruby-agent/pull/2256) [chahmedejaz](https://github.com/chahmedejaz)
    * Remove pry as a dev dependency: PR#2665, PR#2273, AlajeBash (profile no longer active)
    * Replace "start up" with "start-up": [PR#2249](https://github.com/newrelic/newrelic-ruby-agent/pull/2249) [chahmedejaz](https://github.com/chahmedejaz)
    * Remove unused variables in test suites: [PR#2250](https://github.com/newrelic/newrelic-ruby-agent/pull/2250)


## v9.5.0

Version 9.5.0 introduces Stripe instrumentation, allows the agent to record additional response information on a transaction when middleware instrumentation is disabled, introduces new `:'sidekiq.args.include'` and `:'sidekiq.args.exclude:` configuration options to permit capturing only certain Sidekiq job arguments, updates Elasticsearch datastore instance metrics, and fixes a bug in `NewRelic::Rack::AgentHooks.needed?`.

- **Feature: Add Stripe instrumentation**

  [Stripe](https://stripe.com/) calls are now automatically instrumented. Additionally, new `:'stripe.user_data.include'` and `:'stripe.user_data.exclude'` configuration options permit capturing custom `user_data` key-value pairs that can be stored in [Stripe events](https://github.com/stripe/stripe-ruby#instrumentation). No `user_data` key-value pairs are captured by default. The agent currently supports Stripe versions 5.38.0+. [PR#2180](https://github.com/newrelic/newrelic-ruby-agent/pull/2180)

- **Feature: Report transaction HTTP status codes when middleware instrumentation is disabled**

  Previously, when `disable_middleware_instrumentation` was set to `true`, the agent would not record the value of the response code or content type on the transaction. This was due to the possibility that a middleware could alter the response, which would not be captured by the agent when the middleware instrumentation was disabled. However, based on customer feedback, the agent will now report the HTTP status code and content type on a transaction when middleware instrumentation is disabled. [PR#2175](https://github.com/newrelic/newrelic-ruby-agent/pull/2175)

- **Feature: Permit capturing only certain Sidekiq job arguments**

  New `:'sidekiq.args.include'` and `:'sidekiq.args.exclude'` configuration options have been introduced to permit fine grained control over which Sidekiq job arguments (args) are reported to New Relic. By default, no Sidekiq args are reported. To report any Sidekiq options, the `:'attributes.include'` array must include the string `'jobs.sidekiq.args.*'`. With that string in place, all arguments will be reported unless one or more of the new include/exclude options are used. The `:'sidekiq.args.include'` option can be set to an array of strings. Each of those strings will be passed to `Regexp.new` and collectively serve as an allowlist for desired args. For job arguments that are hashes, if a hash's key matches one of the include patterns, then both the key and its corresponding value will be included. For scalar arguments, the string representation of the scalar will need to match one of the include patterns to be captured. The `:'sidekiq.args.exclude'` option works similarly. It can be set to an array of strings that will each be passed to `Regexp.new` to create patterns. These patterns will collectively serve as a denylist for unwanted job args. Any hash key, hash value, or scalar that matches an exclude pattern will be excluded (not sent to New Relic). [PR#2177](https://github.com/newrelic/newrelic-ruby-agent/pull/2177)

  `newrelic.yml` examples:

  Any string in the `:'sidekiq.args.include'` or `:'sidekiq.args.exclude'` arrays will be turned into a regular expression. Knowledge of [Ruby regular expression support](https://ruby-doc.org/3.2.2/Regexp.html) can be leveraged but is not required. If regular expression syntax is not used, inexact matches will be performed and the string "Fortune" will match both "Fortune 500" and "Fortune and Glory". For exact matches, use [regular expression anchors](https://ruby-doc.org/3.2.2/Regexp.html#class-Regexp-label-Anchors).

  ```yaml
  # Include any argument whose string representation matches either "apple" or "banana"
  # The "apple" pattern will match both "green apple" and "red apple"
  sidekiq.args.include:
    - apple
    - banana

  # Exclude any arguments that match either "grape", "orange", or "pear"
  sidekiq.args.exclude:
    - grape
    - orange
    - pear

  # Exclude any argument that is a 9 digit number
  sidekiq.args.exclude:
    - '\d{9}'

  # Include anything that starts with "blue" but exclude anything that ends in "green"
  sidekiq.args.include
    - '^blue'

  sidekiq.args.exclude
    - 'green$'
  ```

- **Bugfix: Update Elasticsearch datastore instance metric to use port instead of path**

  Previously, the Elasticsearch datastore instance metric (`Datastore/instance/Elasticsearch/<host>/*`) used the path as the final value. This caused a [metrics grouping issue](https://docs.newrelic.com/docs/new-relic-solutions/solve-common-issues/troubleshooting/metric-grouping-issues) for some users, as every document ID created a unique metric. Now, the datastore instance metric has been updated to use the port as the final value. This also has the benefit of being more accurate for datastore instance metrics, as this port is directly associated with the already listed host.

- **Bugfix: Resolve inverted logic of NewRelic::Rack::AgentHooks.needed?**

  Previously, `NewRelic::Rack::AgentHooks.needed?` incorrectly used inverted logic. This has now been resolved, allowing AgentHooks to be installed when `disable_middleware_instrumentation` is set to true. [PR#2175](https://github.com/newrelic/newrelic-ruby-agent/pull/2175)


## v9.4.2

Version 9.4.2 of the agent re-addresses the 9.4.0 issue of `NoMethodError` seen when using the `uppy-s3_multipart` gem.

- **Bugfix: Resolve NoMethodError**

  Ruby agent 9.4.1 attempted to fix a `NoMethodError` introduced in 9.4.0. A missing `require` prevented a method from scoping appropriately and has now been added. Thanks to [@spickermann](https://github.com/spickermann) and [@ColinOrr](https://github.com/ColinOrr) for working with us to get this resolved. [PR#2167](https://github.com/newrelic/newrelic-ruby-agent/pull/2167)

## v9.4.1

Version 9.4.1 of the agent resolves a `NoMethodError` introduced in 9.4.0.

- **Bugfix: Resolve NoMethodError**

  Ruby agent 9.4.0 introduced [Roda instrumentation](https://github.com/newrelic/newrelic-ruby-agent/pull/2144), which caused a `NoMethodError` to be raised when attempting to name a Roda transaction. This has been fixed. Thanks to [@spickermann](https://github.com/spickermann) for reporting this issue. [PR#2167](https://github.com/newrelic/newrelic-ruby-agent/pull/2167)

## v9.4.0

Version 9.4.0 of the agent adds [Roda](https://roda.jeremyevans.net/) instrumentation, adds a new `allow_all_headers` configuration option to permit capturing all HTTP headers, introduces improved error tracking functionality by associating a transaction id with each error, and uses more reliable network timeout logic.

- **Feature: Add Roda instrumentation**

  [Roda](https://roda.jeremyevans.net/) is a now an instrumented framework. The agent currently supports Roda versions 3.19.0+. [PR#2144](https://github.com/newrelic/newrelic-ruby-agent/pull/2144)

- **Feature: New allow_all_headers configuration option**

  A new `allow_all_headers` configuration option brings parity with the [Node.js agent](https://docs.newrelic.com/docs/release-notes/agent-release-notes/nodejs-release-notes/node-agent-270/) to capture all HTTP request headers.

  This configuration option:
    * Defaults to `false`
    * Is not compatible with high security mode
    * Requires Rack version 2 or higher (as does Ruby on Rails version 5 and above)
    * Respects all existing behavior for the `attributes.include` and `attributes.exclude` [configuration options](https://docs.newrelic.com/docs/apm/agents/ruby-agent/configuration/ruby-agent-configuration/#attributes)
    * Captures the additional headers as attributes prefixed with `request.headers.`

  This work was done in response to a feature request submitted by community member [@jamesarosen](https://github.com/jamesarosen). Thank you very much, @jamesarosen! [Issue#1029](https://github.com/newrelic/newrelic-ruby-agent/issues/1029)

- **Feature: Improved error tracking transaction linking**

  Errors tracked and sent to the New Relic errors inbox will now be associated with a transaction id to enable improved UI/UX associations between transactions and errors. [PR#2035](https://github.com/newrelic/newrelic-ruby-agent/pull/2035)

- **Feature: Use Net::HTTP native timeout logic**

  In line with current Ruby best practices, make use of Net::HTTP's own timeout logic and avoid the use of `Timeout.timeout()` when possible. The agent's data transmissions and cloud provider detection routines have been updated accordingly. [PR#2147](https://github.com/newrelic/newrelic-ruby-agent/pull/2147)

## v9.3.1

Version 9.3.1 of the agent fixes `NewRelic::Agent.require_test_helper`.

- **Bugfix: Fix NewRelic::Agent.require_test_helper**

  Version 9.3.0 of the agent made a change to the files distributed with the gem. This change unintentionally broke the `NewRelic::Agent.require_test_helper` API by removing the `test/agent_helper.rb` file. The file has been added back to the gem. This change also removes the `lib/new_relic/build.rb` file from the list because it is no longer created with our current release process.

  Our thanks go to [@ajesler](https://github.com/ajesler) for reporting this issue and writing a test for the bug. [Issue#2113](https://github.com/newrelic/newrelic-ruby-agent/issues/2113), [PR#2115](https://github.com/newrelic/newrelic-ruby-agent/pull/2115), [Issue#2117](https://github.com/newrelic/newrelic-ruby-agent/issues/2117), [PR#2118](https://github.com/newrelic/newrelic-ruby-agent/pull/2118)

- **Source Documentation: update the Rack spec URL**

  Community member [@olleolleolle](https://github.com/olleolleolle) noticed that our source code was referencing a now defunct URL for the Rack specification and submitted [PR#2121](https://github.com/newrelic/newrelic-ruby-agent/pull/2121) to update it. He also provided a terrific recommendation that we automate the checking of links to proactively catch defunct ones in future. Thanks, @olleolleolle!

## v9.3.0

Version 9.3.0 of the agent adds log-level filtering, adds custom attributes for log events, and updates instrumentation for Action Cable. It also provides fixes for how `Fiber` args are treated, Code-Level Metrics, unnecessary files being included in the gem, and `NewRelic::Agent::Logging::DecoratingFormatter#clear_tags!` being incorrectly private.

- **Feature: Filter forwarded logs based on level**

  Previously, all log events, regardless of their level, were forwarded to New Relic when log forwarding was enabled. Now, you may specify the lowest log level you'd like forwarded to New Relic.

  | Configuration name          | Default | Behavior                                               | Valid values |
  | --------------------------- | ------- | ------------------------------------------------------ | ------ |
  | `application_logging.forwarding.log_level` | `debug` | Sets the minimum log level for events forwarded to New Relic | `debug`, `info`, `warn`, `error`, `fatal`, `unknown` |

  This setting uses [Ruby's Logger::Severity constants integer values](https://github.com/ruby/logger/blob/113b82a06b3076b93a71cd467e1605b23afb3088/lib/logger/severity.rb#L6-L17) to determine precedence.

- **Feature: Custom attributes for logs**

  You can now add custom attributes to log events forwarded to New Relic! You can pass these attributes using an API and/or a configuration option.

  | Configuration name          | Default | Behavior                                               |
  | --------------------------- | ------- | ------------------------------------------------------ |
  | `application_logging.forwarding.custom_attributes` | `{}` | A hash with key/value pairs to add as custom attributes to all log events forwarded to New Relic. If sending using an environment variable, the value must be formatted like: "key1=value1,key2=value2" |


  Call the API using `NewRelic::Agent.add_custom_log_attributes` and passing your attributes as a hash. For example, you could call: `NewRelic::Agent.add_custom_log_attributes(dyno: ENV['DYNO'], pod_name: ENV['POD_NAME'])`, to add the attributes `dyno` and `pod_name` to your log events.

  Attributes passed to the API or the configuration will be added to all log events.

  Thanks to [@rajpawar02](https://github.com/rajpawar02) for raising this issue and [@askreet](https://github.com/askreet) for helping us with the solution. [Issue#1141](https://github.com/newrelic/newrelic-ruby-agent/issues/1141), [PR#2084](https://github.com/newrelic/newrelic-ruby-agent/pull/2084), [PR#2087](https://github.com/newrelic/newrelic-ruby-agent/pull/2087)

- **Feature: Instrument transmit_subscription-related Action Cable actions**

  This change subscribes the agent to the Active Support notifications for:
    * `transmit_subscription_confirmation.action_cable`
    * `transmit_subscription_rejection.action_cable`

- **Bugfix: Removed unwanted files from being included in file_list in gemspec**

  Previously, the agent was including some files in the gem that were not needed but added to the size of the gem. These files will no longer be included. Thanks to [@manuraj17](https://github.com/manuraj17) for the contribution! [PR#2089](https://github.com/newrelic/newrelic-ruby-agent/pull/2089)

- **Bugfix: Report Code-Level Metrics for Rails controller methods**

  Controllers in Rails automatically render views with names that correspond to valid routes. This means that a controller method may not have a corresponding method in the controller class. Code-Level Metrics now report on these methods and don't log false warnings. Thanks to [@jcrisp](https://github.com/jcrisp) for reporting this issue. [PR#2061](https://github.com/newrelic/newrelic-ruby-agent/pull/2061)

- **Bugfix: Code-Level Metrics for ActiveRecord models**

  Classes that inherit from ActiveRecord were not reporting Code-Level Metrics due to an error in the agent when identifying the class name. This has been fixed and Code-Level Metrics will now report for ActiveRecord models. Thanks to [@abigail-rolling](https://github.com/abigail-rolling) for reporting this issue. [PR#2092](https://github.com/newrelic/newrelic-ruby-agent/pull/2092).

- **Bugfix: Private method `clear_tags!` for NewRelic::Agent::Logging::DecoratingFormatter**

  As part of a refactor included in a previous release of the agent, the method `NewRelic::Agent::Logging::DecoratingFormatter#clear_tags!` was incorrectly made private. This method is now public again. Thanks to [@dark-panda](https://github.com/dark-panda) for reporting this issue. [PR#](https://github.com/newrelic/newrelic-ruby-agent/pull/2078)

- **Bugfix: Fix the way args are handled for Fibers**

  Previously, the agent treated Fiber args the same as it was treating Thread args, which is not correct. Args are passed to `Fiber#resume`, and not `Fiber.new`. This has been fixed, and the agent will properly preserve args for both Fiber and Thread classes. This also caused an error to occur when using Async 2.6.2, due to mismatching initalize definitions for Fiber prepended modules. This has been fixed as well. Thanks to [@travisbell](https://github.com/travisbell) for bringing this to our attention. [PR#2083](https://github.com/newrelic/newrelic-ruby-agent/pull/2083)

## v9.2.2

  Version 9.2.2 of the agent fixes a bug with the `Transaction#finished?` method.

- **Bugfix: Transaction#finished? no longer throws a NoMethodError when initial_segment is nil**

  This change adds a safe navigation operator to `Transaction#finished?` to prevent `NoMethodErrors` when a transaction does not have any segments. Our thanks goes to [@JulienDefrance](https://github.com/JulienDefrance) for reporting this issue. [PR#1983](https://github.com/newrelic/newrelic-ruby-agent/pull/1983)

## v9.2.1

  Version 9.2.1 fixes a bug causing the agent to continue storing data on finished transactions, and a bug preventing errors from being expected.

- **Bugfix: Finished transactions continue to store data on different threads**

  Previously, when a new thread was spawned the agent would continue using the current transaction to record data on, even if this transaction had finished already in a different thread. Now the agent will only use the current transaction in the new thread if it is not yet finished. Thank you to [@fcheung](https://github.com/fcheung) for reporting this bug and providing us with an extremely helpful reproduction to debug. [PR#1969](https://github.com/newrelic/newrelic-ruby-agent/pull/1969)


- **Bugfix: Expected Errors passed to notice_error are expected again**

  A bug was introduced in 9.1.0 that caused to agent not to mark errors as expected if the error was passed in to `notice_error` using the `expected: true` parameter. This has been fixed and errors will now be marked as expected, as expected. Thank you very much to [@eiskrenkov](https://github.com/eiskrenkov) for finding this bug and contributing a fix for it! [PR#1954](https://github.com/newrelic/newrelic-ruby-agent/pull/1954)



## v9.2.0

  Version 9.2.0 of the agent introduces some performance improvements for working with high numbers of nested actions, and deprecates instrumentation for the `memcached` and `memcache-client` gems (with `dalli` still being supported).

- **Feature: Enhance performance for handling high numbers of nested actions**

  With [Issue#1910](https://github.com/newrelic/newrelic-ruby-agent/issues/1910) community members [@parkerfinch](https://github.com/parkerfinch) and [@travisbell](https://github.com/travisbell) informed us of some CPU spikes and process hangs seen only when using the agent's thread instrumentation, which was enabled by default with v9.0. When thread instrumentation is enabled, instrumented actions taking place within threads are seen and reported on by the agent whereas they would have previously gone unnoticed. This is a great improvement to the agent's usefulness in an async context, and also makes it easier for higher numbers of nested actions to be observed.
  For example, if an instrumented background job framework (Sidekiq, Resque) kicks off a job that the agent notices and then that job in turn performs actions such as database queries that the agent also instruments, nested actions are seen. However, with very high (10,000+) numbers of actions nested within a single instrumented outer action, the agent would struggle to efficiently crunch through all of the collected data at the time when the outer action finished.
  The agent should now be much more efficient when any observed action with lots of nested actions is finished. Our performance testing was conducted with hundreds of thousands of nested actions taking place, and we hope that the benefits of thread tracing can now be enjoyed without any drawbacks. Thanks very much [@parkerfinch](https://github.com/parkerfinch) and [@travisbell](https://github.com/travisbell)! [PR#1927](https://github.com/newrelic/newrelic-ruby-agent/pull/1927)

- **Feature: The agent configuration will now reflect whether module prepending or method chaining was used for instrumentation**

  For `:'instrumentation.*'` configuration parameters that are set to :auto (the default), the agent will automatically determine whether to use module prepending or method chaining. The agent will now update its in-memory configuration to give each relevant parameter a value of either :prepend or :chain so that the result of the determination can be introspected. This is intended to help 3rd party libraries that wish to further enhance the agent's instrumentation capabilities by prepending or chaining additional logic. Environment variable, YAML file, and server-side configuration based values are not impacted. [PR#1930](https://github.com/newrelic/newrelic-ruby-agent/pull/1930)

- **Feature: Deprecate memcached and memcache-client instrumentation**

  Instrumentation for the memcached and memcache-client libraries is deprecated and will be removed during the next major release.

## v9.1.0

  Version 9.1.0 of the agent delivers support for two new [errors inbox](https://docs.newrelic.com/docs/errors-inbox/errors-inbox/) features: error fingerprinting and user tracking, identifies the Amazon Timestream data store, removes Distributed Tracing warnings from agent logs when using Sidekiq, fixes bugs, and is tested against the recently released JRuby 9.4.2.0.

- **Feature: Error fingerprinting - supply your own errors inbox group names**

  Are your error occurrences grouped poorly? Set your own error fingerprint via a callback function. A new `set_error_group_callback` public API method has been added that will accept a user defined proc. The proc will be invoked for each noticed error and whenever it returns a string, that string will be used as the error group name for the error and will take precedence over any server-side grouping that takes place with the New Relic errors inbox. This gives users much greater control over the grouping of their errors.

  The customer defined proc will be expected to receive exactly one input argument, a hash. The hash contains the following:

  |  Key                 | Value                                                                        |
  | ---------------------| ---------------------------------------------------------------------------- |
  | `:error`             | The Ruby error class instance. Offers `#class`, `#message`, and `#backtrace` |
  | `:customAttributes`  | Any customer defined custom attributes for the current transaction           |
  | `:'request.uri'`     | The current request URI if available                                         |
  | `:'http.statusCode'` | The HTTP status code (200, 404, etc.) if available                           |
  | `:'http.method'`     | The HTTP method (GET, PUT, etc.) if available                                |
  | `:'error.expected'`  | Whether (true) or not (false) the error was expected                         |
  | `:'options'`         | The options hash passed to `NewRelic::Agent.notice_error`                    |

  The callback only needs to be set once per initialization of the New Relic agent.

  Example usage:

  ```
  proc = proc { |hash| "Access" if hash[:'http.statusCode'] == 401 }
  NewRelic::Agent.set_error_group_callback(proc)
  ```

- **Feature: User tracking - associate errors with a user id**

  You can now see the number of users impacted by an error group. Identify the end user with a new `set_user_id` public API method that will accept a string representation of a user id and associate that user id with the current transaction. Transactions and errors will then have a new `enduser.id` agent attribute associated with them. This will allow agent users to tag transactions and errors as belonging to given user ids in support of greater filtering and alerting capabilities.

- **Identify Amazon Timestream when the amazon_timestream AR adapter is used**

  When the agent sees the [activerecord-amazon-timestream-adapter](https://rubygems.org/gems/activerecord-amazon-timestream-adapter) gem being used, it will now identify the data store as "Timestream". Thanks very much to [@wagner](https://github.com/wagner) for contributing this enhancement! [PR#1872](https://github.com/newrelic/newrelic-ruby-agent/pull/1872)

- **Bugfix: Remove Distributed Tracing related warnings from agent logs when headers are not present in Sidekiq**

  Previously, the agent would log a warning to `newrelic_agent.log` every time it attempted to accept empty Distributed Tracing headers from Sidekiq jobs which could result in an excessive number of warnings. Now the agent will no longer create these warnings when using Sidekiq. [PR#1834](https://github.com/newrelic/newrelic-ruby-agent/pull/1834)

- **Bugfix: Log request headers in debug-level logs instead of human-readable Objects**

  Previously, the agent sometimes received children of the `NewRelic::Agent::HTTPClients::AbstractRequest` class as an argument when `NewRelic::Agent::Transaction::DistributedTracers#log_request_headers` was called. This caused debug-level log messages that print the request headers to show human-readable Objects (ex. `#<NewRelic::Agent::HTTPClients::HTTPClientRequest:0x00007fd0dda983e0>`) instead of the request headers. Now, the hash of the request headers should always be logged. [PR#1839](https://github.com/newrelic/newrelic-ruby-agent/pull/1839)

- **Bugfix: Fix undefined method `controller_path` logged in Action Controller Instrumentation**

  Previously, the agent could log an error when trying to determine the metric name in the Action Controller instrumentation if the controller class did not respond to `controller_path`. This has been resolved and the agent will no longer call this method unless the class responds to it. Thank you to [@gsar](https://github.com/gsar) for letting us know about this issue. [PR#1844](https://github.com/newrelic/newrelic-ruby-agent/pull/1844)

- **Bugfix: Fix Transaction#finish exception and decrease log level for related warning during async transactions**

  Previously, the agent would raise a non-fatal error when a segment without a parent was unfinished when the transaction completed. This error was raised while constructing a `warn`-level log message. Now that Thread instrumentation is on by default, this log message emits more frequently and is less concerning. In cases where we see a Thread, Fiber, or concurrent-ruby segment in a transaction, the message will be degraded to a `debug`-level. Thanks to [@NielsKSchjoedt](https://github.com/NielsKSchjoedt) for creating the issue and [@boomer196](https://github.com/boomer196) for testing solutions. [PR#1876](https://github.com/newrelic/newrelic-ruby-agent/pull/1876)

- **CI: Target JRuby 9.4.2.0**

  The agent is now actively being tested against JRuby 9.4.2.0. NOTE that this release does not contain any non-CI related changes for JRuby. Old agent versions are still expected to work with newer JRubies and the newest agent version is still expected to work with older JRubies.


## v9.0.0

  Version 9.0.0 of the agent removes several deprecated configuration options and API methods, enables Thread tracing by default, adds Fiber instrumentation, removes support for Ruby versions 2.2 and 2.3, removes instrumentation for several deprecated gems, changes how the API method `set_transaction_name` works, and updates `rails_defer_initialization` to be an environment variable only configuration option.


- **Remove deprecated configuration options**

  The following configuration options have been removed and will no longer work. Please update all configs to use the replacements listed below. [PR#1782](https://github.com/newrelic/newrelic-ruby-agent/pull/1782)

  |  Removed                                  | Replacement                               | `newrelic.yml` example                                                              |
  | ----------------------------------------- | ----------------------------------------- | ----------------------------------------------------------------------------------- |
  | `analytics_events.capture_attributes`     | `transaction_events.attributes.enabled`   | `transaction_events.attributes.enabled: false`                                      |
  | `browser_monitoring.capture_attributes`   | `browser_monitoring.attributes.enabled`   | `browser_monitoring.attributes.enabled: false`                                      |
  | `error_collector.capture_attributes`      | `error_collector.attributes.enabled`      | `error_collector.attributes.enabled: false`                                         |
  | `resque.capture_params`                   | `attributes.include`                      | `attributes.include: ['job.resque.args.*']`                                         |
  | `sidekiq.capture_params`                  | `attributes.include`                      | `attributes.include: ['job.sidekiq.args.*']`                                        |
  | `transaction_tracer.capture_attributes`   | `transaction_tracer.attributes.enabled`   | `transaction_tracer.attributes.enabled: false`                                      |
  | `error_collector.ignore_errors`           | `error_collector.ignore_classes`          | `error_collector.ignore_classes: ['ActionController::RoutingError', 'CustomError']` |
  | `analytics_events.enabled`                | `transaction_events.enabled`              | `transaction_events.enabled: false`                                                 |
  | `analytics_events.max_samples_stored`     | `transaction_events.max_samples_stored`   | `transaction_events.max_samples_stored: 1200`                                       |
  | `disable_database_instrumentation`        | `disable_sequel_instrumentation`          | `disable_sequel_instrumentation: true`                                              |
  | `disable_bunny`                           | `instrumentation.bunny`                   | `instrumentation.bunny: disabled`                                                   |
  | `disable_curb`                            | `instrumentation.curb`                    | `instrumentation.curb: disabled`                                                    |
  | `disable_dj`                              | `instrumentation.delayed_job`             | `instrumentation.delayed_job: disabled`                                             |
  | `disable_excon`                           | `instrumentation.excon`                   | `instrumentation.excon: disabled`                                                   |
  | `disable_grape`                           | `instrumentation.grape`                   | `instrumentation.grape: disabled`                                                   |
  | `disable_grape_instrumentation`           | `instrumentation.grape`                   | `instrumentation.grape: disabled`                                                   |
  | `disable_httpclient`                      | `instrumentation.httpclient`              | `instrumentation.httpcient: disabled`                                               |
  | `disable_httprb`                          | `instrumentation.httprb`                  | `instrumentation.httprb: disabled`                                                  |
  | `disable_dalli`                           | `instrumentation.memcache`                | `instrumentation.memcache: disabled`                                                |
  | `disable_dalli_cas_client`                | `instrumentation.memcache`                | `instrumentation.memcache: disabled`                                                |
  | `disable_memcache_client`                 | `instrumentation.memcache-client`         | `instrumentation.memcache-client: disabled`                                         |
  | `disable_memcache_instrumentation`        | `instrumentation.memcache`                | `instrumentation.memcache: disabled`                                                |
  | `disable_memcached`                       | `instrumentation.memcached`               | `instrumentation.memcached: disabled`                                               |
  | `disable_mongo`                           | `instrumentation.mongo`                   | `instrumentation.mongo: disabled`                                                   |
  | `disable_net_http`                        | `instrumentation.net_http`                | `instrumentation.net_http: disabled`                                                |
  | `prepend_net_instrumentation`             | `instrumentation.net_http`                | `instrumentation.net_http: prepend`                                                 |
  | `disable_puma_rack`                       | `instrumentation.puma_rack`               | `instrumentation.puma_rack: disabled`                                               |
  | `disable_puma_rack_urlmap`                | `instrumentation.puma_rack_urlmap`        | `instrumentation.puma_rack_urlmap: disabled`                                        |
  | `disable_rack`                            | `instrumentation.rack`                    | `instrumentation.rack: disabled`                                                    |
  | `disable_rack_urlmap`                     | `instrumentation.rack_urlmap`             | `instrumentation.rack_urlmap: disabled`                                             |
  | `disable_redis`                           | `instrumentation.redis`                   | `instrumentation.redis: disabled`                                                   |
  | `disable_redis_instrumentation`           | `instrumentation.redis`                   | `instrumentation.redis: disabled`                                                   |
  | `disable_resque`                          | `instrumentation.resque`                  | `instrumentation.resque: disabled`                                                  |
  | `disable_sinatra`                         | `instrumentation.sinatra`                 | `instrumentation.sinatra: disabled`                                                 |
  | `disable_rake`                            | `instrumentation.rake`                    | `instrumentation.rake: disabled`                                                    |
  | `disable_rake_instrumentation`            | `instrumentation.rake`                    | `instrumentation.rake: disabled`                                                    |
  | `disable_typhoeus`                        | `instrumentation.typhoeus`                | `instrumentation.typhoeus: disabled`                                                |




- **Enable Thread instrumentation by default**

  The configuration option `instrumentation.thread.tracing` is now enabled by default. This configuration allows the agent to properly monitor code occurring inside threads. In Ruby agent 9.0, instrumented code within threads will be recorded and associated with the current transaction when the thread was created.

  This may be a breaking change if you are currently using custom thread instrumentation. New transactions inside of threads will no longer be started if one already exists. [PR#1767](https://github.com/newrelic/newrelic-ruby-agent/pull/1767)

- **Add Fiber instrumentation**

  `Fiber` instances are now automatically instrumented similarly to `Thread` instances. This can be [configured](https://docs.newrelic.com/docs/apm/agents/ruby-agent/configuration/ruby-agent-configuration/#instrumentation-fiber) using `instrumentation.fiber`. [PR#1802](https://github.com/newrelic/newrelic-ruby-agent/pull/1802)


- **Removed support for Ruby 2.2 and 2.3**

  Ruby 2.2 and 2.3 are no longer supported by the Ruby agent. To continue using the latest Ruby Agent version, please update to Ruby 2.4.0 or above. [PR#1778](https://github.com/newrelic/newrelic-ruby-agent/pull/1778)

- **Removed deprecated instrumentation**

  Instrumentation for the following gems had been previously deprecated and has now been removed. [PR#1788](https://github.com/newrelic/newrelic-ruby-agent/pull/1788)
    - Acts As Solr
    - Authlogic
    - DataMapper
    - Rainbows
    - Sunspot

  Versions of the following technologies had been previously deprecated and are no longer supported.

    - Passenger: 2.2.x - 4.0.x
    - Puma: 2.0.x
    - Grape: 0.2.0
    - Padrino: 0.14.x
    - Rails: 3.2.x
    - Sinatra: 1.4.x, 1.5.x
    - Mongo: 1.8.x - 2.3.x
    - Sequel: 3.37.x, 4.0.x
    - Delayed_Job: 2.0.x - 4.0.x
    - Sidekiq: 4.2.x
    - Excon: below 0.55.0
    - HttpClient: 2.2.0 - 2.8.0
    - HttpRb: 0.9.9 - 2.2.1
    - Typhoeus: 0.5.3 - 1.2.x
    - Bunny: 2.0.x - 2.6.x
    - ActiveMerchant: 1.25.0 - 1.64.x


- **Updated API method `set_transaction_name`**

  When the method `NewRelic::Agent.set_transaction_name` is called, it will now always change the name and category of the currently running transaction to what is passed into the method. This is a change from previous agent versions.

  Previously, if `set_transaction_name` was called with a new transaction name and a new category that did not match the category already assigned to a transaction, neither the new name nor category would be saved to the transaction. If this method is being called in a situation in which it was previously ignored due to category differences, this will now change the name and category of the transaction. [PR#1797](https://github.com/newrelic/newrelic-ruby-agent/pull/1797)

- **Removed API method: `NewRelic::Agent.disable_transaction_tracing`**

  The deprecated API method `NewRelic::Agent.disable_transaction_tracing` has been removed. Instead use either `NewRelic::Agent#ignore_transaction` to disable the recording of the current transaction or `NewRelic::Agent.disable_all_tracing` to yield a block without collecting any metrics or traces in any of the subsequent calls. [PR#1792](https://github.com/newrelic/newrelic-ruby-agent/pull/1792)

- **Renamed ActiveJob metrics**

  Previously, ActiveJob was categorized as a message broker, which is inaccurate. We've updated the naming of ActiveJob traces from leading with `MessageBroker/ActiveJob` to simply leading with `ActiveJob`. [PR#1811](https://github.com/newrelic/newrelic-ruby-agent/pull/1811)

- **Code cleanup**

  Thank you to community member [@esquith](https://github.com/esquith) for contributing some cleanup of orphaned constants in our code base. [PR#1793](https://github.com/newrelic/newrelic-ruby-agent/pull/1793) [PR#1794](https://github.com/newrelic/newrelic-ruby-agent/pull/1794) [PR#1808](https://github.com/newrelic/newrelic-ruby-agent/pull/1808)

  Community member [@fchatterji](https://github.com/fchatterji) helped standardize how we reference `NewRelic` throughout our codebase [PR#1795](https://github.com/newrelic/newrelic-ruby-agent/pull/1795) and updated our README's community header [PR#1815](https://github.com/newrelic/newrelic-ruby-agent/pull/1815). Thanks fchatterji!


- **Bugfix: Allow rails initialization to be deferred by environment variable**

  The Ruby agent may force some Rails libraries to load on agent initialization, preventing some settings defined in `config/initializers` from being applied. Changing the initialization process to run after `config/initializers`, however, may break the configuration for other gems (ex. Roadie Rails).

  For those having troubles with agent initialization and Rails initializers, you can now pass the environment variable `NEW_RELIC_DEFER_RAILS_INITIALIZATION=true` to make the agent initialize after `config/initializers` are run. This config option can only be set using an environment variable and can't be set using YAML. [PR#1791](https://github.com/newrelic/newrelic-ruby-agent/pull/1791)

  Thanks to [@jdelStrother](https://github.com/jdelStrother) for bringing this issue to our attention and testing our fixes along the way. [Issue#662](https://github.com/newrelic/newrelic-ruby-agent/issues/662)


## 8.16.0

Version 8.16.0 introduces more Ruby on Rails instrumentation (especially for Rails 6 and 7) for various Action\*/Active\* libraries whose actions produce [Active Support notifications events](https://guides.rubyonrails.org/active_support_instrumentation.html).

- **Add Various Ruby on Rails Library Instrumentations**

  New instrumentation is now automatically provided by several Action\*/Active\* libaries that generate Active Support notifications. With each Ruby on Rails release, new the Rails libraries add new events and sometimes existing events have their payload parameters updated as well. The New Relic Ruby agent will now automatically process more of these events and parameters with New Relic segments created for each event. At a minimum, each segment gives timing information for the event. In several cases, all non-sensitive event payload parameters are also passed along in the segment.

  The agent now newly supports or has updated support for the following libraries:

  - Action Cable (for WebSockets) [PR#1749](https://github.com/newrelic/newrelic-ruby-agent/pull/1749)
  - Action Controller (for the 'C' in MVC) [PR#1744](https://github.com/newrelic/newrelic-ruby-agent/pull/1744/)
  - Action Mailbox (for sending mail) [PR#1740](https://github.com/newrelic/newrelic-ruby-agent/pull/1740)
  - Action Mailer (for routing mail) [PR#1740](https://github.com/newrelic/newrelic-ruby-agent/pull/1740)
  - Active Job (for background jobs) [PR#1742](https://github.com/newrelic/newrelic-ruby-agent/pull/1761)
  - Active Support (for caching operations) [PR#1742](https://github.com/newrelic/newrelic-ruby-agent/pull/1742)

  The instrumentations for each of these libaries are all enabled by default, but can be independently disabled via configuration by using the following parameters:

  | Configuration name          | Default | Behavior                                               |
  | --------------------------- | ------- | ------------------------------------------------------ |
  | `disable_action_cable`      | `false` | If `true`, disables Action Cable instrumentation.      |
  | `disable_action_controller` | `false` | If `true`, disables Action Controller instrumentation. |
  | `disable_action_mailbox` | `false` | If `true`, disables Action Mailbox instrumentation. |
  | `disable_action_mailer` | `false` | If `true`, disables Action Mailer instrumentation. |
  | `disable_activejob` | `false` | If `true`, disables Active Job instrumentation. |
  | `disable_active_support` | `false` | If `true`, disables Active Support instrumentation. |

## 8.15.0

Version 8.15.0 of the agent confirms compatibility with Ruby 3.2.0, adds instrumentation for concurrent-ruby, and confirms Sinatra 3 compatibility with Padrino 0.15.2. It also enables batching and compression for Infinite Tracing.

- **Add Support for Ruby 3.2.0**

  Following the 3.2.0 release of Ruby, the New Relic Ruby Agent has confirmed compatibility with and now supports the official release of Ruby 3.2.0. [PR#1715](https://github.com/newrelic/newrelic-ruby-agent/pull/1715)

- **Add instrumentation for concurrent-ruby**

  Instrumentation for the [concurrent-ruby](https://github.com/ruby-concurrency/concurrent-ruby) gem has been added to the agent for versions 1.1.5 and above. When a transaction is already in progress and a call to a `Concurrent::` method that routes through `Concurrent::ThreadPoolExecutor#post` is made, a segment will be added to the transaction. Any content within the block passed to the `Concurrent::` method that is instrumented by the agent, such as a call to `Net::HTTP.get`, will have a nested segment created. [PR#1682](https://github.com/newrelic/newrelic-ruby-agent/pull/1682)

  | Configuration name                | Default | Behavior                                                                                                                        |
  | --------------------------------- | ------- | ------------------------------------------------------------------------------------------------------------------------------- |
  | `instrumentation.concurrent_ruby` | auto    | Controls auto-instrumentation of the concurrent-ruby library at start-up. May be one of `auto`, `prepend`, `chain`, `disabled`. |

- **Infinite Tracing: Use batching and compression**

  For [Infinite Tracing](https://docs.newrelic.com/docs/distributed-tracing/infinite-tracing/introduction-infinite-tracing/), which Ruby applications can leverage with the `newrelic-infinite_tracing` gem, payloads will now be batched and compressed to signficantly decrease the amount of outbound network traffic. [PR#1723](https://github.com/newrelic/newrelic-ruby-agent/pull/1723)

  | Configuration name                   | Default | Behavior                                                                                                            |
  | ------------------------------------ | ------- | ------------------------------------------------------------------------------------------------------------------- | --- | ------ | ----------------------------------------------------------------------------- |
  | `infinite_tracing.batching`          | true    | If true (the default), data sent to the Trace Observer will be batched instead of each span being sent individually |
  | `infinite_tracing.compression_level` | high    | Configure the compression level for data sent to the Trace Observer. May be one of [none                            | low | medium | high]. 'high' is the default. Set the level to 'none' to disable compression. |

- **Add Support for Padrino 0.15.2 and Sinatra 3**

  We've added testing to confirm Padrino 0.15.2 and Sinatra 3 are compatible with the Ruby agent. Thank you [@nesquena](https://github.com/nesquena) for letting us know 0.15.2 was ready! [PR#1712](https://github.com/newrelic/newrelic-ruby-agent/pull/1712)

## v8.14.0

Version 8.14.0 of the agent restores desired Capistrano-based changelog lookup functionality when a deployment is performed, speeds up GUID generation, delivers support for instrumenting Rails custom event notifications, fixes potential compatibility issues with the RedisClient gem, and fixes bugs related to initialization in Rails.

- **Deployment Recipe: Restore desired Capistrano-based changelog lookup behavior**

  The New Relic Ruby agent offers [a Capistrano recipe for recording app deployments](https://docs.newrelic.com/docs/apm/agents/ruby-agent/features/record-deployments-ruby-agent/#capistrano3). The recipe code was significantly cleaned up with [PR#1498](https://github.com/newrelic/newrelic-ruby-agent/pull/1498) which inadvertently changed the way the recipe handles the changelog for a deployment. Community member [@arthurwozniak](https://github.com/arthurwozniak) spotted and corrected this change in order to restore the desired changelog lookup functionality while retaining all of the previous cleanup. Thank you very much for your contribution, [@arthurwozniak](https://github.com/arthurwozniak)! [PR#1653](https://github.com/newrelic/newrelic-ruby-agent/pull/1653)

- **Speed up GUID generation**

  The agent leverages random numbers in its GUID (globally unique identifier) generation and would previously always freshly calculate the result of 16^16 or 32^32 before generating a random number. Given that those 16^16 and 32^32 operations are expected, it makes sense to calculate their results up front and store them in constants to be referred to later. Doing so has resulted in a performance gain for the generation of GUIDs. Many thanks to [@tungmq](https://github.com/tungmq) for contributing this optimisation and the benchmarks to support it! [PR#1693](https://github.com/newrelic/newrelic-ruby-agent/pull/1693)

- **Support for Rails ActiveSupport::Notifications for custom events**

  When the new `active_support_custom_events_names` configuration parameter is set equal to an array of custom event names to subscribe to, the agent will now subscribe to each of the names specified and report instrumentation for the events when they take place. [Creating custom events](https://guides.rubyonrails.org/active_support_instrumentation.html#creating-custom-events) is simple and now reporting instrumentation for them to New Relic is simple as well. [PR#1659](https://github.com/newrelic/newrelic-ruby-agent/pull/1659)

- **Bugfix: Support older versions of the RedisClient gem, handle unknown Redis database index**

  With version 8.13.0 of the agent, support was added for the [redis-rb](https://github.com/redis/redis-rb) gem v5+ and the new [RedisClient](https://rubygems.org/gems/redis-client) gem. With versions of RedisClient older than v0.11, the agent could cause the monitored application to crash when attempting to determine the Redis database index. Version 8.14.0 adds two related improvements. Firstly, support for RedisClient versions older than v0.11 has been added to get at the database index value. Secondly, the agent will no longer crash or impact the monitored application in the event that the database index cannot be obtained. Thank you very much to our community members [@mbsmartee](https://github.com/mbsmartee) and [@patatepartie](https://github.com/patatepartie) for bringing this issue to our attention, for helping us determine how to best reproduce it, and for testing out the update. We appreciate your help! [Issue#1650](https://github.com/newrelic/newrelic-ruby-agent/issues/1650) [PR#1673](https://github.com/newrelic/newrelic-ruby-agent/pull/1673)

- ~~**Bugfix: Defer agent startup in Rails until after application-defined initializers have run**~~

  ~~In Rails, the agent previously loaded before any application-defined initializers. This allowed initializers to reference the `add_method_tracer` API. However, this had the side-effect of forcing some framework libraries to load before initializers ran, preventing any configuration values related to these libraries from being applied. This fix provides an option to split initialization into two parts: load `add_method_tracer` before application-defined initializers and start the agent after application-defined initializers. This may cause other initializers to behave differently.~~

  ~~If you'd like to use this feature, set `defer_rails_initialization` to `true`. It is `false` by default, but may become `true` by default in a future release.~~

  ~~Furthermore, our Action View instrumentation was missing an `ActiveSupport.on_load` block around the code that loads our instrumentation.~~

  ~~Thank you [@jdelStrother](https://github.com/jdelStrother) for bringing this to our attention and collaborating with us on a fix. [PR#1658](https://github.com/newrelic/newrelic-ruby-agent/pull/1658)~~

  Unfortunately, this bugfix is unreachable as written because the configuration value used to access the bugfix won't be applied until after initialization. Follow along for updates at [Issue#662](https://github.com/newrelic/newrelic-ruby-agent/issues/662).

## v8.13.1

Version 8.13.1 of the agent provides a bugfix for Redis v5.0 instrumentation.

- **Fix NoMethodError when using Sidekiq v7.0 with RedisClient v0.11**

  In some cases, the `RedisClient` object cannot directly access methods like db, port, or path. These methods are always available on the `client.config` object. This raised a `NoMethodError` in environments that used Sidekiq v7.0 and [RedisClient](https://rubygems.org/gems/redis-client) v0.11. Thank you to [@fcheung](https://github.com/fcheung) and [@stevenou](https://github.com/stevenou) for bringing this to our attention! [Issue#1639](https://github.com/newrelic/newrelic-ruby-agent/issues/1639)

## v8.13.0

Version 8.13.0 of the agent updates our Rack, Redis, and Sidekiq instrumentation. It also delivers some bugfixes.

- **Support for Redis v5.0**

  Redis v5.0 restructures where some of our instrumented methods are located and how they are named. It also introduces a new [instrumentation middleware API](https://github.com/redis-rb/redis-client#instrumentation-and-middlewares). This API is used for pipelined and multi calls to maintain reporting parity with previous Redis versions. However, it is introduced later in the chain, so you may see errors that used to appear at the segment level on the transaction instead. The agent's behavior when used with older supported Redis versions will remain unaffected. [PR#1611](https://github.com/newrelic/newrelic-ruby-agent/pull/1611)

- **Support for Sidekiq v7.0**

  Sidekiq v7.0 removed Delayed Extensions and began offering client and server [middleware](https://github.com/mperham/sidekiq/blob/main/docs/middleware.md) classes to inherit from. The agent's Sidekiq instrumentation has been updated accordingly. The agent's behavior when used with older Sidekiq versions will remain unaffected. [PR#1615](https://github.com/newrelic/newrelic-ruby-agent/pull/1615) **NOTE:** an issue was discovered with Sidekiq v7.0+ and addressed by Ruby agent v8.13.1. If you are using Sidekiq, please skip Ruby agent v8.13.0 and use v8.13.1 or above.

- **Support for Rack v3.0: Rack::Builder#new accepting a block**

  Via [rack/rack#1942](https://github.com/rack/rack/pull/1942) (released with Rack v3.0), `Rack::Builder#run` now optionally accepts a block instead of an app argument. The agent's instrumentation has been updated to support the use of a block with `Rack::Builder#run`. [PR#1600](https://github.com/newrelic/newrelic-ruby-agent/pull/1600)

- **Bugfix: Correctly identify Unicorn, Rainbows and FastCGI with Rack v3.0**

  Unicorn, Rainbows, or FastCGI web applications using Rack v3.0 may previously have had the "dispatcher" value incorrectly reported as "Webrick" instead of "Unicorn", "Rainbows", or "FastCGI". This issue has now been addressed. [PR#1585](https://github.com/newrelic/newrelic-ruby-agent/pull/1585)

- **Bugfix: add_method_tracer fails to record code level metric attributes on private methods**

  When using `add_method_tracer` on a private method, the agent was unable to record code level metrics for the method. This resulted in the following being logged to the newrelic_agent.log file.

  ```
  WARN : Unable to determine source code info for 'Example', method 'private_method' - NameError: undefined method 'private_method' for class '#<Class:Example>'
  ```

  Thank you [@jdelStrother](https://github.com/jdelStrother) for bringing this issue to our attention and suggesting a fix! [PR#1593](https://github.com/newrelic/newrelic-ruby-agent/pull/1593)

- **Bugfix: Category is a required keyword arg for NewRelic::Agent::Tracer.in_transaction**

  When support for Ruby 2.0 was dropped in version 8.0.0 of the agent, the agent API methods were updated to use the required keyword argument feature built into Ruby, rather than manually raising ArgumentErrors. The API method `NewRelic::Agent::Tracer.in_transaction` removed the ArgumentError raised by the agent, but did not update the method arguments to identify `:category` as a required keyword argument. This is now resolved. Thank you [@tatzsuzuki](https://github.com/tatzsuzuki) for bringing this to our attention. [PR#1587](https://github.com/newrelic/newrelic-ruby-agent/pull/1587)

## v8.12.0

Version 8.12.0 of the agent delivers new Elasticsearch instrumentation, increases the default number of recorded Custom Events, announces the deprecation of Ruby 2.3, and brings some valuable code cleanup.

- **Support for Elasticsearch instrumentation**

  This release adds support to automatically instrument the [elasticsearch](https://rubygems.org/gems/elasticsearch) gem. Versions 7.x and 8.x are supported. [PR#1525](https://github.com/newrelic/newrelic-ruby-agent/pull/1525)

  | Configuration name                | Default | Behavior                                                                                                                      |
  | --------------------------------- | ------- | ----------------------------------------------------------------------------------------------------------------------------- |
  | `instrumentation.elasticsearch`   | auto    | Controls auto-instrumentation of the elasticsearch library at start-up. May be one of `auto`, `prepend`, `chain`, `disabled`. |
  | `elasticsearch.capture_queries`   | true    | If `true`, the agent captures Elasticsearch queries in transaction traces.                                                    |
  | `elasticsearch.obfuscate_queries` | true    | If `true`, the agent obfuscates Elasticsearch queries in transaction traces.                                                  |

- **Custom Event Limit Increase**

  This version increases the default limit of custom events from 1000 events per minute to 3000 events per minute. In the scenario that custom events were being limited, this change will allow more custom events to be sent to New Relic. There is also a new configurable maximum limit of 100,000 events per minute. To change the limits, see the documentation for [max_samples_stored](https://docs.newrelic.com/docs/apm/agents/ruby-agent/configuration/ruby-agent-configuration/#custom_insights_events-max_samples_stored). To learn more about the change and how to determine if custom events are being dropped, see our Explorers Hub [post](https://discuss.newrelic.com/t/send-more-custom-events-with-the-latest-apm-agents/190497). [PR#1541](https://github.com/newrelic/newrelic-ruby-agent/pull/1541)

- **Deprecate support for Ruby 2.3**

  Ruby 2.3 reached end of life on March 31, 2019. The Ruby agent has deprecated support for Ruby 2.3 and will make breaking changes for this version in its next major release, v9.0.0 (release date not yet planned). All 8.x.x versions of the agent will remain compatible with Ruby 2.3.

- **Cleanup: Remove orphaned code**

  In both the agent and unit tests, changes have taken place over the years that have left certain bits of code unreachable. This orphaned code can complicate code maintenance and refactoring, so getting it squared away can be very helpful. Commmuniy member [@ohbarye](https://github.com/ohbarye) contributed two separate cleanup PRs for this release; one for the agent and one for the tests. [PR#1537](https://github.com/newrelic/newrelic-ruby-agent/pull/1537) [PR#1548](https://github.com/newrelic/newrelic-ruby-agent/pull/1548)

  Thank you to [@ohbarye](https://github.com/ohbarye) for contributing this helpful cleanup!

## v8.11.0

Version 8.11.0 of the agent updates the `newrelic deployments` command to work with API keys issued to newer accounts, fixes a memory leak in the instrumentation of Curb error handling, further preps for Ruby 3.2.0 support, and includes several community member driven cleanup and improvement efforts. Thank you to everyone involved!

- **Added support for New Relic REST API v2 when using `newrelic deployments` command**

  Previously, the `newrelic deployments` command only supported the older version of the deployments api, which does not currently support newer license keys. Now you can use the New Relic REST API v2 to record deployments by providing your user API key to the agent configuration using `api_key`. When this configuration option is present, the `newrelic deployments` command will automatically use the New Relic REST API v2 deployment endpoint. [PR#1461](https://github.com/newrelic/newrelic-ruby-agent/pull/1461)

  Thank you to [@Arkham](https://github.com/Arkham) for bringing this to our attention!

- **Cleanup: Performance tests, constants, rubocop-minitest assertions and refutations**

  Community member [@esquith](https://github.com/esquith) contributed a whole slew of cleanup successes for our performance test configuration, orphaned constants in our code base, and RuboCop related improvements. [PR#1406](https://github.com/newrelic/newrelic-ruby-agent/pull/1406) [PR#1408](https://github.com/newrelic/newrelic-ruby-agent/pull/1408) [PR#1409](https://github.com/newrelic/newrelic-ruby-agent/pull/1409) [PR#1411](https://github.com/newrelic/newrelic-ruby-agent/pull/1411)

  Thank you [@esquith](https://github.com/esquith) for these great contributions!

- **CI: Notify on a change from failure to success**

  A super handy, much beloved feature of certain CI and build systems is to not only notify when builds start to fail, but also to notify again when the builds once again start to go green. Community member [@luigieai](https://github.com/luigieai) was able to figure out how to configure our existing complex, multiple-3rd-party-action based GitHub Actions pipeline to notify on a switch back to success from failure. [PR#1519](https://github.com/newrelic/newrelic-ruby-agent/pull/1519)

  This is much appreciated! Thank you, [@luigieai](https://github.com/luigieai).

- **Spelling corrections**

  Community member [@jsoref](https://github.com/jsoref), author of the [Check Spelling](https://github.com/marketplace/actions/check-spelling) GitHub Action, contributed a significant number of spelling corrections throughout the code base. The intelligent issues that were flagged made for a more comprehensive review than a simple dictionary based check would have been able to provide, and the changes are much appreciated. [PR#1508](https://github.com/newrelic/newrelic-ruby-agent/pull/1508)

  Thank you very much, [@jsoref](https://github.com/jsoref)!

- **Ruby 3.2.0-preview2 compatibility**

  Ruby 3.2.0-preview1 introduced a change to the way that Ruby reports VM stats and the approach was changed yet again to a 3rd approach with the preview2 release. New Relic reports on Ruby VM stats and is keeping track of the Ruby 3.2 development process to help ensure our customers with a smooth and worthwhile upgrade process once Ruby 3.2.0 (non-preview) is released. [PR#1436](https://github.com/newrelic/newrelic-ruby-agent/pull/1436)

- **Bugfix: Fix memory leak in the Curb instrumentation**

  Community member [@charkost](https://github.com/charkost) was able to rework the `on_failure` callback logic prepped via the agent's Curb instrumentation in order to avoid some nesting that was causing memory leaks. [PR#1518](https://github.com/newrelic/newrelic-ruby-agent/pull/1518)

  Many thanks for both the heads up on the issue and the fix, [@charkost](https://github.com/charkost)!

## v8.10.1

- **Bugfix: Missing unscoped metrics when instrumentation.thread.tracing is enabled**

  Previously, when `instrumentation.thread.tracing` was set to true, some puma applications encountered a bug where a varying number of unscoped metrics would be missing. The agent now will correctly store and send all unscoped metrics.

  Thank you to @texpert for providing details of their situation to help resolve the issue.

- **Bugfix: gRPC instrumentation causes ArgumentError when other Google gems are present**

  Previously, when the agent had gRPC instrumentation enabled in an application using other gems (such as google-ads-googleads), the instrumentation could cause the error `ArgumentError: wrong number of arguments (given 3, expected 2)`. The gRPC instrumentation has been updated to prevent this issue from occurring in the future.

  Thank you to @FeminismIsAwesome for bringing this issue to our attention.

## v8.10.0

- **New gRPC instrumentation**

  The agent will now instrument [gRPC](https://grpc.io/) activity performed by clients and servers that use the [grpc](https://rubygems.org/gems/grpc) RubyGem. Instrumentation is automatic and enabled by default, so gRPC users should not need to modify any existing application code or agent configuration to benefit from the instrumentation. The instrumentation makes use of distributed tracing for a comprehensive overview of all gRPC traffic taking place across multiple monitored applications. This allows you to observe your client and server activity using any service that adheres to the W3C standard.

  The following new configuration parameters have been added for gRPC. All are optional.

  | Configuration name                   | Default | Behavior                                                                                |
  | ------------------------------------ | ------- | --------------------------------------------------------------------------------------- |
  | `instrumentation.grpc_client`        | auto    | Set to 'disabled' to disable, set to 'chain' if there are module prepending conflicts   |
  | `instrumentation.grpc_server`        | auto    | Set to 'disabled' to disable, set to 'chain' if there are module prepending conflicts   |
  | `instrumentation.grpc.host_denylist` | ""      | Provide a comma delimited list of host regex patterns (ex: "private.com$,exception.\*") |

- **Code-level metrics functionality is enabled by default**

  The code-level metrics functionality for the Ruby agent's [CodeStream integration](https://docs.newrelic.com/docs/apm/agents/ruby-agent/features/ruby-codestream-integration) is now enabled by default after we have received positive feedback and no open bugs for the past two releases.

- **Performance: Rework timing range overlap calculations for multiple transaction segments**

  Many thanks to GitHub community members @bmulholland and @hkdnet. @bmulholland alerted us to [rmosolgo/graphql-ruby#3945](https://github.com/rmosolgo/graphql-ruby/issues/3945). That Issue essentially notes that the New Relic Ruby agent incurs a significant performance hit when the `graphql` RubyGem (which ships with New Relic Ruby agent support) is used with DataLoader to generate a high number of transactions. Then @hkdnet diagnosed the root cause in the Ruby agent and put together both a proof of concept fix and a full blown PR to resolve the problem. The agent keeps track multiple segments that are concurrently in play for a given transaction in order to merge the ones whose start and stop times intersect. The logic for doing this find-and-merge operation has been reworked to a) be deferred entirely until the transaction is ready to be recorded, and b) made more performant when it is needed. GraphQL DataLoader users and other users who generate lots of activity for monitoring within a short amount of time will hopefully see some good performance gains from these changes.

- **Performance: Make frozen string literals the default for the agent**

  The Ruby `frozen_string_literal: true` magic source code comment has now been applied consistently across all Ruby files belonging to the agent. This can provide a performance boost, given that Ruby can rely on the strings remaining immutable. Previously only about a third of the agent's code was freezing string literals by default. Now that 100% of the code freezes string literals by default, we have internally observed some related performance gains through testing. We are hopeful that these will translate into some real world gains in production capacities.

- **Bugfix: Error when setting the yaml configuration with `transaction_tracer.transaction_threshold: apdex_f`**

  Originally, the agent was only checking the `transaction_tracer.transaction_threshold` from the newrelic.yml correctly if it was on two lines.

  Example:

  ```
  # newrelic.yml
  transaction_tracer:
    transaction_threshold: apdex_f
  ```

  When this was instead changed to be on one line, the agent was not able to correctly identify the value of apdex_f.

  Example:

  ```
  # newrelic.yml
  transaction_tracer.transaction_threshold: apdex_f
  ```

  This would cause prevent transactions from finishing due to the error `ArgumentError: comparison of Float with String failed`. This has now been corrected and the agent is able to process newrelic.yml with a one line `transaction_tracer.transaction_threshold: apdex_f` correctly now.

  Thank you to @oboxodo for bringing this to our attention.

- **Bugfix: Don't modify frozen Logger**

  Previously the agent would modify each instance of the Logger class by adding a unique instance variable as part of the instrumentation. This could cause the error `FrozenError: can't modify frozen Logger` to be thrown if the Logger instance had been frozen. The agent will now check if the object is frozen before attempting to modify the object. Thanks to @mkcosta for bringing this issue to our attention.

## v8.9.0

- **Add support for Dalli 3.1.0 to Dalli 3.2.2**

  Dalli versions 3.1.0 and above include breaking changes where the agent previously hooked into the gem. We have updated our instrumentation to correctly hook into Dalli 3.1.0 and above. At this time, 3.2.2 is the latest Dalli version and is confirmed to be supported.

- **Bugfix: Infinite Tracing hung on connection restart**

  Previously, when using infinite tracing, the agent would intermittently encounter a deadlock when attempting to restart the infinite tracing connection. This bug would prevent the agent from sending all data types, including non-infinite-tracing-related data. This change reworks how we restart infinite tracing to prevent potential deadlocks.

- **Bugfix: Use read_nonblock instead of read on pipe**

  Previously, our PipeChannelManager was using read which could cause Resque jobs to get stuck in some versions. This change updates the PipeChannelManager to use read_nonblock instead. This method can leverage error handling to allow the instrumentation to gracefully log a message and exit the stuck Resque job.

## v8.8.0

- **Support Makara database adapters with ActiveRecord**

  Thanks to a community submission from @lucasklaassen with [PR #1177](https://github.com/newrelic/newrelic-ruby-agent/pull/1177), the Ruby agent will now correctly work well with the [Makara gem](https://github.com/instacart/makara). Functionality such as SQL obfuscation should now work when Makara database adapters are used with Active Record.

- **Lowered the minimum payload size to compress**

  Previously the Ruby agent used a particularly large payload size threshold of 64KiB that would need to be met before the agent would compress data en route to New Relic's collector. The original value stems from segfault issues that very old Rubies (< 2.2) used to encounter when compressing smaller payloads. This value has been lowered to 2KiB (2048 bytes), which should provide a more optimal balance between the CPU cycles spent on compression and the bandwidth savings gained from it.

- **Provide Code Level Metrics for New Relic CodeStream**

  For Ruby on Rails applications and/or those with manually traced methods, the agent is now capable of reporting metrics with Ruby method-level granularity. When the new `code_level_metrics.enabled` configuration parameter is set to a `true` value, the agent will associate source-code-related metadata with the metrics for things such as Rails controller methods. Then, when the corresponding Ruby class file that defines the methods is loaded up in a [New Relic CodeStream](https://www.codestream.com/)-powered IDE, [the four golden signals](https://sre.google/sre-book/monitoring-distributed-systems/) for each method will be presented to the developer directly.

- **Supportability Metrics will always report uncompressed payload size**

  New Relic's agent specifications call for Supportability Metrics to always reference the uncompressed payload byte size. Previously, the Ruby agent was calculating the byte size after compression. Furthermore, compression is only performed on payloads of a certain size. This means that sometimes the value could have represented a compressed size and sometimes an uncompressed one. Now the uncompressed value is always used, bringing consistency for comparing two instances of the same metric and alignment with the New Relic agent specifications.

## v8.7.0

- **APM logs-in-context log forwarding on by default**

  Automatic application log forwarding is now enabled by default. This version of the agent will automatically send enriched application logs to New Relic. To learn more about this feature see [here](https://docs.newrelic.com/docs/apm/new-relic-apm/getting-started/get-started-logs-context/), and additional configuration options are available [here](https://docs.newrelic.com/docs/logs/logs-context/configure-logs-context-ruby). To learn about how to toggle log ingestion on or off by account see [here](https://docs.newrelic.com/docs/logs/logs-context/disable-automatic-logging).

- **Improved async support and Thread instrumentation**

  Previously, the agent was not able to record events and metrics inside Threads created inside of an already running transaction. This release includes 2 new configuration options to support multithreaded applications to automatically instrument threads. A new configuration option,`instrumentation.thread.tracing` (disabled by default), has been introduced that, when enabled, will allow the agent to insert New Relic tracing inside of all Threads created by an application. To support applications that only want some threads instrumented by New Relic, a new class is available, `NewRelic::TracedThread`, that will create a thread that includes New Relic instrumentation, see our [API documentation](https://www.rubydoc.info/gems/newrelic_rpm/NewRelic) for more details.

  New configuration options included in this release:
  | Configuration name | Default | Behavior |
  | ----------- | ----------- |----------- |
  | `instrumentation.thread` | `auto` (enabled) | Allows the agent to correctly nest spans inside of an asynchronous transaction |
  | `instrumentation.thread.tracing` | `false` (disabled) | Automatically add tracing to all Threads created in the application. This may be enabled by default in a future release. |

  We'd like to thank @mikeantonelli for sharing a gist with us that provided our team with an entry point for this feature.

- **Deprecate support for Ruby 2.2**

  Ruby 2.2 reached end of life on March 31, 2018. The agent has deprecated support for Ruby 2.2 and will make breaking changes for this version in its next major release.

- **Deprecate instrumentation versions with low adoption and/or versions over five years old**

  This release deprecates the following instrumentation:
  | Deprecated | Replacement |
  | ----------- | ----------- |
  | ActiveMerchant < 1.65.0 | ActiveMerchant >= 1.65.0 |
  | Acts As Solr (all versions) | none |
  | Authlogic (all versions) | none |
  | Bunny < 2.7.0 | bunny >= 2.7.0 |
  | Dalli < 3.2.1 | Dalli >= 3.2.1 |
  | DataMapper (all versions) | none |
  | Delayed Job < 4.1.0 | Delayed Job >= 4.1.0 |
  | Excon < 0.56.0 | Excon >= 0.56.0 |
  | Grape < 0.19.2 | Grape >= 0.19.2 |
  | HTTPClient < 2.8.3 | HTTPClient 2.8.3 |
  | HTTP.rb < 2.2.2 | HTTP.rb >= 2.2.2 |
  | Mongo < 2.4.1 | Mongo >= 2.4.1 |
  | Padrino < 0.15.0 | Padrino >= 0.15.0 |
  | Passenger < 5.1.3 | Passenger >= 5.1.3 |
  | Puma < 3.9.0 | Puma >= 3.9.0 |
  | Rack < 1.6.8 | Rack >= 1.6.8 |
  | Rails 3.2.x | Rails >= 4.x |
  | Rainbows (all versions) | none |
  | Sequel < 4.45.0 | Sequel >= 4.45.0 |
  | Sidekiq < 5.0.0 | Sidekiq >= 5.0.0 |
  | Sinatra < 2.0.0 | Sinatra >= 2.0.0 |
  | Sunspot (all versions) | none |
  | Typhoeus < 1.3.0 | Typhoeus >= 1.3.0 |
  | Unicorn < 5.3.0 | Unicorn >= 5.3.0 |

  For the gems with deprecated versions, we will no longer test those versions in our multiverse suite. They may, however, still be compatible with the agent. We will no longer fix bug reports for issues related to these gem versions.

- **Clarify documentation for `rake.tasks` configuration**

  The `rake.tasks` description in the default `newrelic.yml` file and the [New Relic Ruby Agent Configuration docs](https://docs.newrelic.com/docs/apm/agents/ruby-agent/configuration/ruby-agent-configuration#rake-tasks) have been updated to clarify its behavior and usage. The documentation now reads:

  > Specify an array of Rake tasks to automatically instrument. This configuration option converts the Array to a RegEx list. If you'd like to allow all tasks by default, use `rake.tasks: [.+]`. Rake tasks will not be instrumented unless they're added to this list. For more information, visit the (New Relic Rake Instrumentation docs)[/docs/apm/agents/ruby-agent/background-jobs/rake-instrumentation].

  We thank @robotfelix for suggesting these changes.

- **Internally leverage `Object.const_get` and `Object.const_defined?`**

  When dynamically checking for or obtaining a handle to a class constant from a string, leverage the `Object` class's built in methods wherever possible to enjoy simpler, more performant operations. All JRubies and CRubies v2.5 and below need a bit of assistance beyond what `Object` can provide given that those Rubies may yield an unwanted constant from a different namespace than the one that was specified. But for all other Rubies and even for those Rubies in contexts where we can 100% trust the string value coming in, leverage the `Object` class's methods and reap the benefits.

- **Enable Environment Variables setting Array configurations to be converted to Arrays**

  Prior to this change, when comma-separated lists were passed as environment variables, an error would be emitted to the `newrelic_agent.log` and a String would be set as the value. Now, Arrays will be accurately coerced.

- **Bugfix: Allow TransactionEvents to be sampled at the expected rate**

  The `transaction_events.max_samples_stored` capacity value within the TransactionEventAggregator did not match up with its expected harvest cycle interval, causing TransactionEvents to be over-sampled. This bugfix builds upon the updates made in [#952](https://github.com/newrelic/newrelic-ruby-agent/pull/952) so that the interval and capacity behave as expected for the renamed `transaction_events*` configuration options.

- **Bugfix: Error events missing attributes when created outside of a transaction**

  Previously the agent was not assigning a priority to error events that were created by calling notice_error outside the scope of a transaction. This caused issues with sampling when the error event buffer was full, resulting in a `NoMethodError: undefined method '<' for nil:NilClass` in the newrelic_agent.log. This bugfix ensures that a priority is always assigned on error events so that the agent will be able to sample these error events correctly. Thank you to @olleolleolle for bringing this issue to our attention.

## v8.6.0

- **Telemetry-in-Context: Automatic Application Logs, a quick way to view logs no matter where you are in the platform**

  - Adds support for forwarding application logs to New Relic. This automatically sends application logs that have been enriched to power Telemetry-in-Context. This is disabled by default in this release. This may be on by default in a future release.
  - Adds support for enriching application logs written to disk or standard out. This can be used with another log forwarder to power Telemetry-in-Context if in-agent log forwarding is not desired. We recommend enabling either log forwarding or local log decorating, but not both features. This is disabled by default in this release.
  - Improves speed and Resque support for logging metrics which shows the rate of log message by severity in the Logs chart in the APM Summary view. This is enabled by default in this release.

  To learn more about Telemetry-in-Context and the configuration options please see the documentation [here](https://docs.newrelic.com/docs/apm/agents/ruby-agent/configuration/ruby-agent-configuration/).

- **Improve the usage of the 'hostname' executable and other executables**

  In all places where a call to an executable binary is made (currently this is done only for the 'hostname' and 'uname' binaries), leverage a new helper method when making the call. This new helper will a) not attempt to execute the binary if it cannot be found, and b) prevent STDERR/STDOUT content from appearing anywhere except New Relic's own logs if the New Relic logger is set to the 'debug' level. When calling 'hostname', fall back to `Socket.gethostname` if the 'hostname' binary cannot be found. When calling 'uname', fall back on using a value of 'unknown' if the 'uname' command fails. Many thanks to @metaskills and @brcarp for letting us know that Ruby AWS Lambda functions can't invoke 'hostname' and for providing ideas and feedback with [Issue #697](https://github.com/newrelic/newrelic-ruby-agent/issues/697).

- **Documentation: remove confusing duplicate RUM entry from newrelic.yml**

  The `browser_monitoring.auto_instrument` configuration option to enable web page load timing (RUM) was confusingly listed twice in the newrelic.yml config file. This option is enabled by default. The newrelic.yml file has been updated to list the option only once. Many thanks to @robotfelix for bringing this to our attention with [Issue #955](https://github.com/newrelic/newrelic-ruby-agent/issues/955).

- **Bugfix: fix unit test failures when New Relic environment variables are present**

  Previously, unit tests would fail with unexpected invocation errors when `NEW_RELIC_LICENSE_KEY` and `NEW_RELIC_HOST` environment variables were present. Now, tests will discard these environment variables before running.

- **Bugfix: Curb - satisfy method_with_tracing's verb argument requirement**

  When Curb instrumentation is used (either via prepend or chain), be sure to always pass the verb argument over to `method_with_tracing` which requires it. Thank you to @knarewski for bringing this issue to our attention, for providing a means of reproducing an error, and for providing a fix. That fix has been replicated by the agent team with permission. See [Issue 1033](https://github.com/newrelic/newrelic-ruby-agent/issues/1033) for more details.

## v8.5.0

- **AWS: Support IMDSv2 by using a token with metadata API calls**

  When querying AWS for instance metadata, include a token in the request headers. If an AWS user configures instances to require a token, the agent will now work. For instances that do not require the inclusion of a token, the agent will continue to work in that context as well.

- **Muffle anticipated stderr warnings for "hostname" calls**

  When using the `hostname` binary to obtain hostname information, redirect STDERR to /dev/null. Thanks very much to @frenkel for raising this issue on behalf of OpenBSD users everywhere and for providing a solution with [PR #965](https://github.com/newrelic/newrelic-ruby-agent/pull/965).

- **Added updated configuration options for transaction events and deprecated previous configs**
  This release deprecates and replaces the following configuration options:
  | Deprecated | Replacement |
  | ----------- | ----------- |
  | event_report_period.analytic_event_data | event_report_period.transaction_event_data |
  | analytics_events.enabled | transaction_events.enabled |
  | analytics_events.max_samples_stored | transaction_events.max_samples_stored |

- **Eliminated warnings for redefined constants in ParameterFiltering**

  Fixed the ParameterFiltering constant definitions so that they are not redefined on multiple reloads of the module. Thank you to @TonyArra for bringing this issue to our attention.

- **Docker for development**

  Docker and Docker Compose may now be used for local development and testing with the provided `Dockerfile` and `docker-compose.yml` files in the project root. See [DOCKER.md](DOCKER.md) for usage instructions.

- **Bugfix: Rails 5 + Puma errors in rack "can't add a new key into hash during iteration"**

  When using rails 5 with puma, the agent would intermittently cause rack to raise a `RuntimeError: can't add a new key into hash during iteration`. We have identified the source of the error in our instrumentation and corrected the behavior so it no longer interferes with rack. Thanks to @sasharevzin for bringing attention to this error and providing a reproduction of the issue for us to investigate.

- **CI: target JRuby 9.3.3.0**

  Many thanks to @ahorek for [PR #919](https://github.com/newrelic/newrelic-ruby-agent/pull/919), [PR #921](https://github.com/newrelic/newrelic-ruby-agent/pull/921), and [PR #922](https://github.com/newrelic/newrelic-ruby-agent/pull/922) to keep us up to date on the JRuby side of things. The agent is now actively being tested against JRuby 9.3.3.0. NOTE that this release does not contain any non-CI related changes for JRuby. Old agent versions are still expected to work with newer JRubies and the newest agent version is still expected to work with older JRubies.

- **CI: Update unit tests for Rails 7.0.2**

  Ensure that the 7.0.2 release of Rails is fully compatible with all relevant tests.

- **CI: Ubuntu 20.04 LTS**

  To stay current and secure, our CI automation is now backed by version 20.04 of Ubuntu's long term support offering (previously 18.04).

## v8.4.0

- **Provide basic support for Rails 7.0**

This release includes Rails 7.0 as a tested Rails version. Updates build upon the agent's current Rails instrumentation and do not include additional instrumentation for new features.

- **Improve the performance of NewRelic::Agent::GuidGenerator#generate_guid**

This method is called by many basic operations within the agent including transactions, datastore segments, and external request segments. Thank you, @jdelstrother for contributing this performance improvement!

- **Documentation: Development environment prep instructions**

The multiverse collection of test suites requires a variety of data handling software (MySQL, Redis, memcached, etc.) to be available on the machine running the tests. The [project documentation](test/multiverse/README.md) has been updated to outline the relevant software packages, and a `Brewfile` file has been added to automate software installation with Homebrew.

- **Bugfix: Add ControllerInstrumentation::Shims to Sinatra framework**

  When the agent is disabled by setting the configuration settings `enabled`, `agent_enabled`, and/or `monitor_mode` to false, the agent loads shims for public controller instrumentation methods. These shims were missing for the Sinatra framework, causing applications to crash if the agent was disabled. Thank you, @NC-piercej for bringing this to our attention!

## v8.3.0

- **Updated the agent to support Ruby 3.1.0**

  Most of the changes involved updating the multiverse suite to exclude runs for older versions of instrumented gems that are not compatible with Ruby 3.1.0. In addition, Infinite Tracing testing was updated to accommodate `YAML::unsafe_load` for Psych 4 support.

- **Bugfix: Update AdaptiveSampler#sampled? algorithm**

  One of the clauses in `AdaptiveSampler#sampled?` would always return false due to Integer division returning a result of zero. This method has been updated to use Float division instead, to exponentially back off the number of samples required. This may increase the number of traces collected for transactions. A huge thank you to @romul for bringing this to our attention and breaking down the problem!

- **Bugfix: Correctly encode ASCII-8BIT log messages**

  The encoding update for the DecoratingLogger in v8.2.0 did not account for ASCII-8BIT encoded characters qualifying as `valid_encoding?`. Now, ASCII-8BIT characters will be encoded as UTF-8 and include replacement characters as needed. We're very grateful for @nikajukic's collaboration and submission of a test case to resolve this issue.

## v8.2.0

- **New Instrumentation for Tilt gem**

  Template rendering using [Tilt](https://github.com/rtomayko/tilt) is now instrumented. See [PR #847](https://github.com/newrelic/newrelic-ruby-agent/pull/847) for details.

- **Configuration `error_collector.ignore_errors` is marked as deprecated**

  This setting has been marked as deprecated in the documentation since version 7.2.0 and is now flagged as deprecated within the code.

- **Remove Rails 2 instrumentation**

  Though any version of Rails 2 has not been supported by the Ruby Agent since v3.18.1.330, instrumentation for ActionController and ActionWebService specific to that version were still part of the agent. This instrumentation has been removed.

- **Remove duplicated settings from newrelic.yml**

  Thank you @jakeonfire for bringing this to our attention and @kuroponzu for making the changes!

- **Bugfix: Span Events recorded when using newrelic_ignore**

  Previously, the agent was incorrectly recording span events only on transactions that should be ignored. This fix will prevent any span events from being created for transactions using newrelic_ignore, or ignored through the `rules.ignore_url_regexes` configuration option.

- **Bugfix: Print deprecation warning for Cross-Application Tracing if enabled**

  Prior to this change, the deprecation warning would log whenever the agent started up, regardless of configuration. Thank you @alpha-san for bringing this to our attention!

- **Bugfix: Scrub non-unicode characters from DecoratingLogger**

  To prevent `JSON::GeneratorErrors`, the DecoratingLogger replaces non-unicode characters with the replacement character: �. Thank you @jdelStrother for bringing this to our attention!

- **Bugfix: Distributed tracing headers emitted errors when agent was not connected**

  Previously, when the agent had not yet connected it would fail to create a trace context payload and emit an error, "TypeError: no implicit conversion of nil into String," to the agent logs. The correct behavior in this situation is to not create these headers due to the lack of required information. Now, the agent will not attempt to create trace context payloads until it has connected. Thank you @Izzette for bringing this to our attention!

## v8.1.0

- **Instrumentation for Ruby standard library Logger**

  The agent will now automatically instrument Logger, recording number of lines and size of logging output, with breakdown by severity.

- **Bugfix for Padrino instrumentation**

  A bug was introduced to the way the agent installs padrino instrumentation in 7.0.0. This release fixes the issues with the padrino instrumentation. Thanks to @sriedel for bringing this issue to our attention.

- **Bugfix: Stop deadlocks between New Relic thread and Delayed Job sampling thread**

  Running the agent's polling queries for the DelayedJobSampler within the same ActiveRecord connection decreases the frequency of deadlocks in development environments. Thanks @jdelStrother for bringing this to our attention and providing excellent sample code to speed up development!

- **Bugfix: Allow Net::HTTP request to IPv6 addresses**

  The agent will no longer raise an `URI::InvalidURIError` error if an IPv6 address is passed to Net::HTTP. Thank you @tristinbarnett and @tabathadelane for crafting a solution!

- **Bugfix: Allow integers to be passed to error_collector.ignore_status_codes configuration**

  Integers not wrapped in quotation marks can be passed to `error_collector.ignore_status_codes` in the `newrelic.yml` file. Our thanks goes to @elaguerta and @brammerl for resolving this issue!

- **Bugfix: Allow add_method_tracer to be used on BasicObjects**

  Previously, our `add_method_tracer` changes referenced `self.class` which is not available on `BasicObjects`. This has been fixed. Thanks to @toncid for bringing this issue to our attention.

## v8.0.0

- **`add_method_tracer` refactored to use prepend over alias_method chaining**

  This release overhauls the implementation of `add_method_tracer`, as detailed in [issue #502](https://github.com/newrelic/newrelic-ruby-agent/issues/502). The main breaking updates are as follows:

  - A metric name passed to `add_method_tracer` will no longer be interpolated in an instance context as before. To maintain this behavior, pass a Proc object with the same arity as the method being traced. For example:

    ```ruby
      # OLD
      add_method_tracer :foo, '#{args[0]}.#{args[1]}'

      # NEW
      add_method_tracer :foo, -> (*args) { "#{args[0]}.#{args[1]}" }
    ```

  - Similarly, the `:code_header` and `:code_footer` options to `add_method_tracer` will _only_ accept a Proc object, which will be bound to the calling instance when the traced method is invoked.

  - Calling `add_method_tracer` for a method will overwrite any previously defined tracers for that method. To specify multiple metric names for a single method tracer, pass them to `add_method_tracer` as an array.

  See updated documentation on the following pages for full details:

  - [Ruby Custom Instrumentation: Method Tracers](https://docs.newrelic.com/docs/agents/ruby-agent/api-guides/ruby-custom-instrumentation/#method_tracers)
  - [MethodTracer::ClassMethods#add_method_tracer](https://rubydoc.info/github/newrelic/newrelic-ruby-agent/NewRelic/Agent/MethodTracer/ClassMethods#add_method_tracer-instance_method)

- **Distributed tracing is enabled by default**

  [Distributed tracing](https://docs.newrelic.com/docs/distributed-tracing/enable-configure/language-agents-enable-distributed-tracing/) tracks and observes service requests as they flow through distributed systems. Distributed tracing is now enabled by default and replaces [cross application tracing](https://docs.newrelic.com/docs/agents/ruby-agent/features/cross-application-tracing-ruby/).

- **Bugfix: Incorrectly loading configuration options from newrelic.yml**

  The agent will now import the configuration options [`error_collector.ignore_messages`](https://docs.newrelic.com/docs/agents/ruby-agent/configuration/ruby-agent-configuration/#error_collector-ignore_messages) and [`error_collector.expected_messages`](https://docs.newrelic.com/docs/agents/ruby-agent/configuration/ruby-agent-configuration/#error_collector-expected_messages) from the `newrelic.yml` file correctly.

- **Cross Application is now deprecated, and disabled by default**

  [Distributed tracing](https://docs.newrelic.com/docs/distributed-tracing/enable-configure/language-agents-enable-distributed-tracing/) is replacing [cross application tracing](https://docs.newrelic.com/docs/agents/ruby-agent/features/cross-application-tracing-ruby/) as the default means of tracing between services. To continue using it, enable it with `cross_application_tracer.enabled: true` and `distributed_tracing.enabled: false`

- **Update configuration option default value for `span_events.max_samples_stored` from 1000 to 2000**

  For more information about this configuration option, visit [the Ruby agent documentation](https://docs.newrelic.com/docs/agents/ruby-agent/configuration/ruby-agent-configuration/#span_events-max_samples_stored).

- **Agent now enforces server supplied maximum value for configuration option `span_events.max_samples_stored`**

  Upon connection to the New Relic servers, the agent will now enforce a maximum value allowed for the configuration option [`span_events.max_samples_stored`](https://docs.newrelic.com/docs/agents/ruby-agent/configuration/ruby-agent-configuration/#span_events-max_samples_stored) sent from the New Relic servers.

- **Remove Ruby 2.0 required kwarg compatibility checks**

  Our agent has code that provides compatibility for required keyword arguments in Ruby versions below 2.1. Since the agent now only supports Ruby 2.2+, this code is no longer required.

- **Replace Time.now with Process.clock_gettime**

  Calls to `Time.now` have been replaced with calls to `Process.clock_gettime` to leverage the system's built-in clocks for elapsed time (`Process::CLOCK_MONOTONIC`) and wall-clock time (`Process::CLOCK_REALTIME`). This results in fewer object allocations, more accurate elapsed time records, and enhanced performance. Thanks to @sdemjanenko and @viraptor for advocating for this change!

- **Updated generated default newrelic.yml**

  Thank you @wyhaines and @creaturenex for your contribution. The default newrelic.yml that the agent can generate is now updated with commented out examples of all configuration options.

- **Bugfix: Psych 4.0 causes errors when loading newrelic.yml**

  Psych 4.0 now uses safe load behavior when using `YAML.load` which by default doesn't allow aliases, causing errors when the agent loads the config file. We have updated how we load the config file to avoid these errors.

- **Remove support for Excon versions below 0.19.0**

  Excon versions below 0.19.0 will no longer be instrumented through the Ruby agent.

- **Remove support for Mongo versions below 2.1**

  Mongo versions below 2.1 will no longer be instrumented through the Ruby agent.

- **Remove tests for Rails 3.0 and Rails 3.1**

  As of the 7.0 release, the Ruby agent stopped supporting Rails 3.0 and Rails 3.1. Despite this, we still had tests for these versions running on the agent's CI. Those tests are now removed.

- **Update test Gemfiles for patched versions**

  The gem has individual Gemfiles it uses to test against different common user setups. Rails 5.2, 6.0, and 6.1 have been updated to the latest patch versions in the test Gemfiles. Rack was updated in the Rails61 test suite to 2.1.4 to resolve a security vulnerability.

- **Remove Merb Support**

  This release removes the remaining support for the [Merb](https://weblog.rubyonrails.org/2008/12/23/merb-gets-merged-into-rails-3/) framework. It merged with Rails during the 3.0 release. Now that the Ruby agent supports Rails 3.2 and above, we thought it was time to say goodbye.

- **Remove deprecated method External.start_segment**

  The method `NewRelic::Agent::External.start_segment` has been deprecated as of Ruby Agent 6.0.0. This method is now removed.

- **Added testing and support for the following gem versions**

  - activemerchant 1.121.0
  - bunny 2.19.0
  - excon 0.85.0
  - mongo 2.14.0, 2.15.1
  - padrino 0.15.1
  - resque 2.1.0
  - sequel 5.48.0
  - yajl-ruby 1.4.1

- **This version adds support for ARM64/Graviton2 platform using Ruby 3.0.2+**

## v7.2.0

- **Expected Errors and Ignore Errors**
  This release adds support for configuration for expected/ignored errors by class name, status code, and message. The following configuration options are now available:

  - `error_collector.ignore_classes`
  - `error_collector.ignore_messages`
  - `error_collector.ignore_status_codes`
  - `error_collector.expected_classes`
  - `error_collector.expected_messages`
  - `error_collector.expected_status_codes`
    For more details about expected and ignored errors, please see our [configuration documentation](https://docs.newrelic.com/docs/agents/ruby-agent/configuration/)

- **Bugfix: resolves "can't add a new key into hash during iteration" Errors**

  Thanks to @wyhaines for this fix that prevents "can't add a new key into hash during iteration" errors from occurring when iterating over environment data.

- **Bugfix: kwarg support fixed for Rack middleware instrumentation**

  Thanks to @walro for submitting this fix. This fixes the rack instrumentation when using kwargs.

- **Update known conflicts with use of Module#Prepend**

  With our release of v7.0.0, we updated our instrumentation to use Module#Prepend by default, instead of method chaining. We have received reports of conflicts and added a check for these known conflicts. If a known conflict with prepend is detected while using the default value of 'auto' for gem instrumentation, the agent will instead install method chaining instrumentation in order to avoid this conflict. This check can be bypassed by setting the instrumentation method for the gem to 'prepend'.

## v7.1.0

- **Add support for CSP nonces when using our API to insert the browser agent**

  We now support passing in a nonce to our API method `browser_timing_header` to allow the browser agent to run on applications using CSP nonces. This allows users to inject the browser agent themselves and use the nonce required for the script to run. In order to utilize this new feature, you must disable auto instrumentation for the browser agent, and use the API method browser_timing_header to pass the nonce in and inject the script manually.

- **Removed MD5 use in the SQL sampler**

  In order to allow the agent to run in FIPS compliant environments, the usage of MD5 for aggregating slow sql traces has been replaced with SHA1.

- **Enable server-side configuration of distributed tracing**

  `distributed_tracing.enabled` may now be set in server-side application configuration.

- **Bugfix: Fix for missing part of a previous bugfix**

  Our previous fix of "nil Middlewares injection now prevented and gracefully handled in Sinatra" released in 7.0.0 was partially overwritten by some of the other changes in that release. This release adds back those missing sections of the bugfix, and should resolve the issue for sinatra users.

- **Update known conflicts with use of Module#Prepend**

  With our release of v7.0.0, we updated our instrumentation to use Module#Prepend by default, instead of method chaining. We have received reports of conflicts and added a check for these known conflicts. If a known conflict with prepend is detected while using the default value of 'auto' for gem instrumentation, the agent will instead install method chaining instrumentation in order to avoid this conflict. This check can be bypassed by setting the instrumentation method for the gem to 'prepend'.

- **Bugfix: Updated support for ActiveRecord 6.1+ instrumentation**

  Previously, the agent depended on `connection_id` to be present in the Active Support instrumentation for `sql.active_record`
  to get the current ActiveRecord connection. As of Rails 6.1, `connection_id` has been dropped in favor of providing the connection
  object through the `connection` value exclusively. This resulted in datastore spans displaying fallback behavior, including showing
  "ActiveRecord" as the database vendor.

- **Bugfix: Updated support for Resque's FORK_PER_JOB option**

  Support for Resque's FORK_PER_JOB flag within the Ruby agent was incomplete and nonfunctional. The agent should now behave
  correctly when running in a non-forking Resque worker process.

- **Bugfix: Added check for ruby2_keywords in add_transaction_tracer**

  Thanks @beauraF for the contribution! Previously, the add_transaction_tracer was not updated when we added support for ruby 3. In order to correctly support `**kwargs`, ruby2_keywords was added to correctly update the method signature to use \*\*kwargs in ruby versions that support that.

- **Confirmed support for yajl 1.4.0**

  Thanks to @creaturenex for the contribution! `yajl-ruby` 1.4.0 was added to our test suite and confirmed all tests pass, showing the agent supports this version as well.

## v7.0.0

- **Ruby Agent 6.x to 7.x Migration Guide Available**

  Please see our [Ruby Agent 6.x to 7.x migration guide](https://docs.newrelic.com/docs/agents/ruby-agent/getting-started/migration-7x-guide/) for helpful strategies and tips for migrating from earlier versions of the Ruby agent to 7.0.0. We cover new configuration settings, diagnosing and installing SSL CA certificates and deprecated items and their replacements in this guide.

- **Ruby 2.0 and 2.1 Dropped**

  Support for Ruby 2.0 and 2.1 dropped with this release. No code changes that would prevent the agent from continuing to
  work with these releases are known. However, Rubies 2.0 and 2.1 are no longer included in our test matrices and are not supported
  for 7.0.0 and onward.

- **Implemented prepend auto-instrumentation strategies for most Ruby gems/libraries**

  This release brings the auto-instrumentation strategies for most gems into the modern era for Ruby by providing both
  prepend and method-chaining (a.k.a. method-aliasing) strategies for auto instrumenting. Prepend, which has been available since
  Ruby 2.0 is now the default strategy employed in auto-instrumenting. It is known that some external gems lead to Stack Level
  too Deep exceptions when prepend and method-chaining are mixed. In such known cases, auto-instrumenting strategy will fall back
  to method-chaining automatically.

  This release also deprecates many overlapping and inconsistently named configuration settings in favor of being able to control
  behavior of instrumentation per library with one setting that can be one of auto (the default), disabled, prepend, or chain.

  Please see the above-referenced migration guide for further details.

- **Removed SSL cert bundle**

  The agent will no longer ship this bundle and will rely on system certs.

- **Removed deprecated config options**

  The following config options were previously deprecated and are no longer available

  - `disable_active_record_4`
  - `disable_active_record_5`
  - `autostart.blacklisted_constants`
  - `autostart.blacklisted_executables`
  - `autostart.blacklisted_rake_tasks`
  - `strip_exception_messages.whitelist`

- **Removed deprecated attribute**

  The attribute `httpResponseCode` was previously deprecated and replaced with `http.statusCode`. This deprecated attribute has now been removed.

- **Removed deprecated option in notice_error**

  Previously, the `:trace_only` option to NewRelic::Agent.notice_error was deprecated and replaced with `:expected`. This deprecated option has been removed.

- **Removed deprecated api methods**

  Previously the api methods `create_distributed_trace_payload` and `accept_distributed_trace_payload` were deprecated. These have now been removed. Instead, please see `insert_distributed_trace_headers` and `accept_distributed_trace_headers`, respectively.

- **Bugfix: Prevent browser monitoring middleware from installing to middleware multiple times**

  In rare cases on jRuby, the BrowserMonitoring middleware could attempt to install itself
  multiple times at start-up. This bug fix addresses that by using a mutex to introduce
  thread safety to the operation. Sintra in particular can have this race condition because
  its middleware stack is not installed until the first request is received.

- **Skip constructing Time for transactions**

  Thanks to @viraptor, we are no longer constructing an unused Time object with every call to starting a new Transaction.

- **Bugfix: nil Middlewares injection now prevented and gracefully handled in Sinatra**

  Previously, the agent could potentially inject multiples of an instrumented middleware if Sinatra received many
  requests at once during start-up and initialization due to Sinatra's ability to delay full start-up as long as possible.
  This has now been fixed and the Ruby agent correctly instruments only once as well as gracefully handles nil middleware
  classes in general.

- **Bugfix: Ensure transaction nesting max depth is always consistent with length of segments**

  Thanks to @warp for noticing and fixing the scenario where Transaction nesting_max_depth can get out of sync
  with segments length resulting in an exception when attempting to nest the initial segment which does not exist.

## v6.15.0

- **Official Ruby 3.0 support**

  The ruby agent has been verified to run on ruby 3.0.0

- **Added support for Rails 6.1**

  The ruby agent has been verified to run with Rails 6.1
  Special thanks to @hasghari for setting this up!

- **Added support for Sidekiq 6.0, 6.1**

  The ruby agent has been verified to run with both 6.0 and 6.1 versions of sidekiq

- **Bugfix: No longer overwrites sidekiq trace data**

  Distributed tracing data is now added to the job trace info rather than overwriting the existing data.

- **Bugfix: Fixes cases where errors are reported for spans with no other attributes**

  Previously, in cases where a span does not have any agent/custom attributes on it, but an error
  is noticed and recorded against the span, a `FrozenError: can't modify frozen Hash` is thrown.
  This is now fixed and errors are now correctly recorded against such span events.

- **Bugfix: `DistributedTracing.insert_distributed_trace_headers` Supportability metric now recorded**

  Previously, API calls to `DistributedTracing.insert_distributed_trace_headers` would lead to an exception
  about the missing supportability metric rather than flowing through the API implementation as intended.
  This would potentially lead to broken distributed traces as the trace headers were not inserted on the API call.
  `DistributedTracing.insert_distributed_trace_headers` now correctly records the supportability metric and
  inserts the distributed trace headers as intended.

- **Bugfix: child completions after parent completes sometimes throws exception attempting to access nil parent**

  In scenarios where the child segment/span is completing after the parent in jRuby, the parent may have already
  been freed and no longer accessible. This would lead to an attempt to call `descendant_complete` on a Nil
  object. This is fixed to protect against calling the `descendant_complete` in such cases.

- **Feature: implements `force_install_exit_handler` config flag**

  The `force_install_exit_handler` configuration flag allows an application to instruct the agent to install its
  graceful shutdown exit handler, which will send any locally cached data to the New Relic collector prior to the
  application shutting down. This is useful for when the primary framework has an embedded Sinatra application that
  is otherwise detected and skips installing the exit hook for graceful shutdowns.

- **Default prepend_net_instrumentation to false**

  Previously, `prepend_net_instrumentation` defaulted to true. However, many gems are still using monkey patching on Net::HTTP, which causes compatibility issues with using prepend. Defaulting this to false minimizes instances of
  unexpected compatibility issues.

## v6.14.0

- **Bugfix: Method tracers no longer cloning arguments**

  Previously, when calling add_method_tracer with certain combination of arguments, it would lead to the wrapped method's arguments being cloned rather than passed to the original method for manipulation as intended. This has been fixed.

- **Bugfix: Delayed Job instrumentation fixed for Ruby 2.7+**

  Previously, the agent was erroneously separating positional and keyword arguments on the instrumented method calls into
  Delayed Job's library. The led to Delayed job not auto-instrumenting correctly and has been fixed.

- **Bugfix: Ruby 2.7+ methods sometimes erroneously attributed compiler warnings to the Agent's `add_method_tracer`**

  The specific edge cases presented are now fixed by this release of the agent. There are still some known corner-cases
  that will be resolved with upcoming changes in next major release of the Agent. If you encounter a problem with adding
  method tracers and compiler warnings raised, please continue to submit small reproducible examples.

- **Bugfix: Ruby 2.7+ fix for keyword arguments on Rack apps is unnecessary and removed**

  A common fix for positional and keyword arguments for method parameters was implemented where it was not needed and
  led to RackApps getting extra arguments converted to keyword arguments rather than Hash when it expected one. This
  Ruby 2.7+ change was reverted so that Rack apps behave correctly for Ruby >= 2.7.

- **Feature: captures incoming and outgoing request headers for distributed tracing**

  HTTP request headers will be logged when log level is at least debug level. Similarly, request headers
  for exchanges with New Relic servers are now audit logged when audit logging is enabled.

- **Bugfix: `newrelic.yml.erb` added to the configuration search path**

  Previously, when a user specifies a `newrelic.yml.erb` and no `newrelic.yml` file, the agent fails to find
  the `.erb` file because it was not in the list of files searched at startup. The Ruby agent has long supported this as a
  means of configuring the agent programmatically. The `newrelic.yml.erb` filename is restored to the search
  path and will be utilized if present. NOTE: `newrelic.yml` still takes precedence over `newrelic.yml.erb` If found,
  the `.yml` file is used instead of the `.erb` file. Search directories and order of traversal remain unchanged.

- **Bugfix: dependency detection of Redis now works without raising an exception**

  Previously, when detecting if Redis was available to instrument, the dependency detection would fail with an Exception raised
  (with side effect of not attempting to instrument Redis). This is now fixed with a better dependency check that resolves falsely without raising an `Exception`.

- **Bugfix: Gracefully handles NilClass as a Middleware Class when instrumenting**

  Previously, if a NilClass is passed as the Middleware Class to instrument when processing the middleware stack,
  the agent would fail to fully load and instrument the middleware stack. This fix gracefully skips over nil classes.

- **Memory Sampler updated to recognize macOS Big Sur**

  Previously, the agent was unable to recognize the platform macOS Big Sur in the memory sampler, resulting in an error being logged. The memory sampler is now able to recognize Big Sur.

- **Prepend implementation of Net::HTTP instrumentation available**

  There is now a config option (`prepend_net_instrumentation`) that will enable the agent to use prepend while instrumenting Net::HTTP. This option is set to true by default.

## v6.13.1

- **Bugfix: obfuscating URLs to external services no longer modifying original URI**

  A recent change to the Ruby agent to obfuscate URIs sent to external services had the unintended side-effect of removing query parameters
  from the original URI. This is fixed to obfuscate while also preserving the original URI.

  Thanks to @VictorJimenezKwast for pinpointing and helpful unit test to demonstrate.

## v6.13.0

- **Bugfix: never use redirect host when accessing preconnect endpoint**

  When connecting to New Relic, the Ruby Agent uses the value in `Agent.config[:host]` to post a request to the New Relic preconnect endpoint. This endpoint returns a "redirect host" which is the URL to which agents send data from that point on.

  Previously, if the agent needed to reconnect to the collector, it would incorrectly use this redirect host to call the preconnect
  endpoint, when it should have used the original configured value in `Agent.config[:host]`. The agent now uses the correct host
  for all calls to preconnect.

- **Bugfix: calling `add_custom_attributes` no longer modifies the params of the caller**

  The previous agent's improvements to recording attributes at the span level had an unexpected
  side-effect of modifying the params passed to the API call as duplicated attributes were deleted
  in the process. This is now fixed and params passed in are no longer modified.

  Thanks to Pete Johns (@johnsyweb) for the PR that resolves this bug.

- **Bugfix: `http.url` query parameters spans are now obfuscated**

  Previously, the agent was recording the full URL of the external requests, including
  the query and fragment parts of the URL as part of the attributes on the external request
  span. This has been fixed so that the URL is obfuscated to filter out potentially sensitive data.

- **Use system SSL certificates by default**

  The Ruby agent previously used a root SSL/TLS certificate bundle by default. Now the agent will attempt to use
  the default system certificates, but will fall back to the bundled certs if there is an issue (and log that this occurred).

- **Bugfix: reduce allocations for segment attributes**

  Previously, every segment received an `Attributes` object on initialization. The agent now lazily creates attributes
  on segments, resulting in a significant reduction in object allocations for a typical transaction.

- **Bugfix: eliminate errors around Rake::VERSION with Rails**

  When running a Rails application with rake tasks, customers could see the following error:

- **Prevent connecting agent thread from hanging on shutdown**

  A bug in `Net::HTTP`'s Gzip decoder can cause the (un-catchable)
  thread-kill exception to be replaced with a (catchable) `Zlib` exception,
  which prevents a connecting agent thread from exiting during shutdown,
  causing the Ruby process to hang indefinitely.
  This workaround checks for an `aborting` thread in the `#connect` exception handler
  and re-raises the exception, allowing a killed thread to continue exiting.

  Thanks to Will Jordan (@wjordan) for chasing this one down and patching with tests.

- **Fix error messages about Rake instrumentation**

  When running a Rails application with rake tasks, customers could see the following error in logs resulting from
  a small part of rake functionality being loaded with the Rails test runner:

  ```
  ERROR : Error while detecting rake_instrumentation:
  ERROR : NameError: uninitialized constant Rake::VERSION
  ```

  Such error messages should no longer appear in this context.

  Thanks to @CamilleDrapier for pointing out this issue.

- **Remove NewRelic::Metrics**

  The `NewRelic::Metrics` module has been removed from the agent since it is no longer used.

  Thanks to @csaura for the contribution!

## v6.12.0

- The New Relic Ruby Agent is now open source under the [Apache 2 license](LICENSE)
  and you can now observe the [issues we're working on](https://github.com/orgs/newrelic/projects/17). See our [Contributing guide](https://github.com/newrelic/newrelic-ruby-agent/blob/main/CONTRIBUTING.md)
  and [Code of Conduct](https://github.com/newrelic/.github/blob/master/CODE_OF_CONDUCT.md) for details on contributing!

- **Security: Updated all uses of Rake to >= 12.3.3**

  All versions of Rake testing prior to 12.3.3 were removed to address
  [CVE-2020-8130](https://nvd.nist.gov/vuln/detail/CVE-2020-8130).
  No functionality in the agent was removed nor deprecated with this change, and older versions
  of rake are expected to continue to work as they have in the past. However, versions of
  rake < 12.3.3 are no longer tested nor supported.

- **Bugfix: fixes an error capturing content length in middleware on multi-part responses**

  In the middleware tracing, the `Content-Length` header is sometimes returned as an array of
  values when content is a multi-part response. Previously, the agent would fail with
  "NoMethodError: undefined method `to_i` for Array" Error. This bug is now fixed and
  multi-part content lengths are summed for a total when an `Array` is present.

- **Added support for auto-instrumenting Mongo gem versions 2.6 to 2.12**

- **Bugfix: MongoDB instrumentation did not handle CommandFailed events when noticing errors**

  The mongo gem sometimes returns a CommandFailed object instead of a CommandSucceeded object with
  error attributes populated. The instrumentation did not handle noticing errors on CommandFailed
  objects and resulted in logging an error and backtrace to the log file.

  Additionally, a bug in recording the metric for "findAndModify" as all lowercased "findandmodify"
  for versions 2.1 through 2.5 was fixed.

- **Bugfix: Priority Sampler causes crash in high throughput environments in rare cases**

  Previously, the priority sampling buffer would, in rare cases, generate an error in high-throughput
  environments once capacity is reached and the sampling algorithm engages. This issue is fixed.

- **Additional Transaction Information applied to Span Events**

  When Distributed Tracing and/or Infinite Tracing are enabled, the agent will now incorporate additional information from the Transaction Event on to the root Span Event of the transaction.

  The following items are affected:

  - Custom attribute values applied to the Transaction via our [add_custom_attributes](http://www.rubydoc.info/github/newrelic/newrelic-ruby-agent/NewRelic/Agent#add_custom_attributes-instance_method) API method.
  - Request parameters: `request.parameters.*`
  - Request headers: `request.headers.*`
  - Response headers: `response.headers.*`
  - Resque job arguments: `job.resque.args.*`
  - Sidekiq job arguments: `job.sidekiq.args.*`
  - Messaging arguments: `message.*`
  - `httpResponseCode` (deprecated in this version; see note below)/`http.statusCode`
  - `response.status`
  - `request.uri`
  - `request.method`
  - `host.displayName`

- **Security Recommendation**

  Review your Transaction attributes [include](https://docs.newrelic.com/docs/agents/ruby-agent/attributes/enable-disable-attributes-ruby#transaction_events-attributes-include) and [exclude](https://docs.newrelic.com/docs/agents/ruby-agent/attributes/enable-disable-attributes-ruby#transaction_events-attributes-exclude) configurations. Any attribute include or exclude settings specific to Transaction Events should be applied
  to your Span attributes [include](https://docs.newrelic.com/docs/agents/ruby-agent/attributes/enable-disable-attributes-ruby#span-events-attributes-include) and [exclude](https://docs.newrelic.com/docs/agents/ruby-agent/attributes/enable-disable-attributes-ruby#span-events-attributes-exclude) configuration or your global attributes [include](https://docs.newrelic.com/docs/agents/ruby-agent/attributes/enable-disable-attributes-ruby#attributes-include) and [exclude](https://docs.newrelic.com/docs/agents/ruby-agent/attributes/enable-disable-attributes-ruby#attributes-exclude) configuration.

- **Agent attribute deprecation: httpResponseCode**

  Starting in this agent version, the [agent attribute](https://docs.newrelic.com/docs/agents/ruby-agent/attributes/ruby-agent-attributes#attributes) `httpResponseCode` (string value) has been deprecated. Customers can begin using `http.statusCode`
  (integer value) immediately, and `httpResponseCode` will be removed in the agent's next major version update.

- **Bugfix: Eliminate warnings for distributed tracing when using sidekiq**

  Previously, using sidekiq with distributed tracing disabled resulted in warning messages\
  `WARN : Not configured to accept distributed trace headers`\
  ` WARN : Not configured to insert distributed trace headers`\
  These messages no longer appear.

## v6.11.0

- **Infinite Tracing**

  This release adds support for [Infinite Tracing](https://docs.newrelic.com/docs/understand-dependencies/distributed-tracing/enable-configure/enable-distributed-tracing). Infinite Tracing observes 100% of your distributed traces and provides visualizations for the most actionable data. With Infinite Tracing, you get examples of errors and long-running traces so you can better diagnose and troubleshoot your systems.

  Configure your agent to send traces to a trace observer in New Relic Edge. View distributed traces through New Relic’s UI. There is no need to install a collector on your network.

  Infinite Tracing is currently available on a sign-up basis. If you would like to participate, please contact your sales representative.

- **Bugfix: Cross Application Tracing (CAT) adds a missing field to response**

  Previously, the Ruby agent's Cross Application Tracing header was missing a reserved field that would lead to an error
  in the Go agent's processing of incoming headers from the Ruby agent. This fix adds that missing field to the headers, eliminating
  the issue with traces involving the Ruby agent and the Go agent.

- **Bugfix: Environment Report now supports Rails >= 6.1**

  Previously, users of Rails 6.1 would see the following deprecation warning appear when the Ruby agent attempted to
  collect enviroment data: `DEPRECATION WARNING: [] is deprecated and will be removed from Rails 6.2`. These deprecation methods
  no longer appear.

  Thanks to Sébastien Dubois (sedubois) for reporting this issue and for the contribution!

- **Added distributed tracing to Sidekiq jobs**

  Previously, Sidekiq jobs were not included in portions of <a href="https://docs.newrelic.com/docs/understand-dependencies/distributed-tracing/get-started/introduction-distributed-tracing">distributed traces</a> captured by the Ruby agent. Now you can view distributed
  traces that include Sidekiq jobs instrumented by the Ruby agent.

  Thanks to andreaseger for the contribution!

- **Bugfix: Eliminate warnings appearing when using `add_method_tracer` with Ruby 2.7**

  Previously, using `add_method_tracer` with Ruby 2.7 to trace a method that included keyword arguments resulted in warning messages:
  `warning: Using the last argument as keyword parameters is deprecated; maybe ** should be added to the call`. These messages no
  longer appear.

  Thanks to Harm de Wit and Atsuo Fukaya for reporting the issue!

## v6.10.0

- **Error attributes now added to each span that exits with an error or exception**

  Error attributes `error.class` and `error.message` are now included on the span event in which an error
  or exception was noticed, and, in the case of unhandled exceptions, on any ancestor spans that also exit with an error.
  The public API method `notice_error` now attaches these error attributes to the currently executing span.

  <a href="https://docs.newrelic.com/docs/apm/distributed-tracing/ui-data/understand-use-distributed-tracing-data#rules-limits">Spans with error details are now highlighted red in the Distributed Tracing UI</a>, and error details will expose the associated
  `error.class` and `error.message`. It is also now possible to see when an exception leaves the boundary of the span,
  and if it is caught in an ancestor span without reaching the entry span. NOTE: This “bubbling up” of exceptions will impact
  the error count when compared to prior behavior for the same trace. It is possible to have a trace that now has span errors
  without the trace level showing an error.

  If multiple errors occur on the same span, only the most recent error information is added to the attributes. Prior errors on the same span are overwritten.

  These span event attributes conform to <a href="https://docs.newrelic.com/docs/agents/manage-apm-agents/agent-data/manage-errors-apm-collect-ignore-or-mark-expected#ignore">ignored errors</a> and <a href="https://docs.newrelic.com/docs/agents/manage-apm-agents/agent-data/manage-errors-apm-collect-ignore-or-mark-expected#expected">expected errors</a>.

- **Added tests for latest Grape / Rack combination**

  For a short period of time, the latest versions of Grape and Rack had compatibility issues.
  Generally, Rack 2.1.0 should be avoided in all cases due to breaking changes in many gems
  reliant on Rack. We recommend using either Rack <= 2.0.9, or using latest Rack when using Grape
  (2.2.2 at the time of this writing).

- **Bugfix: Calculate Content-Length in bytes**

  Previously, the Content-Length HTTP header would be incorrect after injecting the Browser Monitoring
  JS when the response contained Unicode characters because the value was not calculated in bytes.
  The Content-Length is now correctly updated.

  Thanks to thaim for the contribution!

- **Bugfix: Fix Content-Length calculation when response is nil**

  Previously, calculating the Content-Length HTTP header would result in a `NoMethodError` in the case of
  a nil response. These errors will no longer occur in such a case.

  Thanks to Johan Van Ryseghem for the contribution!

- **Bugfix: DecoratingFormatter now logs timestamps as millisecond Integers**

  Previously the agent sent timestamps as a Float with milliseconds as part of the
  fractional value. Logs in Context was changed to only accept Integer values and this
  release changes DecoratingFormatter to match.

- **Added --force option to `newrelic install` cli command to allow overwriting newrelic.yml**

- **Bugfix: The fully qualified hostname now works correctly for BSD and Solaris**

  Previously, when running on systems such as BSD and Solaris, the agent was unable to determine the fully
  qualified domain name, which is used to help link Ruby agent data with data from New Relic Infrastructure.
  This information is now successfully collected on various BSD distros and Solaris.

## v6.9.0

- **Added support for W3C Trace Context, with easy upgrade from New Relic trace context**

  - [Distributed Tracing now supports W3C Trace Context headers](https://docs.newrelic.com/docs/understand-dependencies/distributed-tracing/get-started/introduction-distributed-tracing#w3c-support) for HTTP protocols when distributed tracing is enabled. Our implementation can accept and emit both
    the W3C trace header format and the New Relic trace header format. This simplifies
    agent upgrades, allowing trace context to be propagated between services with older
    and newer releases of New Relic agents. W3C trace header format will always be
    accepted and emitted. New Relic trace header format will be accepted, and you can
    optionally disable emission of the New Relic trace header format.

  - When distributed tracing is enabled by setting `distributed_tracing.enabled` to `true`,
    the Ruby agent will now accept W3C's `traceparent` and `tracestate` headers when
    calling `DistributedTracing.accept_distributed_trace_headers` or automatically via
    `http` instrumentation. When calling `DistributedTracing.insert_distributed_trace_headers`,
    or automatically via `http` instrumentation, the Ruby agent will include the W3C
    headers along with the New Relic distributed tracing header, unless the New Relic
    trace header format is disabled by setting `exclude_newrelic_header` setting to `true`.

  - Added `DistributedTracing.accept_distributed_trace_headers` API for accepting both
    New Relic and W3C TraceContext distributed traces.

  - Deprecated `DistributedTracing.accept_distributed_trace_payload` which will be removed
    in a future major release.

  - Added `DistributedTracing.insert_distributed_trace_headers` API for adding outbound
    distributed trace headers. Both W3C TraceContext and New Relic formats will be
    included unless `distributed_tracing.exclude_newrelic_header: true`.

  - Deprecated `DistributedTracing.create_distributed_trace_payload` which will be removed
    in a future major release.

  Known Issues and Workarounds

  - If a .NET agent is initiating traces as the root service, do not upgrade your
    downstream Ruby New Relic agents to this agent release.

- **Official Ruby 2.7 support**

  The Ruby agent has been verified to run with Ruby 2.7.0.

- **Reduced allocations when tracing transactions using API calls**

  Default empty hashes for `options` parameter were not frozen, leading to
  excessive and unnecessary allocations when calling APIs for tracing transactions.

  Thanks to Joel Turkel (jturkel) for the contribution!

- **Bugfix for Resque worker thread race conditions**

  Recent changes in Rack surfaced issues marshalling data for resque, surfaced a potential race-condition with closing out the worker-threads before flushing the data pipe. This
  is now fixed.

  Thanks to Bertrand Paquet (bpaquet) for the contribution!

- **Bugfix for Content-Length when injecting Browser Monitoring JS**

  The Content-Length HTTP header would be incorrect after injecting the Browser Monitoring
  JS into the HEAD tag of the HTML source with Content-Length and lead to the HTML BODY content
  being truncated in some cases. The Content-Length is now correctly updated after injecting the
  Browser Monitoring JS script.

  Thanks to Slava Kardakov (ojab) for the contribution!

## v6.8.0

- **Initial Ruby 2.7 support**

  The Ruby agent has been verified to run with Ruby 2.7.0-preview1.

- **New API method to add custom attributes to Spans**

  New API method for adding custom attributes to spans. Previously, custom
  attributes were only available at the Transaction level. Now, with Span
  level custom attributes, more granular tagging of events is possible for
  easier isolation and review of trace events. For more information:

  - [`Agent#add_custom_span_attributes`](https://www.rubydoc.info/github/newrelic/newrelic-ruby-agent/NewRelic/Agent#add_custom_span_attributes)

- **Enables ability to migrate to Configurable Security Policies (CSP) on a per agent
  basis for accounts already using High Security Mode (HSM).**

  When both [HSM](https://docs.newrelic.com/docs/agents/manage-apm-agents/configuration/high-security-mode) and [CSP](https://docs.newrelic.com/docs/agents/manage-apm-agents/configuration/enable-configurable-security-policies) are enabled for an account, an agent (this version or later)
  can successfully connect with either `high_security: true` or the appropriate
  `security_policies_token` configured. `high_security` has been added as part of
  the preconnect payload.

- **Bugfix for Logs in Context combined with act-fluent-logger-rails**

  Previously, when using the Ruby agent's Logs in Context logger
  to link logging data with trace and entity metadata for an
  improved experience in the UI, customers who were also using
  the `act-fluent-logger-rails` gem would see a `NoMethodError`
  for `clear_tags!` that would interfere with the use of this
  feature. This error no longer appears, allowing customers to
  combine the use of Logs in Context with the use of this gem.

  Please note that the Logs in Context logger does not support
  tagged logging; if you are initializing your logger with a
  `log_tags` argument, your custom tags may not appear on the
  final version of your logs.

- **Bugfix for parsing invalid newrelic.yml**

  Previously, if the newrelic.yml configuration file was invalid, and the agent
  could not start as a result, the agent would not log any indication of
  the problem.

  This version of the agent will emit a FATAL message to STDOUT when this scenario
  occurs so that customers can address issues with newrelic.yml that prevent startup.

- **Configuration options containing the terms "whitelist" and "blacklist" deprecated**

  The following local configuration settings have been deprecated:

  - `autostart.blacklisted_constants`: use `autostart.denylisted_constants` instead.
  - `autostart.blacklisted_executables`: use `autostart.denylisted_executables` instead.
  - `autostart.blacklisted_rake_tasks`: use `autostart.denylisted_rake_tasks` instead.
  - `strip_exception_messages.whitelist`: use `strip_exception_messages.allowed_classes` instead.

- **Bugfix for module loading and constant resolution in Rails**

  Starting in version 6.3, the Ruby agent has caused module loading and constant
  resolution to sometimes fail, which caused errors in some Rails applications.
  These errors were generally `NoMethodError` exceptions or I18n errors
  `translation missing` or `invalid locale`. These errors would not appear if the agent
  was removed from the application's Gemfile.
  This version of the agent fixes these issues with module loading and constant
  resolution, so these errors no longer occur.

- **Bugfix: failed to get urandom**

  Previous versions of the agent would fail unexpectedly when the Ruby process used
  every available file descriptor. The failures would include this message:

  ```
  ERROR : RuntimeError: failed to get urandom
  ```

  This version of the agent uses a different strategy for generating random IDs, and
  will not fail in the same way when no file descriptors are available.

## v6.7.0

- **Trace and Entity Metadata API**

  Several new API methods have been added to the agent:

  - [`Agent#linking_metadata`](https://www.rubydoc.info/github/newrelic/newrelic-ruby-agent/NewRelic/Agent#linking_metadata-instance_method)
  - [`Tracer#trace_id`](https://www.rubydoc.info/github/newrelic/newrelic-ruby-agent/NewRelic/Agent/Tracer#trace_id-class_method)
  - [`Tracer#span_id`](https://www.rubydoc.info/github/newrelic/newrelic-ruby-agent/NewRelic/Agent/Tracer#span_id-class_method)
  - [`Tracer#sampled?`](https://www.rubydoc.info/github/newrelic/newrelic-ruby-agent/NewRelic/Agent/Tracer#sampled?-class_method)

  These API methods allow you to access information that can be used to link data of your choosing to a trace or entity.

- **Logs in Context**

  This version of the agent includes a logger, which can be used in place of `::Logger`
  from the standard library, or `ActiveSupport::Logger` from Rails. This logger
  leverages the new trace and entity metadata API to decorate log statements with entity
  and trace metadata, so they can be correlated together in the New Relic UI.

  For more information on how to use logs in context, see https://docs.newrelic.com/docs/enable-logs-context-ruby

- **Project metadata in Gemspec**

  Project metadata has been added to the gemspec file. This means our Rubygems page will allow users to more easily
  access the agent's source code, raise issues, and read the changelog.

  Thanks to Orien Madgwick for the contribution!

## v6.6.0

- **Bugfix for ActionCable Instrumentation**

  Previous versions of the agent sometimes caused application crashes with some versions
  of ActionCable. The application would exit quickly after startup with the error:
  `uninitialized constant ActionCable::Engine`.

  Version 6.6.0 of the agent no longer crashes in this way.

- **Handling of disabling Error Collection**

  When the agent first starts, it begins collecting Error Events and Traces before
  fetching configuration from New Relic. In previous versions of the agent, those
  events or traces would be sent to New Relic, even if _Error Collection_ is disabled in
  the application's server-side configuration.

  Version 6.6.0 of the agent drops all collected Error Events and Traces if the
  configuration from the server disables _Error Collection_.

## v6.5.0

- **Change to default setting for ActiveRecord connection resolution**

  Due to incompatibilities between the faster ActiveRecord connection resolution
  released in v6.3.0 of the agent and other gems which patch ActiveRecord,
  `backport_fast_active_record_connection_lookup` will now be set to `false` by default.
  Because it results in a significant performance improvement, we recommend customers
  whose environments include ActiveRecord change this setting to `true`
  _unless_ they are using other gems which measure ActiveRecord performance, which may
  lose functionality when combined with this setting. If unsure whether to enable
  `backport_fast_active_record_connection_lookup`, we recommend enabling it in a
  development environment to make sure other gems which patch ActiveRecord are still
  working as expected.

- **Bugfix for ActiveStorage instrumentation error**

  Version 6.4.0 of the agent introduced a bug that interfered with ActiveStorage
  callbacks, resulting in the agent being unable to instrument ActiveStorage operations.
  ActiveStorage segments are now correctly recorded.

- **Bugfix for ActiveRecord 4.1 and 4.2 exception logging**

  Version 6.3.0 of the agent introduced a bug that prevented ActiveRecord versions 4.1
  and 4.2 from logging exceptions that occurred within a database transaction. This
  version of the agent restores the exception logging functionality from previous agent
  versions.
  Thanks to Oleksiy Kovyrin for the contribution!

## v6.4.0

- **Custom Metadata Collection**

  The agent now collects environment variables prefixed by `NEW_RELIC_METADATA_`. These
  may be added to transaction events to provide context between your Kubernetes cluster
  and your services. For details on the behavior, see
  [this blog post](https://blog.newrelic.com/engineering/monitoring-application-performance-in-kubernetes/).

- **Bugfix for faster ActiveRecord connection resolution**

  Version 6.3.0 of the agent backported the faster ActiveRecord connection resolution
  from Rails 6.0 to previous versions, but the implementation caused certain other gems
  which measured ActiveRecord performance to stop working. This version of the agent
  changes the implementation of this performance improvement so no such conflicts occur.

- **Bugfix for Grape instrumentation error**

  Previous versions of the agent would fail to install Grape instrumentation in Grape
  versions 1.2.0 and up if the API being instrumented subclassed `Grape::API::Instance`
  rather than `Grape::API`. A warning would also print to the newrelic_agent log:

  ```
  WARN : Error in Grape instrumentation
  WARN : NoMethodError: undefined method `name' for nil:NilClass
  ```

  This version of the agent successfully installs instrumentation for subclasses
  of `Grape::API::Instance`, and these log messages should no longer appear.

- **Bugfix for streaming responses**

  Previous versions of the agent would attempt to insert JavaScript instrumentation into
  any streaming response that did not make use of `ActionController::Live`. This resulted
  in an empty, non-streamed response being sent to the client.

  This version of the agent will not attempt to insert JavaScript instrumentation into
  a response which includes the header `Transfer-Encoding=chunked`, which indicates a
  streaming response.

  This should exclude JavaScript instrumentation for all streamed responses. To include
  this instrumentation manually, see
  [Manually instrument via agent API](https://docs.newrelic.com/docs/agents/ruby-agent/features/new-relic-browser-ruby-agent#manual_instrumentation)
  in our documentation.

## v6.3.0

- **Official Rails 6.0 support**

  This version of the agent has been verified against the Rails 6.0.0 release.

  As ActiveRecord 4, 5, and 6 use the same New Relic instrumentation, the
  `disable_active_record_4` and `disable_active_record_5` settings in NewRelic.yml are being
  deprecated in favor of the new `disable_active_record_notifications`. This new
  setting will affect the instrumentation of ActiveRecord 4, 5, and 6. The deprecated settings
  will be removed in a future release.

- **Bugfix for `newrelic deployments` script**

  For applications housed in the EU, the `newrelic deployments` script included with previous
  versions of the agent would fail with the following message: `Deployment not recorded:
Application does not exist.` This is because the script would attempt to send the deployment
  notification to the US region. The deployment script now sends deployments to the correct region.

- **Faster ActiveRecord connection resolution**

  This version of the agent uses the faster ActiveRecord connection resolution that Rails 6.0 uses, even on previous versions of Rails.
  Thanks to Callum Jones for the contribution!

- **Support non-ascii characters in hostnames**

  Previous versions of the agent would frequently log warnings like: `log writing failed.  "\xE2" from ASCII-8BIT to UTF-8` if the hostname contained a non-ascii character. This version of the agent will no longer log these warnings.
  Thanks to Rafael Petry for the contribution!

## v6.2.0

- Bugfix for superfluous `Empty JSON response` error messages

  Version 6.1.0 of the agent frequently logged error messages about an empty
  JSON response, when no error had occurred. These logs no longer appear.

- Bugfix for `Unable to calculate elapsed transaction time` warning messages

  Ruby Agent versions 5.4 through 6.1, when running in jruby without
  ObjectSpace enabled, would occasionally log a warning indicating that the
  agent was unable to calculate the elapsed transaction time. When this log
  statement appeared, the affected transactions would not be included in the
  data displayed on the capacity analysis page. These transactions are now
  correctly recorded.

## v6.1.0

- Performance monitoring on Kubernetes

  This release adds Transaction event attributes that provide
  context between your Kubernetes cluster and services. For details
  on the benefits, see this [blog
  post](https://blog.newrelic.com/engineering/monitoring-application-performance-in-kubernetes/).

- Bugfix for Bunny instrumentation when popping empty queues

  When a customer calls `Bunny::Queue#pop` on an empty queue, Bunny
  returns a `nil` value. Previous Ruby Agent versions raised a
  `NoMethodError` when trying to process this result. Now, the
  agent correctly skips processing for `nil` values. Thanks to
  Matt Campbell for the contribution.

## v6.0.0

- Tracer API for flexible custom instrumentation

  With agent version 6.0, we are introducing the `Tracer` class, an
  officially supported public API for more flexible custom
  instrumentation. By calling its `in_transaction` method, you can
  instrument an arbitrary section of Ruby code without needing to
  juggle any explicit state. Behind the scenes, the agent will
  make sure that the measured code results in an APM segment inside
  a transaction.

  The same API contains additional methods for creating
  transactions and segments, and for interacting with the current
  transaction. For more details, see the [custom instrumentation
  documentation](https://docs.newrelic.com/docs/agents/ruby-agent/api-guides/ruby-custom-instrumentation).

  If you were previously using any of the agent's private,
  undocumented APIs, such as `Transaction.wrap` or
  `Transaction.start/stop`, you will need to update your code to
  use the Tracer API.

  The full list of APIs that were removed or deprecated are:

  - `External.start_segment`
  - `Transaction.create_segment`
  - `Transaction.start`
  - `Transaction.stop`
  - `Transaction.start_datastore_segment`
  - `Transaction.start_segment`
  - `Transaction.wrap`
  - `TransactionState.current_transaction`

  If are you using any of these APIs, please see the [upgrade guide](https://docs.newrelic.com/docs/agents/ruby-agent/troubleshooting/update-private-api-calls-public-tracer-api) for a list of replacements.

- Agent detects Rails 6.0

  The agent properly detects Rails 6.0 and no longer logs an error when
  started in a Rails 6.0 environment. This does not include full Rails 6.0
  support, which will be coming in a future release. Thanks to Jacob Bednarz
  for the contribution.

## v5.7.0

- Ruby 2.6 support

  We have tested the agent with the official release of Ruby 2.6.0
  made on December 25, 2018, and it looks great! Feel free to use
  agent v5.7 to measure the performance of your Ruby 2.6
  applications.

- Support for loading Sequel core standalone

  Earlier versions of the agent required users of the Sequel data
  mapping library to load the _entire_ library. The agent will now
  enable Sequel instrumentation when an application loads Sequel's
  core standalone; i.e., without the `Sequel::Model` class. Thanks
  to Vasily Kolesnikov for the contribution!

- Grape 1.2 support

  With agent versions 5.6 and earlier, Grape 1.2 apps reported
  their transactions under the name `Proc#call` instead of the name
  of the API endpoint. Starting with agent version 5.7, all
  existing versions of Grape will report the correct transaction
  name. Thanks to Masato Ohba for the contribution!

## v5.6.0

- Bugfix for transactions with `ActionController::Live`

  Previously, transactions containing `ActionController::Live` resulted in
  incorrect calculations of capacity analysis as well as error backtraces
  appearing in agent logs in agent versions 5.4 and later. The agent now
  correctly calculates capacity for transactions with `ActionController::Live`.

- Add ability to exclude attributes from span events and transaction
  segments

  Agent versions 5.5 and lower could selectively exclude attributes
  from page views, error traces, transaction traces, and
  transaction events. With agent version 5.6 and higher, you can
  also exclude attributes from span events (via the
  `span_events.include/exclude` options) and from transaction
  segments (via the `transaction_segments.include/exclude` options).

  As with other attribute destinations, these new options will
  inherit values from the top-level `attributes.include/exclude`
  settings. See the
  [documentation](https://docs.newrelic.com/docs/agents/ruby-agent/attributes/enabling-disabling-attributes-ruby)
  for more information.

- Increasing backoff sequence on failing to connect to New Relic

  If the agent cannot reach New Relic, it will now wait for an
  increasing amount of time after each failed attempt. We are also
  starting with a shorter delay initially, which will help customer
  apps bounce back more quickly from transient network errors.

- Truncation of long stack traces

  Previous versions of the agent would truncate long stack traces to
  50 frames. To give customers more flexibility, we have added the
  `error_collector.max_backtrace_frames` configuration option.
  Thanks to Patrick Tulskie for the contribution!

- Update link in documentation

  The community forum link in `README.md` now goes to the updated
  location. Thanks to Sam Killgallon for the contribution!

- Active Storage instrumentation

  The agent now provides instrumentation for Active Storage, introduced in
  Rails 5.2. Customers will see Active Storage operations represented as
  segments within transaction traces.

## v5.5.0

- Bugfix for `perform` instrumentation with curb gem

  Use of curb's `perform` method now no longer results in nil headers
  getting returned.

- Bugfix for parsing Docker container IDs

  The agent now parses Docker container IDs correctly regardless of the
  cgroup parent.

- Use lazy load hooks for ActiveJob instrumentation

  In some instances the ActiveJob instrumentation could trigger ActiveJob
  to load before it was initialized by Rails. This could result in
  configuration changes not being properly applied. The agent now uses lazy
  load hooks which fixes this issue.

- Documentation improvement

  The `config.dot` diagram of the agent's configuration settings no
  longer includes the deleted `developer_mode` option. Thanks to
  Yuichiro Kaneko for the contribution!

## v5.4.0

- Capacity analysis for multi-threaded dispatchers

  Metrics around capacity analysis did not previously account for multi-threaded
  dispatchers, and consequently could result in capacities of over 100% being
  recorded. This version now properly accounts for multi-threaded dispatchers.

- `NewRelic::Agent.disable_transaction_tracing` deprecated

  `NewRelic::Agent.disable_transaction_tracing` has been deprecated. Users
  are encouraged to use `NewRelic::Agent.disable_all_tracing` or
  `NewRelic::Agent.ignore_transaction` instead.

- Bugfix for SQL over-obfuscation

  A bug, introduced in v5.3.0, where SQL could be over-obfuscated for some
  database adapters has been fixed.

- Bugfix for span event data in Resque processes

  A bug where span events would not be sent from Resque processes due to a
  missing endpoint has been fixed.

## v5.3.0

- Distributed Tracing

  Distributed tracing lets you see the path that a request takes as
  it travels through your distributed system. By showing the
  distributed activity through a unified view, you can troubleshoot
  and understand a complex system better than ever before.

  Distributed tracing is available with an APM Pro or equivalent
  subscription. To see a complete distributed trace, you need to
  enable the feature on a set of neighboring services. Enabling
  distributed tracing changes the behavior of some New Relic
  features, so carefully consult the
  [transition guide](https://docs.newrelic.com/docs/transition-guide-distributed-tracing)
  before you enable this feature.

  To enable distributed tracing, set the
  `distributed_tracing.enabled` configuration option to `true`.

## v5.2.0

- Use priority sampling for errors and custom events

  Priority sampling replaces the older reservoir event sampling method.
  With this change, the agent will maintain randomness across a given
  time period while improving coordination among transactions, errors,
  and custom events.

- Bugfix for wrapping datastore operations

  The agent will now complete the process of wrapping datastore
  operations even if an error occurs during execution of a callback.

- Span Events

  Finished segments whose `sampled` property is `true` will now post
  Span events to Insights.

## v5.1.0

- Rails 5.2 support

  The Ruby agent has been validated against the latest release of
  Ruby on Rails!

- Support for newer libraries and frameworks

  We have updated the multiverse suite to test the agent against
  current versions of several frameworks.

- Add `custom_attributes.enabled` configuration option

  This option is enabled by default. When it's disabled, custom
  attributes will not be transmitted on transaction events or error
  events.

- Fix Grape load order dependency

  The agent will now choose the correct name for Grape transactions
  even if the customer's app loads the agent before Grape. Thanks
  to Daniel Doubrovkine for the contribution!

- Add `webpacker:compile` to blacklisted tasks

  `webpacker:compile` is commonly used for compiling assets. It has
  been added to `AUTOSTART_BLACKLISTED_RAKE_TASKS` in the default
  configuration. Thanks to Claudio B. for the contribution!

- Make browser instrumentation W3C-compliant

  `type="text/javascript"` is optional for the `<script>` tag under
  W3C. The `type` attribute has now been removed from browser
  instrumentation. Thanks to Spharian for the contribution!

- Deferred `add_method_tracer` calls

  If a third-party library calls `add_method_tracer` before the
  agent has finished starting, we now queue these calls and run them
  when it's safe to do so (rather than skipping them and logging a
  warning).

- Bugfix for Resque `around` / `before` hooks

  In rare cases, the agent was not instrumenting Resque `around` and
  `before` hooks. This version fixes the error.

- Truncation of long stack traces

  Occasionally, long stack traces would cause complications sending
  data to New Relic. This version truncates long traces to 50 frames
  (split evenly between the top and bottom of the trace).

## v5.0.0

- SSL connections to New Relic are now mandatory

  Prior to this version, using an SSL connection to New Relic was
  the default behavior, but could be overridden. SSL connections are
  now enforced (not overridable).

- Additional security checking before trying to explain
  multi-statement SQL queries

  Customer applications might submit SQL queries containing multiple
  statements (e.g., SELECT _ FROM table; SELECT _ FROM table). For
  security reasons, we should not generate explain plans in this
  situation.

  Although the agent correctly skipped explain plans for these
  queries during testing, we have added extra checks for this
  scenario.

- Bugfix for RabbitMQ exchange names that are symbols

  The agent no longer raises a TypeError when a RabbitMQ exchange
  name is a Ruby symbol instead of a string.

- Bugfix for audit logging to stdout

  Previous agents configured to log to stdout would correctly send
  regular agent logs to stdout, but would incorrectly send audit
  logs to a text file named "stdout". This release corrects the
  error.

- Bugfix for Capistrano deployment notifications on v3.7 and beyond

  Starting with version 3.7, Capistrano uses a different technique
  to determine a project's version control system. The agent now
  works correctly with this new behavior. Thanks to Jimmy Zhang for
  the contribution.

## v4.8.0

- Initialize New Relic Agent before config initializers

When running in a Rails environment, the agent registers an initializer that
starts the agent. This initializer is now defined to run before config/initializers.
Previously, the ordering was not specified for the initializer. This change
guarantees the agent will started by the time your initializers run, so you can
safely reference the Agent in your custom initializers. Thanks to Tony Ta for
the contribution.

- Ruby 2.5 Support

The Ruby Agent has been verified to run under Ruby 2.5.

- `request.uri` Collected as an Agent Attribute

Users can now control the collection of `request.uri` on errors and transaction
traces. Previously it was always collected without the ability to turn it off.
It is now an agent attribute that can be controlled via the attributes config.
For more information on agent attributes [see here](https://docs.newrelic.com/docs/agents/manage-apm-agents/agent-data/agent-attributes).

## 4.7.1

- Bugfix for Manual Browser Instrumentation

There was a previous bug that required setting both `rum.enabled: false` and
`browser.auto_instrument: false` to completely disable browser monitoring. An
attempt to fix this in 4.7.0 resulted in breaking manual browser
instrumentation. Those changes have been reverted. We will revisit this issue
in an upcoming release.

## v4.7.0

- Expected Error API

The agent now sends up `error.expected` as an intrinsic attribute on error
events and error traces. When you pass `expected: true` to the `notice_error`
method, both Insights and APM will indicate that the error is expected.

- Typhoeus Hydra Instrumentation

The agent now has request level visibility for HTTP requests made using
Typhoeus Hydra.

- Total Time Metrics are Recorded

The agent now records Total Time metrics. In an application where segments
execute concurrently, the total time can exceed the wall-clock time for a
transaction. Users of the new Typhoeus Hydra instrumentation will notice
this as changes on the overview page. Immediately after upgrading there
will be an alert in the APM dashboard that states: "There are both old and
new time metrics for this time window". This indicates that during that time
window, some transactions report the total time metrics, while others do not.
The message will go away after waiting for enough time to elapse and / or
updating the time window.

- Add `:message` category to `set_transaction_name` public API method

The agent now permits the `:message` category to be passed into the public
API method `set_transaction_name`, which will enable the transaction to be
displayed as a messaging transaction.

- Create `prepend_active_record_instrumentation` config option

Users may now set the `prepend_active_record_instrumentation` option in
their agent config to install Active Record 3 or 4 instrumentation using
`Module.prepend` rather than `alias_method`.

- Use Lazy load hooks for `ActionController::Base` and `ActionController::API`

The agent now uses lazy load hooks to hook on `ActionController::Base` and
`ActionController::API`. Thanks Edouard Chin for the contribution!

- Use Lazy load hooks for `ActiveRecord::Base` and `ActiveRecord::Relation`

The agent uses lazy load hooks when recording supportability metrics
for `ActiveRecord::Base` and `ActiveRecord::Relation`. Thanks Joseph Haig
for the contribution!

- Check that `Rails::VERSION` is defined instead of just `Rails`

The agent now checks that `Rails::VERSION` is defined since there are cases
where `Rails` is defined but `Rails::VERSION` is not. Thanks to Alex Riedler
and nilsding for the contribution!

- Support fast RPC/direct reply-to in RabbitMQ

The agent can now handle the pseudo-queue 'amq.rabbitmq.reply-to' in its
Bunny instrumentation. Previously, using fast RPC led to a `NoMethodError`
because the reply-to queue was expected to be a `Queue` object instead of
a string.

## v4.6.0

- Public API for External Requests

The agent now has public API for instrumenting external requests and linking
up transactions via cross application tracing. See the [API Guide](https://docs.newrelic.com/docs/agents/ruby-agent/customization/ruby-agent-api-guide#externals)
for more details this new functionality.

## v4.5.0

- Send synthetics headers even when CAT disabled

The agent now sends synthetics headers whenever they are received from an
external request, even if cross-application tracing is disabled.

- Bugfix for DelayedJob Daemonization

Customers using the delayed_job script that ships with the gem may encounter
an IOError with a message indicating the stream was closed. This was due to
the agent attempting to write a byte into a Pipe that was closed during the
deamonization of the delayed_job script. This issue has been fixed.

- Collect supportability metrics for public API

The agent now collects Supportability/API/{method} metrics to track usage of
all methods in the agent's public API.

- Collect supportability metrics on `Module#prepend`

The agent now collects Supportability/PrependedModules/{Module} metrics
for ActiveRecord 4 and 5, ActionController 4 and 5, ActionView 4 and 5,
ActiveJob 5, and ActionCable 5. These help track the adoption of the
`Module#prepend` method so we can maintain compatibility with newer versions
of Ruby and Rails.

- Collect explain plans when using PostGIS ActiveRecord adapter

The agent will now collect slow SQL explain plans, if configured to, on
connections using the PostGIS adapter. Thanks Ari Pollak for the contribution!

- Lazily initialize New Relic Config

The agent will lazily initialize the New Relic config. This allows the agent
to pickup configuration from environment variables set by dotenv and similar
tools.

## v4.4.0

- Include test helper for 3rd party use

In 4.2.0, all test files were excluded from being packaged in the gem. An
agent class method `NewRelic::Agent.require_test_helper` was used by 3rd
party gem authors to test extensions to the agent. The required file is now
included in the gem.

- Collect cloud metadata from Azure, GCP, PCF, and AWS cloud platform

The agent now collects additional metadata when running in AWS, GCP, Azure, and
PCF. This information is used to provide an enhanced experience when the agent
is deployed on those platforms.

- Install `at_exit` hook when running JRuby

The agent now installs an `at_exit` hook when running JRuby, which wasn't
done before because of constraints related to older JRuby versions that
are no longer supported.

- User/Utilization and System/Utilization metrics not recorded after Resque forks

The agent no longer records invalid User/Utilization and System/Utilization
metrics, which can lead to negative values, in forks of Resque processes.

- Add `identifier` field to agent connect settings

The agent now includes a unique identifier in its connect settings, ensuring
that when multiple agents connect to multiple different apps, data are reported
for each of the apps.

- Clear transaction state after forking now opt-in

The agent waits to connect until the first web request when it detects it's
running in a forking dispatcher. When clearing the transaction state in this
situation we lose the first frame of the transaction and the subsequent
trace becomes corrupted. We've made this feature opt-in and is turned off by
default. This behavior only affects the first transaction after a dispatcher
forks.

## v4.3.0

- Instrumentation for the Bunny AMQP Client

The Bunny AMQP Client is now automatically instrumented. The agent will
report data for messages sent and received by an application. Data on messages
is available in both APM and Insights. Applications connected through a
RabbitMQ exchange will now also be visible on Service Maps as part of Cross
Application Tracing. See the [message queues documentation page](https://docs.newrelic.com/docs/agents/ruby-agent/features/message-queues)
for more details.

- Safely normalize external hostnames

The agent has been updated to check for nil host values before downcasing the
hostname. Thanks Rafael Valério for the contribution!

- PageView events will not be generated for ignored transactions

The agent now checks if transaction is ignored before injecting the New Relic
Browser Agent. This will prevent PageView events from being generated for
ignored transactions.

- Datastores required explicitly in agent

The agent has been modified to explicity `require` the Datastores module
whereas previously there were situations where the module could be
implicitly defined. Thanks Kevin Griffin for the contribution!

- Clear transaction state after forking

Previously, if a transaction was started and the process forks, the transaction
state survived the fork and `#after_fork` call in thread local storage. Now,
this state is cleared by `#after_fork`.

- Postgis adapter reports as Postgres for datastores

The agent now maps the Postgis adapter to Postgres for datastore metrics.
Thanks Vojtěch Vondra for the contribution!

- Deprecate `:trace_only` option

The `NewRelic::Agent.notice_error` API has been updated to deprecate the
`:trace_only` option in favor of `:expected`.

## v4.2.0

- Sinatra 2.0 and Padrino 0.14.x Support

The agent has been verified against the latest versions of Sinatra and Padrino.

- Rails 5.1 Support

The Ruby agent has been validated against the latest release of Ruby on Rails!

- APP_ENV considered when determining environment

The agent will now consider the APP_ENV environment when starting up.

- Test files excluded from gem

The gemspec has been updated to exclude test files from being packaged into the
gem. Thanks dimko for the contribution!

## v4.1.0

- Developer Mode removed

The Ruby Agent's Developer Mode, which provided a very limited view of your
application performance data, has been removed. For more information, check
out our [community forum](https://discuss.newrelic.com/t/feedback-on-the-ruby-agent-s-developer-mode/46957).

- Support NEW_RELIC_ENV for Rails apps

Previously, users could set the agent environment with NEW_RELIC_ENV only
for non-Rails apps. For Rails app, the agent environment would use whatever
the Rails environment was set to. Now, NEW_RELIC_ENV can also be used for
Rails apps, so that it is possible to have an agent environment that is
different from the Rails environment. Thanks Andrea Campolonghi for the
contribution, as well as Steve Schwartz for also looking into this issue!

- Normalization of external hostnames

Hostnames from URIs used in external HTTP requests are now always downcased
to prevent duplicate metrics when only case is different.

## v4.0.0

- Require Ruby 2.0.0+

The agent no longer supports Ruby versions prior to 2.0, JRuby 1.7 and
earlier, and all versions of Rubinius. Customers using affected Rubies
can continue to run 3.x agent versions, but new features or bugfixes
will not be published for 3.x agents. For more information, check out our
[community forum](https://discuss.newrelic.com/t/support-for-ruby-jruby-1-x-is-being-deprecated-in-ruby-agent-4-0-0/44787).

- OkJson vendored library removed

Ruby 1.8 did not include the JSON gem by default, so the agent included a
vendored version of [OkJson](https://github.com/kr/okjson) that it would fall
back on using in cases where the JSON gem was not available. This has been
removed.

- YAJL workaround removed

[yajl-ruby](https://github.com/brianmario/yajl-ruby) versions prior to 1.2 had
the potential to cause a segmentation fault when working large, deeply-nested
objects like thread profiles. If you are using yajl-ruby with the `JSON`
monkey patches enabled by requiring `yajl/json_gem`, you should upgrade to
at least version 1.2.

- Deprecated APIs removed

  - `Agent.abort_transaction!`
  - `Agent.add_custom_parameters`
  - `Agent.add_request_parameters`
  - `Agent.browser_timing_footer`
  - `Agent.get_stats`
  - `Agent.get_stats_no_scope`
  - `Agent.record_transaction`
  - `Agent.reset_stats`
  - `Agent.set_user_attributes`
  - `Agent::Instrumentation::Rack`
  - `ActionController#newrelic_notice_error`
  - `ActiveRecordHelper.rollup_metrics_for` (may be incompatible with newrelic_moped)
  - `Instrumentation::MetricFrame.recording_web_transaction?`
  - `Instrumentation::MetricFrame.abort_transaction!`
  - `MethodTracer.get_stats_scoped`
  - `MethodTracer.get_stats_unscoped`
  - `MethodTracer.trace_method_execution`
  - `MethodTracer.trace_method_execution_no_scope`
  - `MethodTracer.trace_method_execution_with_scope`
  - `MetricSpec#sub`
  - `MetricStats#get_stats`
  - `MetricStats#get_stats_no_scope`
  - `NoticedError#exception_class`
  - `Rack::ErrorCollector`
  - `StatsEngine::Samplers.add_sampler`
  - `StatsEngine::Samplers.add_harvest_sampler`

The above methods have had deprecation notices on them for some time and
have now been removed. Assistance migrating usage of these APIs is
available at https://docs.newrelic.com/node/2601.

The agent no longer deletes deprecated keys passed to `add_method_tracer`. Passing
in deprecated keys can cause an exception. Ensure that you are not passing any of
the following keys: `:force, :scoped_metric_only, :deduct_call_time_from_parent`
to `add_method_tracer`.

The agent no longer deletes deprecated keys passed in as options to
`NewRelic::Agent.notice_error`. If you are passing any of these deprecated
keys: `:request_params, :request, :referer` to the `notice_error` API, please
delete them otherwise they will be collected as custom attributes.

- Error handling changes

The agent now only checks for `original_exception` in environments with Rails
versions prior to 5. Checking for `Exception#cause` has been removed. In addition,
the agent now will match class name with message and backtrace when noticing
errors that have an `original_exception`.

## v3.18.1

- Ensure Mongo aggregate queries are properly obfuscated

Instrumentation for the Mongo 2.x driver had a bug where the `pipeline`
attribute of Mongo aggregate queries was not properly obfuscated. Users
who have sensitive data in their `aggregate` queries are strongly encouraged
to upgrade to this version of the agent. Users who are unable to upgrade are
encouraged to turn off query collection using by setting
`mongo.capture_queries` to false in their newrelic.yml files.

This release fixes [New Relic Security Bulletin NR17-03](https://docs.newrelic.com/docs/accounts-partnerships/accounts/security-bulletins/security-bulletin-nr17-03).

- Early access Redis 4.0 instrumentation

Our Redis instrumentation has been tested against Redis 4.0.0.rc1.

## v3.18.0

- Ruby 2.4.0 support

The agent is now tested against the official release of ruby 2.4.0,
excluding incompatible packages.

- Agent-based metrics will not be recorded outside of active transactions

The agent has historically recorded metrics outside of a transaction. In
practice, this usually occurs in applications that run background job
processors. The agent would record metrics for queries the
background job processor is making between transactions. This can lead
to display issues on the background overview page and the presence of
metrics generated by the background job processor can mask the application
generated metrics on the database page. The agent will no longer generate
metrics outside of a transaction. Custom metrics recorded using
`NewRelic::Agent.record_metric` will continue to be recorded regardless
of whether there is an active transaction.

- Include ControllerInstrumentation module with ActiveSupport.on_load

The agent will now use the `on_load :action_controller` hook to include
the ControllerInstrumentation module into both the `Base` and `API`
classes of ActionController for Rails 5. This ensures that the proper
load order is retained, minimizing side-effects of having the agent in
an application.

- Ensure values for revisions on Capistrano deploy notices

Previously, running the task to look up the changelog could
generate an error, if there weren't previous and current revisions
defined. This has now been fixed. Thanks Winfield Peterson for the
contribution!

- External Segment Rewrites

The agent has made internal changes to how it represents segments for
external web requests.

## v3.17.2

- compatibility with ruby 2.4.0-preview3

the ruby agent has been updated to work on ruby 2.4.0-preview3.

- Early Access Sinatra 2.0 instrumentation

Our Sinatra instrumentation has been updated to work with Sinatra
2.0.0.beta2.

- Include controller instrumentation module in Rails 5 API

The agent now includes the ControllerInstrumentation module into
ActionController::API. This gives Rails API controllers access to
helper methods like `newrelic_ignore` in support of the existing
event-subscription-based action instrumentation. Thanks Andreas
Thurn for the contribution!

- Use Module#prepend for ActiveRecord 5 Instrumentation

Rails 5 deprecated the use of `alias_method_chain` in favor of using
`Module#prepend`. Mixing `Module#prepend` and `alias_method_chain`
can lead to a SystemStackError when an `alias_method_chain` is
applied after a module has been prepended. This should ensure
better compatibility between our ActiveRecord Instrumentation and
other third party gems that modify ActiveRecord using `Module#prepend`.

- Use license key passed into NewRelic::Agent.manual_start

Previously, the license key passed in when manually starting the agent
with NewRelic::Agent.manual_start was not referenced when setting up
the connection to report data to New Relic. This is now fixed.

- Account for DataMapper database connection errors

Our DataMapper instrumentation traces instances of DataObjects::SQLError
being raised and removes the password from the URI attribute. However,
when DataObjects cannot connect to the database (ex: could not resolve
host), it will raise a DataObjects::ConnectionError. This inherits from
DataObjects::SQLError but has `nil` for its URI attribute, since no
connection has been made yet. To avoid the password check here on `nil`,
the agent catches and re-raises any instances of DataObjects::ConnectionError
explicitly. Thanks Postmodern for this contribution!

- Account for request methods that require arguments

When tracing a transaction, the agent tries to get the request object
from a controller if it wasn't explicitly passed in. However, this posed
problems in non-controller transactions with their own `request` methods
defined that required arguments, such as in Resque jobs. This is now fixed.

## v3.17.1

- Datastore instance reporting for Redis, MongoDB, and memcached

The agent now collects datastore instance information for Redis, MongoDB,
and memcached. This information is displayed in transaction traces and slow
query traces. For memcached only, multi requests will expand to individual
server nodes, and the operation and key(s) will show in the trace details
"Database query" section. Metrics for `get_multi` nodes will change slightly.
Parent nodes for a `get_multi` will be recorded as generic segments. Their
children will be recorded as datastore segments under the name
`get_multi_request` and represent a batch request to a single Memcached
instance.

- Rescue errors from attempts to fetch slow query explain plans

For slow queries through ActiveRecord 4+, the agent will attempt to fetch
an explain plan on SELECT statements. In the event that this causes an
error, such as being run on an adapter that doesn't implement `exec_query`,
the agent will now rescue and log those errors.

## v3.17.0

- Datastore instance reporting for ActiveRecord

The agent now collects database instance information for ActiveRecord operations,
when using the MySQL and Postgres adapters. This information (database server
and database name) is displayed in transaction traces and slow query traces.

## v3.16.3

- Add `:trace_only` option to `notice_error` API

Previously, calling `notice_error` would record the trace, increment the
error count, and consider the transaction failing for Apdex purposes. This
method now accepts a `:trace_only` boolean option which, if true, will only
record the trace and not affect the error count or transaction.

- HTTP.rb support

The agent has been updated to add instrumentation support for the HTTP gem,
including Cross Application Tracing. Thanks Tiago Sousa for the contribution!

- Prevent redundant Delayed::Job instrumentation installation

This change was to handle situations where multiple Delayed::Worker instances
are being created but Delayed::Job has already been instrumented. Thanks Tony
Brown for the contribution!

## v3.16.2

- Fix for "Unexpected frame in traced method stack" errors

Our ActiveRecord 4.x instrumentation could have generated "Unexpected frame in
traced method stack" errors when used outside of an active transaction (for
example, in custom background job handlers). This has been fixed.

## v3.16.1

- Internal datastore instrumentation rewrites

The agent's internal tracing of datastore segments has been rewritten, and
instrumentation updated to utilize the new classes.

- Fix Grape endpoint versions in transaction names

Grape 0.16 changed Route#version (formerly #route_version) to possibly return
an Array of versions for the current endpoint. The agent has been updated to
use rack.env['api.version'] set by Grape, and fall back to joining the version
Array with '|' before inclusion in the transaction name when api.version is
not available. Thanks Geoff Massanek for the contribution!

- Fix deprecation warnings from various Rails error subclasses

Rails 5 deprecates #original_exception on a few internal subclasses of
StandardError in favor of Exception#cause from Ruby stdlib. The agent has
been updated to try Exception#cause first, thus avoiding deprecation
warnings. Thanks Alexander Stuart-Kregor for the contribution!

- Fix instrumentation for Sequel 4.35.0

The latest version of Sequel changes the name and signature of the method
that the Ruby Agent wraps for instrumentation. The agent has been updated
to handle these changes. Users using Sequel 4.35.0 or newer should upgrade
their agent.

- Fix DataMapper instrumentation for additional versions

Different versions of DataMapper have different methods for retrieving the
adapter name, and Postmodern expanded our coverage. Thanks for the
contribution!

## v3.16.0

- Official Rails 5.0 support

This version of the agent has been verified against the Rails 5.0.0 release.

- Early access Action Cable instrumentation

The Ruby agent instruments Action Cable channel actions and calls to
ActionCable::Channel#Transmit in Rails 5. Feedback is welcome!

- Obfuscate queries from `oracle_enhanced` adapter correctly

This change allows the `oracle_enhanced` adapter to use the same
obfuscation as `oracle` adapters. Thanks Dan Drinkard for the contribution!

- Make it possible to define a newrelic_role for deployment with Capistrano 3

Thanks NielsKSchjoedt for the contribution!

- Retry initial connection to New Relic in Resque master if needed

Previously, if the initial connection to New Relic in a monitored Resque
master process failed, the agent would not retry, and monitoring for the
process would be lost. This has been fixed, and the agent will continue
retrying in its background harvest thread until it successfully connects.

## v3.15.2

- Run explain plans on parameterized slow queries in AR4

In our ActiveRecord 4 instrumentation, we moved to tracing slow queries
using the payloads from ActiveSupport::Notifications `sql.active_record`
events. As a result, we were unable to run explain plans on parameterized
queries. This has now been updated to pass along and use the parameter values,
when available, to get the explain plans.

- Fix getMore metric grouping issue in Mongo 2.2.x instrumentation

A metric grouping issue had cropped up when using the most recent Mongo gem
(2.2.0) with the most recent release of the server (3.2.4). We now have a more
future-proof setup for preventing these.

- Restore older DataMapper support after password obfuscation fix

Back in 3.14.3, we released a fix to avoid inadvertently sending sensitive
information from DataMapper SQLErrors. Our implementation did not account for
DataMapper versions below v0.10.0 not implementing the #options accessor.
Thanks Bram de Vries for the fix to our fix!

- Padrino 0.13.1 Support

Users with Padrino 0.13.x apps were previously seeing the default transaction
name "(unknown)" for all of their routes. We now provide the full Padrino
route template in transaction names, including any parameter placeholders.
Thanks Robert Schulze for the contribution!

- Update transaction naming for Grape 0.16.x

In Grape 0.16.x, `route_` methods are no longer prefixed. Thanks to Daniel
Doubrovkine for the contribution!

- Fix name collision on method created for default metric name fix

We had a name collision with the yard gem, which sets a `class_name` method
on Module. We've renamed our internal method to `derived_class_name` instead.

## v3.15.1

- Rack 2 alpha support

This release includes experimental support for Rack 2 as of 2.0.0.alpha.
Rack 2 is still in development, but the agent should work as expected for
those who are experimenting with Rack 2.

- Rails 5 beta 3 support

We've tweaked our Action View instrumentation to accommodate changes introduced
in Rails v5.0.0.beta3.

- Defer referencing ::ActiveRecord::Base to avoid triggering its autoloading
  too soon

In 3.12.1 and later versions of the agent, the agent references (and
therefore loads) ActiveRecord::Base earlier on in the Rails loading process.
This could jump ahead of initializers that should be run first. We now wait
until ActiveRecord::Base is loaded elsewhere.

- Fix explain plans for non-parameterized queries with single quote literals

The agent does not run explain plans for queries still containing parameters
(such as `SELECT * FROM UNICORNS WHERE ID = $1 LIMIT 1`). This check was
unfortunately mutating the query to be obfuscated, causing an inability to
collect an explain plan. This has now been fixed.

- Fix default metric name for tracing class methods

When using `add_method_tracer` on a class method but without passing in a
`metric_name_code`, the default metric name will now look like
`Custom/ClassName/Class/method_name`. We also addressed default
metric names for anonymous classes and modules.

- Fix issue when rendering SQL strings in developer mode

When we obfuscate SQL statements, we rewrite the Statement objects as
SQL strings inline in our sample buffers at harvest time. However, in
developer mode, we also read out of these buffers when rendering pages.
Depending on whether a harvest has run yet, the buffer will contain either
Statement objects, SQL strings, or a mix. Now, developer mode can handle
them all!

- Fix DelayedJob Sampler reporting incorrect counts in Active Record 3 and below

When fixing various deprecation warnings on ActiveRecord 4, we introduced
a regression in our DelayedJob sampler which caused us to incorrectly report
failed and locked job counts in ActiveRecord 3 and below. This is now fixed.
Thanks Rangel Dokov for the contribution!

## v3.15.0

- Rails 5 support

This release includes experimental support for Rails 5 as of 5.0.0.beta2.
Please note that this release does not include any support for ActionCable,
the WebSockets framework new to Rails 5.

- Don't include extension from single format Grape API transaction names

Starting with Grape 0.12.0, an API with a single format no longer declares
methods with `.:format`, but with an extension such as `.json`. Thanks Daniel
Doubrovkine for the contribution!

- Fix warnings about shadowing outer local variable when running tests

Thanks Rafael Almeida de Carvalho for the contribution!

- Check config first for Rails middleware instrumentation installation

Checking the config first avoids issues with mock classes that don't implement
`VERSION`. Thanks Jesse Sanford for the contribution!

- Remove a trailing whitespace in the template for generated newrelic.yml

Thanks Paul Menzel for the contribution!

- Reference external resources in comments and readme with HTTPS

Thanks Benjamin Quorning for the contribution!

## v3.14.3

- Don't inadvertently send sensitive information from DataMapper SQLErrors

DataObjects::SQLError captures the SQL query, and when using versions of
data_objects prior to 0.10.8, built a URI attribute that contained the
database connection password. The :query attribute now respects the obfuscation
level set for slow SQL traces and splices out any password parameters to the
URI when sending up traced errors to New Relic.

- Improved SQL obfuscation algorithm

To help standardize SQL obfuscation across New Relic language agents, we've
improved the algorithm used and added more test cases.

- Configurable longer sql_id attribute on slow SQL traces

The sql_id attribute on slow SQL traces is used to aggregate normalized
queries together. Previously, these IDs would generally be 9-10 digits long,
due to a backend restriction. If `slow_sql.use_longer_sql_id` is set to `true`,
these IDs will now be 18-19 digits long.

## v3.14.2

- Improved transaction names for Sinatra

The agent will now use sinatra.route for transaction names on Sinatra 1.4.3+,
which sets it in the request environment. This gives names that closer resemble the
routes defined in the Sinatra DSL. Thanks to Brian Phillips for the suggestion!

- Bugfix for error flag on transaction events

There was an issue causing the error flag to always be set to false for Insights
transaction events that has been fixed.

- Official support for Sidekiq 4

The Ruby agent now officially supports Sidekiq 4.

- Additional attributes collected

The agent now collects the following information in web transactions:
Content-Length HTTP response and Content-Type HTTP request headers.

## v3.14.1

- Add support for setting a display name on hosts

You can now configure a display name for your hosts using process_host.display_name,
to more easily distinguish dynamically assigned hosts. For more info, see
https://docs.newrelic.com/docs/apm/new-relic-apm/maintenance/add-rename-remove-hosts#display_name

- Fixes automatic middleware instrumentation for Puma 2.12.x

Starting with version 2.12.x the Puma project inlines versions of Rack::Builder
and Rack::URLMap under the Puma namespace. This had the unfortunate side effect of
breaking automatic Rack middleware instrumentation. We now instrument Puma::Rack::Builder
and Puma::Rack::URLMap and once again have automatic Rack middleware instrumentation for
applications running on Puma.

- Do not use a DelayedJob's display_name for naming the transaction

A DelayedJob's name may be superceded by a display_name, which can
lead to a metric grouping issue if the display_name contains unique
identifiers. We no longer use job name methods that may lead to an
arbitrary display_name. Instead, we use the appropriate class and/or
method names, depending what makes sense for the job and how it's called.

- Improvements to Mongo 2.1.x instrumentation

Fixes issue where getMore operations in batched queries could create metric grouping issues.
Previously when multiple Mongo queries executed in the same scope only a single query was recorded
as part of a transaction trace. Now transaction trace nodes will be created for every query
executed during a transaction.

- Bugfix for NewRelic::Agent.notice_error

Fixes issue introduced in v3.14.0 where calling NewRelic::Agent.notice_error outside of an active
transaction results in a NoMethodError.

- Bugfix for Resque TransactionError events

Fixes error preventing Transaction Error events generated in Resque tasks from being sent to New Relic.

## v3.14.0

- pruby marshaller removed

The deprecated pruby marshaller has now been removed; the `marshaller` config
option now only accepts `json`. Customers still running Ruby 1.8.7/REE must
add the `json` gem to their Gemfile, or (preferably) upgrade to Ruby 1.9.3 or
newer.

- Log dates in ISO 8601 format

The agent will now log dates in ISO 8601 (YYYY-mm-dd) format, instead of
mm/dd/yy.

- Additional attributes collected

The agent now collects the following information in web transactions:
Accept, Host, User-Agent, Content-Length HTTP request headers, HTTP request
method, and Content-Type HTTP response header.

- TransactionErrors reported for Advanced Analytics for APM Errors

With this release, the agent reports TransactionError events. These new events
power the beta feature Advanced Analytics for APM Errors. The error events are
also available today through New Relic Insights.

Advanced Analytics for APM Errors lets you see all of your errors, with
granular detail. Filter and group by any attribute to analyze them. Take
action to resolve issues through collaboration.

For more information, see https://docs.newrelic.com/docs/apm/applications-menu/events/view-apm-errors-error-traces

## v3.13.2

- Don't fail to send data when using 'mathn' library

Version 3.12.1 introduced a bug with applications using the 'mathn' library
that would prevent the agent from sending data to New Relic. This has been
fixed.

## v3.13.1

- Don't use a pager when running `git log` command

This would cause Capistrano deploys to hang when a large number of commits were being deployed.
Thanks to John Naegle for reporting and fixing this issue!

- Official support for JRuby 9.0.0.0

The Ruby agent is now officially fully tested and supported on JRuby 9.0.0.0.

- Instrumentation for MongoDB 2.1.x

Visibility in your MongoDB queries returns when using version 2.1.0 of
the Mongo driver or newer. Thanks to Durran Jordan of MongoDB for contributing
the Mongo Monitoring instrumentation!

- Fix for ArgumentError "invalid byte sequence in UTF-8"

This would come up when trying to parse out the operation from a database query
containing characters that would trigger a invalid byte sequence in UTF-8 error.
Thanks to Mario Izquierdo for reporting this issue!

- Improved database metric names for ActiveRecord::Calculations queries

Aggregate metrics recorded for queries made via the ActiveRecord::Calculations
module (#count, #sum, #max, etc.) will now be associated with the correct
model name, rather than being counted as generic 'select' operations.

- Allow at_exit handlers to be installed for Rubinius

Rubinius can support the at_exit block used by install_exit_handler.
Thanks to Aidan Coyle for reporting and fixing this issue!

## v3.13.0

- Bugfix for uninitialized constant NewRelic::Agent::ParameterFiltering

Users in some environments encountered a NameError: uninitialized constant
NewRelic::Agent::ParameterFiltering from the Rails instrumentation while
running v3.12.x of the Ruby agent. This issue has been fixed.

- Rake task instrumentation

The Ruby agent now provides opt-in tracing for Rake tasks. If you run
long jobs via Rake, you can get all the visibility and goodness of New Relic
that your other background jobs have. To enable this, see
https://docs.newrelic.com/docs/agents/ruby-agent/frameworks/rake

- Redis instrumentation

Redis operations will now show up on the Databases tab and in transaction
traces. By default, only command names will be captured; to capture command
arguments, set `transaction_tracer.record_redis_arguments` to `true` in
your configuration.

- Fix for over-obfuscated SQL Traces and PostgreSQL

An issue with the agent obfuscating column and table names from Slow SQL
Traces when using PostgreSQL has been resolved.

- Rubinius 2.5.8 VM metric renaming support

Rubinius 2.5.8 changed some VM metric names and eliminated support for
total allocated object counters. The agent has been updated accordingly.

- Fix agent attributes with a value of false not being stored

An issue introduced in v3.12.1 prevented attributes (like those added with
`add_custom_attributes`) from being stored if their value was false. This has
been fixed.

## v3.12.1

- More granular Database metrics for ActiveRecord 3 and 4

Database metrics recorded for non-SELECT operations (UPDATE, INSERT, DELETE,
etc.) on ActiveRecord 3 and 4 now include the model name that the query was
being executed against, allowing you to view these queries broken down by
model on the Datastores page. Thanks to Bill Kayser for reporting this issue!

- Support for Multiverse testing third party gems

The Ruby agent has rich support for testing multiple gem versions, but
previously that wasn't accessible to third party gems. Now you can now
simply `require 'task/multiverse'` in your Rakefile to access the same
test:multiverse task that New Relic uses itself. For more details, see:

https://docs.newrelic.com/docs/agents/ruby-agent/frameworks/third-party-instrumentation#testing-your-extension

- Use Sidekiq 3.x's error handler

Sidekiq 3.x+ provides an error handler for internal and middleware related
failures. Failures at these points were previously unseen by the Ruby agent,
but now they are properly traced.

- Better error messages for common configuration problems with Capistrano

Templating errors in newrelic.yml would result in obscure error messages
during Capistrano deployments. These messages now more properly reflect the
root cause of the errors.

- newrelic_ignore methods allow strings

The newrelic_ignore methods previously only supported passing symbols, and
would quietly ignore any strings passed. Now strings can be passed as well
to get the intuitive ignoring behavior you'd expect.

- Replace DNS resolver for Resque jobs with Resolv

In some circumstances customers with a very high number of short-lived Resque
jobs were experiencing deadlocks during DNS resolution. Resolv is an all Ruby
DNS resolver that replaces the libc implementation to prevent these deadlocks.

## v3.12.0

- Flexible capturing of attributes

The Ruby agent now allows you more control over exactly which request
parameters and job arguments are attached to transaction traces, traced
errors, and Insights events. For details, see:

https://docs.newrelic.com/docs/agents/ruby-agent/ruby-agent-attributes

- Fixed missing URIs in traces for retried Excon requests

If Excon's idempotent option retried a request, the transaction trace node
for the call would miss having the URI assigned. This has been fixed.

- Capturing request parameters from rescued exceptions in Grape

If an exception was handled via a rescue_from in Grape, request parameters
were not properly set on the error trace. This has been fixed. Thanks to
Ankit Shah for helping us spot the bug.

## v3.11.2

- Better naming for Rack::URLMap

If a Rack app made direct use of Rack::URLMap, instrumentation would miss
out on using the clearest naming based on the app class. This has been
fixed.

- Avoid performance regression in makara database adapter

Delegation in the makara database adapter caused performance issues when the
agent looked up a connection in the pool. The agent now uses a faster
lookup to work around this problem in makara, and allocates less as well.
Thanks Mike Nelson for the help in resolving this!

- Allow audit logging to STDOUT

Previously audit logs of the agent's communication with New Relic could only
write to a file. This prevented using the feature on cloud providers like
Heroku. Now STDOUT is an allowed destination for `audit_log.path`. Logging
can also be restricted to certain endpoints via `audit_log.endpoints`.

For more information see https://docs.newrelic.com/docs/agents/ruby-agent/installation-configuration/ruby-agent-configuration#audit_log

- Fix for crash during startup when Rails required but not used

If an application requires Rails but wasn't actually running it, the Ruby
agent would fail during startup. This has been fixed.

- Use IO.select explicitly in the event loop

If an application adds their own select method to Object/Kernel or mixes in a
module that overrides the select method (as with ActionView::Helpers) we would
previously have used their implementation instead of the intended IO.select,
leading to all sorts of unusual errors. We now explicitly reference IO.select
in the event loop to avoid these issues.

- Fix for background thread hangs on old Linux kernels

When running under Ruby 1.8.7 on Linux kernel versions 2.6.11 and earlier,
the background thread used by the agent to report data would hang, leading
to no data being reported. This has been be fixed.

## v3.11.1

If an application adds their own select method to Object/Kernel or mixes in a
module that overrides the select method (as with ActionView::Helpers) we would
previously have used their implementation instead of the intended IO.select,
leading to all sorts of unusual errors. We now explicitly reference IO.select
in the event loop to avoid these issues.

- Fix for background thread hangs on old Linux kernels

When running under Ruby 1.8.7 on Linux kernel versions 2.6.11 and earlier,
the background thread used by the agent to report data would hang, leading
to no data being reported. This has been be fixed.

## v3.11.1

The Ruby agent incorrectly rescued exceptions at a point which caused
sequel_pg 1.6.11 to segfault. This has been fixed. Thanks to Oldrich
Vetesnik for the report!

## v3.11.0

- Unified view for SQL database and NoSQL datastore products.

The response time charts in the application overview page will now include
NoSQL datastores, such as MongoDB, and also the product name of existing SQL
databases such as MySQL, Postgres, etc.

The Databases page will now enable the filtering of metrics and operations
by product, and includes a table listing all operations.

For existing SQL databases, in addition to the existing breakdown of SQL
statements and operations, the queries are now also associated with the
database product being used.

For NoSQL datastores, such as MongoDB, we have now added information about
operations performed against those products, similar to what is being done
for SQL databases.

Because this introduces a notable change to how SQL database metrics are
collected, it is important that you upgrade the agent version on all hosts.
If you are unable to transition to the latest agent version on all hosts at
the same time, you can still access old and new metric data for SQL
databases, but the information will be split across two separate views.

For more information see https://docs.newrelic.com/docs/apm/applications-menu/monitoring/databases-slow-queries-dashboard

- Track background transactions as Key Transactions

In prior versions of the Ruby agent, only web transactions could be tracked
as Key Transactions. This functionality is now available to all
transactions, including custom Apdex values and X-Ray sessions.

For more information see https://docs.newrelic.com/docs/apm/selected-transactions/key-transactions/key-transactions-tracking-important-transactions-or-events

- More support and documentation for third-party extensions

It's always been possible to write extension gems for the Ruby agent, but
now there's one location with best practices and recommendations to guide
you in writing extensions. Check out
https://docs.newrelic.com/docs/agents/ruby-agent/frameworks/third-party-instrumentation

We've also added simpler APIs for tracing datastores and testing your
extensions. It's our way of giving back to everyone who's helped build on
the agent over the years. <3

- Fix for anonymous class middleware naming

Metric names based off anonymous middlewares lacked a class name in the UI.
The Ruby agent will now look for a superclass, or default to AnonymousClass
in those cases.

- Improved exit behavior in the presence of Sinatra

The agent uses an `at_exit` hook to ensure data from the last < 60s before a
process exits is sent to New Relic. Previously, this hook was skipped if
Sinatra::Application was defined. This unfortunately missed data for
short-lived background processes that required, but didn't run, Sinatra. Now
the agent only skips its `at_exit` hook if Sinatra actually runs from
`at_exit`.

## v3.10.0

- Support for the Grape framework

We now instrument the Grape REST API framework! To avoid conflicts with the
third-party newrelic-grape gem, our instrumentation will not be installed if
newrelic-grape is present in the Gemfile.

For more details, see https://docs.newrelic.com/docs/agents/ruby-agent/frameworks/grape-instrumentation

- Automatic Cross Application Tracing support for all Rack applications

Previously Rack apps not using Rails or Sinatra needed to include the
AgentHooks middleware to get Cross Application Tracing support. With
these changes, this is no longer necessary. Any explicit references to
AgentHooks can be removed unless the `disable_middleware_instrumentation`
setting is set to `true`.

- Metrics no longer reported from Puma master processes

When using Puma's cluster mode with the preload_app! configuration directive,
the agent will no longer start its reporting thread in the Puma master
process. This should result in more accurate instance counts, and more
accurate stats on the Ruby VMs page (since the master process will be
excluded).

- Better support for Sinatra apps used with Rack::Cascade

Previously, using a Sinatra application as part of a Rack::Cascade chain would
cause all transactions to be named after the Sinatra application, rather than
allowing downstream applications to set the transaction name when the Sinatra
application returned a 404 response. This has been fixed.

- Updated support for Rubinius 2.3+ metrics

Rubinius 2.3 introduced a new system for gathering metrics from the
underlying VM. Data capture for the Ruby VM's page has been updated to take
advantage of these. Thanks Yorick Peterse for the contribution!

- Fix for missing ActiveJob traced errors

ActiveJobs processed by backends where the Ruby agent lacked existing
instrumentation missed reporting traced errors. This did not impact
ActiveJobs used with Sidekiq or Resque, and has been fixed.

- Fix possible crash in middleware tracing

In rare circumstances, a failure in the agent early during tracing of a web
request could lead to a cascading error when trying to capture the HTTP status
code of the request. This has been fixed. Thanks to Michal Cichra for the fix!

## v3.9.9

- Support for Ruby 2.2

A new version of Ruby is available, and the Ruby agent is ready to run on
it. We've been testing things out since the early previews so you can
upgrade to the latest and greatest and use New Relic right away to see how
the new Ruby's performing for you.

- Support for Rails 4.2 and ActiveJob

Not only is a new Ruby available, but a new Rails is out too! The Ruby agent
provides all the usual support for Rails that you'd expect, and we
instrument the newly released ActiveJob framework that's part of 4.2.

- Security fix for handling of error responses from New Relic servers

This release fixes a potential security issue wherein an attacker who was able
to impersonate New Relic's servers could have triggered arbitrary code
execution in agent's host processes by sending a specially-crafted error
response to a data submission request.

This issue is mitigated by the fact that the agent uses SSL certificate
checking in order to verify the identity of the New Relic servers to which it
connects. SSL is enabled by default by the agent, and can be enforced
account-wide by enabling High Security Mode for your account:

https://docs.newrelic.com/docs/accounts-partnerships/accounts/security/high-security

- Fix for transactions with invalid URIs

If an application used the agent's `ignore_url_regexes` config setting to
ignore certain transactions, but received an invalid URI, the agent would
fail to record the transaction. This has been fixed.

- Fixed incompatibility with newrelic-grape

The 3.9.8 release of the Ruby agent included disabled prototyped
instrumentation for the Grape API framework. This introduced an
incompatibility with the existing third party extension newrelic-grape. This
has been fixed. Newrelic-grape continues to be the right solution until
full agent support for Grape is available.

## v3.9.8

- Custom Insights events API

In addition to attaching custom parameters to the events that the Ruby agent
generates automatically for each transaction, you can now record custom event
types into Insights with the new NewRelic::Agent.record_custom_event API.

For details, see https://docs.newrelic.com/docs/insights/new-relic-insights/adding-querying-data/inserting-custom-events-new-relic-agents

- Reduced memory usage for idling applications

Idling applications using the agent could previously appear to leak memory
because of native allocations during creation of new SSL connections to our
servers. These native allocations didn't factor into triggering Ruby's
garbage collector.

The agent will now re-use a single TCP connection to our servers for as long
as possible, resulting in improved memory usage for applications that are
idling and not having GC triggered for other reasons.

- Don't write to stderr during CPU sampling

The Ruby agent's code for gathering CPU information would write error
messages to stderr on some FreeBSD systems. This has been fixed.

- LocalJumpError on Rails 2.x

Under certain conditions, Rails 2.x controller instrumentation could fail
with a LocalJumpError when an action was not being traced. This has been
fixed.

- Fixed config lookup in warbler packaged apps

When running a Ruby application from a standalone warbler .jar file on
JRuby, the packaged config/newrelic.yml was not properly found. This has
been fixed, and thanks to Bob Beaty for the help getting it fixed!

- Hash iteration failure in middleware

If a background thread iterated over the keys in the Rack env hash, it could
cause failures in New Relic's AgentHooks middleware. This has been fixed.

## v3.9.7

- Support for New Relic Synthetics

The Ruby agent now gives you additional information for requests from New
Relic Synthetics. More transaction traces and events give you a clearer look
into how your application is performing around the world.

For more details, see https://docs.newrelic.com/docs/synthetics/new-relic-synthetics/getting-started/new-relic-synthetics

- Support for multiple job per fork gems with Resque

The resque-jobs-per-fork and resque-multi-job-forks gems alter Resque to
fork every N jobs instead of every job. This previously caused issues for
the Ruby agent, but those have been resolved. These gems are fully supported.

Running Resque with the FORK_PER_JOB=false environment variable setting is
also supported now.

For more details on our Resque support, see https://docs.newrelic.com/docs/agents/ruby-agent/background-jobs/resque-instrumentation

- Support agent when starting Resque Pool from Rake task

When running resque-pool with its provided rake tasks, the agent would not
start-up properly. Thanks Tiago Sousa for the fix!

- Fix for DelayedJob + Rails 4.x queue depth metrics

The Ruby agent periodically records DelayedJob queuedepth as a metric, but
this didn't work properly in Rails 4.x applications. This has been fixed.
Thanks Jonathan del Strother for his help with the issue!

- Fix for failure in background transactions with rules.ignore_url_regexes

The recently added feature for ignoring transactions via URL regexes caused
errors for non-web transactions. This has been fixed.

- Rename the TransactionNamer.name method to TransactionNamer.name_for

The internal TransactionNamer class had a class method called 'name', with a
different signature than the existing Class#name method and could cause
problems when trying to introspect instances of the class.

Thanks to Dennis Taylor for contributing this fix!

## v3.9.6

- Rails 4.2 ActiveJob support

A new version of Rails is coming! One of the highlight features is
ActiveJob, a framework for interacting with background job processors. This
release of the Ruby agent adds instrumentation to give you insight into
ActiveJob, whether you're just testing it out or running it for real.

Metrics are recorded around enqueuing ActiveJobs, and background transactions
are started for any ActiveJob performed where the agent didn't already
provide specific instrumentation (such as DelayedJob, Resque and Sidekiq).

Since Rails 4.2 is still in beta we'd love to hear any feedback on this
instrumentation so it'll be rock solid for the general release!

- Ruby 2.2.0-preview1 updates

Ruby 2.2.0 is on its way later in the year, and the Ruby agent is ready for
it. Updates to the GC stats and various other small changes have already been
applied, and our automated tests are running against 2.2.0 so the agent will
be ready on release day.

- Ignoring transactions by URL

While you could always ignore transactions by controller and action, the
Ruby agent previously lacked a way to ignore by specific URLs or patterns
without code changes. This release adds the config setting,
`rules.ignore_url_regexes` to ignore specific transactions based on the
request URL as well. For more information, see the documentation at:
https://docs.newrelic.com/docs/agents/ruby-agent/installation-configuration/ignoring-specific-transactions#config-ignoring

- Better dependency detection in non-Rack applications

The Ruby agent runs dependency detection at key points in the Rack and Rails
lifecycle, but non-Rails apps could occasionally miss out instrumenting late
loaded libraries. The agent now runs an additional dependency detection
during manual_start to more seamlessly install instrumentation in any app.

- Excluding /newrelic routes from developer mode

Recent changes to track time in middleware resulted in New Relic's developer
mode capturing its own page views in the list. This has been fixed. Thanks
to Ignatius Reza Lesmana for the report!

- Spikes in external time

Timeouts during certain external HTTP requests could result in incorrect
large spikes in the time recorded by the agent. This has been fixed.

- Recognize browser_monitoring.auto_instrument setting in non-Rails apps

The `browser_monitoring.auto_instrument` config setting disables
auto-injection of JavaScript into your pages, but was not properly obeyed in
Sinatra and other non-Rails contexts. This has been fixed.

- Failures to gather CPU thread time on JRuby

JRuby running on certain JVM's and operating systems (FreeBSD in particular)
did not always support the method being used to gather CPU burn metrics.
This would result in a failure during those transactions. This has been
fixed.

- Fix for rare race condition in Resque instrumentation

A race condition in the agent's Resque instrumentation that could cause rare
Resque job failures in high-throughput Resque setups has been fixed. This bug
would manifest as an exception with the following error message:
"RuntimeError: can't add a new key into hash during iteration" and a backtrace
leading through the PipeChannelManager class in the agent.

## v3.9.5

- Per-dyno data on Heroku

When running on Heroku, data from the agent can now be broken out by dyno
name, allowing you to more easily see what's happening on a per-dyno level.
Dynos on Heroku are now treated in the same way that distinct hosts on other
platforms work.

By default, 'scheduler' and 'run' dyno names will be aggregated into
'scheduler._' and 'run._' to avoid unbounded growth in the number of reported
hostnames.

Read more about this feature on our Heroku docs page:
https://docs.newrelic.com/docs/agents/ruby-agent/miscellaneous/ruby-agent-heroku

- HTTP response codes in Insights events

The Ruby agent will now capture HTTP response codes from Rack applications
(including Rails and Sinatra apps) and include them under the httpResponseCode
attribute on events sent to Insights.

- Stricter limits on memory usage of SQL traces

The agent now imposes stricter limits on the number of distinct SQL traces
that it will buffer in memory at any point in time, leading to more
predictable memory consumption even in exceptional circumstances.

- Improved reliability of thread profiling

Several issues that would previously have prevented the successful completion
and transmission of thread profiles to New Relic's servers have been fixed.

These issues were related to the use of recursion in processing thread
profiles, and have been addressed by both limiting the maximum depth of the
backtraces recorded in thread profiles, and eliminating the agent's use of
recursion in processing profile data.

- Allow tracing Rails view helpers with add_method_tracer

Previously, attempting to trace a Rails view helper method using
add_method_tracer on the view helper module would lead to a NoMethodError
when the traced method was called (undefined method `trace_execution_scoped').
This has been fixed.

This issue was an instance of the Ruby 'dynamic module inclusion' or 'double
inclusion' problem. Usage of add_method_tracer now no longer relies upon the
target class having actually picked up the trace_execution_scoped method from
the NewRelic::Agent::MethodTracer module.

- Improved performance of queue time parsing

The number of objects allocated while parsing the front-end timestamps on
incoming HTTP requests has been significantly reduced.

Thanks to Aleksei Magusev for the contribution!

## v3.9.4

- Allow agent to use alternate certificate stores

When connecting via SSL to New Relic services, the Ruby agent verifies its
connection via a certificate bundle shipped with the agent. This had problems
with certain proxy configurations, so the `ca_bundle_path` setting in
newrelic.yml can now override where the agent locates the cert bundle to use.

For more information see the documentation at:
https://docs.newrelic.com/docs/agents/ruby-agent/installation-configuration/ssl-settings-ruby-agent

- Rails 4.2 beta in tests

Although still in beta, a new version of Rails is on its way! We're
already running our automated test suites against the beta to ensure New
Relic is ready the day the next Rails is released.

- ActiveRecord 4 cached queries fix

Queries that were hitting in the ActiveRecord 4.x query cache were
incorrectly being counted as database time by the agent.

- Fix for error in newrelic.yml loading

If your application ran with a RAILS_ENV that was not listed in newrelic.yml
recent agent versions would give a NameError rather than a helpful message.
This has been fixed. Thanks Oleksiy Kovyrin for the patch!

## v3.9.3

- Fix to prevent proxy credentials transmission

This update prevents proxy credentials set in the agent config file from
being transmitted to New Relic.

## v3.9.2

- Added API for ignoring transactions

This release adds three new API calls for ignoring transactions:

    - `NewRelic::Agent.ignore_transaction`
    - `NewRelic::Agent.ignore_apdex`
    - `NewRelic::Agent.ignore_enduser`

The first of these ignores a transaction completely: nothing about it will be
reported to New Relic. The second ignores only the Apdex metric for a single
transaction. The third disables javascript injection for browser monitoring
for the current transaction.

These methods differ from the existing newrelic*ignore\*\* method in that they
may be called *during\* a transaction based on some dynamic runtime criteria,
as opposed to at the class level on startup.

See the docs for more details on how to use these methods:
https://docs.newrelic.com/docs/agents/ruby-agent/installation-and-configuration/ignoring-specific-transactions

- Improved SQL obfuscation

SQL queries containing string literals ending in backslash ('\') characters
would previously not have been obfuscated correctly by the Ruby agent prior to
transmission to New Relic. In addition, SQL comments were left un-obfuscated.
This has been fixed, and the test coverage for SQL obfuscation has been
improved.

- newrelic_ignore\* methods now work when called in a superclass

The newrelic_ignore\* family of methods previously did not apply to subclasses
of the class from which it was called, meaning that Rails controllers
inheriting from a single base class where newrelic_ignore had been called
would not be ignored. This has been fixed.

- Fix for rare crashes in Rack::Request#params on Sinatra apps

Certain kinds of malformed HTTP requests could previously have caused
unhandled exceptions in the Ruby agent's Sinatra instrumentation, in the
Rack::Request#params method. This has been fixed.

- Improved handling for rare errors caused by timeouts in Excon requests

In some rare cases, the agent would emit a warning message in its log file and
abort instrumentation of a transaction if a timeout occurred during an
Excon request initiated from within that transaction. This has been fixed.

- Improved behavior when the agent is misconfigured

When the agent is misconfigured by attempting to shut it down without
it ever having been started, or by attempting to disable instrumentation after
instrumentation has already been installed, the agent will no longer raise an
exception, but will instead log an error to its log file.

- Fix for ignore_error_filter not working in some configurations

The ignore_error_filter method allows you to specify a block to be evaluated
in order to determine whether a given error should be ignored by the agent.
If the agent was initially disabled, and then later enabled with a call to
manual_start, the ignore_error_filter would not work. This has been fixed.

- Fix for Capistrano 3 ignoring newrelic_revision

New Relic's Capistrano recipes support passing parameters to control the
values recorded with deployments, but user provided :newrelic_revision was
incorrectly overwritten. This has been fixed.

- Agent errors logged with ruby-prof in production

If the ruby-prof gem was available in an environment without New Relic's
developer mode enabled, the agent would generate errors to its log. This has
been fixed.

- Tighter requirements on naming for configuration environment variables

The agent would previously assume any environment variable containing
'NEWRELIC' was a configuration setting. It now looks for this string as a
prefix only.

Thanks to Chad Woolley for the contribution!

## v3.9.1

- Ruby 1.8.7 users: upgrade or add JSON gem now

Ruby 1.8.7 is end-of-lifed, and not receiving security updates, so we strongly
encourage all users with apps on 1.8.7 to upgrade.

If you're not able to upgrade yet, be aware that a coming release of the Ruby
agent will require users of Ruby 1.8.7 to have the 'json' gem available within
their applications in order to continue sending data to New Relic.

For more details, see:
https://docs.newrelic.com/docs/ruby/ruby-1.8.7-support

- Support for new Cross Application Trace view

This release enhances cross application tracing with a visualization of
the cross application calls that a specific Transaction Trace is involved
in. The new visualization helps you spot bottlenecks in external services
within Transaction Traces and gives you an end-to-end understanding
of how the transaction trace is used by other applications and services.
This leads to faster problem diagnosis and better collaboration across
teams. All agents involved in the cross application communication must
be upgraded to see the complete graph. You can view cross application
traces from in the Transaction Trace drill-down.

- High security mode V2

The Ruby agent now supports V2 of New Relic's high security mode. To enable
it, you must add 'high\_security: true' to your newrelic.yml file, _and_ enable
high security mode through the New Relic web interface. The local agent
setting must be in agreement with the server-side setting, or the agent will
shut down and no data will be collected.

Customers who already had the server-side high security mode setting enabled
must add 'high_security: true' to their agent configuration files when
upgrading to this release.

For details on high security mode, see:
http://docs.newrelic.com/docs/accounts-partnerships/accounts/security/high-security

- Improved memcached instrumentation

More accurate instrumentation for the 'cas' command when using version 1.8.0
or later of the memcached gem. Previous versions of the agent would count all
time spent in the block given to 'cas' as memcache time, but 1.8.0 and later
allows us to more accurately measure just the time spent talking to memcache.

Many thanks to Francis Bogsanyi for contributing this change!

- Improved support for Rails apps launched from outside the app root directory

The Ruby agent attempts to resolve the location of its configuration file at
runtime relative to the directory that the host process is started from.

In cases where the host process was started from outside of the application's
root directory (for example, if the process is started from '/'), it will
now also attempt to locate its configuration file based on the value of
Rails.root for Rails applications.

- Better compatibility with ActionController::Live

Browser Application Monitoring auto-injection can cause request failures under
certain circumstances when used with ActionController::Live, so the agent will
now automatically detect usage of ActionController::Live, and not attempt
auto-injection for those requests (even if auto-instrumentation is otherwise
enabled).

Many thanks to Rodrigo Rosenfeld Rosas for help diagnosing this issue!

- Fix for occasional spikes in external services time

Certain kinds of failures during HTTP requests made by an application could
have previously resulted in the Ruby agent reporting erroneously large amounts
of time spent in outgoing HTTP requests. This issue manifested most obviously
in spikes on the 'Web external' band on the main overview graph. This issue
has now been fixed.

- Fix 'rake newrelic:install' for Rails 4 applications

The newrelic:install rake task was previously not working for Rails 4
applications and has been fixed.

Thanks to Murahashi Sanemat Kenichi for contributing this fix!

## v3.9.0

- Rack middleware instrumentation

The Ruby agent now automatically instruments Rack middlewares!

This means that the agent can now give you a more complete picture of your
application's response time, including time spent in middleware. It also means
that requests which previously weren't captured by the agent because they
never made it to the bottom of your middleware stack (usually a Rails or
Sinatra application) will now be captured.

After installing this version of the Ruby agent, you'll see a new 'Middleware'
band on your application's overview graph, and individual middlewares will
appear in transaction breakdown charts and transaction traces.

The agent can instrument middlewares that are added from a config.ru file via
Rack::Builder, or via Rails' middleware stack in Rails 3.0+.

This instrumentation may be disabled with the
disable_middleware_instrumentation configuration setting.

For more details, see the documentation for this feature:

    - http://docs.newrelic.com/docs/ruby/rack-middlewares
    - http://docs.newrelic.com/docs/ruby/middleware-upgrade-changes

- Capistrano 3.x support

Recording application deployments using Capistrano 3.x is now supported.

Many thanks to Jennifer Page for the contribution!

- Better support for Sidekiq's Delayed extensions

Sidekiq jobs executed via the Delayed extensions (e.g. the #delay method) will
now be named after the actual class that #delay was invoked against, and will
have their job arguments correctly captured if the sidekiq.capture_params
configuration setting is enabled.

Many thanks to printercu for the contribution!

- Improved Apdex calculation with ignored error classes

Previously, a transaction resulting in an exception that bubbled up to the top
level would always be counted as failing for the purposes of Apdex
calculations (unless the transaction name was ignored entirely). Now,
exceptions whose classes have been ignored by the
error_collector.ignore_errors configuration setting will not cause a
transaction to be automatically counted as failing.

- Allow URIs that are not parseable by stdlib's URI if addressable is present

There are some URIs that are valid by RFC 3986, but not parseable by Ruby's
stdlib URI class. The Ruby agent will now attempt to use the addressable gem
to parse URIs if it is present, allowing requests against these problematic
URIs to be instrumented.

Many thanks to Craig R Webster and Amir Yalon for their help with this issue!

- More robust error collection from Resque processes

Previously, traced errors where the exception class was defined in the Resque
worker but not in the Resque master process would not be correctly handled by
the agent. This has been fixed.

- Allow Sinatra apps to set the New Relic environment without setting RACK_ENV

The NEW_RELIC_ENV environment variable may now be used to specify the
environment the agent should use from its configuration file, independently of
RACK_ENV.

Many thanks to Mario Izquierdo for the contribution!

- Better error handling in Browser Application Monitoring injection

The agent middleware that injects the JavaScript code necessary for Browser
Application Monitoring now does a better job of catching errors that might
occur during the injection process.

- Allow disabling of Net::HTTP instrumentation

Most instrumentation in the Ruby agent can be disabled easily via a
configuration setting. Our Net::HTTP instrumentation was previously an
exception, but now it can also be disabled with the disable_net_http
configuration setting.

- Make Rails constant presence check more defensive

The Ruby agent now guards against the (rare) case where an application has a
Rails constant defined, but no Rails::VERSION constant (because Rails is not
actually present).

Many thanks to Vladimir Kiselev for the contribution!

## v3.8.1

- Better handling for Rack applications implemented as middlewares

When using a Sinatra application as a middleware around another app (for
example, a Rails app), or manually instrumenting a Rack middleware wrapped
around another application, the agent would previously generate two separate
transaction names in the New Relic UI (one for the middleware, and one for
the inner application).

As of this release, the agent will instead unify these two parts into a single
transaction in the UI. The unified name will be the name assigned to the
inner-most traced transaction by default. Calls to
NewRelic::Agent.set_transaction_name will continue to override the default
names assigned by the agent's instrumentation code.

This change also makes it possible to run X-Ray sessions against transactions
of the 'inner' application in cases where one instrumented app is wrapped in
another that's implemented as a middleware.

- Support for mongo-1.10.0

The Ruby agent now instruments version 1.10.0 of the mongo gem (versions 1.8.x
and 1.9.x were already supported, and continue to be).

- Allow setting configuration file path via an option to manual_start

Previously, passing the :config_path option to NewRelic::Agent.manual_start
would not actually affect the location that the agent would use to look for
its configuration file. This has been fixed, and the log messages emitted when
a configuration file is not found should now be more helpful.

## v3.8.0

- Better support for forking and daemonizing dispatchers (e.g. Puma, Unicorn)

The agent should now work out-of-the box with no special configuration on
servers that fork or daemonize themselves (such as Unicorn or Puma in some
configurations). The agent's background thread will be automatically restarted
after the first transaction processed within each child process.

This change means it's no longer necessary to set the
'restart_thread_in_children setting' in your agent configuration file if you
were doing so previously.

- Rails 4.1 support

Rails 4.1 has shipped, and the Ruby agent is ready for it! We've been running
our test suites against the release candidates with no significant issues, so
we're happy to announce full compatibility with this new release of Rails.

- Ruby VM measurements

The Ruby agent now records more detailed information about the performance and
behavior of the Ruby VM, mainly focused around Ruby's garbage collector. This
information is exposed on the new 'Ruby VM' tab in the UI. For details about
what is recorded, see:

http://docs.newrelic.com/docs/ruby/ruby-vm-stats

- Separate in-transaction GC timings for web and background processes

Previously, an application with GC instrumentation enabled, and both web and
background processes reporting into it would show an overly inflated GC band
on the application overview graph, because data from both web and non-web
transactions would be included. This has been fixed, and GC time during web
and non-web transactions is now tracked separately.

- More accurate GC measurements on multi-threaded web servers

The agent could previously have reported inaccurate GC times on multi-threaded
web servers such as Puma. It will now correctly report GC timings in
multi-threaded contexts.

- Improved ActiveMerchant instrumentation

The agent will now trace the store, unstore, and update methods on
ActiveMerchant gateways. In addition, a bug preventing ActiveMerchant
instrumentation from working on Ruby 1.9+ has been fixed.

Thanks to Troex Nevelin for the contribution!

- More robust Real User Monitoring script injection with charset meta tags

Previous versions of the agent with Real User Monitoring enabled could have
injected JavaScript code into the page above a charset meta tag. By the HTML5
spec, the charset tag must appear in the first 1024 bytes of the page, so the
Ruby agent will now attempt to inject RUM script after a charset tag, if one
is present.

- More robust connection sequence with New Relic servers

A rare bug that could cause the agent's initial connection handshake with
New Relic servers to silently fail has been fixed, and better logging has been
added to the related code path to ease diagnosis of any future issues.

- Prevent over-counting of queue time with nested transactions

When using add_transaction_tracer on methods called from within a Rails or
Sinatra action, it was previously possible to get inflated queue time
measurements, because queue time would be recorded for both the outer
transaction (the Rails or Sinatra action) and the inner transaction (the
method given to add_transaction_tracer). This has been fixed, so only the
outermost transaction will now record queue time.

## v3.7.3

- Obfuscation for PostgreSQL explain plans

Fixes an agent bug with PostgreSQL where parameters from the original query
could appear in explain plans sent to New Relic servers, even when SQL
obfuscation was enabled. Parameters from the query are now masked in explain
plans prior to transmission when transaction_tracer.record_sql is set to
'obfuscated' (the default setting).

For more information, see:
https://docs.newrelic.com/docs/traces/security-for-postgresql-explain-plans

- More accurate categorization of SQL statements

Some SQL SELECT statements that were previously being mis-categorized as
'SQL - OTHER' will now correctly be tagged as 'SQL - SELECT'. This
particularly affected ActiveRecord users using PostgreSQL.

- More reliable Typhoeus instrumentation

Fixed an issue where an exception raised from a user-specified on_complete
block would cause our Typhoeus instrumentation to fail to record the request.

- Fix for Puma 2.8.0 cluster mode (3.7.3.204)

Puma's 2.8.0 release renamed a hook New Relic used to support Puma's cluster
mode. This resulted in missing data for users running Puma. Thanks Benjamin
Kudria for the fix!

- Fix for deployment command bug (3.7.3.204)

Problems with file loading order could result in `newrelic deployments`
failing with an unrecognized command error. This has been fixed.

## v3.7.2

- Mongo instrumentation improvements

Users of the 'mongo' MongoDB client gem will get more detailed instrumentation
including support for some operations that were not previously captured, and
separation of aggregate metrics for web transactions from background jobs.

An issue with ensure_index when passed a symbol or string was also fixed.
Thanks Maxime RETY for the report!

- More accurate error tracing in Rails 4

Traced errors in Rails 4 applications will now be correctly associated with
the transaction they occurred in, and custom attributes attached to the
transaction will be correctly attached to the traced error as well.

- More accurate partial-rendering metrics for Rails 4

View partials are now correctly treated as sub-components of the containing
template render in Rails 4 applications, meaning that the app server breakdown
graphs for Rails 4 transactions should be more accurate and useful.

- Improved Unicorn 4.8.0 compatibility

A rare issue that could lead to spurious traced errors on app startup for
applications using Unicorn 4.8.0 has been fixed.

- meta_request gem compatibility

An incompatibility with the meta_request gem has been fixed.

- Typhoeus 0.6.4+ compatibility

A potential crash with Typhoeus 0.6.4+ when passing a URI object instead of a
String instance to one of Typhoeus's HTTP request methods has been fixed.

- Sequel single threaded mode fix

The agent will no longer attempt to run EXPLAIN queries for slow SQL
statements issued using the Sequel gem in single-threaded mode, since
doing so could potentially cause crashes.

- Additional functionality for add_custom_parameters

Calling add_custom_parameters adds parameters to the system codenamed
Rubicon. For more information, see http://newrelic.com/software-analytics

- Update gem signing cert (3.7.2.195)

The certificate used to sign newrelic_rpm expired in February. This patch
updates that for clients installing with verification.

## v3.7.1

- MongoDB support

The Ruby agent provides support for the mongo gem, versions 1.8 and 1.9!
Mongo calls are captured for transaction traces along with their parameters,
and time spent in Mongo shows up on the Database tab.

Support for more Mongo gems and more UI goodness will be coming, so watch
http://docs.newrelic.com/docs/ruby/mongo for up-to-date status.

- Harvest thread restarts for forked and daemonized processes

Historically framework specific code was necessary for the Ruby agent to
successfully report data after an app forked or daemonized. Gems or scripts
with daemonizing modes had to wait for agent support or find workarounds.

With 3.7.1 setting `restart_thread_in_children: true` in your newrelic.yml
automatically restarts the agent in child processes without requiring custom
code. For now the feature is opt-in, but future releases may default it on.

- Fix for missing HTTP time

The agent previously did not include connection establishment time for
outgoing Net::HTTP requests. This has been corrected, and reported HTTP
timings should now be more accurate.

- Fix for Mongo ensure_index instrumentation (3.7.1.182)

The Mongo instrumentation for ensure_index in 3.7.1.180 was not properly
calling through to the uninstrumented version of this method. This has been
fixed in 3.7.1.182. Thanks to Yuki Miyauchi for the fix!

- Correct first reported metric timespan for forking dispatchers (3.7.1.188)

The first time a newly-forked process (in some configurations) reported metric
data, it would use the startup time of the parent process as the start time
for that metric data instead of its own start time. This has been fixed.

## v3.7.0

- Official Rubinius support (for Rubinius >= 2.2.1)

We're happy to say that all known issues with the Ruby agent running on
Rubinius have been resolved as of Rubinius version 2.2.1! See
http://docs.newrelic.com/docs/ruby/rubinius for the most up-to-date status.

- RUM injection updates

The Ruby agent's code for both automatic and manual injection of Real User
Monitoring scripts has been improved. No application changes are required, but
the new injection logic is simpler, faster, more robust, and paves the way for
future improvements to Real User Monitoring.

- More robust communication with New Relic

Failures when transmitting data to New Relic could cause data to be held over
unnecessarily to a later harvest. This has been improved both to handle
errors more robustly and consistently, and to send data as soon as possible.

- Fix for agent not restarting on server-side config changes

A bug in 3.6.9 caused the agent to not reset correctly after server-side
config changes. New settings would not be received without a full process
restart. This has been fixed.

- Blacklisting rake spec tasks

A blacklist helps the agent avoid starting during rake tasks. Some default
RSpec tasks were missing. Thanks for the contribution Kohei Hasegawa!

## v3.6.9

- Experimental Rubinius 2.x support

The agent is now being tested against the latest version of Rubinius. While
support is still considered experimental, you can track the progress at
http://docs.newrelic.com/docs/ruby/rubinius for up to date status.

- Capture arguments for Resque and Sidekiq jobs

The agent can optionally record arguments for your Resque and Sidekiq jobs on
transaction traces and traced errors. This is disabled by default, but may be
enabled by setting resque.capture_params or sidekiq.capture_params.

Thanks to Juan Ignacio Pumarino, Ken Mayer, Paul Henry, and Eric Saxby for
their help with this feature!

- Supported versions rake task and documentation

We've improved our documentation for what Ruby and gem versions we support.
Run `rake newrelic:supported_versions` or see the latest agent's versions at
https://docs.newrelic.com/docs/ruby/supported-frameworks.

- ActiveRecord 4.0 explain plans for JRuby and Rubinius

The agent's ActiveRecord 4.0 instrumentation could not gather SQL explain
plans on JRuby by default because of a dependency on ObjectSpace, which isn't
available by default. This has been fixed.

- Fix for Curb http_put_with_newrelic

A bug in the agent caused PUT calls in the Curb gem to crash. This has been
fixed. Thanks to Michael D'Auria and Kirk Diggler for the contributions!

- Fix for head position on RUM injection

Certain unusual HTML documents resulted in browser monitoring injecting
incorrect content. Thanks Alex McHale for the contribution!

- Specify the Content-Type header in developer mode

Thanks Jared Ning for the contribution!

## v3.6.8

- X-Ray Sessions support

X-Ray Sessions provide more targeted transaction trace samples and thread
profiling for web transactions. For full details see our X-Ray sessions
documentation at https://newrelic.com/docs/site/xray-sessions.

- Percentiles and Histograms

The Ruby Agent now captures data that provides percentile and histogram views
in the New Relic UI.

- CPU metrics re-enabled for JRuby >= 1.7.0

To work around a JRuby bug, the Ruby agent stopped gathering CPU metrics on
that platform. With the bug fixed, the agent can gather those metrics again.
Thanks Bram de Vries for the contribution!

- Missing Resque transaction traces (3.6.8.168)

A bug in 3.6.8.164 prevented transaction traces in Resque jobs from being
communicated back to New Relic. 3.6.8.168 fixes this.

- Retry on initial connect (3.6.8.168)

Failure to contact New Relic on agent start-up would not properly retry. This
has been fixed.

- Fix potential memory leak on failure to send to New Relic (3.6.8.168)

  3.6.8.164 introduced a potential memory leak when transmission of some kinds
  of data to New Relic servers failed. 3.6.8.168 fixes this.

## v3.6.7

- Resque-pool support

Resque processes started via the resque-pool gem weren't recognized by the
Ruby agent. The agent now starts correctly in those worker processes.

- Environment-based configuration

All settings in newrelic.yml can now be configured via environment variables.
See https://newrelic.com/docs/ruby/ruby-agent-configuration for full details.

- Additional locking option for Resque (3.6.7.159)

There have been reports of worker process deadlocks in Resque when using the
Ruby agent. An optional lock is now available to avoid those deadlocks. See
https://newrelic.com/docs/ruby/resque-instrumentation for more details.

- HTTP connection setup timeout (3.6.7.159)

HTTP initialization in the agent lacked an appropriate timeout,
leading to dropouts in reporting under certain network error conditions.

- Unnecessary requests from Resque jobs (3.6.7.159)

An issue causing Resque jobs to unnecessarily make requests against New Relic
servers was fixed.

- Fix compatibility issues with excon and curb instrumentation

This release of the agent fixes a warning seen under certain circumstances
with the excon gem (most notably, when excon was used by fog), as well as
a bug with the curb instrumentation that conflicted with the feedzirra gem.

- Allow license key to be set by Capistrano variables

A license key can be passed via a Capistrano variable where previously it
could only be in newrelic.yml. Thanks Chris Marshall for the contribution!

- Make HTTP client instrumentation aware of "Host" request header

If a "Host" header is set explicitly on an HTTP request, that hostname will
be used for external metrics. Thanks Mislav Marohnić for the contribution!

- Fix ActiveSupport::Concern warnings with MethodTracer

Including NewRelic::Agent::MethodTracer in a class using Concerns could cause
deprecation warnings. Thanks Mike Połtyn for the contribution!

- Fix Authlogic constant name

Code checking for the Authlogic module was using in the wrong case. Thanks
Dharam Gollapudi for the contribution!

## v3.6.6

- HTTPClient and Curb support

The Ruby agent now supports the HTTPClient and Curb HTTP libraries! Cross
application tracing and more is fully supported for these libraries. For more
details see https://newrelic.com/docs/ruby/ruby-http-clients.

- Sinatra startup improvements

In earlier agent versions, newrelic_rpm had to be required after Sinatra to
get instrumentation. Now the agent should start when your Sinatra app starts
up in rackup, thin, unicorn, or similar web servers.

- Puma clustered mode support

Clustered mode in Puma was not reporting data without manually adding a hook
to Puma's configuration. The agent will now automatically add this hook.

- SSL certificate verification

Early versions of the agent's SSL support provided an option to skip
certificate verification. This option has been removed.

## v3.6.5

- Rails 4.0 Support

The Ruby agent is all set for the recent general release of Rails 4.0! We've
been tracking the RC's, and that work paid off. Versions 3.6.5 and 3.6.4 of
the Ruby agent should work fine with Rails 4.0.0.

- Excon and Typhoeus support

The Ruby agent now supports the Excon and Typhoeus HTTP libraries! For more
details see https://newrelic.com/docs/ruby/ruby-http-clients.

## v3.6.4

- Exception Whitelist

We've improved exception message handling for applications running in
high security mode. Enabling 'high_security' now removes exception messages
entirely rather than simply obfuscating any SQL.

By default this feature affects all exceptions, though you can configure a
whitelist of exceptions whose messages should be left intact.

More details: https://newrelic.com/docs/ruby/ruby-agent-configuration

- Fix a race condition affecting some Rails applications at startup

Some Rails applications using newrelic_rpm were affected by a race condition
at startup that manifested as an error when model classes with associations
were first loaded. The cause of these errors has been addressed by moving the
generation of the agent's EnvironmentReport on startup from a background
thread to the main thread.

## v3.6.3

- Better Sinatra Support

A number of improvements have been made to our Sinatra instrumentation.
More details: https://newrelic.com/docs/ruby/sinatra-support-in-the-ruby-agent

Sinatra instrumentation has been updated to more accurately reflect the final
route that was actually executed, taking pass and conditions into account.

New Relic middlewares for error collection, real user monitoring, and cross
application tracing are automatically inserted into the middleware stack.

Ignoring routes, similar to functionality available to Rails controllers, is
now available in Sinatra as well.

Routes in 1.4 are properly formatting in transaction names. Thanks Zachary
Anker for the contribution!

- Padrino Support

Along with improving our support of Sinatra, we've also extended that to
supporting Padrino, a framework that builds on Sinatra. Web transactions
should show up in New Relic now for Padrino apps automatically. The agent has
been tested against the latest Padrino in versions 0.11.x and 0.10.x.

- Main overview graph only shows web transactions

In the past database times from background jobs mixed with other web transaction
metrics in the main overview graph. This often skewed graphs. A common workaround
was to send background jobs to a separate application, but that should no longer
be necessary as the overview graphs now only represent web transactions.

## v3.6.2

- Sequel support

The Ruby agent now supports Sequel, a database toolkit for Ruby. This
includes capturing SQL calls and model operations in transaction traces, and
recording slow SQL calls. See https://newrelic.com/docs/ruby/sequel-instrumentation
for full details.

- Thread profiling fix

The prior release of the agent (version 3.6.1) broke thread profiling. A
profile would appear to run, but return no data. This has been fixed.

- Fix for over-counted Net::HTTP calls

Under some circumstances, calls into Net::HTTP were being counted twice in
metrics and transaction traces. This has been fixed.

- Missing traced errors for Resque applications

Traced errors weren't displaying for some Resque workers, although the errors
were factored into the overall count graphs. This has been fixed, and traced
errors should be available again after upgrading the agent.

## v3.6.1

- Full URIs for HTTP requests are recorded in transaction traces

When recording a transaction trace node for an outgoing HTTP call via
Net::HTTP, the agent will now save the full URI (instead of just the hostname)
for the request. Embedded credentials, the query string, and the fragment will
be stripped from the URI before it is saved.

- Simplify Agent Autostart Logic

Previously the agent would only start when it detected a supported
"Dispatcher", meaning a known web server or background task framework. This
was problematic for customers using webservers that the agent was not
configured to detect (e.g. Puma). Now the agent will attempt to report any
time it detects it is running in a monitored environment (e.g. production).
There are two exceptions to this. The agent will not autostart in a rails
console or irb session or when the process was invoked by a rake task (e.g.
rake assets:precompile). The NEWRELIC_ENABLE environment variable can be set
to true or false to force the agent to start or not start.

- Don't attempt to resolve collector hostname when proxy is in use

When a proxy is configured, the agent will not attempt to lookup and cache the
IP address of New Relic server to which it is sending data, since DNS may not
be available in some environments. Thanks to Bill Kirtley for the contribution

- Added NewRelic::Agent.set_transaction_name and NewRelic::Agent.get_transaction_name

Ordinarily the name of your transaction is defined up-front, but if you'd like to
change the name of a transaction while it is still running you can use
**NewRelic::Agent.set_transaction_name()**. Similarly, if you need to know the name
of the currently running transaction, you can use **NewRelic::Agent.get_transaction_name()**.

## v3.6.0

- Sidekiq support

The Ruby agent now supports the Sidekiq background job framework. Traces from
Sidekiq jobs will automatically show up in the Background tasks on New Relic
similar to Resque and Delayed::Job tasks.

- Improved thread safety

The primary metrics data structures in the Ruby agent are now thread safe.
This should provide better reliability for the agent under JRuby and threaded
scenarios such as Sidekiq or Puma.

- More robust environment report

The agent's analysis of the local environment (e.g. OS, Processors, loaded
gems) will now work in a wider variety of app environments, including
Sinatra.

- Experimental Rainbows! support

The Ruby agent now automatically detects and instruments the Rainbows! web
server. This support is considered experimental at present, and has not been
tested with all dispatch modes.

Thanks to Joseph Chen for the contribution.

- Fix a potential file descriptor leak in Resque instrumentation

A file descriptor leak that occurred when DontPerform exceptions were used to
abort processing of a job has been fixed. This should allow the Resque
instrumentation work correctly with the resque-lonely_job gem.

## v3.5.8

- Key Transactions

  The Ruby agent now supports Key Transactions! Check out more details on the
  feature at https://newrelic.com/docs/site/key-transactions

- Ruby 2.0

  The Ruby agent is compatible with Ruby 2.0.0 which was just released.

- Improved Sinatra instrumentation

  Several cases around the use of conditions and pass in Sinatra are now
  better supported by the Ruby agent. Thanks Konstantin for the help!

- Outbound HTTP headers

  Adds a 'X-NewRelic-ID' header to outbound Net::HTTP requests. This change
  helps improve the correlation of performance between services in a service-
  oriented architecture for a forthcoming feature. In the meantime, to disable
  the header, set this in your newrelic.yml:

  cross_application_tracer:
  enabled: false

- Automatically detect Resque dispatcher

  The agent does better auto-detection for the Resque worker process.
  This should reduce the need to set NEW_RELIC_DISPATCHER=resque directly.

## v3.5.7

- Resolved some issues with tracking of frontend queue time, particularly
  when the agent is running on an app hosted on Heroku. The agent will now
  more reliably parse the headers described in
  https://newrelic.com/docs/features/tracking-front-end-time and will
  automatically detect whether the times provided are in seconds,
  milliseconds or microseconds.

## v3.5.6

- Use HTTPS by default

  The agent now defaults to using SSL when it communicates with New Relic's
  servers. By default is already configured New Relic does not transmit any
  sensitive information (e.g. SQL parameters are masked), but SSL adds an
  additional layer of security. Upgrading customers may need to remove the
  "ssl: false" directive from their newrelic.yml to enable ssl. Customers on
  Jruby may need to install the jruby-openssl gem to take advantage of this
  feature.

- Fix two Resque-related issues

  Fixes a possible hang on exit of an instrumented Resque master process
  (https://github.com/defunkt/resque/issues/578), as well as a file descriptor
  leak that could occur during startup of the Resque master process.

- Fix for error graph over 100%

  Some errors were double counted toward the overall error total. This
  resulted in graphs with error percentages over 100%. This duplication did
  not impact the specific error traces captured, only the total metric.

- Notice gracefully handled errors in Sinatra

  When show_exceptions was set to false in Sinatra, errors weren't caught
  by New Relic's error collector. Now handled errors also have the chance
  to get reported back.

- Ruby 2.0 compatibility fixes

  Ruby 2.0 no longer finds protected methods by default, but will with a flag.
  http://tenderlovemaking.com/2012/09/07/protected-methods-and-ruby-2-0.html

  Thanks Ravil Bayramgalin and Charlie Somerville for the fixes.

- Auto-detect Trinidad as dispatcher

  Code already existing for detecting Trinidad as a dispatcher, but was only
  accessible via an ENV variable. This now auto-detects on startup. Thanks
  Robert Rasmussen for catching that.

- Coercion of types in collector communication

  Certain metrics can be recorded with a Ruby Rational type, which JSON
  serializes as a string rather than a floating point value. We now treat
  coerce each outgoing value, and log issues before sending the data.

- Developer mode fix for chart error

  Added require to fix a NameError in developer mode for summary page. Thanks
  to Ryan B. Harvey.

- Don't touch deprecated RAILS_ROOT if on Rails 3

  Under some odd startup conditions, we would look for the RAILS_ROOT constant
  after failing to find the ::Rails.root in a Rails 3 app, causing deprecation
  warnings. Thanks for Adrian Irving-Beer for the fix.

## v3.5.5

- Add thread profiling support

  Thread profiling performs statistical sampling of backtraces of all threads
  within your Ruby processes. This feature requires MRI >= 1.9.2, and is
  controlled via the New Relic web UI. JRuby support (in 1.9.x compat mode) is
  considered experimental, due to issues with JRuby's Thread#backtrace.

- Add audit logging capability

  The agent can now log all of the data it sends to the New Relic servers to
  a special log file for human inspection. This feature is off by default, and
  can be enabled by setting the audit_log.enabled configuration key to true.
  You may also control the location of the audit log with the audit_log.path key.

- Use config system for dispatcher, framework, and config file detection

  Several aspects of the agent's configuration were not being handled by the
  configuration system. Detection/configuration of the dispatcher (e.g. passenger,
  unicorn, resque), framework (e.g. rails3, sinatra), and newrelic.yml
  location are now handled via the Agent environment, manual, and default
  configuration sources.

- Updates to logging across the agent

  We've carefully reviewed the logging messages that the agent outputs, adding
  details in some cases, and removing unnecessary clutter. We've also altered
  the startup sequence to ensure that we don't spam STDOUT with messages
  during initialization.

- Fix passing environment to manual_start()

  Thanks to Justin Hannus. The :env key, when passed to Agent.manual_start,
  can again be used to specify which section of newrelic.yml is loaded.

- Rails 4 support

  This release includes preliminary support for Rails 4 as of 4.0.0.beta.
  Rails 4 is still in development, but the agent should work as expected for
  people who are experimenting with the beta.

## v3.5.4

- Add queue time support for sinatra apps

  Sinatra applications can now take advantage of front end queue time
  reporting. Thanks to Winfield Peterson for this contribution.

- Simplify queue time configuration for nginx 1.2.6+

  Beginning in version 1.2.6, recently released as a development version, the
  $msec variable can be used to set an http header. This change allows front
  end queue time to be tracked in New Relic simply by adding this line to the
  nginx config:

  proxy_set_header X-Queue-Start "t=${msec}000"

  It will no longer be necessary to compile a patched version of nginx or
  compile in the perl or lua module to enable this functionality.

  Thanks to Lawrence Pit for the contribution.

- Report back build number and stage along with version info

  In the 3.5.3 series the agent would fail to report its full version number
  to NewRelic's environment report. For example it would report its version
  as 3.5.3 instead of 3.5.3.25 or 3.5.3.25.beta. The agent will now report
  its complete version number as defined in newrelic_rpm.gemspec.

- The host and the port that the agent reports to can now be set from environment vars

  The host can be set with NEW_RELIC_HOST and the port with NEW_RELIC_PORT. These setting
  will override any other settings in your newrelic.yml.

- Fix RUM reporting to multiple applications

  When the agent is configured to report to multiple "roll up" applications
  RUM did not work correctly.

## v3.5.3

- Update the collector protocol to use JSON and Ruby primitives

  The communication between the agent and the NewRelic will not longer be
  marshaled Ruby objects, but rather JSON in the case of Ruby 1.9 and marshaled
  Ruby primitives in the case of 1.8. This results in greater harvest efficiency
  as well as feature parity with other New Relic agents.

- Fix incorrect application of conditions in sinatra instrumentation

  The agent's sinatra instrumentation was causing sinatra's conditions to
  be incorrectly applied in some obscure cases. The bug was triggered
  when a condition was present on a lower priority route that would match
  the current request, except for the presence of a higher priority route.

## v3.5.2

- Simplified process of running agent test suite and documented code
  contribution process in GUIDELINES_FOR_CONTRIBUTING.

## v3.5.1

- Enabling Memory Profiling on Lion and Mountain Lion

  The agent's list of supported platforms for memory profiling wasn't correctly checking
  for more recent versions of OS X.

- Fixed an arity issue encountered when calling newrelic_notice_error from Rails applications.

- End user queue time was not being properly reported, works properly now.

- Server-side configuration for ignoring errors was not being heeded by agent.

- Better handling of a thread safety issue.

  Some issues may remain, which we are working to address, but they should be gracefully handled
  now, rather than crashing the running app.

- Use "java_import" rather than "include_class" when require Java Jars into a JRuby app.

  Thanks to Jan Habermann for the pull request

- Replaced alias_method mechanism with super call in DataMapper instrumentation.

  Thanks to Michael Rykov for the pull request

- Fixed the Rubinius GC profiler.

  Thanks to Dirkjan Bussink

- Use ActiveSupport.on_load to load controller instrumentation Rails 3.

  Thanks to Jonathan del Strother

- Reduce the number of thread local reference in a particular high traffic method

  Thanks to Jeremy Kemper

## v3.5.0.1

- (Fix) Due to a serious resource leak we have ended support for versions of Phusion Passenger
  older than 2.1.1. Users of older versions are encouraged upgrade to a more recent version.

## v3.5.0

- (Fix) RUM Stops Working After 3.4.2.1 Agent Upgrade

  v3.4.2.1 introduced a bug that caused the browser monitor auto instrumentation
  (for RUM) default to be false. The correct value of true is now used

- When the Ruby Agent detects Unicorn as the dispatcher it creates an INFO level log message
  with additional information

  To help customers using Unicorn, if the agent detects it (Unicorn) is being used as the
  dispatcher an INFO level log message it created that includes a link to New Relic
  online doc that has additional steps that may be required to get performance data reporting.

- (Fix) In version 3.4.2 of the Ruby Agent the server side value for Apdex T was disregarded

  With version 3.4.2 of the agent, the value set in the newrelic.yml file took precedence over the
  value set in the New Relic UI. As of version 3.5.0 only the value for Apdex T set in the
  New Relic UI will be used. Any setting in the yaml file will be ignored.

- Improved Error Detection/Reporting capabilities for Rails 3 apps

  Some errors are missed by the agent's exception reporting handlers because they are
  generated in the rails stack, outside of the instrumented controller action. A Rack
  middleware is now included that can detect these errors as they bubble out of the middleware stack.
  Note that this does not include Routing Errors.

- The Ruby Agent now logs certain information it receives from the New Relic servers

  After connecting to the New Relic servers the agent logs the New Relic URL
  of the app it is reporting to.

- GC profiling overhead for Ruby 1.9 reduced

  For Ruby 1.9 the amount of time spent in GC profiling has been reduced.

- Know issue with Ruby 1.8.7-p334, sqlite3-ruby 1.3.0 or older, and resque 1.23.0

  The Ruby Agent will not work in conjunction with Ruby 1.8.7-p334, sqlite3-ruby 1.3.3
  or earlier, and resque 1.23.0. Your app will likely stop functioning. This is a known problem
  with Ruby versions up to 1.8.7-p334. Upgrading to the last release of Ruby 1.8.7
  is recommended. This issue has been present in every version of the agent we've tested
  going back for a year.

## v3.4.2.1

- Fix issue when app_name is nil

  If the app_name setting ends up being nil an exception got generated and the application
  wouldn't run. This would notably occur when running a Heroku app locally without the
  NEW_RELIC_APP_NAME environment variable set. A nil app_name is now detected and an
  error logged specifying remediation.

## v3.4.2

- The RUM NRAGENT tk value gets more robustly sanitized to prevent potential XSS vulnerabilities

  The code that scrubs the token used in Real User Monitoring has been enhanced to be
  more robust.

- Support for Apdex T in server side configuration

  For those using server side configuration the Ruby Agent now supports setting
  the Apdex T value via the New Relic UI.

- Refactoring of agent config code

  The code that reads the configuration information and configures the agent
  got substantially reorganized, consolidated, simplified, and made more robust.

## v3.4.1

#### Bug Fixes

- Fix edge case in RUM auto instrumentation where X-UA-Compatible meta tag is
  present but </head> tag is missing.

  There is a somewhat obscure edge case where RUM auto instrumentation will
  crash a request. The issue seems to be triggered when the X-UA-Compatible
  meta tag is present and the </head> tag is missing.

- Fixed reference to @service.request_timeout to @request_timeout in
  new_relic_service.rb. (Thanks to Matthew Savage)

  When a timeout occurred during connection to the collector an "undefined
  method `request_timeout' for nil:NilClass'" would get raised.

- preserve visibility on traced methods.

  Aliased methods now have the same visibility as the original traced method.
  A couple of the esoteric methods created in the process weren't getting the
  visibility set properly.

- Agent service does not connect to directed shard collector after connecting
  to proxy

  After connecting to collector proxy name of real collector was updated, but
  ip address was not being updated causing connections to go to the proxy.
  Agent now looks up ip address for real collector.

- corrupt marshal data from pipe children crashing agent

  If the agent received corrupted data from the Resque worker child agent
  it could crash the agent itself. fixed.

- should reset RubyBench GC counter between polls

  On Ruby REE, the GC profiler does not reset the counter between polls. This
  is only a problem if GC could happen _between_ transactions, as in, for
  example, out-of-band GC in Unicorn. fixed.

## v3.4.0.1

- Prevent the agent from resolving the collector address when disabled.
- Fix for error collector configuration that was introduced during beta.
- Preserve method visibility when methods are traced with #add_method_tracer and #add_transaction_tracer

## v3.4.0

- Major refactor of data transmission mechanism. This enabled child processes to send data to parent processes, which then send the data to the New Relic service. This should only affect Resque users, dramatically improving their experience.
- Moved Resque instrumentation from rpm_contrib to main agent. Resque users should discontinue use of rpm_contrib or upgrade to 2.1.11.
- Resolve issue with configuring the Error Collector when using server-side configuration.

## v3.3.5

- [FIX] Allow tracing of methods ending in ! and ?
- [PERF] Give up after scanning first 50k of the response in RUM
  auto-instrumentation.
- [FIX] Don't raise when extracting metrics from SQL queries with non UTF-8 bytes.
- Replaced "Custom/DJ Locked Jobs" metric with new metrics for
  monitoring DelayedJob: queue_length, failed_jobs, and locked_jobs, all under
  Workers/DelayedJob. queue_length is also broken out by queue name or priority
  depending on the version of DelayedJob deployed.

## v3.3.4.1

- Bug fix when rendering empty collection in Rails 3.1+

## v3.3.4

- Rails 3 view instrumentation

## v3.3.3

- Improved Sinatra instrumentation
- Limit the number of nodes collected in long running transactions to prevent leaking memory

## v3.3.2.1

- [SECURITY] fix for cookie handling by End User Monitoring instrumentation

## v3.3.2

- deployments recipe change: truncate git SHAs to 7 characters
- Fixes for obfuscation of PostgreSQL and SQLite queries
- Fix for lost database connections when using a forking framework
- Workaround for RedHat kernel bug which prevented blocking reads of /proc fs
- Do not trap signals when handling exceptions

## v3.3.1

- improved Ruby 1.8.6 support
- fix for issues with RAILS_ROOT deprecation warnings
- fixed incorrect 1.9 GC time reporting
- obfuscation for Slow SQL queries respects transaction trace config
- fix for RUM instrumentation reporting bad timing info in some cases
- refactored ActiveRecord instrumentation, no longer requires Rails

## v3.3.0

- fix for GC instrumentation when using Ruby 1.9
- new feature to correlate browser and server transaction traces
- new feature to trace slow sql statements
- fix to help cope with malformed rack responses
- do not try to instrument versions of ActiveMerchant that are too old

## v3.2.0.1

- Updated LICENSE
- Updated links to support docs

## v3.2.0

- Fix over-detection of mongrel and unicorn and only start the agent when
  actual server is running
- Improve developer mode backtraces to support ruby 1.9.2, windows
- Fixed some cases where Memcache instrumentation was failing to load
- Ability to set log destination by NEW_RELIC_LOG env var
- Fix to mutex lib load issue
- Performance enhancements (thanks to Jeremy Kemper)
- Fix overly verbose STDOUT message (thanks to Anselm Helbig)

## v3.1.2

- Fixed some thread safety issues
- Work around for Ruby 1.8.7 Marshal crash bug
- Numerous community patches (Gabriel Horner, Bradley Harris, Diego Garcia,
  Tommy Sullivan, Greg Hazel, John Thomas Marino, Paul Elliott, Pan Thomakos)
- Fixed RUM instrumentation bug

## v3.1.1

- Support for Rails 3.1 (thanks to Ben Hoskings via github)
- Support for Rubinius
- Fixed issues affecting some Delayed Job users where log files were not appearing
- Fixed an issue where some instrumentation might not get loaded in Rails apps
- Fix for memcached cas method (thanks to Andrew Long and Joseph Palermo )
- Fix for logger deprecation warning (thanks to Jonathan del Strother via github)
- Support for logging to STDOUT
- Support for Spymemcached client on jruby

## v3.1.0

- Support for aggregating data from short-running
  processes to reduce reporting overhead
- Numerous bug fixes
- Increased unit test coverage

## v3.0.1

- Updated Real User Monitoring to reduce javascript size and improve
  compatibility, fix a few known bugs

## v3.0.0

- Support for Real User Monitoring
- Back end work on internals to improve reliability
- added a 'log_file_name' and 'log_file_path' configuration variable to allow
  setting the path and name of the agent log file
- Improve reliability of statistics calculations
- Remove some previously deprecated methods
- Remove Sequel instrumentation pending more work

## v2.14.1

- Avoid overriding methods named 'log' when including the MethodTracer module
- Ensure that all load paths for 'new_relic/agent' go through 'new_relic/control' first
- Remove some debugging output from tests

## v2.14.0

- Dependency detection framework to prevent multi-loading or early-loading
  of instrumentation files

## v2.13.5

- Moved the API helper to the github newrelic_api gem.
- Revamped queue time to include server, queue, and middleware time
- Increased test coverage and stability
- Add Trinidad as a dispatcher (from Calavera, on github)
- Sequel instrumentation from Aman Gupta
- patches to 1.9 compatibility from dkastner on github
- Support for 1.9.2's garbage collection instrumentation from Justin Weiss
- On Heroku, existing queue time headers will be detected
- Fix rack constant scoping in dev mode for 1.9 (Rack != ::Rack)
- Fixes for instrumentation loading failing on Exception classes that
  are not subclasses of StandardError
- Fix active record instrumentation load order for Rails 3

## v2.13.4

- Update DNS lookup code to remove hardcoded IP addresses

## v2.13.3

- Dalli instrumentation from Mike Perham (thanks Mike)
- Datamapper instrumentation from Jordan Ritter (thanks Jordan)
- Apdex now defaults to 0.5
  !!! Please be aware that if you are not setting an apdex,
  !!! this will cause a change in the apparent performance of your app.
- Make metric hashes threadsafe (fixes problems sending metrics in Jruby
  threaded code)
- Delete obsolete links to metric docs in developer mode
- Detect gems when using Bundler
- Fix newrelic_ignore in Rails 3
- Break metric parser into a separate vendored gem
- When using Unicorn, preload_app: true is recommended to get proper
  after_fork behavior.

## v2.13.2

- Remove a puts. Yes, a whole release for a puts.

## v2.13.1

- Add missing require in rails 3 framework control

## v2.13.0

- developer mode is now a rack middleware and can be used on any framework;
  it is no longer supported automatically on versions of Rails prior to 2.3;
  see README for details
- memcache key recording for transaction traces
- use system_timer gem if available, fall back to timeout lib
- address instability issues in JRuby 1.2
- renamed executable 'newrelic_cmd' to 'newrelic'; old name still supported
  for backward compatibility
- added 'newrelic install' command to install a newrelic.yml file in the
  current directory
- optimization to execution time measurement
- optimization to startup sequence
- change startup sequence so that instrumentation is installed after all
  other gems and plugins have loaded
- add option to override automatic flushing of data on exit--send_data_on_exit
  defaults to 'true'
- ignored errors no longer affect apdex score
- added record_transaction method to the api to allow recording
  details from web and background transactions occurring outside RPM
- fixed a bug related to enabling a gold trial / upgrade not sending
  transaction traces correctly

## v2.12.3

- fix regression in startup sequence

## v2.12.2

- fix for regression in Rails 2.1 inline rendering
- workaround bug found in some rubies that caused a segv and/or NoMemoryError
  when deflating content for upload
- avoid creating connection thread in unicorn/passenger spawners

## v2.12.1

- fix bug in profile mode
- fix race condition in Delayed::Job instrumentation loading
- fix glassfish detection in latest glassfish gem

## v2.12.0

- support basic instrumentation for ActsAsSolr and Sunspot

## v2.11.3

- fix bug in startup when running JRuby

## v2.11.2

- fix for unicorn not reporting when the proc line had 'master' in it
- fix regression for passenger 2.0 and earlier
- fix after_fork in the shim

## v2.11.1

- republished gem without generated rdocs

## v2.11.0

- rails3 instrumentation (no developer mode support yet)
- removed the ensure_worker_thread started and instead defined an after_fork
  handler that will set up the agent properly in forked processes.
- change at_exit handler so the shutdown always goes after other shutdown
  handlers
- add visibility to active record db transactions in the rpm transaction
  traces (thanks to jeremy kemper)
- fix regression in merb support which caused merb apps not to start
- added NewRelic::Agent.logger to the public api to write to the agent
  log file.
- optimizations to background thread, controller instrumentation, memory
  usage
- add logger method to public_api
- support list notation for ignored exceptions in the newrelic.yml

## v2.10.8

- fix bug in delayed_job instrumentation that caused the job queue sampler
  to run in the wrong place
- change startup sequence and code that restarts the worker loop
  thread
- detect the unicorn master and dont start the agent; hook in after_fork
- fix problem with the Authlogic metric names which caused errors in
  developer mode. Authlogic metrics now adhere to the convention of
  prefixing the name with 'Custom'
- allow more correct overriding of transaction trace settings in the
  call to #manual_start
- simplify WorkerLoop and add better protection for concurrency
- preliminary support for rails3

## v2.10.6

- fix missing URL and referrer on some traced errors and transactions
- gather traced errors _after_ executing the rescue chain in ActionController
- always load controller instrumentation
- pick up token validation from newrelic.yml

## v2.10.5

- fix bug in delayed_job instrumentation occurring when there was no DJ log

## v2.10.4

- fix incompatibility with Capistrano 2.5.16
- strip down URLs reported in transactions and errors to path only

## v2.10.3

- optimization to reduce overhead: move background samplers into foreground thread
- change default config file to ignore RoutingErrors
- moved the background task instrumentation into a separate tab in the RPM UI
- allow override of the RPM application name via NEWRELIC_APP_NAME environment variable
- revised Delayed::Job instrumentation so no manual_start is required
- send buffered data on shutdown
- expanded support for queue length and queue time
- remove calls to starts_with to fix Sinatra and non-rails deployments
- fix problem with apdex scores recording too low in some circumstances
- switch to jeweler for gem building
- minor fixes, test improvements, doc and rakefile improvements
- fix incompatibility with Hoptoad where Hoptoad was not getting errors handled by New Relic
- many other optimizations, bug fixes and documentation improvements

## v2.10.2.

- beta release of 2.10
- fix bugs with Sinatra app instrumentation
- minor doc updates

## v2.10.1.

- alpha release of 2.10
- rack support, including metal; ignores 404s; requires a module inclusion (see docs)
- sinatra support, displays actions named by the URI pattern matched
- add API method to abort transaction recording for in-flight transactions
- remove account management calls from newrelic_api.rb
- truncating extremely large transaction traces for efficiency
- fix error reporting in recipes; add newrelic_rails_env option to recipes to
  override the rails env used to pull the app_name out of newrelic.yml
- added TorqueBox recognition (thanks Bob McWhirter)
- renamed config settings: enabled => monitor_mode; developer => developer_mode;
  old names will still work in newrelic.yml
- instrumentation for DelayedJob (thanks Travis Tilley)
- added config switches to turn off certain instrumentation when you aren't
  interested in the metrics, to save on overhead--see newrelic.yml for details.
- add profiling support to dev mode; very experimental!
- add 'multi_threaded' config option to indicate when the app is running
  multi-threaded, so we can disable some instrumentation
- fix test failures in JRuby, REE
- improve Net::HTTP instrumentation so it's more efficient and distinguishes calls
  between web and non-web transactions.
- database instrumentation notices all database commands in addition to the core commands
- add support for textmate to dev mode
- added add_transaction_tracer method to support instrumenting methods as
  if they were web transactions; this will facilitate better visibility of background
  tasks and eventually things like rack, metal and Sinatra
- adjusted apdex scores to reflect time spent in the mongrel queue
- fixed incompatibility with JRuby on startup
- implemented CPU measure for JRuby which reflects the cpu burn for
  all controller actions (does not include background tasks)
- fixed scope issue with GC instrumentation, subtracting time from caller
- added # of GC calls to GC instrumentation
- renamed the dispatcher metric
- refactored stats_engine code for readability
- optimization: reduce wakeup times for harvest thread

## v2.10.0.

- alpha release of 2.10
- support unicorn
- instrumentation of GC for REE and MRE with GC patch
- support agent restarting when changes are made to the account
- removed #newrelic_notice_error from Object class, replaced by NewRelic::Agent#notice_error
- collect histogram statistics
- add custom parameters to newrelic_notice_error call to display
  extra info for errors
- add method disable_all_tracing(&block) to execute a block without
  capturing metrics
- newrelic_ignore now blocks all instrumentation collection for
  the specified actions
- added doc to method_tracer API and removed second arg
  requirement for add_method_tracer call
- instrumentation for Net::HTTP
- remove method_tracer shim to avoid timing problems in monitoring daemons
- for non-rails daemons, look at APP_ROOT and NRCONFIG env vars for custom locations

## v2.9.9.

- Disable at_exit handler for Unicorn which sometimes caused the
  agent to stop reporting immediately.

## v2.9.8.

- add instrumentation for Net::HTTP calls, to show up as "External"
- added support for validating agents in the cloud.
- recognize Unicorn dispatcher
- add NewRelic module definitions to ActiveRecord instrumentation

## v2.9.5.

- Snow Leopard memory fix

## v2.9.4.

- clamp size of data sent to server
- reset statistics for passenger when forking to avoid erroneous data
- fix problem deserializing errors from the server
- fix incompatibility with postgres introduced in 2.9.

## v2.9.3.

- fix startup failure in Windows due to memory sampler
- add JRuby environment information

## v2.9.2.

- change default apdex_t to 0.5 seconds
- fix bug in deployments introduced by multi_homed setting
- support overriding the log in the agent api
- fix JRuby problem using objectspace
- display custom parameters when looking at transactions in dev mode
- display count of sql statements on the list of transactions in dev mode
- fixes for merb--thanks to Carl Lerche

## v2.9.1.

- add newrelic_ignore_apdex method to controller classes to allow
  you to omit some actions from apdex statistics
- Add hook for Passenger shutdown events to get more timely shutdown
  notices; this will help in more accurate memory readings in
  Passenger
- add newrelic_notice_error to Object class
- optional ability to verify SSL certificates, note that this has some
  performance and reliability implications
- support multi-homed host with multiple apps running on duplicate
  ports

## v2.9.0.

Noteworthy Enhancements

- give visibility to templates and partials in Rails 2.1 and later, in
  dev mode and production
- change active record metrics to capture statistics in adapter log()
  call, resulting in lower overhead and improved visibility into
  different DB operations; only AR operations that are not hitting the
  query cache will be measured to avoid overhead
- added mongrel_rpm to the gem, a standalone daemon listening for custom
  metric values sent from local processes (experimental); do mongrel_rpm
  --help
- add API for system monitoring daemons (refer to KB articles); changed
  API for manual starting of the agent; refer to
  NewRelic::Agent.manual_start for details
- do certificate verification on ssl connections to
  collector.newrelic.com
- support instances appearing in more than one application by allowing a
  semicolon separated list of names for the newrelic.yml app_name
  setting.
- combined agent logfiles into a single logfile
- use rpm server time for transaction traces rather than agent time

Developer Mode (only) Enhancements

- show partial rendering in traces
- improved formatting of metric names in traces
- added number of queries to transactions in the transaction list
- added some sorting options for the transaction list
- added a page showing the list of active threads

Compatibility Enhancements

- ruby 1.9.1 compatibility
- support concurrency when determining busy times, for 2.2 compatibility
- in jruby, use Java used heap for memory sampling if the system memory
  is not accessible from an unsupported platform
- jruby will no longer start the agent now when running the console or
  rake tasks
- API support for RPM as a footnote add-in
- webrick support restored

Noteworthy bugfixes

- sample memory on linux by reading /proc/#{$$}/status file
- fixed ambiguous 'View' metrics showing up in controller breakdown
- removed Numeric extensions, including round_to, and to_ms
- using a different timeout mechanism when we post data to RPM
- remove usage of Rails::Info which had a side effect of enabling
  ActiveRecord even when it wasn't an active framework
- moved CPU sampler off background thread and onto the harvest thread
- tests now run cleanly in any rails app using test:newrelic or
  test:plugins

Agent improvements to support future RPM enhancements

- add instrumentation to capture metrics on response codes; not yet
  working in rails 2.3.\*
- added http referrer to traced errors
- capture gem requirements from rails
- capture cpu utilization adjusted for processor count
- transaction sampling

## v2.8.10.

- fix thin support with rails 2.3.2 when using script/server
- fix incompatibility with rails 2.3.2 and script/server options
  processing
- minor tweak to environment gathering for gem mode

## v2.8.9.

- fix problem finding the newrelic controller in dev mode
- fix incompatibility with older versions of optparse
- fix potential jvm problem with jruby
- remove test:all task definition to avoid conflicts
- change error message about window sampler in windows not supported to a
  warning message

## v2.8.8.

- fix error with jruby on windows
- fix problem where webrick was being incorrectly detected causing some
  problems with mongrel application assignments--had to disable webrick
  for now

## v2.8.7.

- fix for ssl connection hanging problems
- fix problem recognizing mongrel in rails 2.3.2
- fastcgi support in rails 2.3.2
- put back webrick support

## v2.8.6.

- fix for capture_params when using file uploads in controller actions
- use pure ruby NS lookup for collector host to eliminate possibly
  blocking applications

## v2.8.5.

- fix reference to CommandError which was breaking some cap scripts
- fix incompatibility with Rails 2.0 in the server API
- fix problem with litespeed with Lite accounts
- fix problem when ActiveRecord is disabled
- moved merb instrumentation to Merb::Controller instead of
  AbstractController to address incompatibility with MailController
- fix problem in devmode displaying sql with embedded urls

## v2.8.4.

- fix bug in capistrano recipe causing cap commands to fail with error
  about not finding Version class

## v2.8.3.

- refactor unit tests so they will run in a generic rails environment
- require classes in advance to avoid autoloading. this is to address
  incompatibilities with desert as well as more flexibility in gem
  initialization
- fixed newrelic_helper.rb 1.9 incompatibility

## v2.8.2.

- fix Ruby 1.9 syntax compatibility errors
- update the class loading sanity check, will notify server of errors
- fix agent output on script and rake task execution

## v2.8.1.

- Convert the deployment information upload script to an executable and
  put in the bin directory. When installed as a gem this command is
  symlinked to /usr/bin. Usage: newrelic_cmd deployments --help
- Fix issue invoking api when host is not set in newrelic.yml
- Fix deployments api so it will work from a gem
- Fix thin incompatibility in developer mode

## v2.8.0.

- add beta of api in new_relic_api.rb
- instrumented dynamic finders in ActiveRecord
- preliminary support for capturing deployment information via capistrano
- change memory sampler for solaris to use /usr/bin/ps
- allow ERB in newrelic.yml file
- merged support for merb into this version
- fix incompatibility in the developer mode with the safe_erb plugin
- fix module namespace issue causing an error accessing
  NewRelic::Instrumentation modules
- fix issue where the agent sometimes failed to start-up if there was a
  transient network problem
- fix IgnoreSilentlyException message

## v2.7.4.

- fix error when trying to serialize some kinds of Enumerable objects
- added extra debug logging
- added app_name to app mapping

## v2.7.3.

- fix compatibility issue with 1.8.5 causing error with Dir.glob

## v2.7.2.

- fix problem with passenger edge not being a detected environment

## v2.7.1.

- fix problem with skipped dispatcher instrumentation

## v2.7.0.

- Repackage to support both plugin and Gem installation
- Support passenger/litespeed/jruby application naming
- Update method for calculating dispatcher queue time
- Show stack traces in RPM Transaction Traces
- Capture error source for TemplateErrors
- Clean up error stack traces.
- Support query plans from postgres
- Performance tuning
- bugfixes

## v2.5.3.

- fix error in transaction tracing causing traces not to show up

## v2.5.2.

- fixes for postgres explain plan support

## v2.5.1.

- bugfixes

## v2.5.0.

- add agent support for rpm 1.1 features
- Fix regression error with thin support

## v2.4.3.

- added 'newrelic_ignore' controller class method with :except and :only options for finer grained control
  over the blocking of instrumentation in controllers.
- bugfixes

## v2.4.2.

- error reporting in early access

## v2.4.1.

- bugfix: initializing developer mode

## v2.4.0.

- Beta support for LiteSpeed and Passenger

## v2.3.7.

- bugfixes

## v2.3.6.

- bugfixes

## v2.3.5.

- bugfixes: pie chart data, rails 1.1 compatibility

## v2.3.4.

- bugfix

## v2.3.3.

- bugfix for non-mysql databases

## v2.3.2.

- bugfixes
- Add enhancement for Transaction Traces early access feature

## v2.3.1.

- bugfixes

## v2.3.0.

- Add support for Transaction Traces early access feature

## v2.2.2.

- bugfixes

## v2.2.1.

- Add rails 2.1 support for Developer Mode
- Changes to memory sampler: Add support for JRuby and fix Solaris support.

* Stop catching exceptions and start catching StandardError; other exception cleanup
* Add protective exception catching to the stats engine
* Improved support for thin domain sockets
* Support JRuby environments

## v2.1.6.

- bugfixes

## v2.1.5.

- bugfixes

## v2.1.4.

- bugfixes

## v2.1.3.

- bugfixes

## v2.1.2.

- bugfixes

## v2.1.1.

- bugfixes

## v2.1.0.

- release for private beta<|MERGE_RESOLUTION|>--- conflicted
+++ resolved
@@ -35,12 +35,11 @@
 
   The experimental feature, Configurable Security Policies (CSP), is no longer supported and has been removed. [PR#3292](https://github.com/newrelic/newrelic-ruby-agent/pull/3292)
 
-<<<<<<< HEAD
 - **Feature: Add Active Support notification allowlist configuration option**
 
   A new configuration option, `instrumentation.active_support_notifications.active_support_events`, allows users to define an allowlist of Active
   Support notifications event names for the agent to subscribe to. By default, the agent subscribes to all [Active Support: Caching](https://guides.rubyonrails.org/active_support_instrumentation.html#active-support-caching) and [Active Support: Messages](https://guides.rubyonrails.org/active_support_instrumentation.html#active-support-messages) events. [PR#3327](https://github.com/newrelic/newrelic-ruby-agent/pull/3327)
-=======
+
 - **Feature: Use Ruby's built-in Gzip compression**
 
   The agent now uses the built-in `Zlib.gzip` method from the Ruby standard library for compression, replacing the previous custom implementation. [PR#3332](https://github.com/newrelic/newrelic-ruby-agent/pull/3332)
@@ -48,7 +47,6 @@
 - **Breaking Change: Remove support for Puma versions < 3.9.0**
 
   The minimum version of Puma now supported is 3.9.0 or higher. [PR#3326](https://github.com/newrelic/newrelic-ruby-agent/pull/3326)
->>>>>>> 16acb510
 
 ## v9.23.0
 
