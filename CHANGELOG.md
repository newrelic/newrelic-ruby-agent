# New Relic Ruby Agent Release Notes

<<<<<<< HEAD
<dev>

Version <dev> removes `Rails::Command::RakeCommand` from the default list of denylisted constants.

- **Bugfix: Remove Rails::Command::RakeCommand from the default list of autostart.denylisted_constants**

  The default value for the `autostart.denylisted_constants` configuration was changed in 9.10.0 to include `Rails::Command::RunnerCommand` and `Rails::Command::RakeCommand`. The inclusion of `Rails::Command::RakeCommand` prevented the agent from starting automatically when Solid Queue was started using `bin/rails solid_queue:start`. We recognize there are many commands nested within `Rails::Command::RakeCommand` and have decided to remove it from the default list. We encourage users who do not want the agent to run on `Rails::Command::RakeCommand` to add the constant to their configuration. This can be accomplished by adding the following to your `newrelic.yml` file:

  ```yaml
    autostart.denylisted_constants: "Rails::Command::ConsoleCommand,Rails::Command::CredentialsCommand,Rails::Command::Db::System::ChangeCommand,Rails::Command::DbConsoleCommand,Rails::Command::DestroyCommand,Rails::Command::DevCommand,Rails::Command::EncryptedCommand,Rails::Command::GenerateCommand,Rails::Command::InitializersCommand,Rails::Command::NotesCommand,Rails::Command::RakeCommand,Rails::Command::RoutesCommand,Rails::Command::RunnerCommand,Rails::Command::SecretsCommand,Rails::Console,Rails::DBConsole"
  ```

  Thank you, [@edariedl](https://github.com/edariedl), for reporting this issue. [Issue#2677](https://github.com/newrelic/newrelic-ruby-agent/issues/2677) [PR#2694](https://github.com/newrelic/newrelic-ruby-agent/pull/2694)
=======
## dev

Version <dev> fixes a bug related to the new DynamoDB instrumentation.

- **Bugfix: DynamoDB instrumentation logging errors when trying to get account_id**

    When trying to access data needed to add the `account_id` to the DynamoDB span, the agent encountered an error when certain credentials classes were used. This has been fixed. Thanks to [@kichik](https://github.com/kichik) for bringing this to our attention. [PR#2864](https://github.com/newrelic/newrelic-ruby-agent/pull/2684)
>>>>>>> 0a8244bf


## v9.10.1

- **Bugfix: Incompatibility with Bootstrap**

Version 9.10.1 fixes an incompatibility between the agent and the [Bootstrap](https://github.com/twbs/bootstrap-rubygem) gem caused by agent v9.10.0's introduction of a `lib/bootstrap.rb` file. Thank you to [@dorner](https://github.com/dorner) for reporting the bug and identifying the 'bootstrap' name collision as the root cause. [BUG#2675](https://github.com/newrelic/newrelic-ruby-agent/issues/2675) [PR#2676](https://github.com/newrelic/newrelic-ruby-agent/pull/2676)

## v9.10.0

Version 9.10.0 introduces instrumentation for DynamoDB, adds a new feature to automatically apply nonces from the Rails content security policy, fixes a bug that would cause an expected error to negatively impact a transaction's Apdex, and fixes the agent's autostart logic so that by default `rails runner` and `rails db` commands will not cause the agent to start.

- **Feature: Add instrumentation for DynamoDB**

    The agent has added instrumentation for the aws-sdk-dynamodb gem. The agent will now record datastore spans for DynamoDB client calls made with the aws-sdk-dynamodb gem.  [PR#2642](https://github.com/newrelic/newrelic-ruby-agent/pull/2642)

- **Feature: Automatically apply nonces from the Rails content security policy**

  To auto-inject browser monitoring with the New Relic Ruby agent, you either need to set your content security policy to 'unsafe-inline' or provide a nonce. Previously, the only way to provide a nonce was by using the [`NewRelic::Agent.browser_timing_header`](https://rubydoc.info/gems/newrelic_rpm/NewRelic/Agent#browser_timing_header-instance_method) API. Now, when a Rails application uses [the content security policy configuration to add a nonce](https://guides.rubyonrails.org/security.html#adding-a-nonce), the nonce will be automatically applied to the browser agent. A new configuration option, [`browser_monitoring.content_security_policy_nonce`](https://docs.newrelic.com/docs/apm/agents/ruby-agent/configuration/ruby-agent-configuration/#browser_monitoring-content_security_policy_nonce), toggles this feature. It is on by default. Thank you [@baldarn](https://github.com/baldarn) for submitting this feature! [PR#2544](https://github.com/newrelic/newrelic-ruby-agent/pull/2544)

- **Bugfix: Expected errors related to HTTP status code, class, and message won't impact Apdex**

  The agent is supposed to prevent observed application errors from negatively impacting Apdex if the errors are either ignored or expected. There are two ways for the agent to expect an error: via the `notice_error` API receiving an `expected: true` argument or via matches made against user-configured lists for expected HTTP status codes (`:'error_collector.expected_status_codes'`), expected error classes (`:'error_collector.expected_classes'`), or expected error messages (`:'error_collector.expected_messages'`). Previously, only errors expected via the `notice_error` API were correctly prevented from impacting Apdex. Expected errors set by configuration incorrectly impacted Apdex. This behavior has been fixed and now both types of expected errors will correctly not impact Apdex. Thanks very much to [@florianpilz](https://github.com/florianpilz) for bringing this issue to our attention. [PR#2619](https://github.com/newrelic/newrelic-ruby-agent/pull/2619)

- **Bugfix: Do not start the agent automatically when `rails runner` or `rails db` commands are ran**

  [PR#2239](https://github.com/newrelic/newrelic-ruby-agent/pull/2239) taught the agent how to recognize `bin/rails` based contexts that it should not automatically start up in. But `bin/rails runner` and `bin/rails db` commands would still see the agent start automatically. Those 2 contexts will now no longer see the agent start automatically. Thank you to [@jdelStrother](https://github.com/jdelStrother) for both bringing the `bin/rails` context to our attention and for letting us know about the `bin/rails runner` and `bin/rails db` outliers that still needed fixing. [PR#2623](https://github.com/newrelic/newrelic-ruby-agent/pull/2623)

  Older agent versions that are still supported by New Relic can update to the new list of denylisted constants by having the following line added to the `newrelic.yml` configuration file:

  ```yaml
    autostart.denylisted_constants: "Rails::Command::ConsoleCommand,Rails::Command::CredentialsCommand,Rails::Command::Db::System::ChangeCommand,Rails::Command::DbConsoleCommand,Rails::Command::DestroyCommand,Rails::Command::DevCommand,Rails::Command::EncryptedCommand,Rails::Command::GenerateCommand,Rails::Command::InitializersCommand,Rails::Command::NotesCommand,Rails::Command::RakeCommand,Rails::Command::RoutesCommand,Rails::Command::RunnerCommand,Rails::Command::SecretsCommand,Rails::Console,Rails::DBConsole"
  ```

## v9.9.0

Version 9.9.0 introduces support for AWS Lambda serverless function observability, adds support for Elasticsearch 8.13.0, and adds the 'request.temperature' attribute to chat completion summaries in ruby-openai instrumentation.

- **Feature: Serverless Mode for AWS Lambda**

  The Ruby agent is now capable of operating in a quick and light serverless mode suitable for observing AWS Lambda function invocations. For serverless use, the agent is delivered by a New Relic Lambda [layer](https://github.com/newrelic/newrelic-lambda-layers) that can be associated with a Lambda function. All reported data will appear in New Relic's dedicated serverless UI views. Only AWS based Lambda functions are supported for now, though support for other cloud hosted serverless offerings may be added in future depending on Ruby customer demand. The serverless functionality is only intended for use with the official New Relic Ruby layers for Lambda. Any existing workflows that involve the manual use of the Ruby agent in an AWS Lambda context without a New Relic layer should not be impacted.

  For more details, see our [getting started guide](https://docs.newrelic.com/docs/serverless-function-monitoring/aws-lambda-monitoring/get-started/monitoring-aws-lambda-serverless-monitoring/).

- **Feature: Add support for Elasticsearch 8.13.0**

  Elasticsearch 8.13.0 increased the number of arguments used in the method the agent instruments, `Elastic::Transport::Client#perform_request`. Now, the agent supports a variable number of arguments for the instrumented method to prevent future `ArgumentError`s.

- **Bugfix: Add 'request.temperature' to ruby-openai chat completion summaries**

  Previously, the agent was not reporting the `request.temperature` attribute on `LlmChatCompletionSummary` events through ruby-openai instrumentation. We are now reporting this attribute.

## v9.8.0

Version 9.8.0 introduces instrumentation for ruby-openai, adds the option to store tracer state on the thread-level, hardens the browser agent insertion logic to better proactively anticipate errors, and prevents excpetions from being raised in the Active Support Broadcast logger instrumentation.

- **Feature: Add instrumentation for ruby-openai**

  Instrumentation has been added for the [ruby-openai](https://github.com/alexrudall/ruby-openai) gem, supporting versions 3.4.0 and higher [(PR#2442)](https://github.com/newrelic/newrelic-ruby-agent/pull/2442). While ruby-openai instrumentation is enabled by default, the configuration option `ai_monitoring.enabled` is disabled by default and controls all AI monitoring. `ai_monitoring.enabled` must be set to `true` in order to receive ruby-openai instrumentation. High-Security Mode must be disabled in order to receive AI monitoring.

  Calls to embedding and chat completion endpoints are automatically traced. These events can be enhanced with the introduction of two new APIs. Custom attributes can also be added to LLM events using the API `NewRelic::Agent.add_custom_attributes`, but they must be prefixed with `llm.`. For example, `NewRelic::Agent.add_custom_attributes({'llm.user_id': user_id})`.

- **Feature: Add AI monitoring APIs**

  This version introduces two new APIs that allow users to record additional information on LLM events:
  * `NewRelic::Agent.record_llm_feedback_event` - Records user feedback events.
  * `NewRelic::Agent.set_llm_token_count_callback` - Sets a callback proc for calculating `token_count` attributes for embedding and chat completion message events.

  Visit [RubyDoc](https://rubydoc.info/github/newrelic/newrelic-ruby-agent/) for more information on each of these APIs.

- **Feature: Store tracer state on thread-level**

  A new configuration option, `thread_local_tracer_state`, stores New Relic's tracer state on the thread-level, as opposed to the default fiber-level storage. This configuration is turned off by default. Our thanks go to community member [@markiz](https://github.com/markiz) who contributed the idea, code, configuration option, and tests for this new feature! [PR#2475](https://github.com/newrelic/newrelic-ruby-agent/pull/2475).

- **Bugfix: Harden the browser agent insertion logic**

  With [Issue#2462](https://github.com/newrelic/newrelic-ruby-agent/issues/2462), community member [@miry](https://github.com/miry) explained that it was possible for an HTTP response headers hash to have symbols for values. Not only would these symbols prevent the inclusion of the New Relic browser agent tag in the response body, but more importantly they would cause an exception that would bubble up to the monitored web application itself. With [PR#2465](https://github.com/newrelic/newrelic-ruby-agent/pull/2465) symbol based values are now supported and all other potential future exceptions are now handled. Additionally, the refactor to support symbols has been shown through benchmarking to give the processing of string and mixed type hashes a slight speed boost too.

- **Bugfix: Prevent Exception in Active Support Broadcast logger instrumentation**

  Previously, in certain situations the agent could cause an exception to be raised when attempting to interact with a broadcast log event. This has been fixed. Thanks to [@nathan-appere](https://github.com/nathan-appere) for reporting this issue and providing a fix! [PR#2510](https://github.com/newrelic/newrelic-ruby-agent/pull/2510)


## v9.7.1

Version 9.7.1 fixes a ViewComponent instrumentation bug and enforces maximum size limits for custom event attributes.

- **Bugfix: Stop suppressing ViewComponent errors**

  Previously, the agent suppressed ViewComponent render errors. The agent now reports these errors and allows them to raise. Thank you [@mjacobus](https://github.com/mjacobus) for reporting this bug and providing a fix! [PR#2410](https://github.com/newrelic/newrelic-ruby-agent/pull/2410)

- **Bugfix: Enforce maximum size limits for custom event attributes**

  Previously, the agent would allow custom event attributes to be any size. This would lead to the New Relic backend dropping attributes larger than the maximum size. Now, the agent will truncate custom event attribute values to 4095 characters, attribute names to 255 characters, and the total count of attributes to 64. [PR#2401](https://github.com/newrelic/newrelic-ruby-agent/pull/2401)

## v9.7.0

Version 9.7.0 introduces ViewComponent instrumentation, changes the endpoint used to access the cluster name for Elasticsearch instrumentation, removes the creation of the Ruby/Thread and Ruby/Fiber spans, and adds support for Falcon.

- **Feature: ViewComponent instrumentation**

  [ViewComponent](https://viewcomponent.org/) is a now an instrumented library. [PR#2367](https://github.com/newrelic/newrelic-ruby-agent/pull/2367)

- **Feature: Use root path to access Elasticsearch cluster name**

  Previously, the agent used the cluster health endpoint (`/_cluster/health`) to access the cluster name. However, this has been found to make startup unstable for large clusters. Now, the agent uses the more performant root endpoint (`/`).

  Our thanks go to [@erikkessler1](https://github.com/erikkessler1), [@gremerritt](https://github.com/gremerritt), and [@joshbranham](https://github.com/joshbranham) for reporting the issue, suggesting solutions, and testing them. [Issue#2360](https://github.com/newrelic/newrelic-ruby-agent/issues/2360) [PR#2377](https://github.com/newrelic/newrelic-ruby-agent/pull/2377)

- **Feature: Remove base64 dependency, use direct calls to String methods**

  In version 9.6.0, the agent required the Ruby `base64` gem as a depdendency to prepare for deprecation warnings in Ruby 3.3 and the gem's removal from the Ruby standard libraries in 3.4. Including `base64` as a dependency has caused problems with version resolution in some environments.

  To resolve this, the agent now directly calls the `String` methods used in the `base64` library in the new `NewRelic::Base64` module.

  Thank you, [@Earlopain](https://github.com/Earlopain), for submitting this change. [PR#2378](https://github.com/newrelic/newrelic-ruby-agent/pull/2378)

- **Feature: Add Falcon support**

  The agent now supports the web server [Falcon](https://socketry.github.io/falcon/). [PR#2383](https://github.com/newrelic/newrelic-ruby-agent/pull/2383)

- **Feature: Remove spans with name Ruby/Thread and Ruby/Fiber**

  Due to the lack of helpful information and the confusion commonly caused by the spans named Ruby/Thread and Ruby/Fiber, these spans have been removed. However, the agents ability to monitor instrumented code running in a thread or fiber will remain unchanged. [PR#2389](https://github.com/newrelic/newrelic-ruby-agent/pull/2389)

## v9.6.0

Version 9.6.0 adds instrumentation for Async::HTTP, Ethon, and HTTPX, adds the ability to ignore specific routes with Roda, gleans Docker container IDs from cgroups v2-based containers, records additional synthetics attributes, fixes an issue with Rails 7.1 that could cause duplicate log records to be sent to New Relic, fixes a deprecation warning for the Sidekiq error handler, adds additional attributes for OpenTelemetry compatibility, and resolves some technical debt, thanks to the community.

- **Feature: Add instrumentation for Async::HTTP**

  The agent will now record spans for Async::HTTP requests. Versions 0.59.0 and above of the async-http gem are supported. [PR#2272](https://github.com/newrelic/newrelic-ruby-agent/pull/2272)

- **Feature: Add instrumentation for Ethon**

  Instrumentation has been added for the [Ethon](https://github.com/typhoeus/ethon) HTTP client gem. Versions 0.12.0 and above are supported. The agent will now record external request segments for invocations of `Ethon::Easy#perform` and `Ethon::Multi#perform`. NOTE: The [Typhoeus](https://github.com/typhoeus/typhoeus) gem is maintained by the same team that maintains Ethon and depends on Ethon for its functionality. To prevent duplicate reporting for each HTTP request, the Ethon instrumentation will be disabled when Typhoeus is detected. [PR#2260](https://github.com/newrelic/newrelic-ruby-agent/pull/2260)

- **Feature: Add instrumentation for HTTPX**

  The agent now offers instrumentation for the HTTP client [HTTPX](https://honeyryderchuck.gitlab.io/httpx/), provided the gem is at version 1.0.0 or above. [PR#2278](https://github.com/newrelic/newrelic-ruby-agent/pull/2278)

- **Feature: Prevent the agent from starting in "rails" commands in Rails 7**

  Previously, the agent ignored many Rails commands by default, such as `rails routes`, using Rake-specific logic. This was accomplished by setting these commands as default values for the config option `autostart.denylisted_rake_tasks`. However, Rails 7 no longer uses Rake for these commands, causing the agent to start running and attempting to record data when running these commands. The commands have now been added to the default value for the config option `autostart.denylisted_constants`, which will allow the agent to recognize these commands correctly in Rails 7 and prevent the agent from starting during ignored tasks. Note that the agent will continue to start-up when the `rails server` and `rails runner` commands are invoked. [PR#2239](https://github.com/newrelic/newrelic-ruby-agent/pull/2239)

- **Feature: Glean Docker container ID for cgroups v2-based containers**

  Previously, the agent was only capable of determining a host Docker container's ID if the container was based on cgroups v1. Now, containers based on cgroups v2 will also have their container IDs reported to New Relic. [PR#2229](https://github.com/newrelic/newrelic-ruby-agent/issues/2229).

- **Feature: Update events with additional synthetics attributes when available**

  The agent will now record additional synthetics attributes on synthetics events if these attributes are available.  [PR#2203](https://github.com/newrelic/newrelic-ruby-agent/pull/2203)

- **Feature: Declare a gem dependency on the Ruby Base 64 gem 'base64'**

  For compatibility with Ruby 3.4 and to silence compatibility warnings present in Ruby 3.3, declare a dependency on the `base64` gem. The New Relic Ruby agent uses the native Ruby `base64` gem for Base 64 encoding/decoding. The agent is joined by Ruby on Rails ([rails/rails@3e52adf](https://github.com/rails/rails/commit/3e52adf28e90af490f7e3bdc4bcc85618a4e0867)) and others in making this change in preparation for Ruby 3.3/3.4. [PR#2238](https://github.com/newrelic/newrelic-ruby-agent/pull/2238)

- **Feature: Add Roda support for the newrelic_ignore\* family of methods**

  The agent can now selectively disable instrumentation for particular requests within Roda applications. Supported methods include:
  - `newrelic_ignore`: ignore a given route.
  - `newrelic_ignore_apdex`: exclude a given route from consideration in overall Apdex calculations.
  - `newrelic_ignore_enduser`: prevent automatic injection of the page load timing JavaScript when a route is rendered.

  For more information, see [Roda Instrumentation](https://docs.newrelic.com/docs/apm/agents/ruby-agent/instrumented-gems/roda-instrumentation/). [PR#2267](https://github.com/newrelic/newrelic-ruby-agent/pull/2267)

- **Feature: Add additional span attributes for OpenTelemetry compatibility**

  For improved compatibility with OpenTelemetry's semantic conventions, the agent's datastore (for databases) and external request (for HTTP clients) segments have been updated with additional attributes.

  Datastore segments now offer 3 additional attributes:
  - `db.system`: The database system. For Ruby we use the database adapter name here.
  - `server.address`: The database host.
  - `server.port`: The database port.

  External request segments now offer 3 additional attributes:
  - `http.request.method`: The HTTP method (ex: 'GET')
  - `server.address`: The target host.
  - `server.port`: The target port.

  For maximum backwards compatibility, no existing attributes have been renamed or removed. [PR#2283](https://github.com/newrelic/newrelic-ruby-agent/pull/2283)

- **Bugfix: Stop sending duplicate log events for Rails 7.1 users**

  Rails 7.1 introduced the public API [`ActiveSupport::BroadcastLogger`](https://api.rubyonrails.org/classes/ActiveSupport/BroadcastLogger.html). This logger replaces a private API, `ActiveSupport::Logger.broadcast`. In Rails versions below 7.1, the agent uses the `broadcast` method to stop duplicate logs from being recoded by broadcasted loggers. Now, we've updated the code to provide a similar duplication fix for the `ActiveSupport::BroadcastLogger` class. [PR#2252](https://github.com/newrelic/newrelic-ruby-agent/pull/2252)

- **Bugfix: Resolve Sidekiq 8.0 error handler deprecation warning**

  Sidekiq 8.0 will require procs passed to the error handler to include three arguments: error, context, and config. Users running sidekiq/main would receive a deprecation warning with this change any time an error was raised within a job. Thank you, [@fukayatsu](https://github.com/fukayatsu) for your proactive fix! [PR#2261](https://github.com/newrelic/newrelic-ruby-agent/pull/2261)

- **Community: Resolve technical debt**

  We also received some great contributions from community members to resolve some outstanding technical debt issues. Thank you for your contributions!
    * Add and Replace SLASH and ROOT constants: [PR#2256](https://github.com/newrelic/newrelic-ruby-agent/pull/2256) [chahmedejaz](https://github.com/chahmedejaz)
    * Remove pry as a dev dependency: PR#2665, PR#2273, AlajeBash (profile no longer active)
    * Replace "start up" with "start-up": [PR#2249](https://github.com/newrelic/newrelic-ruby-agent/pull/2249) [chahmedejaz](https://github.com/chahmedejaz)
    * Remove unused variables in test suites: [PR#2250](https://github.com/newrelic/newrelic-ruby-agent/pull/2250)


## v9.5.0

Version 9.5.0 introduces Stripe instrumentation, allows the agent to record additional response information on a transaction when middleware instrumentation is disabled, introduces new `:'sidekiq.args.include'` and `:'sidekiq.args.exclude:` configuration options to permit capturing only certain Sidekiq job arguments, updates Elasticsearch datastore instance metrics, and fixes a bug in `NewRelic::Rack::AgentHooks.needed?`.

- **Feature: Add Stripe instrumentation**

  [Stripe](https://stripe.com/) calls are now automatically instrumented. Additionally, new `:'stripe.user_data.include'` and `:'stripe.user_data.exclude'` configuration options permit capturing custom `user_data` key-value pairs that can be stored in [Stripe events](https://github.com/stripe/stripe-ruby#instrumentation). No `user_data` key-value pairs are captured by default. The agent currently supports Stripe versions 5.38.0+. [PR#2180](https://github.com/newrelic/newrelic-ruby-agent/pull/2180)

- **Feature: Report transaction HTTP status codes when middleware instrumentation is disabled**

  Previously, when `disable_middleware_instrumentation` was set to `true`, the agent would not record the value of the response code or content type on the transaction. This was due to the possibility that a middleware could alter the response, which would not be captured by the agent when the middleware instrumentation was disabled. However, based on customer feedback, the agent will now report the HTTP status code and content type on a transaction when middleware instrumentation is disabled. [PR#2175](https://github.com/newrelic/newrelic-ruby-agent/pull/2175)

- **Feature: Permit capturing only certain Sidekiq job arguments**

  New `:'sidekiq.args.include'` and `:'sidekiq.args.exclude'` configuration options have been introduced to permit fine grained control over which Sidekiq job arguments (args) are reported to New Relic. By default, no Sidekiq args are reported. To report any Sidekiq options, the `:'attributes.include'` array must include the string `'jobs.sidekiq.args.*'`. With that string in place, all arguments will be reported unless one or more of the new include/exclude options are used. The `:'sidekiq.args.include'` option can be set to an array of strings. Each of those strings will be passed to `Regexp.new` and collectively serve as an allowlist for desired args. For job arguments that are hashes, if a hash's key matches one of the include patterns, then both the key and its corresponding value will be included. For scalar arguments, the string representation of the scalar will need to match one of the include patterns to be captured. The `:'sidekiq.args.exclude'` option works similarly. It can be set to an array of strings that will each be passed to `Regexp.new` to create patterns. These patterns will collectively serve as a denylist for unwanted job args. Any hash key, hash value, or scalar that matches an exclude pattern will be excluded (not sent to New Relic). [PR#2177](https://github.com/newrelic/newrelic-ruby-agent/pull/2177)

  `newrelic.yml` examples:

  Any string in the `:'sidekiq.args.include'` or `:'sidekiq.args.exclude'` arrays will be turned into a regular expression. Knowledge of [Ruby regular expression support](https://ruby-doc.org/3.2.2/Regexp.html) can be leveraged but is not required. If regular expression syntax is not used, inexact matches will be performed and the string "Fortune" will match both "Fortune 500" and "Fortune and Glory". For exact matches, use [regular expression anchors](https://ruby-doc.org/3.2.2/Regexp.html#class-Regexp-label-Anchors).

  ```yaml
  # Include any argument whose string representation matches either "apple" or "banana"
  # The "apple" pattern will match both "green apple" and "red apple"
  sidekiq.args.include:
    - apple
    - banana

  # Exclude any arguments that match either "grape", "orange", or "pear"
  sidekiq.args.exclude:
    - grape
    - orange
    - pear

  # Exclude any argument that is a 9 digit number
  sidekiq.args.exclude:
    - '\d{9}'

  # Include anything that starts with "blue" but exclude anything that ends in "green"
  sidekiq.args.include
    - '^blue'

  sidekiq.args.exclude
    - 'green$'
  ```

- **Bugfix: Update Elasticsearch datastore instance metric to use port instead of path**

  Previously, the Elasticsearch datastore instance metric (`Datastore/instance/Elasticsearch/<host>/*`) used the path as the final value. This caused a [metrics grouping issue](https://docs.newrelic.com/docs/new-relic-solutions/solve-common-issues/troubleshooting/metric-grouping-issues) for some users, as every document ID created a unique metric. Now, the datastore instance metric has been updated to use the port as the final value. This also has the benefit of being more accurate for datastore instance metrics, as this port is directly associated with the already listed host.

- **Bugfix: Resolve inverted logic of NewRelic::Rack::AgentHooks.needed?**

  Previously, `NewRelic::Rack::AgentHooks.needed?` incorrectly used inverted logic. This has now been resolved, allowing AgentHooks to be installed when `disable_middleware_instrumentation` is set to true. [PR#2175](https://github.com/newrelic/newrelic-ruby-agent/pull/2175)


## v9.4.2

Version 9.4.2 of the agent re-addresses the 9.4.0 issue of `NoMethodError` seen when using the `uppy-s3_multipart` gem.

- **Bugfix: Resolve NoMethodError**

  Ruby agent 9.4.1 attempted to fix a `NoMethodError` introduced in 9.4.0. A missing `require` prevented a method from scoping appropriately and has now been added. Thanks to [@spickermann](https://github.com/spickermann) and [@ColinOrr](https://github.com/ColinOrr) for working with us to get this resolved. [PR#2167](https://github.com/newrelic/newrelic-ruby-agent/pull/2167)

## v9.4.1

Version 9.4.1 of the agent resolves a `NoMethodError` introduced in 9.4.0.

- **Bugfix: Resolve NoMethodError**

  Ruby agent 9.4.0 introduced [Roda instrumentation](https://github.com/newrelic/newrelic-ruby-agent/pull/2144), which caused a `NoMethodError` to be raised when attempting to name a Roda transaction. This has been fixed. Thanks to [@spickermann](https://github.com/spickermann) for reporting this issue. [PR#2167](https://github.com/newrelic/newrelic-ruby-agent/pull/2167)

## v9.4.0

Version 9.4.0 of the agent adds [Roda](https://roda.jeremyevans.net/) instrumentation, adds a new `allow_all_headers` configuration option to permit capturing all HTTP headers, introduces improved error tracking functionality by associating a transaction id with each error, and uses more reliable network timeout logic.

- **Feature: Add Roda instrumentation**

  [Roda](https://roda.jeremyevans.net/) is a now an instrumented framework. The agent currently supports Roda versions 3.19.0+. [PR#2144](https://github.com/newrelic/newrelic-ruby-agent/pull/2144)

- **Feature: New allow_all_headers configuration option**

  A new `allow_all_headers` configuration option brings parity with the [Node.js agent](https://docs.newrelic.com/docs/release-notes/agent-release-notes/nodejs-release-notes/node-agent-270/) to capture all HTTP request headers.

  This configuration option:
    * Defaults to `false`
    * Is not compatible with high security mode
    * Requires Rack version 2 or higher (as does Ruby on Rails version 5 and above)
    * Respects all existing behavior for the `attributes.include` and `attributes.exclude` [configuration options](https://docs.newrelic.com/docs/apm/agents/ruby-agent/configuration/ruby-agent-configuration/#attributes)
    * Captures the additional headers as attributes prefixed with `request.headers.`

  This work was done in response to a feature request submitted by community member [@jamesarosen](https://github.com/jamesarosen). Thank you very much, @jamesarosen! [Issue#1029](https://github.com/newrelic/newrelic-ruby-agent/issues/1029)

- **Feature: Improved error tracking transaction linking**

  Errors tracked and sent to the New Relic errors inbox will now be associated with a transaction id to enable improved UI/UX associations between transactions and errors. [PR#2035](https://github.com/newrelic/newrelic-ruby-agent/pull/2035)

- **Feature: Use Net::HTTP native timeout logic**

  In line with current Ruby best practices, make use of Net::HTTP's own timeout logic and avoid the use of `Timeout.timeout()` when possible. The agent's data transmissions and cloud provider detection routines have been updated accordingly. [PR#2147](https://github.com/newrelic/newrelic-ruby-agent/pull/2147)

## v9.3.1

Version 9.3.1 of the agent fixes `NewRelic::Agent.require_test_helper`.

- **Bugfix: Fix NewRelic::Agent.require_test_helper**

  Version 9.3.0 of the agent made a change to the files distributed with the gem. This change unintentionally broke the `NewRelic::Agent.require_test_helper` API by removing the `test/agent_helper.rb` file. The file has been added back to the gem. This change also removes the `lib/new_relic/build.rb` file from the list because it is no longer created with our current release process.

  Our thanks go to [@ajesler](https://github.com/ajesler) for reporting this issue and writing a test for the bug. [Issue#2113](https://github.com/newrelic/newrelic-ruby-agent/issues/2113), [PR#2115](https://github.com/newrelic/newrelic-ruby-agent/pull/2115), [Issue#2117](https://github.com/newrelic/newrelic-ruby-agent/issues/2117), [PR#2118](https://github.com/newrelic/newrelic-ruby-agent/pull/2118)

- **Source Documentation: update the Rack spec URL**

  Community member [@olleolleolle](https://github.com/olleolleolle) noticed that our source code was referencing a now defunct URL for the Rack specification and submitted [PR#2121](https://github.com/newrelic/newrelic-ruby-agent/pull/2121) to update it. He also provided a terrific recommendation that we automate the checking of links to proactively catch defunct ones in future. Thanks, @olleolleolle!

## v9.3.0

Version 9.3.0 of the agent adds log-level filtering, adds custom attributes for log events, and updates instrumentation for Action Cable. It also provides fixes for how `Fiber` args are treated, Code-Level Metrics, unnecessary files being included in the gem, and `NewRelic::Agent::Logging::DecoratingFormatter#clear_tags!` being incorrectly private.

- **Feature: Filter forwarded logs based on level**

  Previously, all log events, regardless of their level, were forwarded to New Relic when log forwarding was enabled. Now, you may specify the lowest log level you'd like forwarded to New Relic.

  | Configuration name          | Default | Behavior                                               | Valid values |
  | --------------------------- | ------- | ------------------------------------------------------ | ------ |
  | `application_logging.forwarding.log_level` | `debug` | Sets the minimum log level for events forwarded to New Relic | `debug`, `info`, `warn`, `error`, `fatal`, `unknown` |

  This setting uses [Ruby's Logger::Severity constants integer values](https://github.com/ruby/ruby/blob/master/lib/logger/severity.rb#L6-L17) to determine precedence.

- **Feature: Custom attributes for logs**

  You can now add custom attributes to log events forwarded to New Relic! You can pass these attributes using an API and/or a configuration option.

  | Configuration name          | Default | Behavior                                               |
  | --------------------------- | ------- | ------------------------------------------------------ |
  | `application_logging.forwarding.custom_attributes` | `{}` | A hash with key/value pairs to add as custom attributes to all log events forwarded to New Relic. If sending using an environment variable, the value must be formatted like: "key1=value1,key2=value2" |


  Call the API using `NewRelic::Agent.add_custom_log_attributes` and passing your attributes as a hash. For example, you could call: `NewRelic::Agent.add_custom_log_attributes(dyno: ENV['DYNO'], pod_name: ENV['POD_NAME'])`, to add the attributes `dyno` and `pod_name` to your log events.

  Attributes passed to the API or the configuration will be added to all log events.

  Thanks to [@rajpawar02](https://github.com/rajpawar02) for raising this issue and [@askreet](https://github.com/askreet) for helping us with the solution. [Issue#1141](https://github.com/newrelic/newrelic-ruby-agent/issues/1141), [PR#2084](https://github.com/newrelic/newrelic-ruby-agent/pull/2084), [PR#2087](https://github.com/newrelic/newrelic-ruby-agent/pull/2087)

- **Feature: Instrument transmit_subscription-related Action Cable actions**

  This change subscribes the agent to the Active Support notifications for:
    * `transmit_subscription_confirmation.action_cable`
    * `transmit_subscription_rejection.action_cable`

- **Bugfix: Removed unwanted files from being included in file_list in gemspec**

  Previously, the agent was including some files in the gem that were not needed but added to the size of the gem. These files will no longer be included. Thanks to [@manuraj17](https://github.com/manuraj17) for the contribution! [PR#2089](https://github.com/newrelic/newrelic-ruby-agent/pull/2089)

- **Bugfix: Report Code-Level Metrics for Rails controller methods**

  Controllers in Rails automatically render views with names that correspond to valid routes. This means that a controller method may not have a corresponding method in the controller class. Code-Level Metrics now report on these methods and don't log false warnings. Thanks to [@jcrisp](https://github.com/jcrisp) for reporting this issue. [PR#2061](https://github.com/newrelic/newrelic-ruby-agent/pull/2061)

- **Bugfix: Code-Level Metrics for ActiveRecord models**

  Classes that inherit from ActiveRecord were not reporting Code-Level Metrics due to an error in the agent when identifying the class name. This has been fixed and Code-Level Metrics will now report for ActiveRecord models. Thanks to [@abigail-rolling](https://github.com/abigail-rolling) for reporting this issue. [PR#2092](https://github.com/newrelic/newrelic-ruby-agent/pull/2092).

- **Bugfix: Private method `clear_tags!` for NewRelic::Agent::Logging::DecoratingFormatter**

  As part of a refactor included in a previous release of the agent, the method `NewRelic::Agent::Logging::DecoratingFormatter#clear_tags!` was incorrectly made private. This method is now public again. Thanks to [@dark-panda](https://github.com/dark-panda) for reporting this issue. [PR#](https://github.com/newrelic/newrelic-ruby-agent/pull/2078)

- **Bugfix: Fix the way args are handled for Fibers**

  Previously, the agent treated Fiber args the same as it was treating Thread args, which is not correct. Args are passed to `Fiber#resume`, and not `Fiber.new`. This has been fixed, and the agent will properly preserve args for both Fiber and Thread classes. This also caused an error to occur when using Async 2.6.2, due to mismatching initalize definitions for Fiber prepended modules. This has been fixed as well. Thanks to [@travisbell](https://github.com/travisbell) for bringing this to our attention. [PR#2083](https://github.com/newrelic/newrelic-ruby-agent/pull/2083)

## v9.2.2

  Version 9.2.2 of the agent fixes a bug with the `Transaction#finished?` method.

- **Bugfix: Transaction#finished? no longer throws a NoMethodError when initial_segment is nil**

  This change adds a safe navigation operator to `Transaction#finished?` to prevent `NoMethodErrors` when a transaction does not have any segments. Our thanks goes to [@JulienDefrance](https://github.com/JulienDefrance) for reporting this issue. [PR#1983](https://github.com/newrelic/newrelic-ruby-agent/pull/1983)

## v9.2.1

  Version 9.2.1 fixes a bug causing the agent to continue storing data on finished transactions, and a bug preventing errors from being expected.

- **Bugfix: Finished transactions continue to store data on different threads**

  Previously, when a new thread was spawned the agent would continue using the current transaction to record data on, even if this transaction had finished already in a different thread. Now the agent will only use the current transaction in the new thread if it is not yet finished. Thank you to [@fcheung](https://github.com/fcheung) for reporting this bug and providing us with an extremely helpful reproduction to debug. [PR#1969](https://github.com/newrelic/newrelic-ruby-agent/pull/1969)


- **Bugfix: Expected Errors passed to notice_error are expected again**

  A bug was introduced in 9.1.0 that caused to agent not to mark errors as expected if the error was passed in to `notice_error` using the `expected: true` parameter. This has been fixed and errors will now be marked as expected, as expected. Thank you very much to [@eiskrenkov](https://github.com/eiskrenkov) for finding this bug and contributing a fix for it! [PR#1954](https://github.com/newrelic/newrelic-ruby-agent/pull/1954)



## v9.2.0

  Version 9.2.0 of the agent introduces some performance improvements for working with high numbers of nested actions, and deprecates instrumentation for the `memcached` and `memcache-client` gems (with `dalli` still being supported).

- **Feature: Enhance performance for handling high numbers of nested actions**

  With [Issue#1910](https://github.com/newrelic/newrelic-ruby-agent/issues/1910) community members [@parkerfinch](https://github.com/parkerfinch) and [@travisbell](https://github.com/travisbell) informed us of some CPU spikes and process hangs seen only when using the agent's thread instrumentation, which was enabled by default with v9.0. When thread instrumentation is enabled, instrumented actions taking place within threads are seen and reported on by the agent whereas they would have previously gone unnoticed. This is a great improvement to the agent's usefulness in an async context, and also makes it easier for higher numbers of nested actions to be observed.
  For example, if an instrumented background job framework (Sidekiq, Resque) kicks off a job that the agent notices and then that job in turn performs actions such as database queries that the agent also instruments, nested actions are seen. However, with very high (10,000+) numbers of actions nested within a single instrumented outer action, the agent would struggle to efficiently crunch through all of the collected data at the time when the outer action finished.
  The agent should now be much more efficient when any observed action with lots of nested actions is finished. Our performance testing was conducted with hundreds of thousands of nested actions taking place, and we hope that the benefits of thread tracing can now be enjoyed without any drawbacks. Thanks very much [@parkerfinch](https://github.com/parkerfinch) and [@travisbell](https://github.com/travisbell)! [PR#1927](https://github.com/newrelic/newrelic-ruby-agent/pull/1927)

- **Feature: The agent configuration will now reflect whether module prepending or method chaining was used for instrumentation**

  For `:'instrumentation.*'` configuration parameters that are set to :auto (the default), the agent will automatically determine whether to use module prepending or method chaining. The agent will now update its in-memory configuration to give each relevant parameter a value of either :prepend or :chain so that the result of the determination can be introspected. This is intended to help 3rd party libraries that wish to further enhance the agent's instrumentation capabilities by prepending or chaining additional logic. Environment variable, YAML file, and server-side configuration based values are not impacted. [PR#1930](https://github.com/newrelic/newrelic-ruby-agent/pull/1930)

- **Feature: Deprecate memcached and memcache-client instrumentation**

  Instrumentation for the memcached and memcache-client libraries is deprecated and will be removed during the next major release.

## v9.1.0

  Version 9.1.0 of the agent delivers support for two new [errors inbox](https://docs.newrelic.com/docs/errors-inbox/errors-inbox/) features: error fingerprinting and user tracking, identifies the Amazon Timestream data store, removes Distributed Tracing warnings from agent logs when using Sidekiq, fixes bugs, and is tested against the recently released JRuby 9.4.2.0.

- **Feature: Error fingerprinting - supply your own errors inbox group names**

  Are your error occurrences grouped poorly? Set your own error fingerprint via a callback function. A new `set_error_group_callback` public API method has been added that will accept a user defined proc. The proc will be invoked for each noticed error and whenever it returns a string, that string will be used as the error group name for the error and will take precedence over any server-side grouping that takes place with the New Relic errors inbox. This gives users much greater control over the grouping of their errors.

  The customer defined proc will be expected to receive exactly one input argument, a hash. The hash contains the following:

  |  Key                 | Value                                                                        |
  | ---------------------| ---------------------------------------------------------------------------- |
  | `:error`             | The Ruby error class instance. Offers `#class`, `#message`, and `#backtrace` |
  | `:customAttributes`  | Any customer defined custom attributes for the current transaction           |
  | `:'request.uri'`     | The current request URI if available                                         |
  | `:'http.statusCode'` | The HTTP status code (200, 404, etc.) if available                           |
  | `:'http.method'`     | The HTTP method (GET, PUT, etc.) if available                                |
  | `:'error.expected'`  | Whether (true) or not (false) the error was expected                         |
  | `:'options'`         | The options hash passed to `NewRelic::Agent.notice_error`                    |

  The callback only needs to be set once per initialization of the New Relic agent.

  Example usage:

  ```
  proc = proc { |hash| "Access" if hash[:'http.statusCode'] == 401 }
  NewRelic::Agent.set_error_group_callback(proc)
  ```

- **Feature: User tracking - associate errors with a user id**

  You can now see the number of users impacted by an error group. Identify the end user with a new `set_user_id` public API method that will accept a string representation of a user id and associate that user id with the current transaction. Transactions and errors will then have a new `enduser.id` agent attribute associated with them. This will allow agent users to tag transactions and errors as belonging to given user ids in support of greater filtering and alerting capabilities.

- **Identify Amazon Timestream when the amazon_timestream AR adapter is used**

  When the agent sees the [activerecord-amazon-timestream-adapter](https://rubygems.org/gems/activerecord-amazon-timestream-adapter) gem being used, it will now identify the data store as "Timestream". Thanks very much to [@wagner](https://github.com/wagner) for contributing this enhancement! [PR#1872](https://github.com/newrelic/newrelic-ruby-agent/pull/1872)

- **Bugfix: Remove Distributed Tracing related warnings from agent logs when headers are not present in Sidekiq**

  Previously, the agent would log a warning to `newrelic_agent.log` every time it attempted to accept empty Distributed Tracing headers from Sidekiq jobs which could result in an excessive number of warnings. Now the agent will no longer create these warnings when using Sidekiq. [PR#1834](https://github.com/newrelic/newrelic-ruby-agent/pull/1834)

- **Bugfix: Log request headers in debug-level logs instead of human-readable Objects**

  Previously, the agent sometimes received children of the `NewRelic::Agent::HTTPClients::AbstractRequest` class as an argument when `NewRelic::Agent::Transaction::DistributedTracers#log_request_headers` was called. This caused debug-level log messages that print the request headers to show human-readable Objects (ex. `#<NewRelic::Agent::HTTPClients::HTTPClientRequest:0x00007fd0dda983e0>`) instead of the request headers. Now, the hash of the request headers should always be logged. [PR#1839](https://github.com/newrelic/newrelic-ruby-agent/pull/1839)

- **Bugfix: Fix undefined method `controller_path` logged in Action Controller Instrumentation**

  Previously, the agent could log an error when trying to determine the metric name in the Action Controller instrumentation if the controller class did not respond to `controller_path`. This has been resolved and the agent will no longer call this method unless the class responds to it. Thank you to [@gsar](https://github.com/gsar) for letting us know about this issue. [PR#1844](https://github.com/newrelic/newrelic-ruby-agent/pull/1844)

- **Bugfix: Fix Transaction#finish exception and decrease log level for related warning during async transactions**

  Previously, the agent would raise a non-fatal error when a segment without a parent was unfinished when the transaction completed. This error was raised while constructing a `warn`-level log message. Now that Thread instrumentation is on by default, this log message emits more frequently and is less concerning. In cases where we see a Thread, Fiber, or concurrent-ruby segment in a transaction, the message will be degraded to a `debug`-level. Thanks to [@NielsKSchjoedt](https://github.com/NielsKSchjoedt) for creating the issue and [@boomer196](https://github.com/boomer196) for testing solutions. [PR#1876](https://github.com/newrelic/newrelic-ruby-agent/pull/1876)

- **CI: Target JRuby 9.4.2.0**

  The agent is now actively being tested against JRuby 9.4.2.0. NOTE that this release does not contain any non-CI related changes for JRuby. Old agent versions are still expected to work with newer JRubies and the newest agent version is still expected to work with older JRubies.


## v9.0.0

  Version 9.0.0 of the agent removes several deprecated configuration options and API methods, enables Thread tracing by default, adds Fiber instrumentation, removes support for Ruby versions 2.2 and 2.3, removes instrumentation for several deprecated gems, changes how the API method `set_transaction_name` works, and updates `rails_defer_initialization` to be an environment variable only configuration option.


- **Remove deprecated configuration options**

  The following configuration options have been removed and will no longer work. Please update all configs to use the replacements listed below. [PR#1782](https://github.com/newrelic/newrelic-ruby-agent/pull/1782)

  |  Removed                                  | Replacement                               | `newrelic.yml` example                                                              |
  | ----------------------------------------- | ----------------------------------------- | ----------------------------------------------------------------------------------- |
  | `analytics_events.capture_attributes`     | `transaction_events.attributes.enabled`   | `transaction_events.attributes.enabled: false`                                      |
  | `browser_monitoring.capture_attributes`   | `browser_monitoring.attributes.enabled`   | `browser_monitoring.attributes.enabled: false`                                      |
  | `error_collector.capture_attributes`      | `error_collector.attributes.enabled`      | `error_collector.attributes.enabled: false`                                         |
  | `resque.capture_params`                   | `attributes.include`                      | `attributes.include: ['job.resque.args.*']`                                         |
  | `sidekiq.capture_params`                  | `attributes.include`                      | `attributes.include: ['job.sidekiq.args.*']`                                        |
  | `transaction_tracer.capture_attributes`   | `transaction_tracer.attributes.enabled`   | `transaction_tracer.attributes.enabled: false`                                      |
  | `error_collector.ignore_errors`           | `error_collector.ignore_classes`          | `error_collector.ignore_classes: ['ActionController::RoutingError', 'CustomError']` |
  | `analytics_events.enabled`                | `transaction_events.enabled`              | `transaction_events.enabled: false`                                                 |
  | `analytics_events.max_samples_stored`     | `transaction_events.max_samples_stored`   | `transaction_events.max_samples_stored: 1200`                                       |
  | `disable_database_instrumentation`        | `disable_sequel_instrumentation`          | `disable_sequel_instrumentation: true`                                              |
  | `disable_bunny`                           | `instrumentation.bunny`                   | `instrumentation.bunny: disabled`                                                   |
  | `disable_curb`                            | `instrumentation.curb`                    | `instrumentation.curb: disabled`                                                    |
  | `disable_dj`                              | `instrumentation.delayed_job`             | `instrumentation.delayed_job: disabled`                                             |
  | `disable_excon`                           | `instrumentation.excon`                   | `instrumentation.excon: disabled`                                                   |
  | `disable_grape`                           | `instrumentation.grape`                   | `instrumentation.grape: disabled`                                                   |
  | `disable_grape_instrumentation`           | `instrumentation.grape`                   | `instrumentation.grape: disabled`                                                   |
  | `disable_httpclient`                      | `instrumentation.httpclient`              | `instrumentation.httpcient: disabled`                                               |
  | `disable_httprb`                          | `instrumentation.httprb`                  | `instrumentation.httprb: disabled`                                                  |
  | `disable_dalli`                           | `instrumentation.memcache`                | `instrumentation.memcache: disabled`                                                |
  | `disable_dalli_cas_client`                | `instrumentation.memcache`                | `instrumentation.memcache: disabled`                                                |
  | `disable_memcache_client`                 | `instrumentation.memcache-client`         | `instrumentation.memcache-client: disabled`                                         |
  | `disable_memcache_instrumentation`        | `instrumentation.memcache`                | `instrumentation.memcache: disabled`                                                |
  | `disable_memcached`                       | `instrumentation.memcached`               | `instrumentation.memcached: disabled`                                               |
  | `disable_mongo`                           | `instrumentation.mongo`                   | `instrumentation.mongo: disabled`                                                   |
  | `disable_net_http`                        | `instrumentation.net_http`                | `instrumentation.net_http: disabled`                                                |
  | `prepend_net_instrumentation`             | `instrumentation.net_http`                | `instrumentation.net_http: prepend`                                                 |
  | `disable_puma_rack`                       | `instrumentation.puma_rack`               | `instrumentation.puma_rack: disabled`                                               |
  | `disable_puma_rack_urlmap`                | `instrumentation.puma_rack_urlmap`        | `instrumentation.puma_rack_urlmap: disabled`                                        |
  | `disable_rack`                            | `instrumentation.rack`                    | `instrumentation.rack: disabled`                                                    |
  | `disable_rack_urlmap`                     | `instrumentation.rack_urlmap`             | `instrumentation.rack_urlmap: disabled`                                             |
  | `disable_redis`                           | `instrumentation.redis`                   | `instrumentation.redis: disabled`                                                   |
  | `disable_redis_instrumentation`           | `instrumentation.redis`                   | `instrumentation.redis: disabled`                                                   |
  | `disable_resque`                          | `instrumentation.resque`                  | `instrumentation.resque: disabled`                                                  |
  | `disable_sinatra`                         | `instrumentation.sinatra`                 | `instrumentation.sinatra: disabled`                                                 |
  | `disable_rake`                            | `instrumentation.rake`                    | `instrumentation.rake: disabled`                                                    |
  | `disable_rake_instrumentation`            | `instrumentation.rake`                    | `instrumentation.rake: disabled`                                                    |
  | `disable_typhoeus`                        | `instrumentation.typhoeus`                | `instrumentation.typhoeus: disabled`                                                |




- **Enable Thread instrumentation by default**

  The configuration option `instrumentation.thread.tracing` is now enabled by default. This configuration allows the agent to properly monitor code occurring inside threads. In Ruby agent 9.0, instrumented code within threads will be recorded and associated with the current transaction when the thread was created.

  This may be a breaking change if you are currently using custom thread instrumentation. New transactions inside of threads will no longer be started if one already exists. [PR#1767](https://github.com/newrelic/newrelic-ruby-agent/pull/1767)

- **Add Fiber instrumentation**

  `Fiber` instances are now automatically instrumented similarly to `Thread` instances. This can be [configured](https://docs.newrelic.com/docs/apm/agents/ruby-agent/configuration/ruby-agent-configuration/#instrumentation-fiber) using `instrumentation.fiber`. [PR#1802](https://github.com/newrelic/newrelic-ruby-agent/pull/1802)


- **Removed support for Ruby 2.2 and 2.3**

  Ruby 2.2 and 2.3 are no longer supported by the Ruby agent. To continue using the latest Ruby Agent version, please update to Ruby 2.4.0 or above. [PR#1778](https://github.com/newrelic/newrelic-ruby-agent/pull/1778)

- **Removed deprecated instrumentation**

  Instrumentation for the following gems had been previously deprecated and has now been removed. [PR#1788](https://github.com/newrelic/newrelic-ruby-agent/pull/1788)
    - Acts As Solr
    - Authlogic
    - DataMapper
    - Rainbows
    - Sunspot

  Versions of the following technologies had been previously deprecated and are no longer supported.

    - Passenger: 2.2.x - 4.0.x
    - Puma: 2.0.x
    - Grape: 0.2.0
    - Padrino: 0.14.x
    - Rails: 3.2.x
    - Sinatra: 1.4.x, 1.5.x
    - Mongo: 1.8.x - 2.3.x
    - Sequel: 3.37.x, 4.0.x
    - Delayed_Job: 2.0.x - 4.0.x
    - Sidekiq: 4.2.x
    - Excon: below 0.55.0
    - HttpClient: 2.2.0 - 2.8.0
    - HttpRb: 0.9.9 - 2.2.1
    - Typhoeus: 0.5.3 - 1.2.x
    - Bunny: 2.0.x - 2.6.x
    - ActiveMerchant: 1.25.0 - 1.64.x


- **Updated API method `set_transaction_name`**

  When the method `NewRelic::Agent.set_transaction_name` is called, it will now always change the name and category of the currently running transaction to what is passed into the method. This is a change from previous agent versions.

  Previously, if `set_transaction_name` was called with a new transaction name and a new category that did not match the category already assigned to a transaction, neither the new name nor category would be saved to the transaction. If this method is being called in a situation in which it was previously ignored due to category differences, this will now change the name and category of the transaction. [PR#1797](https://github.com/newrelic/newrelic-ruby-agent/pull/1797)

- **Removed API method: `NewRelic::Agent.disable_transaction_tracing`**

  The deprecated API method `NewRelic::Agent.disable_transaction_tracing` has been removed. Instead use either `NewRelic::Agent#ignore_transaction` to disable the recording of the current transaction or `NewRelic::Agent.disable_all_tracing` to yield a block without collecting any metrics or traces in any of the subsequent calls. [PR#1792](https://github.com/newrelic/newrelic-ruby-agent/pull/1792)

- **Renamed ActiveJob metrics**

  Previously, ActiveJob was categorized as a message broker, which is inaccurate. We've updated the naming of ActiveJob traces from leading with `MessageBroker/ActiveJob` to simply leading with `ActiveJob`. [PR#1811](https://github.com/newrelic/newrelic-ruby-agent/pull/1811)

- **Code cleanup**

  Thank you to community member [@esquith](https://github.com/esquith) for contributing some cleanup of orphaned constants in our code base. [PR#1793](https://github.com/newrelic/newrelic-ruby-agent/pull/1793) [PR#1794](https://github.com/newrelic/newrelic-ruby-agent/pull/1794) [PR#1808](https://github.com/newrelic/newrelic-ruby-agent/pull/1808)

  Community member [@fchatterji](https://github.com/fchatterji) helped standardize how we reference `NewRelic` throughout our codebase [PR#1795](https://github.com/newrelic/newrelic-ruby-agent/pull/1795) and updated our README's community header [PR#1815](https://github.com/newrelic/newrelic-ruby-agent/pull/1815). Thanks fchatterji!


- **Bugfix: Allow rails initialization to be deferred by environment variable**

  The Ruby agent may force some Rails libraries to load on agent initialization, preventing some settings defined in `config/initializers` from being applied. Changing the initialization process to run after `config/initializers`, however, may break the configuration for other gems (ex. Roadie Rails).

  For those having troubles with agent initialization and Rails initializers, you can now pass the environment variable `NEW_RELIC_DEFER_RAILS_INITIALIZATION=true` to make the agent initialize after `config/initializers` are run. This config option can only be set using an environment variable and can't be set using YAML. [PR#1791](https://github.com/newrelic/newrelic-ruby-agent/pull/1791)

  Thanks to [@jdelStrother](https://github.com/jdelStrother) for bringing this issue to our attention and testing our fixes along the way. [Issue#662](https://github.com/newrelic/newrelic-ruby-agent/issues/662)


## 8.16.0

Version 8.16.0 introduces more Ruby on Rails instrumentation (especially for Rails 6 and 7) for various Action\*/Active\* libraries whose actions produce [Active Support notifications events](https://guides.rubyonrails.org/active_support_instrumentation.html).

- **Add Various Ruby on Rails Library Instrumentations**

  New instrumentation is now automatically provided by several Action\*/Active\* libaries that generate Active Support notifications. With each Ruby on Rails release, new the Rails libraries add new events and sometimes existing events have their payload parameters updated as well. The New Relic Ruby agent will now automatically process more of these events and parameters with New Relic segments created for each event. At a minimum, each segment gives timing information for the event. In several cases, all non-sensitive event payload parameters are also passed along in the segment.

  The agent now newly supports or has updated support for the following libraries:

  - Action Cable (for WebSockets) [PR#1749](https://github.com/newrelic/newrelic-ruby-agent/pull/1749)
  - Action Controller (for the 'C' in MVC) [PR#1744](https://github.com/newrelic/newrelic-ruby-agent/pull/1744/)
  - Action Mailbox (for sending mail) [PR#1740](https://github.com/newrelic/newrelic-ruby-agent/pull/1740)
  - Action Mailer (for routing mail) [PR#1740](https://github.com/newrelic/newrelic-ruby-agent/pull/1740)
  - Active Job (for background jobs) [PR#1742](https://github.com/newrelic/newrelic-ruby-agent/pull/1761)
  - Active Support (for caching operations) [PR#1742](https://github.com/newrelic/newrelic-ruby-agent/pull/1742)

  The instrumentations for each of these libaries are all enabled by default, but can be independently disabled via configuration by using the following parameters:

  | Configuration name          | Default | Behavior                                               |
  | --------------------------- | ------- | ------------------------------------------------------ |
  | `disable_action_cable`      | `false` | If `true`, disables Action Cable instrumentation.      |
  | `disable_action_controller` | `false` | If `true`, disables Action Controller instrumentation. |
  | `disable_action_mailbox` | `false` | If `true`, disables Action Mailbox instrumentation. |
  | `disable_action_mailer` | `false` | If `true`, disables Action Mailer instrumentation. |
  | `disable_activejob` | `false` | If `true`, disables Active Job instrumentation. |
  | `disable_active_support` | `false` | If `true`, disables Active Support instrumentation. |

## 8.15.0

Version 8.15.0 of the agent confirms compatibility with Ruby 3.2.0, adds instrumentation for concurrent-ruby, and confirms Sinatra 3 compatibility with Padrino 0.15.2. It also enables batching and compression for Infinite Tracing.

- **Add Support for Ruby 3.2.0**

  Following the 3.2.0 release of Ruby, the New Relic Ruby Agent has confirmed compatibility with and now supports the official release of Ruby 3.2.0. [PR#1715](https://github.com/newrelic/newrelic-ruby-agent/pull/1715)

- **Add instrumentation for concurrent-ruby**

  Instrumentation for the [concurrent-ruby](https://github.com/ruby-concurrency/concurrent-ruby) gem has been added to the agent for versions 1.1.5 and above. When a transaction is already in progress and a call to a `Concurrent::` method that routes through `Concurrent::ThreadPoolExecutor#post` is made, a segment will be added to the transaction. Any content within the block passed to the `Concurrent::` method that is instrumented by the agent, such as a call to `Net::HTTP.get`, will have a nested segment created. [PR#1682](https://github.com/newrelic/newrelic-ruby-agent/pull/1682)

  | Configuration name                | Default | Behavior                                                                                                                        |
  | --------------------------------- | ------- | ------------------------------------------------------------------------------------------------------------------------------- |
  | `instrumentation.concurrent_ruby` | auto    | Controls auto-instrumentation of the concurrent-ruby library at start-up. May be one of `auto`, `prepend`, `chain`, `disabled`. |

- **Infinite Tracing: Use batching and compression**

  For [Infinite Tracing](https://docs.newrelic.com/docs/distributed-tracing/infinite-tracing/introduction-infinite-tracing/), which Ruby applications can leverage with the `newrelic-infinite_tracing` gem, payloads will now be batched and compressed to signficantly decrease the amount of outbound network traffic. [PR#1723](https://github.com/newrelic/newrelic-ruby-agent/pull/1723)

  | Configuration name                   | Default | Behavior                                                                                                            |
  | ------------------------------------ | ------- | ------------------------------------------------------------------------------------------------------------------- | --- | ------ | ----------------------------------------------------------------------------- |
  | `infinite_tracing.batching`          | true    | If true (the default), data sent to the Trace Observer will be batched instead of each span being sent individually |
  | `infinite_tracing.compression_level` | high    | Configure the compression level for data sent to the Trace Observer. May be one of [none                            | low | medium | high]. 'high' is the default. Set the level to 'none' to disable compression. |

- **Add Support for Padrino 0.15.2 and Sinatra 3**

  We've added testing to confirm Padrino 0.15.2 and Sinatra 3 are compatible with the Ruby agent. Thank you [@nesquena](https://github.com/nesquena) for letting us know 0.15.2 was ready! [PR#1712](https://github.com/newrelic/newrelic-ruby-agent/pull/1712)

## v8.14.0

Version 8.14.0 of the agent restores desired Capistrano-based changelog lookup functionality when a deployment is performed, speeds up GUID generation, delivers support for instrumenting Rails custom event notifications, fixes potential compatibility issues with the RedisClient gem, and fixes bugs related to initialization in Rails.

- **Deployment Recipe: Restore desired Capistrano-based changelog lookup behavior**

  The New Relic Ruby agent offers [a Capistrano recipe for recording app deployments](https://docs.newrelic.com/docs/apm/agents/ruby-agent/features/record-deployments-ruby-agent/#capistrano3). The recipe code was significantly cleaned up with [PR#1498](https://github.com/newrelic/newrelic-ruby-agent/pull/1498) which inadvertently changed the way the recipe handles the changelog for a deployment. Community member [@arthurwozniak](https://github.com/arthurwozniak) spotted and corrected this change in order to restore the desired changelog lookup functionality while retaining all of the previous cleanup. Thank you very much for your contribution, [@arthurwozniak](https://github.com/arthurwozniak)! [PR#1653](https://github.com/newrelic/newrelic-ruby-agent/pull/1653)

- **Speed up GUID generation**

  The agent leverages random numbers in its GUID (globally unique identifier) generation and would previously always freshly calculate the result of 16^16 or 32^32 before generating a random number. Given that those 16^16 and 32^32 operations are expected, it makes sense to calculate their results up front and store them in constants to be referred to later. Doing so has resulted in a performance gain for the generation of GUIDs. Many thanks to [@tungmq](https://github.com/tungmq) for contributing this optimisation and the benchmarks to support it! [PR#1693](https://github.com/newrelic/newrelic-ruby-agent/pull/1693)

- **Support for Rails ActiveSupport::Notifications for custom events**

  When the new `active_support_custom_events_names` configuration parameter is set equal to an array of custom event names to subscribe to, the agent will now subscribe to each of the names specified and report instrumentation for the events when they take place. [Creating custom events](https://guides.rubyonrails.org/active_support_instrumentation.html#creating-custom-events) is simple and now reporting instrumentation for them to New Relic is simple as well. [PR#1659](https://github.com/newrelic/newrelic-ruby-agent/pull/1659)

- **Bugfix: Support older versions of the RedisClient gem, handle unknown Redis database index**

  With version 8.13.0 of the agent, support was added for the [redis-rb](https://github.com/redis/redis-rb) gem v5+ and the new [RedisClient](https://rubygems.org/gems/redis-client) gem. With versions of RedisClient older than v0.11, the agent could cause the monitored application to crash when attempting to determine the Redis database index. Version 8.14.0 adds two related improvements. Firstly, support for RedisClient versions older than v0.11 has been added to get at the database index value. Secondly, the agent will no longer crash or impact the monitored application in the event that the database index cannot be obtained. Thank you very much to our community members [@mbsmartee](https://github.com/mbsmartee) and [@patatepartie](https://github.com/patatepartie) for bringing this issue to our attention, for helping us determine how to best reproduce it, and for testing out the update. We appreciate your help! [Issue#1650](https://github.com/newrelic/newrelic-ruby-agent/issues/1650) [PR#1673](https://github.com/newrelic/newrelic-ruby-agent/pull/1673)

- ~~**Bugfix: Defer agent startup in Rails until after application-defined initializers have run**~~

  ~~In Rails, the agent previously loaded before any application-defined initializers. This allowed initializers to reference the `add_method_tracer` API. However, this had the side-effect of forcing some framework libraries to load before initializers ran, preventing any configuration values related to these libraries from being applied. This fix provides an option to split initialization into two parts: load `add_method_tracer` before application-defined initializers and start the agent after application-defined initializers. This may cause other initializers to behave differently.~~

  ~~If you'd like to use this feature, set `defer_rails_initialization` to `true`. It is `false` by default, but may become `true` by default in a future release.~~

  ~~Furthermore, our Action View instrumentation was missing an `ActiveSupport.on_load` block around the code that loads our instrumentation.~~

  ~~Thank you [@jdelStrother](https://github.com/jdelStrother) for bringing this to our attention and collaborating with us on a fix. [PR#1658](https://github.com/newrelic/newrelic-ruby-agent/pull/1658)~~

  Unfortunately, this bugfix is unreachable as written because the configuration value used to access the bugfix won't be applied until after initialization. Follow along for updates at [Issue#662](https://github.com/newrelic/newrelic-ruby-agent/issues/662).

## v8.13.1

Version 8.13.1 of the agent provides a bugfix for Redis v5.0 instrumentation.

- **Fix NoMethodError when using Sidekiq v7.0 with RedisClient v0.11**

  In some cases, the `RedisClient` object cannot directly access methods like db, port, or path. These methods are always available on the `client.config` object. This raised a `NoMethodError` in environments that used Sidekiq v7.0 and [RedisClient](https://rubygems.org/gems/redis-client) v0.11. Thank you to [@fcheung](https://github.com/fcheung) and [@stevenou](https://github.com/stevenou) for bringing this to our attention! [Issue#1639](https://github.com/newrelic/newrelic-ruby-agent/issues/1639)

## v8.13.0

Version 8.13.0 of the agent updates our Rack, Redis, and Sidekiq instrumentation. It also delivers some bugfixes.

- **Support for Redis v5.0**

  Redis v5.0 restructures where some of our instrumented methods are located and how they are named. It also introduces a new [instrumentation middleware API](https://github.com/redis-rb/redis-client#instrumentation-and-middlewares). This API is used for pipelined and multi calls to maintain reporting parity with previous Redis versions. However, it is introduced later in the chain, so you may see errors that used to appear at the segment level on the transaction instead. The agent's behavior when used with older supported Redis versions will remain unaffected. [PR#1611](https://github.com/newrelic/newrelic-ruby-agent/pull/1611)

- **Support for Sidekiq v7.0**

  Sidekiq v7.0 removed Delayed Extensions and began offering client and server [middleware](https://github.com/mperham/sidekiq/blob/main/docs/middleware.md) classes to inherit from. The agent's Sidekiq instrumentation has been updated accordingly. The agent's behavior when used with older Sidekiq versions will remain unaffected. [PR#1615](https://github.com/newrelic/newrelic-ruby-agent/pull/1615) **NOTE:** an issue was discovered with Sidekiq v7.0+ and addressed by Ruby agent v8.13.1. If you are using Sidekiq, please skip Ruby agent v8.13.0 and use v8.13.1 or above.

- **Support for Rack v3.0: Rack::Builder#new accepting a block**

  Via [rack/rack#1942](https://github.com/rack/rack/pull/1942) (released with Rack v3.0), `Rack::Builder#run` now optionally accepts a block instead of an app argument. The agent's instrumentation has been updated to support the use of a block with `Rack::Builder#run`. [PR#1600](https://github.com/newrelic/newrelic-ruby-agent/pull/1600)

- **Bugfix: Correctly identify Unicorn, Rainbows and FastCGI with Rack v3.0**

  Unicorn, Rainbows, or FastCGI web applications using Rack v3.0 may previously have had the "dispatcher" value incorrectly reported as "Webrick" instead of "Unicorn", "Rainbows", or "FastCGI". This issue has now been addressed. [PR#1585](https://github.com/newrelic/newrelic-ruby-agent/pull/1585)

- **Bugfix: add_method_tracer fails to record code level metric attributes on private methods**

  When using `add_method_tracer` on a private method, the agent was unable to record code level metrics for the method. This resulted in the following being logged to the newrelic_agent.log file.

  ```
  WARN : Unable to determine source code info for 'Example', method 'private_method' - NameError: undefined method 'private_method' for class '#<Class:Example>'
  ```

  Thank you [@jdelStrother](https://github.com/jdelStrother) for bringing this issue to our attention and suggesting a fix! [PR#1593](https://github.com/newrelic/newrelic-ruby-agent/pull/1593)

- **Bugfix: Category is a required keyword arg for NewRelic::Agent::Tracer.in_transaction**

  When support for Ruby 2.0 was dropped in version 8.0.0 of the agent, the agent API methods were updated to use the required keyword argument feature built into Ruby, rather than manually raising ArgumentErrors. The API method `NewRelic::Agent::Tracer.in_transaction` removed the ArgumentError raised by the agent, but did not update the method arguments to identify `:category` as a required keyword argument. This is now resolved. Thank you [@tatzsuzuki](https://github.com/tatzsuzuki) for bringing this to our attention. [PR#1587](https://github.com/newrelic/newrelic-ruby-agent/pull/1587)

## v8.12.0

Version 8.12.0 of the agent delivers new Elasticsearch instrumentation, increases the default number of recorded Custom Events, announces the deprecation of Ruby 2.3, and brings some valuable code cleanup.

- **Support for Elasticsearch instrumentation**

  This release adds support to automatically instrument the [elasticsearch](https://rubygems.org/gems/elasticsearch) gem. Versions 7.x and 8.x are supported. [PR#1525](https://github.com/newrelic/newrelic-ruby-agent/pull/1525)

  | Configuration name                | Default | Behavior                                                                                                                      |
  | --------------------------------- | ------- | ----------------------------------------------------------------------------------------------------------------------------- |
  | `instrumentation.elasticsearch`   | auto    | Controls auto-instrumentation of the elasticsearch library at start-up. May be one of `auto`, `prepend`, `chain`, `disabled`. |
  | `elasticsearch.capture_queries`   | true    | If `true`, the agent captures Elasticsearch queries in transaction traces.                                                    |
  | `elasticsearch.obfuscate_queries` | true    | If `true`, the agent obfuscates Elasticsearch queries in transaction traces.                                                  |

- **Custom Event Limit Increase**

  This version increases the default limit of custom events from 1000 events per minute to 3000 events per minute. In the scenario that custom events were being limited, this change will allow more custom events to be sent to New Relic. There is also a new configurable maximum limit of 100,000 events per minute. To change the limits, see the documentation for [max_samples_stored](https://docs.newrelic.com/docs/apm/agents/ruby-agent/configuration/ruby-agent-configuration/#custom_insights_events-max_samples_stored). To learn more about the change and how to determine if custom events are being dropped, see our Explorers Hub [post](https://discuss.newrelic.com/t/send-more-custom-events-with-the-latest-apm-agents/190497). [PR#1541](https://github.com/newrelic/newrelic-ruby-agent/pull/1541)

- **Deprecate support for Ruby 2.3**

  Ruby 2.3 reached end of life on March 31, 2019. The Ruby agent has deprecated support for Ruby 2.3 and will make breaking changes for this version in its next major release, v9.0.0 (release date not yet planned). All 8.x.x versions of the agent will remain compatible with Ruby 2.3.

- **Cleanup: Remove orphaned code**

  In both the agent and unit tests, changes have taken place over the years that have left certain bits of code unreachable. This orphaned code can complicate code maintenance and refactoring, so getting it squared away can be very helpful. Commmuniy member [@ohbarye](https://github.com/ohbarye) contributed two separate cleanup PRs for this release; one for the agent and one for the tests. [PR#1537](https://github.com/newrelic/newrelic-ruby-agent/pull/1537) [PR#1548](https://github.com/newrelic/newrelic-ruby-agent/pull/1548)

  Thank you to [@ohbarye](https://github.com/ohbarye) for contributing this helpful cleanup!

## v8.11.0

Version 8.11.0 of the agent updates the `newrelic deployments` command to work with API keys issued to newer accounts, fixes a memory leak in the instrumentation of Curb error handling, further preps for Ruby 3.2.0 support, and includes several community member driven cleanup and improvement efforts. Thank you to everyone involved!

- **Added support for New Relic REST API v2 when using `newrelic deployments` command**

  Previously, the `newrelic deployments` command only supported the older version of the deployments api, which does not currently support newer license keys. Now you can use the New Relic REST API v2 to record deployments by providing your user API key to the agent configuration using `api_key`. When this configuration option is present, the `newrelic deployments` command will automatically use the New Relic REST API v2 deployment endpoint. [PR#1461](https://github.com/newrelic/newrelic-ruby-agent/pull/1461)

  Thank you to [@Arkham](https://github.com/Arkham) for bringing this to our attention!

- **Cleanup: Performance tests, constants, rubocop-minitest assertions and refutations**

  Community member [@esquith](https://github.com/esquith) contributed a whole slew of cleanup successes for our performance test configuration, orphaned constants in our code base, and RuboCop related improvements. [PR#1406](https://github.com/newrelic/newrelic-ruby-agent/pull/1406) [PR#1408](https://github.com/newrelic/newrelic-ruby-agent/pull/1408) [PR#1409](https://github.com/newrelic/newrelic-ruby-agent/pull/1409) [PR#1411](https://github.com/newrelic/newrelic-ruby-agent/pull/1411)

  Thank you [@esquith](https://github.com/esquith) for these great contributions!

- **CI: Notify on a change from failure to success**

  A super handy, much beloved feature of certain CI and build systems is to not only notify when builds start to fail, but also to notify again when the builds once again start to go green. Community member [@luigieai](https://github.com/luigieai) was able to figure out how to configure our existing complex, multiple-3rd-party-action based GitHub Actions pipeline to notify on a switch back to success from failure. [PR#1519](https://github.com/newrelic/newrelic-ruby-agent/pull/1519)

  This is much appreciated! Thank you, [@luigieai](https://github.com/luigieai).

- **Spelling corrections**

  Community member [@jsoref](https://github.com/jsoref), author of the [Check Spelling](https://github.com/marketplace/actions/check-spelling) GitHub Action, contributed a significant number of spelling corrections throughout the code base. The intelligent issues that were flagged made for a more comprehensive review than a simple dictionary based check would have been able to provide, and the changes are much appreciated. [PR#1508](https://github.com/newrelic/newrelic-ruby-agent/pull/1508)

  Thank you very much, [@jsoref](https://github.com/jsoref)!

- **Ruby 3.2.0-preview2 compatibility**

  Ruby 3.2.0-preview1 introduced a change to the way that Ruby reports VM stats and the approach was changed yet again to a 3rd approach with the preview2 release. New Relic reports on Ruby VM stats and is keeping track of the Ruby 3.2 development process to help ensure our customers with a smooth and worthwhile upgrade process once Ruby 3.2.0 (non-preview) is released. [PR#1436](https://github.com/newrelic/newrelic-ruby-agent/pull/1436)

- **Bugfix: Fix memory leak in the Curb instrumentation**

  Community member [@charkost](https://github.com/charkost) was able to rework the `on_failure` callback logic prepped via the agent's Curb instrumentation in order to avoid some nesting that was causing memory leaks. [PR#1518](https://github.com/newrelic/newrelic-ruby-agent/pull/1518)

  Many thanks for both the heads up on the issue and the fix, [@charkost](https://github.com/charkost)!

## v8.10.1

- **Bugfix: Missing unscoped metrics when instrumentation.thread.tracing is enabled**

  Previously, when `instrumentation.thread.tracing` was set to true, some puma applications encountered a bug where a varying number of unscoped metrics would be missing. The agent now will correctly store and send all unscoped metrics.

  Thank you to @texpert for providing details of their situation to help resolve the issue.

- **Bugfix: gRPC instrumentation causes ArgumentError when other Google gems are present**

  Previously, when the agent had gRPC instrumentation enabled in an application using other gems (such as google-ads-googleads), the instrumentation could cause the error `ArgumentError: wrong number of arguments (given 3, expected 2)`. The gRPC instrumentation has been updated to prevent this issue from occurring in the future.

  Thank you to @FeminismIsAwesome for bringing this issue to our attention.

## v8.10.0

- **New gRPC instrumentation**

  The agent will now instrument [gRPC](https://grpc.io/) activity performed by clients and servers that use the [grpc](https://rubygems.org/gems/grpc) RubyGem. Instrumentation is automatic and enabled by default, so gRPC users should not need to modify any existing application code or agent configuration to benefit from the instrumentation. The instrumentation makes use of distributed tracing for a comprehensive overview of all gRPC traffic taking place across multiple monitored applications. This allows you to observe your client and server activity using any service that adheres to the W3C standard.

  The following new configuration parameters have been added for gRPC. All are optional.

  | Configuration name                   | Default | Behavior                                                                                |
  | ------------------------------------ | ------- | --------------------------------------------------------------------------------------- |
  | `instrumentation.grpc_client`        | auto    | Set to 'disabled' to disable, set to 'chain' if there are module prepending conflicts   |
  | `instrumentation.grpc_server`        | auto    | Set to 'disabled' to disable, set to 'chain' if there are module prepending conflicts   |
  | `instrumentation.grpc.host_denylist` | ""      | Provide a comma delimited list of host regex patterns (ex: "private.com$,exception.\*") |

- **Code-level metrics functionality is enabled by default**

  The code-level metrics functionality for the Ruby agent's [CodeStream integration](https://docs.newrelic.com/docs/apm/agents/ruby-agent/features/ruby-codestream-integration) is now enabled by default after we have received positive feedback and no open bugs for the past two releases.

- **Performance: Rework timing range overlap calculations for multiple transaction segments**

  Many thanks to GitHub community members @bmulholland and @hkdnet. @bmulholland alerted us to [rmosolgo/graphql-ruby#3945](https://github.com/rmosolgo/graphql-ruby/issues/3945). That Issue essentially notes that the New Relic Ruby agent incurs a significant performance hit when the `graphql` RubyGem (which ships with New Relic Ruby agent support) is used with DataLoader to generate a high number of transactions. Then @hkdnet diagnosed the root cause in the Ruby agent and put together both a proof of concept fix and a full blown PR to resolve the problem. The agent keeps track multiple segments that are concurrently in play for a given transaction in order to merge the ones whose start and stop times intersect. The logic for doing this find-and-merge operation has been reworked to a) be deferred entirely until the transaction is ready to be recorded, and b) made more performant when it is needed. GraphQL DataLoader users and other users who generate lots of activity for monitoring within a short amount of time will hopefully see some good performance gains from these changes.

- **Performance: Make frozen string literals the default for the agent**

  The Ruby `frozen_string_literal: true` magic source code comment has now been applied consistently across all Ruby files belonging to the agent. This can provide a performance boost, given that Ruby can rely on the strings remaining immutable. Previously only about a third of the agent's code was freezing string literals by default. Now that 100% of the code freezes string literals by default, we have internally observed some related performance gains through testing. We are hopeful that these will translate into some real world gains in production capacities.

- **Bugfix: Error when setting the yaml configuration with `transaction_tracer.transaction_threshold: apdex_f`**

  Originally, the agent was only checking the `transaction_tracer.transaction_threshold` from the newrelic.yml correctly if it was on two lines.

  Example:

  ```
  # newrelic.yml
  transaction_tracer:
    transaction_threshold: apdex_f
  ```

  When this was instead changed to be on one line, the agent was not able to correctly identify the value of apdex_f.

  Example:

  ```
  # newrelic.yml
  transaction_tracer.transaction_threshold: apdex_f
  ```

  This would cause prevent transactions from finishing due to the error `ArgumentError: comparison of Float with String failed`. This has now been corrected and the agent is able to process newrelic.yml with a one line `transaction_tracer.transaction_threshold: apdex_f` correctly now.

  Thank you to @oboxodo for bringing this to our attention.

- **Bugfix: Don't modify frozen Logger**

  Previously the agent would modify each instance of the Logger class by adding a unique instance variable as part of the instrumentation. This could cause the error `FrozenError: can't modify frozen Logger` to be thrown if the Logger instance had been frozen. The agent will now check if the object is frozen before attempting to modify the object. Thanks to @mkcosta for bringing this issue to our attention.

## v8.9.0

- **Add support for Dalli 3.1.0 to Dalli 3.2.2**

  Dalli versions 3.1.0 and above include breaking changes where the agent previously hooked into the gem. We have updated our instrumentation to correctly hook into Dalli 3.1.0 and above. At this time, 3.2.2 is the latest Dalli version and is confirmed to be supported.

- **Bugfix: Infinite Tracing hung on connection restart**

  Previously, when using infinite tracing, the agent would intermittently encounter a deadlock when attempting to restart the infinite tracing connection. This bug would prevent the agent from sending all data types, including non-infinite-tracing-related data. This change reworks how we restart infinite tracing to prevent potential deadlocks.

- **Bugfix: Use read_nonblock instead of read on pipe**

  Previously, our PipeChannelManager was using read which could cause Resque jobs to get stuck in some versions. This change updates the PipeChannelManager to use read_nonblock instead. This method can leverage error handling to allow the instrumentation to gracefully log a message and exit the stuck Resque job.

## v8.8.0

- **Support Makara database adapters with ActiveRecord**

  Thanks to a community submission from @lucasklaassen with [PR #1177](https://github.com/newrelic/newrelic-ruby-agent/pull/1177), the Ruby agent will now correctly work well with the [Makara gem](https://github.com/instacart/makara). Functionality such as SQL obfuscation should now work when Makara database adapters are used with Active Record.

- **Lowered the minimum payload size to compress**

  Previously the Ruby agent used a particularly large payload size threshold of 64KiB that would need to be met before the agent would compress data en route to New Relic's collector. The original value stems from segfault issues that very old Rubies (< 2.2) used to encounter when compressing smaller payloads. This value has been lowered to 2KiB (2048 bytes), which should provide a more optimal balance between the CPU cycles spent on compression and the bandwidth savings gained from it.

- **Provide Code Level Metrics for New Relic CodeStream**

  For Ruby on Rails applications and/or those with manually traced methods, the agent is now capable of reporting metrics with Ruby method-level granularity. When the new `code_level_metrics.enabled` configuration parameter is set to a `true` value, the agent will associate source-code-related metadata with the metrics for things such as Rails controller methods. Then, when the corresponding Ruby class file that defines the methods is loaded up in a [New Relic CodeStream](https://www.codestream.com/)-powered IDE, [the four golden signals](https://sre.google/sre-book/monitoring-distributed-systems/) for each method will be presented to the developer directly.

- **Supportability Metrics will always report uncompressed payload size**

  New Relic's agent specifications call for Supportability Metrics to always reference the uncompressed payload byte size. Previously, the Ruby agent was calculating the byte size after compression. Furthermore, compression is only performed on payloads of a certain size. This means that sometimes the value could have represented a compressed size and sometimes an uncompressed one. Now the uncompressed value is always used, bringing consistency for comparing two instances of the same metric and alignment with the New Relic agent specifications.

## v8.7.0

- **APM logs-in-context log forwarding on by default**

  Automatic application log forwarding is now enabled by default. This version of the agent will automatically send enriched application logs to New Relic. To learn more about this feature see [here](https://docs.newrelic.com/docs/apm/new-relic-apm/getting-started/get-started-logs-context/), and additional configuration options are available [here](https://docs.newrelic.com/docs/logs/logs-context/configure-logs-context-ruby). To learn about how to toggle log ingestion on or off by account see [here](https://docs.newrelic.com/docs/logs/logs-context/disable-automatic-logging).

- **Improved async support and Thread instrumentation**

  Previously, the agent was not able to record events and metrics inside Threads created inside of an already running transaction. This release includes 2 new configuration options to support multithreaded applications to automatically instrument threads. A new configuration option,`instrumentation.thread.tracing` (disabled by default), has been introduced that, when enabled, will allow the agent to insert New Relic tracing inside of all Threads created by an application. To support applications that only want some threads instrumented by New Relic, a new class is available, `NewRelic::TracedThread`, that will create a thread that includes New Relic instrumentation, see our [API documentation](https://www.rubydoc.info/gems/newrelic_rpm/NewRelic) for more details.

  New configuration options included in this release:
  | Configuration name | Default | Behavior |
  | ----------- | ----------- |----------- |
  | `instrumentation.thread` | `auto` (enabled) | Allows the agent to correctly nest spans inside of an asynchronous transaction |
  | `instrumentation.thread.tracing` | `false` (disabled) | Automatically add tracing to all Threads created in the application. This may be enabled by default in a future release. |

  We'd like to thank @mikeantonelli for sharing a gist with us that provided our team with an entry point for this feature.

- **Deprecate support for Ruby 2.2**

  Ruby 2.2 reached end of life on March 31, 2018. The agent has deprecated support for Ruby 2.2 and will make breaking changes for this version in its next major release.

- **Deprecate instrumentation versions with low adoption and/or versions over five years old**

  This release deprecates the following instrumentation:
  | Deprecated | Replacement |
  | ----------- | ----------- |
  | ActiveMerchant < 1.65.0 | ActiveMerchant >= 1.65.0 |
  | Acts As Solr (all versions) | none |
  | Authlogic (all versions) | none |
  | Bunny < 2.7.0 | bunny >= 2.7.0 |
  | Dalli < 3.2.1 | Dalli >= 3.2.1 |
  | DataMapper (all versions) | none |
  | Delayed Job < 4.1.0 | Delayed Job >= 4.1.0 |
  | Excon < 0.56.0 | Excon >= 0.56.0 |
  | Grape < 0.19.2 | Grape >= 0.19.2 |
  | HTTPClient < 2.8.3 | HTTPClient 2.8.3 |
  | HTTP.rb < 2.2.2 | HTTP.rb >= 2.2.2 |
  | Mongo < 2.4.1 | Mongo >= 2.4.1 |
  | Padrino < 0.15.0 | Padrino >= 0.15.0 |
  | Passenger < 5.1.3 | Passenger >= 5.1.3 |
  | Puma < 3.9.0 | Puma >= 3.9.0 |
  | Rack < 1.6.8 | Rack >= 1.6.8 |
  | Rails 3.2.x | Rails >= 4.x |
  | Rainbows (all versions) | none |
  | Sequel < 4.45.0 | Sequel >= 4.45.0 |
  | Sidekiq < 5.0.0 | Sidekiq >= 5.0.0 |
  | Sinatra < 2.0.0 | Sinatra >= 2.0.0 |
  | Sunspot (all versions) | none |
  | Typhoeus < 1.3.0 | Typhoeus >= 1.3.0 |
  | Unicorn < 5.3.0 | Unicorn >= 5.3.0 |

  For the gems with deprecated versions, we will no longer test those versions in our multiverse suite. They may, however, still be compatible with the agent. We will no longer fix bug reports for issues related to these gem versions.

- **Clarify documentation for `rake.tasks` configuration**

  The `rake.tasks` description in the default `newrelic.yml` file and the [New Relic Ruby Agent Configuration docs](https://docs.newrelic.com/docs/apm/agents/ruby-agent/configuration/ruby-agent-configuration#rake-tasks) have been updated to clarify its behavior and usage. The documentation now reads:

  > Specify an array of Rake tasks to automatically instrument. This configuration option converts the Array to a RegEx list. If you'd like to allow all tasks by default, use `rake.tasks: [.+]`. Rake tasks will not be instrumented unless they're added to this list. For more information, visit the (New Relic Rake Instrumentation docs)[/docs/apm/agents/ruby-agent/background-jobs/rake-instrumentation].

  We thank @robotfelix for suggesting these changes.

- **Internally leverage `Object.const_get` and `Object.const_defined?`**

  When dynamically checking for or obtaining a handle to a class constant from a string, leverage the `Object` class's built in methods wherever possible to enjoy simpler, more performant operations. All JRubies and CRubies v2.5 and below need a bit of assistance beyond what `Object` can provide given that those Rubies may yield an unwanted constant from a different namespace than the one that was specified. But for all other Rubies and even for those Rubies in contexts where we can 100% trust the string value coming in, leverage the `Object` class's methods and reap the benefits.

- **Enable Environment Variables setting Array configurations to be converted to Arrays**

  Prior to this change, when comma-separated lists were passed as environment variables, an error would be emitted to the `newrelic_agent.log` and a String would be set as the value. Now, Arrays will be accurately coerced.

- **Bugfix: Allow TransactionEvents to be sampled at the expected rate**

  The `transaction_events.max_samples_stored` capacity value within the TransactionEventAggregator did not match up with its expected harvest cycle interval, causing TransactionEvents to be over-sampled. This bugfix builds upon the updates made in [#952](https://github.com/newrelic/newrelic-ruby-agent/pull/952) so that the interval and capacity behave as expected for the renamed `transaction_events*` configuration options.

- **Bugfix: Error events missing attributes when created outside of a transaction**

  Previously the agent was not assigning a priority to error events that were created by calling notice_error outside the scope of a transaction. This caused issues with sampling when the error event buffer was full, resulting in a `NoMethodError: undefined method '<' for nil:NilClass` in the newrelic_agent.log. This bugfix ensures that a priority is always assigned on error events so that the agent will be able to sample these error events correctly. Thank you to @olleolleolle for bringing this issue to our attention.

## v8.6.0

- **Telemetry-in-Context: Automatic Application Logs, a quick way to view logs no matter where you are in the platform**

  - Adds support for forwarding application logs to New Relic. This automatically sends application logs that have been enriched to power Telemetry-in-Context. This is disabled by default in this release. This may be on by default in a future release.
  - Adds support for enriching application logs written to disk or standard out. This can be used with another log forwarder to power Telemetry-in-Context if in-agent log forwarding is not desired. We recommend enabling either log forwarding or local log decorating, but not both features. This is disabled by default in this release.
  - Improves speed and Resque support for logging metrics which shows the rate of log message by severity in the Logs chart in the APM Summary view. This is enabled by default in this release.

  To learn more about Telemetry-in-Context and the configuration options please see the documentation [here](https://docs.newrelic.com/docs/apm/agents/ruby-agent/configuration/ruby-agent-configuration/).

- **Improve the usage of the 'hostname' executable and other executables**

  In all places where a call to an executable binary is made (currently this is done only for the 'hostname' and 'uname' binaries), leverage a new helper method when making the call. This new helper will a) not attempt to execute the binary if it cannot be found, and b) prevent STDERR/STDOUT content from appearing anywhere except New Relic's own logs if the New Relic logger is set to the 'debug' level. When calling 'hostname', fall back to `Socket.gethostname` if the 'hostname' binary cannot be found. When calling 'uname', fall back on using a value of 'unknown' if the 'uname' command fails. Many thanks to @metaskills and @brcarp for letting us know that Ruby AWS Lambda functions can't invoke 'hostname' and for providing ideas and feedback with [Issue #697](https://github.com/newrelic/newrelic-ruby-agent/issues/697).

- **Documentation: remove confusing duplicate RUM entry from newrelic.yml**

  The `browser_monitoring.auto_instrument` configuration option to enable web page load timing (RUM) was confusingly listed twice in the newrelic.yml config file. This option is enabled by default. The newrelic.yml file has been updated to list the option only once. Many thanks to @robotfelix for bringing this to our attention with [Issue #955](https://github.com/newrelic/newrelic-ruby-agent/issues/955).

- **Bugfix: fix unit test failures when New Relic environment variables are present**

  Previously, unit tests would fail with unexpected invocation errors when `NEW_RELIC_LICENSE_KEY` and `NEW_RELIC_HOST` environment variables were present. Now, tests will discard these environment variables before running.

- **Bugfix: Curb - satisfy method_with_tracing's verb argument requirement**

  When Curb instrumentation is used (either via prepend or chain), be sure to always pass the verb argument over to `method_with_tracing` which requires it. Thank you to @knarewski for bringing this issue to our attention, for providing a means of reproducing an error, and for providing a fix. That fix has been replicated by the agent team with permission. See [Issue 1033](https://github.com/newrelic/newrelic-ruby-agent/issues/1033) for more details.

## v8.5.0

- **AWS: Support IMDSv2 by using a token with metadata API calls**

  When querying AWS for instance metadata, include a token in the request headers. If an AWS user configures instances to require a token, the agent will now work. For instances that do not require the inclusion of a token, the agent will continue to work in that context as well.

- **Muffle anticipated stderr warnings for "hostname" calls**

  When using the `hostname` binary to obtain hostname information, redirect STDERR to /dev/null. Thanks very much to @frenkel for raising this issue on behalf of OpenBSD users everywhere and for providing a solution with [PR #965](https://github.com/newrelic/newrelic-ruby-agent/pull/965).

- **Added updated configuration options for transaction events and deprecated previous configs**
  This release deprecates and replaces the following configuration options:
  | Deprecated | Replacement |
  | ----------- | ----------- |
  | event_report_period.analytic_event_data | event_report_period.transaction_event_data |
  | analytics_events.enabled | transaction_events.enabled |
  | analytics_events.max_samples_stored | transaction_events.max_samples_stored |

- **Eliminated warnings for redefined constants in ParameterFiltering**

  Fixed the ParameterFiltering constant definitions so that they are not redefined on multiple reloads of the module. Thank you to @TonyArra for bringing this issue to our attention.

- **Docker for development**

  Docker and Docker Compose may now be used for local development and testing with the provided `Dockerfile` and `docker-compose.yml` files in the project root. See [DOCKER.md](DOCKER.md) for usage instructions.

- **Bugfix: Rails 5 + Puma errors in rack "can't add a new key into hash during iteration"**

  When using rails 5 with puma, the agent would intermittently cause rack to raise a `RuntimeError: can't add a new key into hash during iteration`. We have identified the source of the error in our instrumentation and corrected the behavior so it no longer interferes with rack. Thanks to @sasharevzin for bringing attention to this error and providing a reproduction of the issue for us to investigate.

- **CI: target JRuby 9.3.3.0**

  Many thanks to @ahorek for [PR #919](https://github.com/newrelic/newrelic-ruby-agent/pull/919), [PR #921](https://github.com/newrelic/newrelic-ruby-agent/pull/921), and [PR #922](https://github.com/newrelic/newrelic-ruby-agent/pull/922) to keep us up to date on the JRuby side of things. The agent is now actively being tested against JRuby 9.3.3.0. NOTE that this release does not contain any non-CI related changes for JRuby. Old agent versions are still expected to work with newer JRubies and the newest agent version is still expected to work with older JRubies.

- **CI: Update unit tests for Rails 7.0.2**

  Ensure that the 7.0.2 release of Rails is fully compatible with all relevant tests.

- **CI: Ubuntu 20.04 LTS**

  To stay current and secure, our CI automation is now backed by version 20.04 of Ubuntu's long term support offering (previously 18.04).

## v8.4.0

- **Provide basic support for Rails 7.0**

This release includes Rails 7.0 as a tested Rails version. Updates build upon the agent's current Rails instrumentation and do not include additional instrumentation for new features.

- **Improve the performance of NewRelic::Agent::GuidGenerator#generate_guid**

This method is called by many basic operations within the agent including transactions, datastore segments, and external request segments. Thank you, @jdelstrother for contributing this performance improvement!

- **Documentation: Development environment prep instructions**

The multiverse collection of test suites requires a variety of data handling software (MySQL, Redis, memcached, etc.) to be available on the machine running the tests. The [project documentation](test/multiverse/README.md) has been updated to outline the relevant software packages, and a `Brewfile` file has been added to automate software installation with Homebrew.

- **Bugfix: Add ControllerInstrumentation::Shims to Sinatra framework**

  When the agent is disabled by setting the configuration settings `enabled`, `agent_enabled`, and/or `monitor_mode` to false, the agent loads shims for public controller instrumentation methods. These shims were missing for the Sinatra framework, causing applications to crash if the agent was disabled. Thank you, @NC-piercej for bringing this to our attention!

## v8.3.0

- **Updated the agent to support Ruby 3.1.0**

  Most of the changes involved updating the multiverse suite to exclude runs for older versions of instrumented gems that are not compatible with Ruby 3.1.0. In addition, Infinite Tracing testing was updated to accommodate `YAML::unsafe_load` for Psych 4 support.

- **Bugfix: Update AdaptiveSampler#sampled? algorithm**

  One of the clauses in `AdaptiveSampler#sampled?` would always return false due to Integer division returning a result of zero. This method has been updated to use Float division instead, to exponentially back off the number of samples required. This may increase the number of traces collected for transactions. A huge thank you to @romul for bringing this to our attention and breaking down the problem!

- **Bugfix: Correctly encode ASCII-8BIT log messages**

  The encoding update for the DecoratingLogger in v8.2.0 did not account for ASCII-8BIT encoded characters qualifying as `valid_encoding?`. Now, ASCII-8BIT characters will be encoded as UTF-8 and include replacement characters as needed. We're very grateful for @nikajukic's collaboration and submission of a test case to resolve this issue.

## v8.2.0

- **New Instrumentation for Tilt gem**

  Template rendering using [Tilt](https://github.com/rtomayko/tilt) is now instrumented. See [PR #847](https://github.com/newrelic/newrelic-ruby-agent/pull/847) for details.

- **Configuration `error_collector.ignore_errors` is marked as deprecated**

  This setting has been marked as deprecated in the documentation since version 7.2.0 and is now flagged as deprecated within the code.

- **Remove Rails 2 instrumentation**

  Though any version of Rails 2 has not been supported by the Ruby Agent since v3.18.1.330, instrumentation for ActionController and ActionWebService specific to that version were still part of the agent. This instrumentation has been removed.

- **Remove duplicated settings from newrelic.yml**

  Thank you @jakeonfire for bringing this to our attention and @kuroponzu for making the changes!

- **Bugfix: Span Events recorded when using newrelic_ignore**

  Previously, the agent was incorrectly recording span events only on transactions that should be ignored. This fix will prevent any span events from being created for transactions using newrelic_ignore, or ignored through the `rules.ignore_url_regexes` configuration option.

- **Bugfix: Print deprecation warning for Cross-Application Tracing if enabled**

  Prior to this change, the deprecation warning would log whenever the agent started up, regardless of configuration. Thank you @alpha-san for bringing this to our attention!

- **Bugfix: Scrub non-unicode characters from DecoratingLogger**

  To prevent `JSON::GeneratorErrors`, the DecoratingLogger replaces non-unicode characters with the replacement character: �. Thank you @jdelStrother for bringing this to our attention!

- **Bugfix: Distributed tracing headers emitted errors when agent was not connected**

  Previously, when the agent had not yet connected it would fail to create a trace context payload and emit an error, "TypeError: no implicit conversion of nil into String," to the agent logs. The correct behavior in this situation is to not create these headers due to the lack of required information. Now, the agent will not attempt to create trace context payloads until it has connected. Thank you @Izzette for bringing this to our attention!

## v8.1.0

- **Instrumentation for Ruby standard library Logger**

  The agent will now automatically instrument Logger, recording number of lines and size of logging output, with breakdown by severity.

- **Bugfix for Padrino instrumentation**

  A bug was introduced to the way the agent installs padrino instrumentation in 7.0.0. This release fixes the issues with the padrino instrumentation. Thanks to @sriedel for bringing this issue to our attention.

- **Bugfix: Stop deadlocks between New Relic thread and Delayed Job sampling thread**

  Running the agent's polling queries for the DelayedJobSampler within the same ActiveRecord connection decreases the frequency of deadlocks in development environments. Thanks @jdelStrother for bringing this to our attention and providing excellent sample code to speed up development!

- **Bugfix: Allow Net::HTTP request to IPv6 addresses**

  The agent will no longer raise an `URI::InvalidURIError` error if an IPv6 address is passed to Net::HTTP. Thank you @tristinbarnett and @tabathadelane for crafting a solution!

- **Bugfix: Allow integers to be passed to error_collector.ignore_status_codes configuration**

  Integers not wrapped in quotation marks can be passed to `error_collector.ignore_status_codes` in the `newrelic.yml` file. Our thanks goes to @elaguerta and @brammerl for resolving this issue!

- **Bugfix: Allow add_method_tracer to be used on BasicObjects**

  Previously, our `add_method_tracer` changes referenced `self.class` which is not available on `BasicObjects`. This has been fixed. Thanks to @toncid for bringing this issue to our attention.

## v8.0.0

- **`add_method_tracer` refactored to use prepend over alias_method chaining**

  This release overhauls the implementation of `add_method_tracer`, as detailed in [issue #502](https://github.com/newrelic/newrelic-ruby-agent/issues/502). The main breaking updates are as follows:

  - A metric name passed to `add_method_tracer` will no longer be interpolated in an instance context as before. To maintain this behavior, pass a Proc object with the same arity as the method being traced. For example:

    ```ruby
      # OLD
      add_method_tracer :foo, '#{args[0]}.#{args[1]}'

      # NEW
      add_method_tracer :foo, -> (*args) { "#{args[0]}.#{args[1]}" }
    ```

  - Similarly, the `:code_header` and `:code_footer` options to `add_method_tracer` will _only_ accept a Proc object, which will be bound to the calling instance when the traced method is invoked.

  - Calling `add_method_tracer` for a method will overwrite any previously defined tracers for that method. To specify multiple metric names for a single method tracer, pass them to `add_method_tracer` as an array.

  See updated documentation on the following pages for full details:

  - [Ruby Custom Instrumentation: Method Tracers](https://docs.newrelic.com/docs/agents/ruby-agent/api-guides/ruby-custom-instrumentation/#method_tracers)
  - [MethodTracer::ClassMethods#add_method_tracer](https://rubydoc.info/github/newrelic/newrelic-ruby-agent/NewRelic/Agent/MethodTracer/ClassMethods#add_method_tracer-instance_method)

- **Distributed tracing is enabled by default**

  [Distributed tracing](https://docs.newrelic.com/docs/distributed-tracing/enable-configure/language-agents-enable-distributed-tracing/) tracks and observes service requests as they flow through distributed systems. Distributed tracing is now enabled by default and replaces [cross application tracing](https://docs.newrelic.com/docs/agents/ruby-agent/features/cross-application-tracing-ruby/).

- **Bugfix: Incorrectly loading configuration options from newrelic.yml**

  The agent will now import the configuration options [`error_collector.ignore_messages`](https://docs.newrelic.com/docs/agents/ruby-agent/configuration/ruby-agent-configuration/#error_collector-ignore_messages) and [`error_collector.expected_messages`](https://docs.newrelic.com/docs/agents/ruby-agent/configuration/ruby-agent-configuration/#error_collector-expected_messages) from the `newrelic.yml` file correctly.

- **Cross Application is now deprecated, and disabled by default**

  [Distributed tracing](https://docs.newrelic.com/docs/distributed-tracing/enable-configure/language-agents-enable-distributed-tracing/) is replacing [cross application tracing](https://docs.newrelic.com/docs/agents/ruby-agent/features/cross-application-tracing-ruby/) as the default means of tracing between services. To continue using it, enable it with `cross_application_tracer.enabled: true` and `distributed_tracing.enabled: false`

- **Update configuration option default value for `span_events.max_samples_stored` from 1000 to 2000**

  For more information about this configuration option, visit [the Ruby agent documentation](https://docs.newrelic.com/docs/agents/ruby-agent/configuration/ruby-agent-configuration/#span_events-max_samples_stored).

- **Agent now enforces server supplied maximum value for configuration option `span_events.max_samples_stored`**

  Upon connection to the New Relic servers, the agent will now enforce a maximum value allowed for the configuration option [`span_events.max_samples_stored`](https://docs.newrelic.com/docs/agents/ruby-agent/configuration/ruby-agent-configuration/#span_events-max_samples_stored) sent from the New Relic servers.

- **Remove Ruby 2.0 required kwarg compatibility checks**

  Our agent has code that provides compatibility for required keyword arguments in Ruby versions below 2.1. Since the agent now only supports Ruby 2.2+, this code is no longer required.

- **Replace Time.now with Process.clock_gettime**

  Calls to `Time.now` have been replaced with calls to `Process.clock_gettime` to leverage the system's built-in clocks for elapsed time (`Process::CLOCK_MONOTONIC`) and wall-clock time (`Process::CLOCK_REALTIME`). This results in fewer object allocations, more accurate elapsed time records, and enhanced performance. Thanks to @sdemjanenko and @viraptor for advocating for this change!

- **Updated generated default newrelic.yml**

  Thank you @wyhaines and @creaturenex for your contribution. The default newrelic.yml that the agent can generate is now updated with commented out examples of all configuration options.

- **Bugfix: Psych 4.0 causes errors when loading newrelic.yml**

  Psych 4.0 now uses safe load behavior when using `YAML.load` which by default doesn't allow aliases, causing errors when the agent loads the config file. We have updated how we load the config file to avoid these errors.

- **Remove support for Excon versions below 0.19.0**

  Excon versions below 0.19.0 will no longer be instrumented through the Ruby agent.

- **Remove support for Mongo versions below 2.1**

  Mongo versions below 2.1 will no longer be instrumented through the Ruby agent.

- **Remove tests for Rails 3.0 and Rails 3.1**

  As of the 7.0 release, the Ruby agent stopped supporting Rails 3.0 and Rails 3.1. Despite this, we still had tests for these versions running on the agent's CI. Those tests are now removed.

- **Update test Gemfiles for patched versions**

  The gem has individual Gemfiles it uses to test against different common user setups. Rails 5.2, 6.0, and 6.1 have been updated to the latest patch versions in the test Gemfiles. Rack was updated in the Rails61 test suite to 2.1.4 to resolve a security vulnerability.

- **Remove Merb Support**

  This release removes the remaining support for the [Merb](https://weblog.rubyonrails.org/2008/12/23/merb-gets-merged-into-rails-3/) framework. It merged with Rails during the 3.0 release. Now that the Ruby agent supports Rails 3.2 and above, we thought it was time to say goodbye.

- **Remove deprecated method External.start_segment**

  The method `NewRelic::Agent::External.start_segment` has been deprecated as of Ruby Agent 6.0.0. This method is now removed.

- **Added testing and support for the following gem versions**

  - activemerchant 1.121.0
  - bunny 2.19.0
  - excon 0.85.0
  - mongo 2.14.0, 2.15.1
  - padrino 0.15.1
  - resque 2.1.0
  - sequel 5.48.0
  - yajl-ruby 1.4.1

- **This version adds support for ARM64/Graviton2 platform using Ruby 3.0.2+**

## v7.2.0

- **Expected Errors and Ignore Errors**
  This release adds support for configuration for expected/ignored errors by class name, status code, and message. The following configuration options are now available:

  - `error_collector.ignore_classes`
  - `error_collector.ignore_messages`
  - `error_collector.ignore_status_codes`
  - `error_collector.expected_classes`
  - `error_collector.expected_messages`
  - `error_collector.expected_status_codes`
    For more details about expected and ignored errors, please see our [configuration documentation](https://docs.newrelic.com/docs/agents/ruby-agent/configuration/)

- **Bugfix: resolves "can't add a new key into hash during iteration" Errors**

  Thanks to @wyhaines for this fix that prevents "can't add a new key into hash during iteration" errors from occurring when iterating over environment data.

- **Bugfix: kwarg support fixed for Rack middleware instrumentation**

  Thanks to @walro for submitting this fix. This fixes the rack instrumentation when using kwargs.

- **Update known conflicts with use of Module#Prepend**

  With our release of v7.0.0, we updated our instrumentation to use Module#Prepend by default, instead of method chaining. We have received reports of conflicts and added a check for these known conflicts. If a known conflict with prepend is detected while using the default value of 'auto' for gem instrumentation, the agent will instead install method chaining instrumentation in order to avoid this conflict. This check can be bypassed by setting the instrumentation method for the gem to 'prepend'.

## v7.1.0

- **Add support for CSP nonces when using our API to insert the browser agent**

  We now support passing in a nonce to our API method `browser_timing_header` to allow the browser agent to run on applications using CSP nonces. This allows users to inject the browser agent themselves and use the nonce required for the script to run. In order to utilize this new feature, you must disable auto instrumentation for the browser agent, and use the API method browser_timing_header to pass the nonce in and inject the script manually.

- **Removed MD5 use in the SQL sampler**

  In order to allow the agent to run in FIPS compliant environments, the usage of MD5 for aggregating slow sql traces has been replaced with SHA1.

- **Enable server-side configuration of distributed tracing**

  `distributed_tracing.enabled` may now be set in server-side application configuration.

- **Bugfix: Fix for missing part of a previous bugfix**

  Our previous fix of "nil Middlewares injection now prevented and gracefully handled in Sinatra" released in 7.0.0 was partially overwritten by some of the other changes in that release. This release adds back those missing sections of the bugfix, and should resolve the issue for sinatra users.

- **Update known conflicts with use of Module#Prepend**

  With our release of v7.0.0, we updated our instrumentation to use Module#Prepend by default, instead of method chaining. We have received reports of conflicts and added a check for these known conflicts. If a known conflict with prepend is detected while using the default value of 'auto' for gem instrumentation, the agent will instead install method chaining instrumentation in order to avoid this conflict. This check can be bypassed by setting the instrumentation method for the gem to 'prepend'.

- **Bugfix: Updated support for ActiveRecord 6.1+ instrumentation**

  Previously, the agent depended on `connection_id` to be present in the Active Support instrumentation for `sql.active_record`
  to get the current ActiveRecord connection. As of Rails 6.1, `connection_id` has been dropped in favor of providing the connection
  object through the `connection` value exclusively. This resulted in datastore spans displaying fallback behavior, including showing
  "ActiveRecord" as the database vendor.

- **Bugfix: Updated support for Resque's FORK_PER_JOB option**

  Support for Resque's FORK_PER_JOB flag within the Ruby agent was incomplete and nonfunctional. The agent should now behave
  correctly when running in a non-forking Resque worker process.

- **Bugfix: Added check for ruby2_keywords in add_transaction_tracer**

  Thanks @beauraF for the contribution! Previously, the add_transaction_tracer was not updated when we added support for ruby 3. In order to correctly support `**kwargs`, ruby2_keywords was added to correctly update the method signature to use \*\*kwargs in ruby versions that support that.

- **Confirmed support for yajl 1.4.0**

  Thanks to @creaturenex for the contribution! `yajl-ruby` 1.4.0 was added to our test suite and confirmed all tests pass, showing the agent supports this version as well.

## v7.0.0

- **Ruby Agent 6.x to 7.x Migration Guide Available**

  Please see our [Ruby Agent 6.x to 7.x migration guide](https://docs.newrelic.com/docs/agents/ruby-agent/getting-started/migration-7x-guide/) for helpful strategies and tips for migrating from earlier versions of the Ruby agent to 7.0.0. We cover new configuration settings, diagnosing and installing SSL CA certificates and deprecated items and their replacements in this guide.

- **Ruby 2.0 and 2.1 Dropped**

  Support for Ruby 2.0 and 2.1 dropped with this release. No code changes that would prevent the agent from continuing to
  work with these releases are known. However, Rubies 2.0 and 2.1 are no longer included in our test matrices and are not supported
  for 7.0.0 and onward.

- **Implemented prepend auto-instrumentation strategies for most Ruby gems/libraries**

  This release brings the auto-instrumentation strategies for most gems into the modern era for Ruby by providing both
  prepend and method-chaining (a.k.a. method-aliasing) strategies for auto instrumenting. Prepend, which has been available since
  Ruby 2.0 is now the default strategy employed in auto-instrumenting. It is known that some external gems lead to Stack Level
  too Deep exceptions when prepend and method-chaining are mixed. In such known cases, auto-instrumenting strategy will fall back
  to method-chaining automatically.

  This release also deprecates many overlapping and inconsistently named configuration settings in favor of being able to control
  behavior of instrumentation per library with one setting that can be one of auto (the default), disabled, prepend, or chain.

  Please see the above-referenced migration guide for further details.

- **Removed SSL cert bundle**

  The agent will no longer ship this bundle and will rely on system certs.

- **Removed deprecated config options**

  The following config options were previously deprecated and are no longer available

  - `disable_active_record_4`
  - `disable_active_record_5`
  - `autostart.blacklisted_constants`
  - `autostart.blacklisted_executables`
  - `autostart.blacklisted_rake_tasks`
  - `strip_exception_messages.whitelist`

- **Removed deprecated attribute**

  The attribute `httpResponseCode` was previously deprecated and replaced with `http.statusCode`. This deprecated attribute has now been removed.

- **Removed deprecated option in notice_error**

  Previously, the `:trace_only` option to NewRelic::Agent.notice_error was deprecated and replaced with `:expected`. This deprecated option has been removed.

- **Removed deprecated api methods**

  Previously the api methods `create_distributed_trace_payload` and `accept_distributed_trace_payload` were deprecated. These have now been removed. Instead, please see `insert_distributed_trace_headers` and `accept_distributed_trace_headers`, respectively.

- **Bugfix: Prevent browser monitoring middleware from installing to middleware multiple times**

  In rare cases on jRuby, the BrowserMonitoring middleware could attempt to install itself
  multiple times at start-up. This bug fix addresses that by using a mutex to introduce
  thread safety to the operation. Sintra in particular can have this race condition because
  its middleware stack is not installed until the first request is received.

- **Skip constructing Time for transactions**

  Thanks to @viraptor, we are no longer constructing an unused Time object with every call to starting a new Transaction.

- **Bugfix: nil Middlewares injection now prevented and gracefully handled in Sinatra**

  Previously, the agent could potentially inject multiples of an instrumented middleware if Sinatra received many
  requests at once during start-up and initialization due to Sinatra's ability to delay full start-up as long as possible.
  This has now been fixed and the Ruby agent correctly instruments only once as well as gracefully handles nil middleware
  classes in general.

- **Bugfix: Ensure transaction nesting max depth is always consistent with length of segments**

  Thanks to @warp for noticing and fixing the scenario where Transaction nesting_max_depth can get out of sync
  with segments length resulting in an exception when attempting to nest the initial segment which does not exist.

## v6.15.0

- **Official Ruby 3.0 support**

  The ruby agent has been verified to run on ruby 3.0.0

- **Added support for Rails 6.1**

  The ruby agent has been verified to run with Rails 6.1
  Special thanks to @hasghari for setting this up!

- **Added support for Sidekiq 6.0, 6.1**

  The ruby agent has been verified to run with both 6.0 and 6.1 versions of sidekiq

- **Bugfix: No longer overwrites sidekiq trace data**

  Distributed tracing data is now added to the job trace info rather than overwriting the existing data.

- **Bugfix: Fixes cases where errors are reported for spans with no other attributes**

  Previously, in cases where a span does not have any agent/custom attributes on it, but an error
  is noticed and recorded against the span, a `FrozenError: can't modify frozen Hash` is thrown.
  This is now fixed and errors are now correctly recorded against such span events.

- **Bugfix: `DistributedTracing.insert_distributed_trace_headers` Supportability metric now recorded**

  Previously, API calls to `DistributedTracing.insert_distributed_trace_headers` would lead to an exception
  about the missing supportability metric rather than flowing through the API implementation as intended.
  This would potentially lead to broken distributed traces as the trace headers were not inserted on the API call.
  `DistributedTracing.insert_distributed_trace_headers` now correctly records the supportability metric and
  inserts the distributed trace headers as intended.

- **Bugfix: child completions after parent completes sometimes throws exception attempting to access nil parent**

  In scenarios where the child segment/span is completing after the parent in jRuby, the parent may have already
  been freed and no longer accessible. This would lead to an attempt to call `descendant_complete` on a Nil
  object. This is fixed to protect against calling the `descendant_complete` in such cases.

- **Feature: implements `force_install_exit_handler` config flag**

  The `force_install_exit_handler` configuration flag allows an application to instruct the agent to install its
  graceful shutdown exit handler, which will send any locally cached data to the New Relic collector prior to the
  application shutting down. This is useful for when the primary framework has an embedded Sinatra application that
  is otherwise detected and skips installing the exit hook for graceful shutdowns.

- **Default prepend_net_instrumentation to false**

  Previously, `prepend_net_instrumentation` defaulted to true. However, many gems are still using monkey patching on Net::HTTP, which causes compatibility issues with using prepend. Defaulting this to false minimizes instances of
  unexpected compatibility issues.

## v6.14.0

- **Bugfix: Method tracers no longer cloning arguments**

  Previously, when calling add_method_tracer with certain combination of arguments, it would lead to the wrapped method's arguments being cloned rather than passed to the original method for manipulation as intended. This has been fixed.

- **Bugfix: Delayed Job instrumentation fixed for Ruby 2.7+**

  Previously, the agent was erroneously separating positional and keyword arguments on the instrumented method calls into
  Delayed Job's library. The led to Delayed job not auto-instrumenting correctly and has been fixed.

- **Bugfix: Ruby 2.7+ methods sometimes erroneously attributed compiler warnings to the Agent's `add_method_tracer`**

  The specific edge cases presented are now fixed by this release of the agent. There are still some known corner-cases
  that will be resolved with upcoming changes in next major release of the Agent. If you encounter a problem with adding
  method tracers and compiler warnings raised, please continue to submit small reproducible examples.

- **Bugfix: Ruby 2.7+ fix for keyword arguments on Rack apps is unnecessary and removed**

  A common fix for positional and keyword arguments for method parameters was implemented where it was not needed and
  led to RackApps getting extra arguments converted to keyword arguments rather than Hash when it expected one. This
  Ruby 2.7+ change was reverted so that Rack apps behave correctly for Ruby >= 2.7.

- **Feature: captures incoming and outgoing request headers for distributed tracing**

  HTTP request headers will be logged when log level is at least debug level. Similarly, request headers
  for exchanges with New Relic servers are now audit logged when audit logging is enabled.

- **Bugfix: `newrelic.yml.erb` added to the configuration search path**

  Previously, when a user specifies a `newrelic.yml.erb` and no `newrelic.yml` file, the agent fails to find
  the `.erb` file because it was not in the list of files searched at startup. The Ruby agent has long supported this as a
  means of configuring the agent programmatically. The `newrelic.yml.erb` filename is restored to the search
  path and will be utilized if present. NOTE: `newrelic.yml` still takes precedence over `newrelic.yml.erb` If found,
  the `.yml` file is used instead of the `.erb` file. Search directories and order of traversal remain unchanged.

- **Bugfix: dependency detection of Redis now works without raising an exception**

  Previously, when detecting if Redis was available to instrument, the dependency detection would fail with an Exception raised
  (with side effect of not attempting to instrument Redis). This is now fixed with a better dependency check that resolves falsely without raising an `Exception`.

- **Bugfix: Gracefully handles NilClass as a Middleware Class when instrumenting**

  Previously, if a NilClass is passed as the Middleware Class to instrument when processing the middleware stack,
  the agent would fail to fully load and instrument the middleware stack. This fix gracefully skips over nil classes.

- **Memory Sampler updated to recognize macOS Big Sur**

  Previously, the agent was unable to recognize the platform macOS Big Sur in the memory sampler, resulting in an error being logged. The memory sampler is now able to recognize Big Sur.

- **Prepend implementation of Net::HTTP instrumentation available**

  There is now a config option (`prepend_net_instrumentation`) that will enable the agent to use prepend while instrumenting Net::HTTP. This option is set to true by default.

## v6.13.1

- **Bugfix: obfuscating URLs to external services no longer modifying original URI**

  A recent change to the Ruby agent to obfuscate URIs sent to external services had the unintended side-effect of removing query parameters
  from the original URI. This is fixed to obfuscate while also preserving the original URI.

  Thanks to @VictorJimenezKwast for pinpointing and helpful unit test to demonstrate.

## v6.13.0

- **Bugfix: never use redirect host when accessing preconnect endpoint**

  When connecting to New Relic, the Ruby Agent uses the value in `Agent.config[:host]` to post a request to the New Relic preconnect endpoint. This endpoint returns a "redirect host" which is the URL to which agents send data from that point on.

  Previously, if the agent needed to reconnect to the collector, it would incorrectly use this redirect host to call the preconnect
  endpoint, when it should have used the original configured value in `Agent.config[:host]`. The agent now uses the correct host
  for all calls to preconnect.

- **Bugfix: calling `add_custom_attributes` no longer modifies the params of the caller**

  The previous agent's improvements to recording attributes at the span level had an unexpected
  side-effect of modifying the params passed to the API call as duplicated attributes were deleted
  in the process. This is now fixed and params passed in are no longer modified.

  Thanks to Pete Johns (@johnsyweb) for the PR that resolves this bug.

- **Bugfix: `http.url` query parameters spans are now obfuscated**

  Previously, the agent was recording the full URL of the external requests, including
  the query and fragment parts of the URL as part of the attributes on the external request
  span. This has been fixed so that the URL is obfuscated to filter out potentially sensitive data.

- **Use system SSL certificates by default**

  The Ruby agent previously used a root SSL/TLS certificate bundle by default. Now the agent will attempt to use
  the default system certificates, but will fall back to the bundled certs if there is an issue (and log that this occurred).

- **Bugfix: reduce allocations for segment attributes**

  Previously, every segment received an `Attributes` object on initialization. The agent now lazily creates attributes
  on segments, resulting in a significant reduction in object allocations for a typical transaction.

- **Bugfix: eliminate errors around Rake::VERSION with Rails**

  When running a Rails application with rake tasks, customers could see the following error:

- **Prevent connecting agent thread from hanging on shutdown**

  A bug in `Net::HTTP`'s Gzip decoder can cause the (un-catchable)
  thread-kill exception to be replaced with a (catchable) `Zlib` exception,
  which prevents a connecting agent thread from exiting during shutdown,
  causing the Ruby process to hang indefinitely.
  This workaround checks for an `aborting` thread in the `#connect` exception handler
  and re-raises the exception, allowing a killed thread to continue exiting.

  Thanks to Will Jordan (@wjordan) for chasing this one down and patching with tests.

- **Fix error messages about Rake instrumentation**

  When running a Rails application with rake tasks, customers could see the following error in logs resulting from
  a small part of rake functionality being loaded with the Rails test runner:

  ```
  ERROR : Error while detecting rake_instrumentation:
  ERROR : NameError: uninitialized constant Rake::VERSION
  ```

  Such error messages should no longer appear in this context.

  Thanks to @CamilleDrapier for pointing out this issue.

- **Remove NewRelic::Metrics**

  The `NewRelic::Metrics` module has been removed from the agent since it is no longer used.

  Thanks to @csaura for the contribution!

## v6.12.0

- The New Relic Ruby Agent is now open source under the [Apache 2 license](LICENSE)
  and you can now observe the [issues we're working on](https://github.com/orgs/newrelic/projects/17). See our [Contributing guide](https://github.com/newrelic/newrelic-ruby-agent/blob/main/CONTRIBUTING.md)
  and [Code of Conduct](https://github.com/newrelic/.github/blob/master/CODE_OF_CONDUCT.md) for details on contributing!

- **Security: Updated all uses of Rake to >= 12.3.3**

  All versions of Rake testing prior to 12.3.3 were removed to address
  [CVE-2020-8130](https://nvd.nist.gov/vuln/detail/CVE-2020-8130).
  No functionality in the agent was removed nor deprecated with this change, and older versions
  of rake are expected to continue to work as they have in the past. However, versions of
  rake < 12.3.3 are no longer tested nor supported.

- **Bugfix: fixes an error capturing content length in middleware on multi-part responses**

  In the middleware tracing, the `Content-Length` header is sometimes returned as an array of
  values when content is a multi-part response. Previously, the agent would fail with
  "NoMethodError: undefined method `to_i` for Array" Error. This bug is now fixed and
  multi-part content lengths are summed for a total when an `Array` is present.

- **Added support for auto-instrumenting Mongo gem versions 2.6 to 2.12**

- **Bugfix: MongoDB instrumentation did not handle CommandFailed events when noticing errors**

  The mongo gem sometimes returns a CommandFailed object instead of a CommandSucceeded object with
  error attributes populated. The instrumentation did not handle noticing errors on CommandFailed
  objects and resulted in logging an error and backtrace to the log file.

  Additionally, a bug in recording the metric for "findAndModify" as all lowercased "findandmodify"
  for versions 2.1 through 2.5 was fixed.

- **Bugfix: Priority Sampler causes crash in high throughput environments in rare cases**

  Previously, the priority sampling buffer would, in rare cases, generate an error in high-throughput
  environments once capacity is reached and the sampling algorithm engages. This issue is fixed.

- **Additional Transaction Information applied to Span Events**

  When Distributed Tracing and/or Infinite Tracing are enabled, the agent will now incorporate additional information from the Transaction Event on to the root Span Event of the transaction.

  The following items are affected:

  - Custom attribute values applied to the Transaction via our [add_custom_attributes](http://www.rubydoc.info/github/newrelic/newrelic-ruby-agent/NewRelic/Agent#add_custom_attributes-instance_method) API method.
  - Request parameters: `request.parameters.*`
  - Request headers: `request.headers.*`
  - Response headers: `response.headers.*`
  - Resque job arguments: `job.resque.args.*`
  - Sidekiq job arguments: `job.sidekiq.args.*`
  - Messaging arguments: `message.*`
  - `httpResponseCode` (deprecated in this version; see note below)/`http.statusCode`
  - `response.status`
  - `request.uri`
  - `request.method`
  - `host.displayName`

- **Security Recommendation**

  Review your Transaction attributes [include](https://docs.newrelic.com/docs/agents/ruby-agent/attributes/enable-disable-attributes-ruby#transaction_events-attributes-include) and [exclude](https://docs.newrelic.com/docs/agents/ruby-agent/attributes/enable-disable-attributes-ruby#transaction_events-attributes-exclude) configurations. Any attribute include or exclude settings specific to Transaction Events should be applied
  to your Span attributes [include](https://docs.newrelic.com/docs/agents/ruby-agent/attributes/enable-disable-attributes-ruby#span-events-attributes-include) and [exclude](https://docs.newrelic.com/docs/agents/ruby-agent/attributes/enable-disable-attributes-ruby#span-events-attributes-exclude) configuration or your global attributes [include](https://docs.newrelic.com/docs/agents/ruby-agent/attributes/enable-disable-attributes-ruby#attributes-include) and [exclude](https://docs.newrelic.com/docs/agents/ruby-agent/attributes/enable-disable-attributes-ruby#attributes-exclude) configuration.

- **Agent attribute deprecation: httpResponseCode**

  Starting in this agent version, the [agent attribute](https://docs.newrelic.com/docs/agents/ruby-agent/attributes/ruby-agent-attributes#attributes) `httpResponseCode` (string value) has been deprecated. Customers can begin using `http.statusCode`
  (integer value) immediately, and `httpResponseCode` will be removed in the agent's next major version update.

- **Bugfix: Eliminate warnings for distributed tracing when using sidekiq**

  Previously, using sidekiq with distributed tracing disabled resulted in warning messages\
  `WARN : Not configured to accept distributed trace headers`\
  ` WARN : Not configured to insert distributed trace headers`\
  These messages no longer appear.

## v6.11.0

- **Infinite Tracing**

  This release adds support for [Infinite Tracing](https://docs.newrelic.com/docs/understand-dependencies/distributed-tracing/enable-configure/enable-distributed-tracing). Infinite Tracing observes 100% of your distributed traces and provides visualizations for the most actionable data. With Infinite Tracing, you get examples of errors and long-running traces so you can better diagnose and troubleshoot your systems.

  Configure your agent to send traces to a trace observer in New Relic Edge. View distributed traces through New Relic’s UI. There is no need to install a collector on your network.

  Infinite Tracing is currently available on a sign-up basis. If you would like to participate, please contact your sales representative.

- **Bugfix: Cross Application Tracing (CAT) adds a missing field to response**

  Previously, the Ruby agent's Cross Application Tracing header was missing a reserved field that would lead to an error
  in the Go agent's processing of incoming headers from the Ruby agent. This fix adds that missing field to the headers, eliminating
  the issue with traces involving the Ruby agent and the Go agent.

- **Bugfix: Environment Report now supports Rails >= 6.1**

  Previously, users of Rails 6.1 would see the following deprecation warning appear when the Ruby agent attempted to
  collect enviroment data: `DEPRECATION WARNING: [] is deprecated and will be removed from Rails 6.2`. These deprecation methods
  no longer appear.

  Thanks to Sébastien Dubois (sedubois) for reporting this issue and for the contribution!

- **Added distributed tracing to Sidekiq jobs**

  Previously, Sidekiq jobs were not included in portions of <a href="https://docs.newrelic.com/docs/understand-dependencies/distributed-tracing/get-started/introduction-distributed-tracing">distributed traces</a> captured by the Ruby agent. Now you can view distributed
  traces that include Sidekiq jobs instrumented by the Ruby agent.

  Thanks to andreaseger for the contribution!

- **Bugfix: Eliminate warnings appearing when using `add_method_tracer` with Ruby 2.7**

  Previously, using `add_method_tracer` with Ruby 2.7 to trace a method that included keyword arguments resulted in warning messages:
  `warning: Using the last argument as keyword parameters is deprecated; maybe ** should be added to the call`. These messages no
  longer appear.

  Thanks to Harm de Wit and Atsuo Fukaya for reporting the issue!

## v6.10.0

- **Error attributes now added to each span that exits with an error or exception**

  Error attributes `error.class` and `error.message` are now included on the span event in which an error
  or exception was noticed, and, in the case of unhandled exceptions, on any ancestor spans that also exit with an error.
  The public API method `notice_error` now attaches these error attributes to the currently executing span.

  <a href="https://docs.newrelic.com/docs/apm/distributed-tracing/ui-data/understand-use-distributed-tracing-data#rules-limits">Spans with error details are now highlighted red in the Distributed Tracing UI</a>, and error details will expose the associated
  `error.class` and `error.message`. It is also now possible to see when an exception leaves the boundary of the span,
  and if it is caught in an ancestor span without reaching the entry span. NOTE: This “bubbling up” of exceptions will impact
  the error count when compared to prior behavior for the same trace. It is possible to have a trace that now has span errors
  without the trace level showing an error.

  If multiple errors occur on the same span, only the most recent error information is added to the attributes. Prior errors on the same span are overwritten.

  These span event attributes conform to <a href="https://docs.newrelic.com/docs/agents/manage-apm-agents/agent-data/manage-errors-apm-collect-ignore-or-mark-expected#ignore">ignored errors</a> and <a href="https://docs.newrelic.com/docs/agents/manage-apm-agents/agent-data/manage-errors-apm-collect-ignore-or-mark-expected#expected">expected errors</a>.

- **Added tests for latest Grape / Rack combination**

  For a short period of time, the latest versions of Grape and Rack had compatibility issues.
  Generally, Rack 2.1.0 should be avoided in all cases due to breaking changes in many gems
  reliant on Rack. We recommend using either Rack <= 2.0.9, or using latest Rack when using Grape
  (2.2.2 at the time of this writing).

- **Bugfix: Calculate Content-Length in bytes**

  Previously, the Content-Length HTTP header would be incorrect after injecting the Browser Monitoring
  JS when the response contained Unicode characters because the value was not calculated in bytes.
  The Content-Length is now correctly updated.

  Thanks to thaim for the contribution!

- **Bugfix: Fix Content-Length calculation when response is nil**

  Previously, calculating the Content-Length HTTP header would result in a `NoMethodError` in the case of
  a nil response. These errors will no longer occur in such a case.

  Thanks to Johan Van Ryseghem for the contribution!

- **Bugfix: DecoratingFormatter now logs timestamps as millisecond Integers**

  Previously the agent sent timestamps as a Float with milliseconds as part of the
  fractional value. Logs in Context was changed to only accept Integer values and this
  release changes DecoratingFormatter to match.

- **Added --force option to `newrelic install` cli command to allow overwriting newrelic.yml**

- **Bugfix: The fully qualified hostname now works correctly for BSD and Solaris**

  Previously, when running on systems such as BSD and Solaris, the agent was unable to determine the fully
  qualified domain name, which is used to help link Ruby agent data with data from New Relic Infrastructure.
  This information is now successfully collected on various BSD distros and Solaris.

## v6.9.0

- **Added support for W3C Trace Context, with easy upgrade from New Relic trace context**

  - [Distributed Tracing now supports W3C Trace Context headers](https://docs.newrelic.com/docs/understand-dependencies/distributed-tracing/get-started/introduction-distributed-tracing#w3c-support) for HTTP protocols when distributed tracing is enabled. Our implementation can accept and emit both
    the W3C trace header format and the New Relic trace header format. This simplifies
    agent upgrades, allowing trace context to be propagated between services with older
    and newer releases of New Relic agents. W3C trace header format will always be
    accepted and emitted. New Relic trace header format will be accepted, and you can
    optionally disable emission of the New Relic trace header format.

  - When distributed tracing is enabled by setting `distributed_tracing.enabled` to `true`,
    the Ruby agent will now accept W3C's `traceparent` and `tracestate` headers when
    calling `DistributedTracing.accept_distributed_trace_headers` or automatically via
    `http` instrumentation. When calling `DistributedTracing.insert_distributed_trace_headers`,
    or automatically via `http` instrumentation, the Ruby agent will include the W3C
    headers along with the New Relic distributed tracing header, unless the New Relic
    trace header format is disabled by setting `exclude_newrelic_header` setting to `true`.

  - Added `DistributedTracing.accept_distributed_trace_headers` API for accepting both
    New Relic and W3C TraceContext distributed traces.

  - Deprecated `DistributedTracing.accept_distributed_trace_payload` which will be removed
    in a future major release.

  - Added `DistributedTracing.insert_distributed_trace_headers` API for adding outbound
    distributed trace headers. Both W3C TraceContext and New Relic formats will be
    included unless `distributed_tracing.exclude_newrelic_header: true`.

  - Deprecated `DistributedTracing.create_distributed_trace_payload` which will be removed
    in a future major release.

  Known Issues and Workarounds

  - If a .NET agent is initiating traces as the root service, do not upgrade your
    downstream Ruby New Relic agents to this agent release.

- **Official Ruby 2.7 support**

  The Ruby agent has been verified to run with Ruby 2.7.0.

- **Reduced allocations when tracing transactions using API calls**

  Default empty hashes for `options` parameter were not frozen, leading to
  excessive and unnecessary allocations when calling APIs for tracing transactions.

  Thanks to Joel Turkel (jturkel) for the contribution!

- **Bugfix for Resque worker thread race conditions**

  Recent changes in Rack surfaced issues marshalling data for resque, surfaced a potential race-condition with closing out the worker-threads before flushing the data pipe. This
  is now fixed.

  Thanks to Bertrand Paquet (bpaquet) for the contribution!

- **Bugfix for Content-Length when injecting Browser Monitoring JS**

  The Content-Length HTTP header would be incorrect after injecting the Browser Monitoring
  JS into the HEAD tag of the HTML source with Content-Length and lead to the HTML BODY content
  being truncated in some cases. The Content-Length is now correctly updated after injecting the
  Browser Monitoring JS script.

  Thanks to Slava Kardakov (ojab) for the contribution!

## v6.8.0

- **Initial Ruby 2.7 support**

  The Ruby agent has been verified to run with Ruby 2.7.0-preview1.

- **New API method to add custom attributes to Spans**

  New API method for adding custom attributes to spans. Previously, custom
  attributes were only available at the Transaction level. Now, with Span
  level custom attributes, more granular tagging of events is possible for
  easier isolation and review of trace events. For more information:

  - [`Agent#add_custom_span_attributes`](https://www.rubydoc.info/github/newrelic/newrelic-ruby-agent/NewRelic/Agent#add_custom_span_attributes)

- **Enables ability to migrate to Configurable Security Policies (CSP) on a per agent
  basis for accounts already using High Security Mode (HSM).**

  When both [HSM](https://docs.newrelic.com/docs/agents/manage-apm-agents/configuration/high-security-mode) and [CSP](https://docs.newrelic.com/docs/agents/manage-apm-agents/configuration/enable-configurable-security-policies) are enabled for an account, an agent (this version or later)
  can successfully connect with either `high_security: true` or the appropriate
  `security_policies_token` configured. `high_security` has been added as part of
  the preconnect payload.

- **Bugfix for Logs in Context combined with act-fluent-logger-rails**

  Previously, when using the Ruby agent's Logs in Context logger
  to link logging data with trace and entity metadata for an
  improved experience in the UI, customers who were also using
  the `act-fluent-logger-rails` gem would see a `NoMethodError`
  for `clear_tags!` that would interfere with the use of this
  feature. This error no longer appears, allowing customers to
  combine the use of Logs in Context with the use of this gem.

  Please note that the Logs in Context logger does not support
  tagged logging; if you are initializing your logger with a
  `log_tags` argument, your custom tags may not appear on the
  final version of your logs.

- **Bugfix for parsing invalid newrelic.yml**

  Previously, if the newrelic.yml configuration file was invalid, and the agent
  could not start as a result, the agent would not log any indication of
  the problem.

  This version of the agent will emit a FATAL message to STDOUT when this scenario
  occurs so that customers can address issues with newrelic.yml that prevent startup.

- **Configuration options containing the terms "whitelist" and "blacklist" deprecated**

  The following local configuration settings have been deprecated:

  - `autostart.blacklisted_constants`: use `autostart.denylisted_constants` instead.
  - `autostart.blacklisted_executables`: use `autostart.denylisted_executables` instead.
  - `autostart.blacklisted_rake_tasks`: use `autostart.denylisted_rake_tasks` instead.
  - `strip_exception_messages.whitelist`: use `strip_exception_messages.allowed_classes` instead.

- **Bugfix for module loading and constant resolution in Rails**

  Starting in version 6.3, the Ruby agent has caused module loading and constant
  resolution to sometimes fail, which caused errors in some Rails applications.
  These errors were generally `NoMethodError` exceptions or I18n errors
  `translation missing` or `invalid locale`. These errors would not appear if the agent
  was removed from the application's Gemfile.
  This version of the agent fixes these issues with module loading and constant
  resolution, so these errors no longer occur.

- **Bugfix: failed to get urandom**

  Previous versions of the agent would fail unexpectedly when the Ruby process used
  every available file descriptor. The failures would include this message:

  ```
  ERROR : RuntimeError: failed to get urandom
  ```

  This version of the agent uses a different strategy for generating random IDs, and
  will not fail in the same way when no file descriptors are available.

## v6.7.0

- **Trace and Entity Metadata API**

  Several new API methods have been added to the agent:

  - [`Agent#linking_metadata`](https://www.rubydoc.info/github/newrelic/newrelic-ruby-agent/NewRelic/Agent#linking_metadata-instance_method)
  - [`Tracer#trace_id`](https://www.rubydoc.info/github/newrelic/newrelic-ruby-agent/NewRelic/Agent/Tracer#trace_id-class_method)
  - [`Tracer#span_id`](https://www.rubydoc.info/github/newrelic/newrelic-ruby-agent/NewRelic/Agent/Tracer#span_id-class_method)
  - [`Tracer#sampled?`](https://www.rubydoc.info/github/newrelic/newrelic-ruby-agent/NewRelic/Agent/Tracer#sampled?-class_method)

  These API methods allow you to access information that can be used to link data of your choosing to a trace or entity.

- **Logs in Context**

  This version of the agent includes a logger, which can be used in place of `::Logger`
  from the standard library, or `ActiveSupport::Logger` from Rails. This logger
  leverages the new trace and entity metadata API to decorate log statements with entity
  and trace metadata, so they can be correlated together in the New Relic UI.

  For more information on how to use logs in context, see https://docs.newrelic.com/docs/enable-logs-context-ruby

- **Project metadata in Gemspec**

  Project metadata has been added to the gemspec file. This means our Rubygems page will allow users to more easily
  access the agent's source code, raise issues, and read the changelog.

  Thanks to Orien Madgwick for the contribution!

## v6.6.0

- **Bugfix for ActionCable Instrumentation**

  Previous versions of the agent sometimes caused application crashes with some versions
  of ActionCable. The application would exit quickly after startup with the error:
  `uninitialized constant ActionCable::Engine`.

  Version 6.6.0 of the agent no longer crashes in this way.

- **Handling of disabling Error Collection**

  When the agent first starts, it begins collecting Error Events and Traces before
  fetching configuration from New Relic. In previous versions of the agent, those
  events or traces would be sent to New Relic, even if _Error Collection_ is disabled in
  the application's server-side configuration.

  Version 6.6.0 of the agent drops all collected Error Events and Traces if the
  configuration from the server disables _Error Collection_.

## v6.5.0

- **Change to default setting for ActiveRecord connection resolution**

  Due to incompatibilities between the faster ActiveRecord connection resolution
  released in v6.3.0 of the agent and other gems which patch ActiveRecord,
  `backport_fast_active_record_connection_lookup` will now be set to `false` by default.
  Because it results in a significant performance improvement, we recommend customers
  whose environments include ActiveRecord change this setting to `true`
  _unless_ they are using other gems which measure ActiveRecord performance, which may
  lose functionality when combined with this setting. If unsure whether to enable
  `backport_fast_active_record_connection_lookup`, we recommend enabling it in a
  development environment to make sure other gems which patch ActiveRecord are still
  working as expected.

- **Bugfix for ActiveStorage instrumentation error**

  Version 6.4.0 of the agent introduced a bug that interfered with ActiveStorage
  callbacks, resulting in the agent being unable to instrument ActiveStorage operations.
  ActiveStorage segments are now correctly recorded.

- **Bugfix for ActiveRecord 4.1 and 4.2 exception logging**

  Version 6.3.0 of the agent introduced a bug that prevented ActiveRecord versions 4.1
  and 4.2 from logging exceptions that occurred within a database transaction. This
  version of the agent restores the exception logging functionality from previous agent
  versions.
  Thanks to Oleksiy Kovyrin for the contribution!

## v6.4.0

- **Custom Metadata Collection**

  The agent now collects environment variables prefixed by `NEW_RELIC_METADATA_`. These
  may be added to transaction events to provide context between your Kubernetes cluster
  and your services. For details on the behavior, see
  [this blog post](https://blog.newrelic.com/engineering/monitoring-application-performance-in-kubernetes/).

- **Bugfix for faster ActiveRecord connection resolution**

  Version 6.3.0 of the agent backported the faster ActiveRecord connection resolution
  from Rails 6.0 to previous versions, but the implementation caused certain other gems
  which measured ActiveRecord performance to stop working. This version of the agent
  changes the implementation of this performance improvement so no such conflicts occur.

- **Bugfix for Grape instrumentation error**

  Previous versions of the agent would fail to install Grape instrumentation in Grape
  versions 1.2.0 and up if the API being instrumented subclassed `Grape::API::Instance`
  rather than `Grape::API`. A warning would also print to the newrelic_agent log:

  ```
  WARN : Error in Grape instrumentation
  WARN : NoMethodError: undefined method `name' for nil:NilClass
  ```

  This version of the agent successfully installs instrumentation for subclasses
  of `Grape::API::Instance`, and these log messages should no longer appear.

- **Bugfix for streaming responses**

  Previous versions of the agent would attempt to insert JavaScript instrumentation into
  any streaming response that did not make use of `ActionController::Live`. This resulted
  in an empty, non-streamed response being sent to the client.

  This version of the agent will not attempt to insert JavaScript instrumentation into
  a response which includes the header `Transfer-Encoding=chunked`, which indicates a
  streaming response.

  This should exclude JavaScript instrumentation for all streamed responses. To include
  this instrumentation manually, see
  [Manually instrument via agent API](https://docs.newrelic.com/docs/agents/ruby-agent/features/new-relic-browser-ruby-agent#manual_instrumentation)
  in our documentation.

## v6.3.0

- **Official Rails 6.0 support**

  This version of the agent has been verified against the Rails 6.0.0 release.

  As ActiveRecord 4, 5, and 6 use the same New Relic instrumentation, the
  `disable_active_record_4` and `disable_active_record_5` settings in NewRelic.yml are being
  deprecated in favor of the new `disable_active_record_notifications`. This new
  setting will affect the instrumentation of ActiveRecord 4, 5, and 6. The deprecated settings
  will be removed in a future release.

- **Bugfix for `newrelic deployments` script**

  For applications housed in the EU, the `newrelic deployments` script included with previous
  versions of the agent would fail with the following message: `Deployment not recorded:
Application does not exist.` This is because the script would attempt to send the deployment
  notification to the US region. The deployment script now sends deployments to the correct region.

- **Faster ActiveRecord connection resolution**

  This version of the agent uses the faster ActiveRecord connection resolution that Rails 6.0 uses, even on previous versions of Rails.
  Thanks to Callum Jones for the contribution!

- **Support non-ascii characters in hostnames**

  Previous versions of the agent would frequently log warnings like: `log writing failed.  "\xE2" from ASCII-8BIT to UTF-8` if the hostname contained a non-ascii character. This version of the agent will no longer log these warnings.
  Thanks to Rafael Petry for the contribution!

## v6.2.0

- Bugfix for superfluous `Empty JSON response` error messages

  Version 6.1.0 of the agent frequently logged error messages about an empty
  JSON response, when no error had occurred. These logs no longer appear.

- Bugfix for `Unable to calculate elapsed transaction time` warning messages

  Ruby Agent versions 5.4 through 6.1, when running in jruby without
  ObjectSpace enabled, would occasionally log a warning indicating that the
  agent was unable to calculate the elapsed transaction time. When this log
  statement appeared, the affected transactions would not be included in the
  data displayed on the capacity analysis page. These transactions are now
  correctly recorded.

## v6.1.0

- Performance monitoring on Kubernetes

  This release adds Transaction event attributes that provide
  context between your Kubernetes cluster and services. For details
  on the benefits, see this [blog
  post](https://blog.newrelic.com/engineering/monitoring-application-performance-in-kubernetes/).

- Bugfix for Bunny instrumentation when popping empty queues

  When a customer calls `Bunny::Queue#pop` on an empty queue, Bunny
  returns a `nil` value. Previous Ruby Agent versions raised a
  `NoMethodError` when trying to process this result. Now, the
  agent correctly skips processing for `nil` values. Thanks to
  Matt Campbell for the contribution.

## v6.0.0

- Tracer API for flexible custom instrumentation

  With agent version 6.0, we are introducing the `Tracer` class, an
  officially supported public API for more flexible custom
  instrumentation. By calling its `in_transaction` method, you can
  instrument an arbitrary section of Ruby code without needing to
  juggle any explicit state. Behind the scenes, the agent will
  make sure that the measured code results in an APM segment inside
  a transaction.

  The same API contains additional methods for creating
  transactions and segments, and for interacting with the current
  transaction. For more details, see the [custom instrumentation
  documentation](https://docs.newrelic.com/docs/agents/ruby-agent/api-guides/ruby-custom-instrumentation).

  If you were previously using any of the agent's private,
  undocumented APIs, such as `Transaction.wrap` or
  `Transaction.start/stop`, you will need to update your code to
  use the Tracer API.

  The full list of APIs that were removed or deprecated are:

  - `External.start_segment`
  - `Transaction.create_segment`
  - `Transaction.start`
  - `Transaction.stop`
  - `Transaction.start_datastore_segment`
  - `Transaction.start_segment`
  - `Transaction.wrap`
  - `TransactionState.current_transaction`

  If are you using any of these APIs, please see the [upgrade guide](https://docs.newrelic.com/docs/agents/ruby-agent/troubleshooting/update-private-api-calls-public-tracer-api) for a list of replacements.

- Agent detects Rails 6.0

  The agent properly detects Rails 6.0 and no longer logs an error when
  started in a Rails 6.0 environment. This does not include full Rails 6.0
  support, which will be coming in a future release. Thanks to Jacob Bednarz
  for the contribution.

## v5.7.0

- Ruby 2.6 support

  We have tested the agent with the official release of Ruby 2.6.0
  made on December 25, 2018, and it looks great! Feel free to use
  agent v5.7 to measure the performance of your Ruby 2.6
  applications.

- Support for loading Sequel core standalone

  Earlier versions of the agent required users of the Sequel data
  mapping library to load the _entire_ library. The agent will now
  enable Sequel instrumentation when an application loads Sequel's
  core standalone; i.e., without the `Sequel::Model` class. Thanks
  to Vasily Kolesnikov for the contribution!

- Grape 1.2 support

  With agent versions 5.6 and earlier, Grape 1.2 apps reported
  their transactions under the name `Proc#call` instead of the name
  of the API endpoint. Starting with agent version 5.7, all
  existing versions of Grape will report the correct transaction
  name. Thanks to Masato Ohba for the contribution!

## v5.6.0

- Bugfix for transactions with `ActionController::Live`

  Previously, transactions containing `ActionController::Live` resulted in
  incorrect calculations of capacity analysis as well as error backtraces
  appearing in agent logs in agent versions 5.4 and later. The agent now
  correctly calculates capacity for transactions with `ActionController::Live`.

- Add ability to exclude attributes from span events and transaction
  segments

  Agent versions 5.5 and lower could selectively exclude attributes
  from page views, error traces, transaction traces, and
  transaction events. With agent version 5.6 and higher, you can
  also exclude attributes from span events (via the
  `span_events.include/exclude` options) and from transaction
  segments (via the `transaction_segments.include/exclude` options).

  As with other attribute destinations, these new options will
  inherit values from the top-level `attributes.include/exclude`
  settings. See the
  [documentation](https://docs.newrelic.com/docs/agents/ruby-agent/attributes/enabling-disabling-attributes-ruby)
  for more information.

- Increasing backoff sequence on failing to connect to New Relic

  If the agent cannot reach New Relic, it will now wait for an
  increasing amount of time after each failed attempt. We are also
  starting with a shorter delay initially, which will help customer
  apps bounce back more quickly from transient network errors.

- Truncation of long stack traces

  Previous versions of the agent would truncate long stack traces to
  50 frames. To give customers more flexibility, we have added the
  `error_collector.max_backtrace_frames` configuration option.
  Thanks to Patrick Tulskie for the contribution!

- Update link in documentation

  The community forum link in `README.md` now goes to the updated
  location. Thanks to Sam Killgallon for the contribution!

- Active Storage instrumentation

  The agent now provides instrumentation for Active Storage, introduced in
  Rails 5.2. Customers will see Active Storage operations represented as
  segments within transaction traces.

## v5.5.0

- Bugfix for `perform` instrumentation with curb gem

  Use of curb's `perform` method now no longer results in nil headers
  getting returned.

- Bugfix for parsing Docker container IDs

  The agent now parses Docker container IDs correctly regardless of the
  cgroup parent.

- Use lazy load hooks for ActiveJob instrumentation

  In some instances the ActiveJob instrumentation could trigger ActiveJob
  to load before it was initialized by Rails. This could result in
  configuration changes not being properly applied. The agent now uses lazy
  load hooks which fixes this issue.

- Documentation improvement

  The `config.dot` diagram of the agent's configuration settings no
  longer includes the deleted `developer_mode` option. Thanks to
  Yuichiro Kaneko for the contribution!

## v5.4.0

- Capacity analysis for multi-threaded dispatchers

  Metrics around capacity analysis did not previously account for multi-threaded
  dispatchers, and consequently could result in capacities of over 100% being
  recorded. This version now properly accounts for multi-threaded dispatchers.

- `NewRelic::Agent.disable_transaction_tracing` deprecated

  `NewRelic::Agent.disable_transaction_tracing` has been deprecated. Users
  are encouraged to use `NewRelic::Agent.disable_all_tracing` or
  `NewRelic::Agent.ignore_transaction` instead.

- Bugfix for SQL over-obfuscation

  A bug, introduced in v5.3.0, where SQL could be over-obfuscated for some
  database adapters has been fixed.

- Bugfix for span event data in Resque processes

  A bug where span events would not be sent from Resque processes due to a
  missing endpoint has been fixed.

## v5.3.0

- Distributed Tracing

  Distributed tracing lets you see the path that a request takes as
  it travels through your distributed system. By showing the
  distributed activity through a unified view, you can troubleshoot
  and understand a complex system better than ever before.

  Distributed tracing is available with an APM Pro or equivalent
  subscription. To see a complete distributed trace, you need to
  enable the feature on a set of neighboring services. Enabling
  distributed tracing changes the behavior of some New Relic
  features, so carefully consult the
  [transition guide](https://docs.newrelic.com/docs/transition-guide-distributed-tracing)
  before you enable this feature.

  To enable distributed tracing, set the
  `distributed_tracing.enabled` configuration option to `true`.

## v5.2.0

- Use priority sampling for errors and custom events

  Priority sampling replaces the older reservoir event sampling method.
  With this change, the agent will maintain randomness across a given
  time period while improving coordination among transactions, errors,
  and custom events.

- Bugfix for wrapping datastore operations

  The agent will now complete the process of wrapping datastore
  operations even if an error occurs during execution of a callback.

- Span Events

  Finished segments whose `sampled` property is `true` will now post
  Span events to Insights.

## v5.1.0

- Rails 5.2 support

  The Ruby agent has been validated against the latest release of
  Ruby on Rails!

- Support for newer libraries and frameworks

  We have updated the multiverse suite to test the agent against
  current versions of several frameworks.

- Add `custom_attributes.enabled` configuration option

  This option is enabled by default. When it's disabled, custom
  attributes will not be transmitted on transaction events or error
  events.

- Fix Grape load order dependency

  The agent will now choose the correct name for Grape transactions
  even if the customer's app loads the agent before Grape. Thanks
  to Daniel Doubrovkine for the contribution!

- Add `webpacker:compile` to blacklisted tasks

  `webpacker:compile` is commonly used for compiling assets. It has
  been added to `AUTOSTART_BLACKLISTED_RAKE_TASKS` in the default
  configuration. Thanks to Claudio B. for the contribution!

- Make browser instrumentation W3C-compliant

  `type="text/javascript"` is optional for the `<script>` tag under
  W3C. The `type` attribute has now been removed from browser
  instrumentation. Thanks to Spharian for the contribution!

- Deferred `add_method_tracer` calls

  If a third-party library calls `add_method_tracer` before the
  agent has finished starting, we now queue these calls and run them
  when it's safe to do so (rather than skipping them and logging a
  warning).

- Bugfix for Resque `around` / `before` hooks

  In rare cases, the agent was not instrumenting Resque `around` and
  `before` hooks. This version fixes the error.

- Truncation of long stack traces

  Occasionally, long stack traces would cause complications sending
  data to New Relic. This version truncates long traces to 50 frames
  (split evenly between the top and bottom of the trace).

## v5.0.0

- SSL connections to New Relic are now mandatory

  Prior to this version, using an SSL connection to New Relic was
  the default behavior, but could be overridden. SSL connections are
  now enforced (not overridable).

- Additional security checking before trying to explain
  multi-statement SQL queries

  Customer applications might submit SQL queries containing multiple
  statements (e.g., SELECT _ FROM table; SELECT _ FROM table). For
  security reasons, we should not generate explain plans in this
  situation.

  Although the agent correctly skipped explain plans for these
  queries during testing, we have added extra checks for this
  scenario.

- Bugfix for RabbitMQ exchange names that are symbols

  The agent no longer raises a TypeError when a RabbitMQ exchange
  name is a Ruby symbol instead of a string.

- Bugfix for audit logging to stdout

  Previous agents configured to log to stdout would correctly send
  regular agent logs to stdout, but would incorrectly send audit
  logs to a text file named "stdout". This release corrects the
  error.

- Bugfix for Capistrano deployment notifications on v3.7 and beyond

  Starting with version 3.7, Capistrano uses a different technique
  to determine a project's version control system. The agent now
  works correctly with this new behavior. Thanks to Jimmy Zhang for
  the contribution.

## v4.8.0

- Initialize New Relic Agent before config initializers

When running in a Rails environment, the agent registers an initializer that
starts the agent. This initializer is now defined to run before config/initializers.
Previously, the ordering was not specified for the initializer. This change
guarantees the agent will started by the time your initializers run, so you can
safely reference the Agent in your custom initializers. Thanks to Tony Ta for
the contribution.

- Ruby 2.5 Support

The Ruby Agent has been verified to run under Ruby 2.5.

- `request.uri` Collected as an Agent Attribute

Users can now control the collection of `request.uri` on errors and transaction
traces. Previously it was always collected without the ability to turn it off.
It is now an agent attribute that can be controlled via the attributes config.
For more information on agent attributes [see here](https://docs.newrelic.com/docs/agents/manage-apm-agents/agent-data/agent-attributes).

## 4.7.1

- Bugfix for Manual Browser Instrumentation

There was a previous bug that required setting both `rum.enabled: false` and
`browser.auto_instrument: false` to completely disable browser monitoring. An
attempt to fix this in 4.7.0 resulted in breaking manual browser
instrumentation. Those changes have been reverted. We will revisit this issue
in an upcoming release.

## v4.7.0

- Expected Error API

The agent now sends up `error.expected` as an intrinsic attribute on error
events and error traces. When you pass `expected: true` to the `notice_error`
method, both Insights and APM will indicate that the error is expected.

- Typhoeus Hydra Instrumentation

The agent now has request level visibility for HTTP requests made using
Typhoeus Hydra.

- Total Time Metrics are Recorded

The agent now records Total Time metrics. In an application where segments
execute concurrently, the total time can exceed the wall-clock time for a
transaction. Users of the new Typhoeus Hydra instrumentation will notice
this as changes on the overview page. Immediately after upgrading there
will be an alert in the APM dashboard that states: "There are both old and
new time metrics for this time window". This indicates that during that time
window, some transactions report the total time metrics, while others do not.
The message will go away after waiting for enough time to elapse and / or
updating the time window.

- Add `:message` category to `set_transaction_name` public API method

The agent now permits the `:message` category to be passed into the public
API method `set_transaction_name`, which will enable the transaction to be
displayed as a messaging transaction.

- Create `prepend_active_record_instrumentation` config option

Users may now set the `prepend_active_record_instrumentation` option in
their agent config to install Active Record 3 or 4 instrumentation using
`Module.prepend` rather than `alias_method`.

- Use Lazy load hooks for `ActionController::Base` and `ActionController::API`

The agent now uses lazy load hooks to hook on `ActionController::Base` and
`ActionController::API`. Thanks Edouard Chin for the contribution!

- Use Lazy load hooks for `ActiveRecord::Base` and `ActiveRecord::Relation`

The agent uses lazy load hooks when recording supportability metrics
for `ActiveRecord::Base` and `ActiveRecord::Relation`. Thanks Joseph Haig
for the contribution!

- Check that `Rails::VERSION` is defined instead of just `Rails`

The agent now checks that `Rails::VERSION` is defined since there are cases
where `Rails` is defined but `Rails::VERSION` is not. Thanks to Alex Riedler
and nilsding for the contribution!

- Support fast RPC/direct reply-to in RabbitMQ

The agent can now handle the pseudo-queue 'amq.rabbitmq.reply-to' in its
Bunny instrumentation. Previously, using fast RPC led to a `NoMethodError`
because the reply-to queue was expected to be a `Queue` object instead of
a string.

## v4.6.0

- Public API for External Requests

The agent now has public API for instrumenting external requests and linking
up transactions via cross application tracing. See the [API Guide](https://docs.newrelic.com/docs/agents/ruby-agent/customization/ruby-agent-api-guide#externals)
for more details this new functionality.

## v4.5.0

- Send synthetics headers even when CAT disabled

The agent now sends synthetics headers whenever they are received from an
external request, even if cross-application tracing is disabled.

- Bugfix for DelayedJob Daemonization

Customers using the delayed_job script that ships with the gem may encounter
an IOError with a message indicating the stream was closed. This was due to
the agent attempting to write a byte into a Pipe that was closed during the
deamonization of the delayed_job script. This issue has been fixed.

- Collect supportability metrics for public API

The agent now collects Supportability/API/{method} metrics to track usage of
all methods in the agent's public API.

- Collect supportability metrics on `Module#prepend`

The agent now collects Supportability/PrependedModules/{Module} metrics
for ActiveRecord 4 and 5, ActionController 4 and 5, ActionView 4 and 5,
ActiveJob 5, and ActionCable 5. These help track the adoption of the
`Module#prepend` method so we can maintain compatibility with newer versions
of Ruby and Rails.

- Collect explain plans when using PostGIS ActiveRecord adapter

The agent will now collect slow SQL explain plans, if configured to, on
connections using the PostGIS adapter. Thanks Ari Pollak for the contribution!

- Lazily initialize New Relic Config

The agent will lazily initialize the New Relic config. This allows the agent
to pickup configuration from environment variables set by dotenv and similar
tools.

## v4.4.0

- Include test helper for 3rd party use

In 4.2.0, all test files were excluded from being packaged in the gem. An
agent class method `NewRelic::Agent.require_test_helper` was used by 3rd
party gem authors to test extensions to the agent. The required file is now
included in the gem.

- Collect cloud metadata from Azure, GCP, PCF, and AWS cloud platform

The agent now collects additional metadata when running in AWS, GCP, Azure, and
PCF. This information is used to provide an enhanced experience when the agent
is deployed on those platforms.

- Install `at_exit` hook when running JRuby

The agent now installs an `at_exit` hook when running JRuby, which wasn't
done before because of constraints related to older JRuby versions that
are no longer supported.

- User/Utilization and System/Utilization metrics not recorded after Resque forks

The agent no longer records invalid User/Utilization and System/Utilization
metrics, which can lead to negative values, in forks of Resque processes.

- Add `identifier` field to agent connect settings

The agent now includes a unique identifier in its connect settings, ensuring
that when multiple agents connect to multiple different apps, data are reported
for each of the apps.

- Clear transaction state after forking now opt-in

The agent waits to connect until the first web request when it detects it's
running in a forking dispatcher. When clearing the transaction state in this
situation we lose the first frame of the transaction and the subsequent
trace becomes corrupted. We've made this feature opt-in and is turned off by
default. This behavior only affects the first transaction after a dispatcher
forks.

## v4.3.0

- Instrumentation for the Bunny AMQP Client

The Bunny AMQP Client is now automatically instrumented. The agent will
report data for messages sent and received by an application. Data on messages
is available in both APM and Insights. Applications connected through a
RabbitMQ exchange will now also be visible on Service Maps as part of Cross
Application Tracing. See the [message queues documentation page](https://docs.newrelic.com/docs/agents/ruby-agent/features/message-queues)
for more details.

- Safely normalize external hostnames

The agent has been updated to check for nil host values before downcasing the
hostname. Thanks Rafael Valério for the contribution!

- PageView events will not be generated for ignored transactions

The agent now checks if transaction is ignored before injecting the New Relic
Browser Agent. This will prevent PageView events from being generated for
ignored transactions.

- Datastores required explicitly in agent

The agent has been modified to explicity `require` the Datastores module
whereas previously there were situations where the module could be
implicitly defined. Thanks Kevin Griffin for the contribution!

- Clear transaction state after forking

Previously, if a transaction was started and the process forks, the transaction
state survived the fork and `#after_fork` call in thread local storage. Now,
this state is cleared by `#after_fork`.

- Postgis adapter reports as Postgres for datastores

The agent now maps the Postgis adapter to Postgres for datastore metrics.
Thanks Vojtěch Vondra for the contribution!

- Deprecate `:trace_only` option

The `NewRelic::Agent.notice_error` API has been updated to deprecate the
`:trace_only` option in favor of `:expected`.

## v4.2.0

- Sinatra 2.0 and Padrino 0.14.x Support

The agent has been verified against the latest versions of Sinatra and Padrino.

- Rails 5.1 Support

The Ruby agent has been validated against the latest release of Ruby on Rails!

- APP_ENV considered when determining environment

The agent will now consider the APP_ENV environment when starting up.

- Test files excluded from gem

The gemspec has been updated to exclude test files from being packaged into the
gem. Thanks dimko for the contribution!

## v4.1.0

- Developer Mode removed

The Ruby Agent's Developer Mode, which provided a very limited view of your
application performance data, has been removed. For more information, check
out our [community forum](https://discuss.newrelic.com/t/feedback-on-the-ruby-agent-s-developer-mode/46957).

- Support NEW_RELIC_ENV for Rails apps

Previously, users could set the agent environment with NEW_RELIC_ENV only
for non-Rails apps. For Rails app, the agent environment would use whatever
the Rails environment was set to. Now, NEW_RELIC_ENV can also be used for
Rails apps, so that it is possible to have an agent environment that is
different from the Rails environment. Thanks Andrea Campolonghi for the
contribution, as well as Steve Schwartz for also looking into this issue!

- Normalization of external hostnames

Hostnames from URIs used in external HTTP requests are now always downcased
to prevent duplicate metrics when only case is different.

## v4.0.0

- Require Ruby 2.0.0+

The agent no longer supports Ruby versions prior to 2.0, JRuby 1.7 and
earlier, and all versions of Rubinius. Customers using affected Rubies
can continue to run 3.x agent versions, but new features or bugfixes
will not be published for 3.x agents. For more information, check out our
[community forum](https://discuss.newrelic.com/t/support-for-ruby-jruby-1-x-is-being-deprecated-in-ruby-agent-4-0-0/44787).

- OkJson vendored library removed

Ruby 1.8 did not include the JSON gem by default, so the agent included a
vendored version of [OkJson](https://github.com/kr/okjson) that it would fall
back on using in cases where the JSON gem was not available. This has been
removed.

- YAJL workaround removed

[yajl-ruby](https://github.com/brianmario/yajl-ruby) versions prior to 1.2 had
the potential to cause a segmentation fault when working large, deeply-nested
objects like thread profiles. If you are using yajl-ruby with the `JSON`
monkey patches enabled by requiring `yajl/json_gem`, you should upgrade to
at least version 1.2.

- Deprecated APIs removed

  - `Agent.abort_transaction!`
  - `Agent.add_custom_parameters`
  - `Agent.add_request_parameters`
  - `Agent.browser_timing_footer`
  - `Agent.get_stats`
  - `Agent.get_stats_no_scope`
  - `Agent.record_transaction`
  - `Agent.reset_stats`
  - `Agent.set_user_attributes`
  - `Agent::Instrumentation::Rack`
  - `ActionController#newrelic_notice_error`
  - `ActiveRecordHelper.rollup_metrics_for` (may be incompatible with newrelic_moped)
  - `Instrumentation::MetricFrame.recording_web_transaction?`
  - `Instrumentation::MetricFrame.abort_transaction!`
  - `MethodTracer.get_stats_scoped`
  - `MethodTracer.get_stats_unscoped`
  - `MethodTracer.trace_method_execution`
  - `MethodTracer.trace_method_execution_no_scope`
  - `MethodTracer.trace_method_execution_with_scope`
  - `MetricSpec#sub`
  - `MetricStats#get_stats`
  - `MetricStats#get_stats_no_scope`
  - `NoticedError#exception_class`
  - `Rack::ErrorCollector`
  - `StatsEngine::Samplers.add_sampler`
  - `StatsEngine::Samplers.add_harvest_sampler`

The above methods have had deprecation notices on them for some time and
have now been removed. Assistance migrating usage of these APIs is
available at https://docs.newrelic.com/node/2601.

The agent no longer deletes deprecated keys passed to `add_method_tracer`. Passing
in deprecated keys can cause an exception. Ensure that you are not passing any of
the following keys: `:force, :scoped_metric_only, :deduct_call_time_from_parent`
to `add_method_tracer`.

The agent no longer deletes deprecated keys passed in as options to
`NewRelic::Agent.notice_error`. If you are passing any of these deprecated
keys: `:request_params, :request, :referer` to the `notice_error` API, please
delete them otherwise they will be collected as custom attributes.

- Error handling changes

The agent now only checks for `original_exception` in environments with Rails
versions prior to 5. Checking for `Exception#cause` has been removed. In addition,
the agent now will match class name with message and backtrace when noticing
errors that have an `original_exception`.

## v3.18.1

- Ensure Mongo aggregate queries are properly obfuscated

Instrumentation for the Mongo 2.x driver had a bug where the `pipeline`
attribute of Mongo aggregate queries was not properly obfuscated. Users
who have sensitive data in their `aggregate` queries are strongly encouraged
to upgrade to this version of the agent. Users who are unable to upgrade are
encouraged to turn off query collection using by setting
`mongo.capture_queries` to false in their newrelic.yml files.

This release fixes [New Relic Security Bulletin NR17-03](https://docs.newrelic.com/docs/accounts-partnerships/accounts/security-bulletins/security-bulletin-nr17-03).

- Early access Redis 4.0 instrumentation

Our Redis instrumentation has been tested against Redis 4.0.0.rc1.

## v3.18.0

- Ruby 2.4.0 support

The agent is now tested against the official release of ruby 2.4.0,
excluding incompatible packages.

- Agent-based metrics will not be recorded outside of active transactions

The agent has historically recorded metrics outside of a transaction. In
practice, this usually occurs in applications that run background job
processors. The agent would record metrics for queries the
background job processor is making between transactions. This can lead
to display issues on the background overview page and the presence of
metrics generated by the background job processor can mask the application
generated metrics on the database page. The agent will no longer generate
metrics outside of a transaction. Custom metrics recorded using
`NewRelic::Agent.record_metric` will continue to be recorded regardless
of whether there is an active transaction.

- Include ControllerInstrumentation module with ActiveSupport.on_load

The agent will now use the `on_load :action_controller` hook to include
the ControllerInstrumentation module into both the `Base` and `API`
classes of ActionController for Rails 5. This ensures that the proper
load order is retained, minimizing side-effects of having the agent in
an application.

- Ensure values for revisions on Capistrano deploy notices

Previously, running the task to look up the changelog could
generate an error, if there weren't previous and current revisions
defined. This has now been fixed. Thanks Winfield Peterson for the
contribution!

- External Segment Rewrites

The agent has made internal changes to how it represents segments for
external web requests.

## v3.17.2

- compatibility with ruby 2.4.0-preview3

the ruby agent has been updated to work on ruby 2.4.0-preview3.

- Early Access Sinatra 2.0 instrumentation

Our Sinatra instrumentation has been updated to work with Sinatra
2.0.0.beta2.

- Include controller instrumentation module in Rails 5 API

The agent now includes the ControllerInstrumentation module into
ActionController::API. This gives Rails API controllers access to
helper methods like `newrelic_ignore` in support of the existing
event-subscription-based action instrumentation. Thanks Andreas
Thurn for the contribution!

- Use Module#prepend for ActiveRecord 5 Instrumentation

Rails 5 deprecated the use of `alias_method_chain` in favor of using
`Module#prepend`. Mixing `Module#prepend` and `alias_method_chain`
can lead to a SystemStackError when an `alias_method_chain` is
applied after a module has been prepended. This should ensure
better compatibility between our ActiveRecord Instrumentation and
other third party gems that modify ActiveRecord using `Module#prepend`.

- Use license key passed into NewRelic::Agent.manual_start

Previously, the license key passed in when manually starting the agent
with NewRelic::Agent.manual_start was not referenced when setting up
the connection to report data to New Relic. This is now fixed.

- Account for DataMapper database connection errors

Our DataMapper instrumentation traces instances of DataObjects::SQLError
being raised and removes the password from the URI attribute. However,
when DataObjects cannot connect to the database (ex: could not resolve
host), it will raise a DataObjects::ConnectionError. This inherits from
DataObjects::SQLError but has `nil` for its URI attribute, since no
connection has been made yet. To avoid the password check here on `nil`,
the agent catches and re-raises any instances of DataObjects::ConnectionError
explicitly. Thanks Postmodern for this contribution!

- Account for request methods that require arguments

When tracing a transaction, the agent tries to get the request object
from a controller if it wasn't explicitly passed in. However, this posed
problems in non-controller transactions with their own `request` methods
defined that required arguments, such as in Resque jobs. This is now fixed.

## v3.17.1

- Datastore instance reporting for Redis, MongoDB, and memcached

The agent now collects datastore instance information for Redis, MongoDB,
and memcached. This information is displayed in transaction traces and slow
query traces. For memcached only, multi requests will expand to individual
server nodes, and the operation and key(s) will show in the trace details
"Database query" section. Metrics for `get_multi` nodes will change slightly.
Parent nodes for a `get_multi` will be recorded as generic segments. Their
children will be recorded as datastore segments under the name
`get_multi_request` and represent a batch request to a single Memcached
instance.

- Rescue errors from attempts to fetch slow query explain plans

For slow queries through ActiveRecord 4+, the agent will attempt to fetch
an explain plan on SELECT statements. In the event that this causes an
error, such as being run on an adapter that doesn't implement `exec_query`,
the agent will now rescue and log those errors.

## v3.17.0

- Datastore instance reporting for ActiveRecord

The agent now collects database instance information for ActiveRecord operations,
when using the MySQL and Postgres adapters. This information (database server
and database name) is displayed in transaction traces and slow query traces.

## v3.16.3

- Add `:trace_only` option to `notice_error` API

Previously, calling `notice_error` would record the trace, increment the
error count, and consider the transaction failing for Apdex purposes. This
method now accepts a `:trace_only` boolean option which, if true, will only
record the trace and not affect the error count or transaction.

- HTTP.rb support

The agent has been updated to add instrumentation support for the HTTP gem,
including Cross Application Tracing. Thanks Tiago Sousa for the contribution!

- Prevent redundant Delayed::Job instrumentation installation

This change was to handle situations where multiple Delayed::Worker instances
are being created but Delayed::Job has already been instrumented. Thanks Tony
Brown for the contribution!

## v3.16.2

- Fix for "Unexpected frame in traced method stack" errors

Our ActiveRecord 4.x instrumentation could have generated "Unexpected frame in
traced method stack" errors when used outside of an active transaction (for
example, in custom background job handlers). This has been fixed.

## v3.16.1

- Internal datastore instrumentation rewrites

The agent's internal tracing of datastore segments has been rewritten, and
instrumentation updated to utilize the new classes.

- Fix Grape endpoint versions in transaction names

Grape 0.16 changed Route#version (formerly #route_version) to possibly return
an Array of versions for the current endpoint. The agent has been updated to
use rack.env['api.version'] set by Grape, and fall back to joining the version
Array with '|' before inclusion in the transaction name when api.version is
not available. Thanks Geoff Massanek for the contribution!

- Fix deprecation warnings from various Rails error subclasses

Rails 5 deprecates #original_exception on a few internal subclasses of
StandardError in favor of Exception#cause from Ruby stdlib. The agent has
been updated to try Exception#cause first, thus avoiding deprecation
warnings. Thanks Alexander Stuart-Kregor for the contribution!

- Fix instrumentation for Sequel 4.35.0

The latest version of Sequel changes the name and signature of the method
that the Ruby Agent wraps for instrumentation. The agent has been updated
to handle these changes. Users using Sequel 4.35.0 or newer should upgrade
their agent.

- Fix DataMapper instrumentation for additional versions

Different versions of DataMapper have different methods for retrieving the
adapter name, and Postmodern expanded our coverage. Thanks for the
contribution!

## v3.16.0

- Official Rails 5.0 support

This version of the agent has been verified against the Rails 5.0.0 release.

- Early access Action Cable instrumentation

The Ruby agent instruments Action Cable channel actions and calls to
ActionCable::Channel#Transmit in Rails 5. Feedback is welcome!

- Obfuscate queries from `oracle_enhanced` adapter correctly

This change allows the `oracle_enhanced` adapter to use the same
obfuscation as `oracle` adapters. Thanks Dan Drinkard for the contribution!

- Make it possible to define a newrelic_role for deployment with Capistrano 3

Thanks NielsKSchjoedt for the contribution!

- Retry initial connection to New Relic in Resque master if needed

Previously, if the initial connection to New Relic in a monitored Resque
master process failed, the agent would not retry, and monitoring for the
process would be lost. This has been fixed, and the agent will continue
retrying in its background harvest thread until it successfully connects.

## v3.15.2

- Run explain plans on parameterized slow queries in AR4

In our ActiveRecord 4 instrumentation, we moved to tracing slow queries
using the payloads from ActiveSupport::Notifications `sql.active_record`
events. As a result, we were unable to run explain plans on parameterized
queries. This has now been updated to pass along and use the parameter values,
when available, to get the explain plans.

- Fix getMore metric grouping issue in Mongo 2.2.x instrumentation

A metric grouping issue had cropped up when using the most recent Mongo gem
(2.2.0) with the most recent release of the server (3.2.4). We now have a more
future-proof setup for preventing these.

- Restore older DataMapper support after password obfuscation fix

Back in 3.14.3, we released a fix to avoid inadvertently sending sensitive
information from DataMapper SQLErrors. Our implementation did not account for
DataMapper versions below v0.10.0 not implementing the #options accessor.
Thanks Bram de Vries for the fix to our fix!

- Padrino 0.13.1 Support

Users with Padrino 0.13.x apps were previously seeing the default transaction
name "(unknown)" for all of their routes. We now provide the full Padrino
route template in transaction names, including any parameter placeholders.
Thanks Robert Schulze for the contribution!

- Update transaction naming for Grape 0.16.x

In Grape 0.16.x, `route_` methods are no longer prefixed. Thanks to Daniel
Doubrovkine for the contribution!

- Fix name collision on method created for default metric name fix

We had a name collision with the yard gem, which sets a `class_name` method
on Module. We've renamed our internal method to `derived_class_name` instead.

## v3.15.1

- Rack 2 alpha support

This release includes experimental support for Rack 2 as of 2.0.0.alpha.
Rack 2 is still in development, but the agent should work as expected for
those who are experimenting with Rack 2.

- Rails 5 beta 3 support

We've tweaked our Action View instrumentation to accommodate changes introduced
in Rails v5.0.0.beta3.

- Defer referencing ::ActiveRecord::Base to avoid triggering its autoloading
  too soon

In 3.12.1 and later versions of the agent, the agent references (and
therefore loads) ActiveRecord::Base earlier on in the Rails loading process.
This could jump ahead of initializers that should be run first. We now wait
until ActiveRecord::Base is loaded elsewhere.

- Fix explain plans for non-parameterized queries with single quote literals

The agent does not run explain plans for queries still containing parameters
(such as `SELECT * FROM UNICORNS WHERE ID = $1 LIMIT 1`). This check was
unfortunately mutating the query to be obfuscated, causing an inability to
collect an explain plan. This has now been fixed.

- Fix default metric name for tracing class methods

When using `add_method_tracer` on a class method but without passing in a
`metric_name_code`, the default metric name will now look like
`Custom/ClassName/Class/method_name`. We also addressed default
metric names for anonymous classes and modules.

- Fix issue when rendering SQL strings in developer mode

When we obfuscate SQL statements, we rewrite the Statement objects as
SQL strings inline in our sample buffers at harvest time. However, in
developer mode, we also read out of these buffers when rendering pages.
Depending on whether a harvest has run yet, the buffer will contain either
Statement objects, SQL strings, or a mix. Now, developer mode can handle
them all!

- Fix DelayedJob Sampler reporting incorrect counts in Active Record 3 and below

When fixing various deprecation warnings on ActiveRecord 4, we introduced
a regression in our DelayedJob sampler which caused us to incorrectly report
failed and locked job counts in ActiveRecord 3 and below. This is now fixed.
Thanks Rangel Dokov for the contribution!

## v3.15.0

- Rails 5 support

This release includes experimental support for Rails 5 as of 5.0.0.beta2.
Please note that this release does not include any support for ActionCable,
the WebSockets framework new to Rails 5.

- Don't include extension from single format Grape API transaction names

Starting with Grape 0.12.0, an API with a single format no longer declares
methods with `.:format`, but with an extension such as `.json`. Thanks Daniel
Doubrovkine for the contribution!

- Fix warnings about shadowing outer local variable when running tests

Thanks Rafael Almeida de Carvalho for the contribution!

- Check config first for Rails middleware instrumentation installation

Checking the config first avoids issues with mock classes that don't implement
`VERSION`. Thanks Jesse Sanford for the contribution!

- Remove a trailing whitespace in the template for generated newrelic.yml

Thanks Paul Menzel for the contribution!

- Reference external resources in comments and readme with HTTPS

Thanks Benjamin Quorning for the contribution!

## v3.14.3

- Don't inadvertently send sensitive information from DataMapper SQLErrors

DataObjects::SQLError captures the SQL query, and when using versions of
data_objects prior to 0.10.8, built a URI attribute that contained the
database connection password. The :query attribute now respects the obfuscation
level set for slow SQL traces and splices out any password parameters to the
URI when sending up traced errors to New Relic.

- Improved SQL obfuscation algorithm

To help standardize SQL obfuscation across New Relic language agents, we've
improved the algorithm used and added more test cases.

- Configurable longer sql_id attribute on slow SQL traces

The sql_id attribute on slow SQL traces is used to aggregate normalized
queries together. Previously, these IDs would generally be 9-10 digits long,
due to a backend restriction. If `slow_sql.use_longer_sql_id` is set to `true`,
these IDs will now be 18-19 digits long.

## v3.14.2

- Improved transaction names for Sinatra

The agent will now use sinatra.route for transaction names on Sinatra 1.4.3+,
which sets it in the request environment. This gives names that closer resemble the
routes defined in the Sinatra DSL. Thanks to Brian Phillips for the suggestion!

- Bugfix for error flag on transaction events

There was an issue causing the error flag to always be set to false for Insights
transaction events that has been fixed.

- Official support for Sidekiq 4

The Ruby agent now officially supports Sidekiq 4.

- Additional attributes collected

The agent now collects the following information in web transactions:
Content-Length HTTP response and Content-Type HTTP request headers.

## v3.14.1

- Add support for setting a display name on hosts

You can now configure a display name for your hosts using process_host.display_name,
to more easily distinguish dynamically assigned hosts. For more info, see
https://docs.newrelic.com/docs/apm/new-relic-apm/maintenance/add-rename-remove-hosts#display_name

- Fixes automatic middleware instrumentation for Puma 2.12.x

Starting with version 2.12.x the Puma project inlines versions of Rack::Builder
and Rack::URLMap under the Puma namespace. This had the unfortunate side effect of
breaking automatic Rack middleware instrumentation. We now instrument Puma::Rack::Builder
and Puma::Rack::URLMap and once again have automatic Rack middleware instrumentation for
applications running on Puma.

- Do not use a DelayedJob's display_name for naming the transaction

A DelayedJob's name may be superceded by a display_name, which can
lead to a metric grouping issue if the display_name contains unique
identifiers. We no longer use job name methods that may lead to an
arbitrary display_name. Instead, we use the appropriate class and/or
method names, depending what makes sense for the job and how it's called.

- Improvements to Mongo 2.1.x instrumentation

Fixes issue where getMore operations in batched queries could create metric grouping issues.
Previously when multiple Mongo queries executed in the same scope only a single query was recorded
as part of a transaction trace. Now transaction trace nodes will be created for every query
executed during a transaction.

- Bugfix for NewRelic::Agent.notice_error

Fixes issue introduced in v3.14.0 where calling NewRelic::Agent.notice_error outside of an active
transaction results in a NoMethodError.

- Bugfix for Resque TransactionError events

Fixes error preventing Transaction Error events generated in Resque tasks from being sent to New Relic.

## v3.14.0

- pruby marshaller removed

The deprecated pruby marshaller has now been removed; the `marshaller` config
option now only accepts `json`. Customers still running Ruby 1.8.7/REE must
add the `json` gem to their Gemfile, or (preferably) upgrade to Ruby 1.9.3 or
newer.

- Log dates in ISO 8601 format

The agent will now log dates in ISO 8601 (YYYY-mm-dd) format, instead of
mm/dd/yy.

- Additional attributes collected

The agent now collects the following information in web transactions:
Accept, Host, User-Agent, Content-Length HTTP request headers, HTTP request
method, and Content-Type HTTP response header.

- TransactionErrors reported for Advanced Analytics for APM Errors

With this release, the agent reports TransactionError events. These new events
power the beta feature Advanced Analytics for APM Errors. The error events are
also available today through New Relic Insights.

Advanced Analytics for APM Errors lets you see all of your errors, with
granular detail. Filter and group by any attribute to analyze them. Take
action to resolve issues through collaboration.

For more information, see https://docs.newrelic.com/docs/apm/applications-menu/events/view-apm-errors-error-traces

## v3.13.2

- Don't fail to send data when using 'mathn' library

Version 3.12.1 introduced a bug with applications using the 'mathn' library
that would prevent the agent from sending data to New Relic. This has been
fixed.

## v3.13.1

- Don't use a pager when running `git log` command

This would cause Capistrano deploys to hang when a large number of commits were being deployed.
Thanks to John Naegle for reporting and fixing this issue!

- Official support for JRuby 9.0.0.0

The Ruby agent is now officially fully tested and supported on JRuby 9.0.0.0.

- Instrumentation for MongoDB 2.1.x

Visibility in your MongoDB queries returns when using version 2.1.0 of
the Mongo driver or newer. Thanks to Durran Jordan of MongoDB for contributing
the Mongo Monitoring instrumentation!

- Fix for ArgumentError "invalid byte sequence in UTF-8"

This would come up when trying to parse out the operation from a database query
containing characters that would trigger a invalid byte sequence in UTF-8 error.
Thanks to Mario Izquierdo for reporting this issue!

- Improved database metric names for ActiveRecord::Calculations queries

Aggregate metrics recorded for queries made via the ActiveRecord::Calculations
module (#count, #sum, #max, etc.) will now be associated with the correct
model name, rather than being counted as generic 'select' operations.

- Allow at_exit handlers to be installed for Rubinius

Rubinius can support the at_exit block used by install_exit_handler.
Thanks to Aidan Coyle for reporting and fixing this issue!

## v3.13.0

- Bugfix for uninitialized constant NewRelic::Agent::ParameterFiltering

Users in some environments encountered a NameError: uninitialized constant
NewRelic::Agent::ParameterFiltering from the Rails instrumentation while
running v3.12.x of the Ruby agent. This issue has been fixed.

- Rake task instrumentation

The Ruby agent now provides opt-in tracing for Rake tasks. If you run
long jobs via Rake, you can get all the visibility and goodness of New Relic
that your other background jobs have. To enable this, see
https://docs.newrelic.com/docs/agents/ruby-agent/frameworks/rake

- Redis instrumentation

Redis operations will now show up on the Databases tab and in transaction
traces. By default, only command names will be captured; to capture command
arguments, set `transaction_tracer.record_redis_arguments` to `true` in
your configuration.

- Fix for over-obfuscated SQL Traces and PostgreSQL

An issue with the agent obfuscating column and table names from Slow SQL
Traces when using PostgreSQL has been resolved.

- Rubinius 2.5.8 VM metric renaming support

Rubinius 2.5.8 changed some VM metric names and eliminated support for
total allocated object counters. The agent has been updated accordingly.

- Fix agent attributes with a value of false not being stored

An issue introduced in v3.12.1 prevented attributes (like those added with
`add_custom_attributes`) from being stored if their value was false. This has
been fixed.

## v3.12.1

- More granular Database metrics for ActiveRecord 3 and 4

Database metrics recorded for non-SELECT operations (UPDATE, INSERT, DELETE,
etc.) on ActiveRecord 3 and 4 now include the model name that the query was
being executed against, allowing you to view these queries broken down by
model on the Datastores page. Thanks to Bill Kayser for reporting this issue!

- Support for Multiverse testing third party gems

The Ruby agent has rich support for testing multiple gem versions, but
previously that wasn't accessible to third party gems. Now you can now
simply `require 'task/multiverse'` in your Rakefile to access the same
test:multiverse task that New Relic uses itself. For more details, see:

https://docs.newrelic.com/docs/agents/ruby-agent/frameworks/third-party-instrumentation#testing-your-extension

- Use Sidekiq 3.x's error handler

Sidekiq 3.x+ provides an error handler for internal and middleware related
failures. Failures at these points were previously unseen by the Ruby agent,
but now they are properly traced.

- Better error messages for common configuration problems with Capistrano

Templating errors in newrelic.yml would result in obscure error messages
during Capistrano deployments. These messages now more properly reflect the
root cause of the errors.

- newrelic_ignore methods allow strings

The newrelic_ignore methods previously only supported passing symbols, and
would quietly ignore any strings passed. Now strings can be passed as well
to get the intuitive ignoring behavior you'd expect.

- Replace DNS resolver for Resque jobs with Resolv

In some circumstances customers with a very high number of short-lived Resque
jobs were experiencing deadlocks during DNS resolution. Resolv is an all Ruby
DNS resolver that replaces the libc implementation to prevent these deadlocks.

## v3.12.0

- Flexible capturing of attributes

The Ruby agent now allows you more control over exactly which request
parameters and job arguments are attached to transaction traces, traced
errors, and Insights events. For details, see:

https://docs.newrelic.com/docs/agents/ruby-agent/ruby-agent-attributes

- Fixed missing URIs in traces for retried Excon requests

If Excon's idempotent option retried a request, the transaction trace node
for the call would miss having the URI assigned. This has been fixed.

- Capturing request parameters from rescued exceptions in Grape

If an exception was handled via a rescue_from in Grape, request parameters
were not properly set on the error trace. This has been fixed. Thanks to
Ankit Shah for helping us spot the bug.

## v3.11.2

- Better naming for Rack::URLMap

If a Rack app made direct use of Rack::URLMap, instrumentation would miss
out on using the clearest naming based on the app class. This has been
fixed.

- Avoid performance regression in makara database adapter

Delegation in the makara database adapter caused performance issues when the
agent looked up a connection in the pool. The agent now uses a faster
lookup to work around this problem in makara, and allocates less as well.
Thanks Mike Nelson for the help in resolving this!

- Allow audit logging to STDOUT

Previously audit logs of the agent's communication with New Relic could only
write to a file. This prevented using the feature on cloud providers like
Heroku. Now STDOUT is an allowed destination for `audit_log.path`. Logging
can also be restricted to certain endpoints via `audit_log.endpoints`.

For more information see https://docs.newrelic.com/docs/agents/ruby-agent/installation-configuration/ruby-agent-configuration#audit_log

- Fix for crash during startup when Rails required but not used

If an application requires Rails but wasn't actually running it, the Ruby
agent would fail during startup. This has been fixed.

- Use IO.select explicitly in the event loop

If an application adds their own select method to Object/Kernel or mixes in a
module that overrides the select method (as with ActionView::Helpers) we would
previously have used their implementation instead of the intended IO.select,
leading to all sorts of unusual errors. We now explicitly reference IO.select
in the event loop to avoid these issues.

- Fix for background thread hangs on old Linux kernels

When running under Ruby 1.8.7 on Linux kernel versions 2.6.11 and earlier,
the background thread used by the agent to report data would hang, leading
to no data being reported. This has been be fixed.

## v3.11.1

If an application adds their own select method to Object/Kernel or mixes in a
module that overrides the select method (as with ActionView::Helpers) we would
previously have used their implementation instead of the intended IO.select,
leading to all sorts of unusual errors. We now explicitly reference IO.select
in the event loop to avoid these issues.

- Fix for background thread hangs on old Linux kernels

When running under Ruby 1.8.7 on Linux kernel versions 2.6.11 and earlier,
the background thread used by the agent to report data would hang, leading
to no data being reported. This has been be fixed.

## v3.11.1

The Ruby agent incorrectly rescued exceptions at a point which caused
sequel_pg 1.6.11 to segfault. This has been fixed. Thanks to Oldrich
Vetesnik for the report!

## v3.11.0

- Unified view for SQL database and NoSQL datastore products.

The response time charts in the application overview page will now include
NoSQL datastores, such as MongoDB, and also the product name of existing SQL
databases such as MySQL, Postgres, etc.

The Databases page will now enable the filtering of metrics and operations
by product, and includes a table listing all operations.

For existing SQL databases, in addition to the existing breakdown of SQL
statements and operations, the queries are now also associated with the
database product being used.

For NoSQL datastores, such as MongoDB, we have now added information about
operations performed against those products, similar to what is being done
for SQL databases.

Because this introduces a notable change to how SQL database metrics are
collected, it is important that you upgrade the agent version on all hosts.
If you are unable to transition to the latest agent version on all hosts at
the same time, you can still access old and new metric data for SQL
databases, but the information will be split across two separate views.

For more information see https://docs.newrelic.com/docs/apm/applications-menu/monitoring/databases-slow-queries-dashboard

- Track background transactions as Key Transactions

In prior versions of the Ruby agent, only web transactions could be tracked
as Key Transactions. This functionality is now available to all
transactions, including custom Apdex values and X-Ray sessions.

For more information see https://docs.newrelic.com/docs/apm/selected-transactions/key-transactions/key-transactions-tracking-important-transactions-or-events

- More support and documentation for third-party extensions

It's always been possible to write extension gems for the Ruby agent, but
now there's one location with best practices and recommendations to guide
you in writing extensions. Check out
https://docs.newrelic.com/docs/agents/ruby-agent/frameworks/third-party-instrumentation

We've also added simpler APIs for tracing datastores and testing your
extensions. It's our way of giving back to everyone who's helped build on
the agent over the years. <3

- Fix for anonymous class middleware naming

Metric names based off anonymous middlewares lacked a class name in the UI.
The Ruby agent will now look for a superclass, or default to AnonymousClass
in those cases.

- Improved exit behavior in the presence of Sinatra

The agent uses an `at_exit` hook to ensure data from the last < 60s before a
process exits is sent to New Relic. Previously, this hook was skipped if
Sinatra::Application was defined. This unfortunately missed data for
short-lived background processes that required, but didn't run, Sinatra. Now
the agent only skips its `at_exit` hook if Sinatra actually runs from
`at_exit`.

## v3.10.0

- Support for the Grape framework

We now instrument the Grape REST API framework! To avoid conflicts with the
third-party newrelic-grape gem, our instrumentation will not be installed if
newrelic-grape is present in the Gemfile.

For more details, see https://docs.newrelic.com/docs/agents/ruby-agent/frameworks/grape-instrumentation

- Automatic Cross Application Tracing support for all Rack applications

Previously Rack apps not using Rails or Sinatra needed to include the
AgentHooks middleware to get Cross Application Tracing support. With
these changes, this is no longer necessary. Any explicit references to
AgentHooks can be removed unless the `disable_middleware_instrumentation`
setting is set to `true`.

- Metrics no longer reported from Puma master processes

When using Puma's cluster mode with the preload_app! configuration directive,
the agent will no longer start its reporting thread in the Puma master
process. This should result in more accurate instance counts, and more
accurate stats on the Ruby VMs page (since the master process will be
excluded).

- Better support for Sinatra apps used with Rack::Cascade

Previously, using a Sinatra application as part of a Rack::Cascade chain would
cause all transactions to be named after the Sinatra application, rather than
allowing downstream applications to set the transaction name when the Sinatra
application returned a 404 response. This has been fixed.

- Updated support for Rubinius 2.3+ metrics

Rubinius 2.3 introduced a new system for gathering metrics from the
underlying VM. Data capture for the Ruby VM's page has been updated to take
advantage of these. Thanks Yorick Peterse for the contribution!

- Fix for missing ActiveJob traced errors

ActiveJobs processed by backends where the Ruby agent lacked existing
instrumentation missed reporting traced errors. This did not impact
ActiveJobs used with Sidekiq or Resque, and has been fixed.

- Fix possible crash in middleware tracing

In rare circumstances, a failure in the agent early during tracing of a web
request could lead to a cascading error when trying to capture the HTTP status
code of the request. This has been fixed. Thanks to Michal Cichra for the fix!

## v3.9.9

- Support for Ruby 2.2

A new version of Ruby is available, and the Ruby agent is ready to run on
it. We've been testing things out since the early previews so you can
upgrade to the latest and greatest and use New Relic right away to see how
the new Ruby's performing for you.

- Support for Rails 4.2 and ActiveJob

Not only is a new Ruby available, but a new Rails is out too! The Ruby agent
provides all the usual support for Rails that you'd expect, and we
instrument the newly released ActiveJob framework that's part of 4.2.

- Security fix for handling of error responses from New Relic servers

This release fixes a potential security issue wherein an attacker who was able
to impersonate New Relic's servers could have triggered arbitrary code
execution in agent's host processes by sending a specially-crafted error
response to a data submission request.

This issue is mitigated by the fact that the agent uses SSL certificate
checking in order to verify the identity of the New Relic servers to which it
connects. SSL is enabled by default by the agent, and can be enforced
account-wide by enabling High Security Mode for your account:

https://docs.newrelic.com/docs/accounts-partnerships/accounts/security/high-security

- Fix for transactions with invalid URIs

If an application used the agent's `ignore_url_regexes` config setting to
ignore certain transactions, but received an invalid URI, the agent would
fail to record the transaction. This has been fixed.

- Fixed incompatibility with newrelic-grape

The 3.9.8 release of the Ruby agent included disabled prototyped
instrumentation for the Grape API framework. This introduced an
incompatibility with the existing third party extension newrelic-grape. This
has been fixed. Newrelic-grape continues to be the right solution until
full agent support for Grape is available.

## v3.9.8

- Custom Insights events API

In addition to attaching custom parameters to the events that the Ruby agent
generates automatically for each transaction, you can now record custom event
types into Insights with the new NewRelic::Agent.record_custom_event API.

For details, see https://docs.newrelic.com/docs/insights/new-relic-insights/adding-querying-data/inserting-custom-events-new-relic-agents

- Reduced memory usage for idling applications

Idling applications using the agent could previously appear to leak memory
because of native allocations during creation of new SSL connections to our
servers. These native allocations didn't factor into triggering Ruby's
garbage collector.

The agent will now re-use a single TCP connection to our servers for as long
as possible, resulting in improved memory usage for applications that are
idling and not having GC triggered for other reasons.

- Don't write to stderr during CPU sampling

The Ruby agent's code for gathering CPU information would write error
messages to stderr on some FreeBSD systems. This has been fixed.

- LocalJumpError on Rails 2.x

Under certain conditions, Rails 2.x controller instrumentation could fail
with a LocalJumpError when an action was not being traced. This has been
fixed.

- Fixed config lookup in warbler packaged apps

When running a Ruby application from a standalone warbler .jar file on
JRuby, the packaged config/newrelic.yml was not properly found. This has
been fixed, and thanks to Bob Beaty for the help getting it fixed!

- Hash iteration failure in middleware

If a background thread iterated over the keys in the Rack env hash, it could
cause failures in New Relic's AgentHooks middleware. This has been fixed.

## v3.9.7

- Support for New Relic Synthetics

The Ruby agent now gives you additional information for requests from New
Relic Synthetics. More transaction traces and events give you a clearer look
into how your application is performing around the world.

For more details, see https://docs.newrelic.com/docs/synthetics/new-relic-synthetics/getting-started/new-relic-synthetics

- Support for multiple job per fork gems with Resque

The resque-jobs-per-fork and resque-multi-job-forks gems alter Resque to
fork every N jobs instead of every job. This previously caused issues for
the Ruby agent, but those have been resolved. These gems are fully supported.

Running Resque with the FORK_PER_JOB=false environment variable setting is
also supported now.

For more details on our Resque support, see https://docs.newrelic.com/docs/agents/ruby-agent/background-jobs/resque-instrumentation

- Support agent when starting Resque Pool from Rake task

When running resque-pool with its provided rake tasks, the agent would not
start-up properly. Thanks Tiago Sousa for the fix!

- Fix for DelayedJob + Rails 4.x queue depth metrics

The Ruby agent periodically records DelayedJob queuedepth as a metric, but
this didn't work properly in Rails 4.x applications. This has been fixed.
Thanks Jonathan del Strother for his help with the issue!

- Fix for failure in background transactions with rules.ignore_url_regexes

The recently added feature for ignoring transactions via URL regexes caused
errors for non-web transactions. This has been fixed.

- Rename the TransactionNamer.name method to TransactionNamer.name_for

The internal TransactionNamer class had a class method called 'name', with a
different signature than the existing Class#name method and could cause
problems when trying to introspect instances of the class.

Thanks to Dennis Taylor for contributing this fix!

## v3.9.6

- Rails 4.2 ActiveJob support

A new version of Rails is coming! One of the highlight features is
ActiveJob, a framework for interacting with background job processors. This
release of the Ruby agent adds instrumentation to give you insight into
ActiveJob, whether you're just testing it out or running it for real.

Metrics are recorded around enqueuing ActiveJobs, and background transactions
are started for any ActiveJob performed where the agent didn't already
provide specific instrumentation (such as DelayedJob, Resque and Sidekiq).

Since Rails 4.2 is still in beta we'd love to hear any feedback on this
instrumentation so it'll be rock solid for the general release!

- Ruby 2.2.0-preview1 updates

Ruby 2.2.0 is on its way later in the year, and the Ruby agent is ready for
it. Updates to the GC stats and various other small changes have already been
applied, and our automated tests are running against 2.2.0 so the agent will
be ready on release day.

- Ignoring transactions by URL

While you could always ignore transactions by controller and action, the
Ruby agent previously lacked a way to ignore by specific URLs or patterns
without code changes. This release adds the config setting,
`rules.ignore_url_regexes` to ignore specific transactions based on the
request URL as well. For more information, see the documentation at:
https://docs.newrelic.com/docs/agents/ruby-agent/installation-configuration/ignoring-specific-transactions#config-ignoring

- Better dependency detection in non-Rack applications

The Ruby agent runs dependency detection at key points in the Rack and Rails
lifecycle, but non-Rails apps could occasionally miss out instrumenting late
loaded libraries. The agent now runs an additional dependency detection
during manual_start to more seamlessly install instrumentation in any app.

- Excluding /newrelic routes from developer mode

Recent changes to track time in middleware resulted in New Relic's developer
mode capturing its own page views in the list. This has been fixed. Thanks
to Ignatius Reza Lesmana for the report!

- Spikes in external time

Timeouts during certain external HTTP requests could result in incorrect
large spikes in the time recorded by the agent. This has been fixed.

- Recognize browser_monitoring.auto_instrument setting in non-Rails apps

The `browser_monitoring.auto_instrument` config setting disables
auto-injection of JavaScript into your pages, but was not properly obeyed in
Sinatra and other non-Rails contexts. This has been fixed.

- Failures to gather CPU thread time on JRuby

JRuby running on certain JVM's and operating systems (FreeBSD in particular)
did not always support the method being used to gather CPU burn metrics.
This would result in a failure during those transactions. This has been
fixed.

- Fix for rare race condition in Resque instrumentation

A race condition in the agent's Resque instrumentation that could cause rare
Resque job failures in high-throughput Resque setups has been fixed. This bug
would manifest as an exception with the following error message:
"RuntimeError: can't add a new key into hash during iteration" and a backtrace
leading through the PipeChannelManager class in the agent.

## v3.9.5

- Per-dyno data on Heroku

When running on Heroku, data from the agent can now be broken out by dyno
name, allowing you to more easily see what's happening on a per-dyno level.
Dynos on Heroku are now treated in the same way that distinct hosts on other
platforms work.

By default, 'scheduler' and 'run' dyno names will be aggregated into
'scheduler._' and 'run._' to avoid unbounded growth in the number of reported
hostnames.

Read more about this feature on our Heroku docs page:
https://docs.newrelic.com/docs/agents/ruby-agent/miscellaneous/ruby-agent-heroku

- HTTP response codes in Insights events

The Ruby agent will now capture HTTP response codes from Rack applications
(including Rails and Sinatra apps) and include them under the httpResponseCode
attribute on events sent to Insights.

- Stricter limits on memory usage of SQL traces

The agent now imposes stricter limits on the number of distinct SQL traces
that it will buffer in memory at any point in time, leading to more
predictable memory consumption even in exceptional circumstances.

- Improved reliability of thread profiling

Several issues that would previously have prevented the successful completion
and transmission of thread profiles to New Relic's servers have been fixed.

These issues were related to the use of recursion in processing thread
profiles, and have been addressed by both limiting the maximum depth of the
backtraces recorded in thread profiles, and eliminating the agent's use of
recursion in processing profile data.

- Allow tracing Rails view helpers with add_method_tracer

Previously, attempting to trace a Rails view helper method using
add_method_tracer on the view helper module would lead to a NoMethodError
when the traced method was called (undefined method `trace_execution_scoped').
This has been fixed.

This issue was an instance of the Ruby 'dynamic module inclusion' or 'double
inclusion' problem. Usage of add_method_tracer now no longer relies upon the
target class having actually picked up the trace_execution_scoped method from
the NewRelic::Agent::MethodTracer module.

- Improved performance of queue time parsing

The number of objects allocated while parsing the front-end timestamps on
incoming HTTP requests has been significantly reduced.

Thanks to Aleksei Magusev for the contribution!

## v3.9.4

- Allow agent to use alternate certificate stores

When connecting via SSL to New Relic services, the Ruby agent verifies its
connection via a certificate bundle shipped with the agent. This had problems
with certain proxy configurations, so the `ca_bundle_path` setting in
newrelic.yml can now override where the agent locates the cert bundle to use.

For more information see the documentation at:
https://docs.newrelic.com/docs/agents/ruby-agent/installation-configuration/ssl-settings-ruby-agent

- Rails 4.2 beta in tests

Although still in beta, a new version of Rails is on its way! We're
already running our automated test suites against the beta to ensure New
Relic is ready the day the next Rails is released.

- ActiveRecord 4 cached queries fix

Queries that were hitting in the ActiveRecord 4.x query cache were
incorrectly being counted as database time by the agent.

- Fix for error in newrelic.yml loading

If your application ran with a RAILS_ENV that was not listed in newrelic.yml
recent agent versions would give a NameError rather than a helpful message.
This has been fixed. Thanks Oleksiy Kovyrin for the patch!

## v3.9.3

- Fix to prevent proxy credentials transmission

This update prevents proxy credentials set in the agent config file from
being transmitted to New Relic.

## v3.9.2

- Added API for ignoring transactions

This release adds three new API calls for ignoring transactions:

    - `NewRelic::Agent.ignore_transaction`
    - `NewRelic::Agent.ignore_apdex`
    - `NewRelic::Agent.ignore_enduser`

The first of these ignores a transaction completely: nothing about it will be
reported to New Relic. The second ignores only the Apdex metric for a single
transaction. The third disables javascript injection for browser monitoring
for the current transaction.

These methods differ from the existing newrelic*ignore\*\* method in that they
may be called *during\* a transaction based on some dynamic runtime criteria,
as opposed to at the class level on startup.

See the docs for more details on how to use these methods:
https://docs.newrelic.com/docs/agents/ruby-agent/installation-and-configuration/ignoring-specific-transactions

- Improved SQL obfuscation

SQL queries containing string literals ending in backslash ('\') characters
would previously not have been obfuscated correctly by the Ruby agent prior to
transmission to New Relic. In addition, SQL comments were left un-obfuscated.
This has been fixed, and the test coverage for SQL obfuscation has been
improved.

- newrelic_ignore\* methods now work when called in a superclass

The newrelic_ignore\* family of methods previously did not apply to subclasses
of the class from which it was called, meaning that Rails controllers
inheriting from a single base class where newrelic_ignore had been called
would not be ignored. This has been fixed.

- Fix for rare crashes in Rack::Request#params on Sinatra apps

Certain kinds of malformed HTTP requests could previously have caused
unhandled exceptions in the Ruby agent's Sinatra instrumentation, in the
Rack::Request#params method. This has been fixed.

- Improved handling for rare errors caused by timeouts in Excon requests

In some rare cases, the agent would emit a warning message in its log file and
abort instrumentation of a transaction if a timeout occurred during an
Excon request initiated from within that transaction. This has been fixed.

- Improved behavior when the agent is misconfigured

When the agent is misconfigured by attempting to shut it down without
it ever having been started, or by attempting to disable instrumentation after
instrumentation has already been installed, the agent will no longer raise an
exception, but will instead log an error to its log file.

- Fix for ignore_error_filter not working in some configurations

The ignore_error_filter method allows you to specify a block to be evaluated
in order to determine whether a given error should be ignored by the agent.
If the agent was initially disabled, and then later enabled with a call to
manual_start, the ignore_error_filter would not work. This has been fixed.

- Fix for Capistrano 3 ignoring newrelic_revision

New Relic's Capistrano recipes support passing parameters to control the
values recorded with deployments, but user provided :newrelic_revision was
incorrectly overwritten. This has been fixed.

- Agent errors logged with ruby-prof in production

If the ruby-prof gem was available in an environment without New Relic's
developer mode enabled, the agent would generate errors to its log. This has
been fixed.

- Tighter requirements on naming for configuration environment variables

The agent would previously assume any environment variable containing
'NEWRELIC' was a configuration setting. It now looks for this string as a
prefix only.

Thanks to Chad Woolley for the contribution!

## v3.9.1

- Ruby 1.8.7 users: upgrade or add JSON gem now

Ruby 1.8.7 is end-of-lifed, and not receiving security updates, so we strongly
encourage all users with apps on 1.8.7 to upgrade.

If you're not able to upgrade yet, be aware that a coming release of the Ruby
agent will require users of Ruby 1.8.7 to have the 'json' gem available within
their applications in order to continue sending data to New Relic.

For more details, see:
https://docs.newrelic.com/docs/ruby/ruby-1.8.7-support

- Support for new Cross Application Trace view

This release enhances cross application tracing with a visualization of
the cross application calls that a specific Transaction Trace is involved
in. The new visualization helps you spot bottlenecks in external services
within Transaction Traces and gives you an end-to-end understanding
of how the transaction trace is used by other applications and services.
This leads to faster problem diagnosis and better collaboration across
teams. All agents involved in the cross application communication must
be upgraded to see the complete graph. You can view cross application
traces from in the Transaction Trace drill-down.

- High security mode V2

The Ruby agent now supports V2 of New Relic's high security mode. To enable
it, you must add 'high\_security: true' to your newrelic.yml file, _and_ enable
high security mode through the New Relic web interface. The local agent
setting must be in agreement with the server-side setting, or the agent will
shut down and no data will be collected.

Customers who already had the server-side high security mode setting enabled
must add 'high_security: true' to their agent configuration files when
upgrading to this release.

For details on high security mode, see:
http://docs.newrelic.com/docs/accounts-partnerships/accounts/security/high-security

- Improved memcached instrumentation

More accurate instrumentation for the 'cas' command when using version 1.8.0
or later of the memcached gem. Previous versions of the agent would count all
time spent in the block given to 'cas' as memcache time, but 1.8.0 and later
allows us to more accurately measure just the time spent talking to memcache.

Many thanks to Francis Bogsanyi for contributing this change!

- Improved support for Rails apps launched from outside the app root directory

The Ruby agent attempts to resolve the location of its configuration file at
runtime relative to the directory that the host process is started from.

In cases where the host process was started from outside of the application's
root directory (for example, if the process is started from '/'), it will
now also attempt to locate its configuration file based on the value of
Rails.root for Rails applications.

- Better compatibility with ActionController::Live

Browser Application Monitoring auto-injection can cause request failures under
certain circumstances when used with ActionController::Live, so the agent will
now automatically detect usage of ActionController::Live, and not attempt
auto-injection for those requests (even if auto-instrumentation is otherwise
enabled).

Many thanks to Rodrigo Rosenfeld Rosas for help diagnosing this issue!

- Fix for occasional spikes in external services time

Certain kinds of failures during HTTP requests made by an application could
have previously resulted in the Ruby agent reporting erroneously large amounts
of time spent in outgoing HTTP requests. This issue manifested most obviously
in spikes on the 'Web external' band on the main overview graph. This issue
has now been fixed.

- Fix 'rake newrelic:install' for Rails 4 applications

The newrelic:install rake task was previously not working for Rails 4
applications and has been fixed.

Thanks to Murahashi Sanemat Kenichi for contributing this fix!

## v3.9.0

- Rack middleware instrumentation

The Ruby agent now automatically instruments Rack middlewares!

This means that the agent can now give you a more complete picture of your
application's response time, including time spent in middleware. It also means
that requests which previously weren't captured by the agent because they
never made it to the bottom of your middleware stack (usually a Rails or
Sinatra application) will now be captured.

After installing this version of the Ruby agent, you'll see a new 'Middleware'
band on your application's overview graph, and individual middlewares will
appear in transaction breakdown charts and transaction traces.

The agent can instrument middlewares that are added from a config.ru file via
Rack::Builder, or via Rails' middleware stack in Rails 3.0+.

This instrumentation may be disabled with the
disable_middleware_instrumentation configuration setting.

For more details, see the documentation for this feature:

    - http://docs.newrelic.com/docs/ruby/rack-middlewares
    - http://docs.newrelic.com/docs/ruby/middleware-upgrade-changes

- Capistrano 3.x support

Recording application deployments using Capistrano 3.x is now supported.

Many thanks to Jennifer Page for the contribution!

- Better support for Sidekiq's Delayed extensions

Sidekiq jobs executed via the Delayed extensions (e.g. the #delay method) will
now be named after the actual class that #delay was invoked against, and will
have their job arguments correctly captured if the sidekiq.capture_params
configuration setting is enabled.

Many thanks to printercu for the contribution!

- Improved Apdex calculation with ignored error classes

Previously, a transaction resulting in an exception that bubbled up to the top
level would always be counted as failing for the purposes of Apdex
calculations (unless the transaction name was ignored entirely). Now,
exceptions whose classes have been ignored by the
error_collector.ignore_errors configuration setting will not cause a
transaction to be automatically counted as failing.

- Allow URIs that are not parseable by stdlib's URI if addressable is present

There are some URIs that are valid by RFC 3986, but not parseable by Ruby's
stdlib URI class. The Ruby agent will now attempt to use the addressable gem
to parse URIs if it is present, allowing requests against these problematic
URIs to be instrumented.

Many thanks to Craig R Webster and Amir Yalon for their help with this issue!

- More robust error collection from Resque processes

Previously, traced errors where the exception class was defined in the Resque
worker but not in the Resque master process would not be correctly handled by
the agent. This has been fixed.

- Allow Sinatra apps to set the New Relic environment without setting RACK_ENV

The NEW_RELIC_ENV environment variable may now be used to specify the
environment the agent should use from its configuration file, independently of
RACK_ENV.

Many thanks to Mario Izquierdo for the contribution!

- Better error handling in Browser Application Monitoring injection

The agent middleware that injects the JavaScript code necessary for Browser
Application Monitoring now does a better job of catching errors that might
occur during the injection process.

- Allow disabling of Net::HTTP instrumentation

Most instrumentation in the Ruby agent can be disabled easily via a
configuration setting. Our Net::HTTP instrumentation was previously an
exception, but now it can also be disabled with the disable_net_http
configuration setting.

- Make Rails constant presence check more defensive

The Ruby agent now guards against the (rare) case where an application has a
Rails constant defined, but no Rails::VERSION constant (because Rails is not
actually present).

Many thanks to Vladimir Kiselev for the contribution!

## v3.8.1

- Better handling for Rack applications implemented as middlewares

When using a Sinatra application as a middleware around another app (for
example, a Rails app), or manually instrumenting a Rack middleware wrapped
around another application, the agent would previously generate two separate
transaction names in the New Relic UI (one for the middleware, and one for
the inner application).

As of this release, the agent will instead unify these two parts into a single
transaction in the UI. The unified name will be the name assigned to the
inner-most traced transaction by default. Calls to
NewRelic::Agent.set_transaction_name will continue to override the default
names assigned by the agent's instrumentation code.

This change also makes it possible to run X-Ray sessions against transactions
of the 'inner' application in cases where one instrumented app is wrapped in
another that's implemented as a middleware.

- Support for mongo-1.10.0

The Ruby agent now instruments version 1.10.0 of the mongo gem (versions 1.8.x
and 1.9.x were already supported, and continue to be).

- Allow setting configuration file path via an option to manual_start

Previously, passing the :config_path option to NewRelic::Agent.manual_start
would not actually affect the location that the agent would use to look for
its configuration file. This has been fixed, and the log messages emitted when
a configuration file is not found should now be more helpful.

## v3.8.0

- Better support for forking and daemonizing dispatchers (e.g. Puma, Unicorn)

The agent should now work out-of-the box with no special configuration on
servers that fork or daemonize themselves (such as Unicorn or Puma in some
configurations). The agent's background thread will be automatically restarted
after the first transaction processed within each child process.

This change means it's no longer necessary to set the
'restart_thread_in_children setting' in your agent configuration file if you
were doing so previously.

- Rails 4.1 support

Rails 4.1 has shipped, and the Ruby agent is ready for it! We've been running
our test suites against the release candidates with no significant issues, so
we're happy to announce full compatibility with this new release of Rails.

- Ruby VM measurements

The Ruby agent now records more detailed information about the performance and
behavior of the Ruby VM, mainly focused around Ruby's garbage collector. This
information is exposed on the new 'Ruby VM' tab in the UI. For details about
what is recorded, see:

http://docs.newrelic.com/docs/ruby/ruby-vm-stats

- Separate in-transaction GC timings for web and background processes

Previously, an application with GC instrumentation enabled, and both web and
background processes reporting into it would show an overly inflated GC band
on the application overview graph, because data from both web and non-web
transactions would be included. This has been fixed, and GC time during web
and non-web transactions is now tracked separately.

- More accurate GC measurements on multi-threaded web servers

The agent could previously have reported inaccurate GC times on multi-threaded
web servers such as Puma. It will now correctly report GC timings in
multi-threaded contexts.

- Improved ActiveMerchant instrumentation

The agent will now trace the store, unstore, and update methods on
ActiveMerchant gateways. In addition, a bug preventing ActiveMerchant
instrumentation from working on Ruby 1.9+ has been fixed.

Thanks to Troex Nevelin for the contribution!

- More robust Real User Monitoring script injection with charset meta tags

Previous versions of the agent with Real User Monitoring enabled could have
injected JavaScript code into the page above a charset meta tag. By the HTML5
spec, the charset tag must appear in the first 1024 bytes of the page, so the
Ruby agent will now attempt to inject RUM script after a charset tag, if one
is present.

- More robust connection sequence with New Relic servers

A rare bug that could cause the agent's initial connection handshake with
New Relic servers to silently fail has been fixed, and better logging has been
added to the related code path to ease diagnosis of any future issues.

- Prevent over-counting of queue time with nested transactions

When using add_transaction_tracer on methods called from within a Rails or
Sinatra action, it was previously possible to get inflated queue time
measurements, because queue time would be recorded for both the outer
transaction (the Rails or Sinatra action) and the inner transaction (the
method given to add_transaction_tracer). This has been fixed, so only the
outermost transaction will now record queue time.

## v3.7.3

- Obfuscation for PostgreSQL explain plans

Fixes an agent bug with PostgreSQL where parameters from the original query
could appear in explain plans sent to New Relic servers, even when SQL
obfuscation was enabled. Parameters from the query are now masked in explain
plans prior to transmission when transaction_tracer.record_sql is set to
'obfuscated' (the default setting).

For more information, see:
https://docs.newrelic.com/docs/traces/security-for-postgresql-explain-plans

- More accurate categorization of SQL statements

Some SQL SELECT statements that were previously being mis-categorized as
'SQL - OTHER' will now correctly be tagged as 'SQL - SELECT'. This
particularly affected ActiveRecord users using PostgreSQL.

- More reliable Typhoeus instrumentation

Fixed an issue where an exception raised from a user-specified on_complete
block would cause our Typhoeus instrumentation to fail to record the request.

- Fix for Puma 2.8.0 cluster mode (3.7.3.204)

Puma's 2.8.0 release renamed a hook New Relic used to support Puma's cluster
mode. This resulted in missing data for users running Puma. Thanks Benjamin
Kudria for the fix!

- Fix for deployment command bug (3.7.3.204)

Problems with file loading order could result in `newrelic deployments`
failing with an unrecognized command error. This has been fixed.

## v3.7.2

- Mongo instrumentation improvements

Users of the 'mongo' MongoDB client gem will get more detailed instrumentation
including support for some operations that were not previously captured, and
separation of aggregate metrics for web transactions from background jobs.

An issue with ensure_index when passed a symbol or string was also fixed.
Thanks Maxime RETY for the report!

- More accurate error tracing in Rails 4

Traced errors in Rails 4 applications will now be correctly associated with
the transaction they occurred in, and custom attributes attached to the
transaction will be correctly attached to the traced error as well.

- More accurate partial-rendering metrics for Rails 4

View partials are now correctly treated as sub-components of the containing
template render in Rails 4 applications, meaning that the app server breakdown
graphs for Rails 4 transactions should be more accurate and useful.

- Improved Unicorn 4.8.0 compatibility

A rare issue that could lead to spurious traced errors on app startup for
applications using Unicorn 4.8.0 has been fixed.

- meta_request gem compatibility

An incompatibility with the meta_request gem has been fixed.

- Typhoeus 0.6.4+ compatibility

A potential crash with Typhoeus 0.6.4+ when passing a URI object instead of a
String instance to one of Typhoeus's HTTP request methods has been fixed.

- Sequel single threaded mode fix

The agent will no longer attempt to run EXPLAIN queries for slow SQL
statements issued using the Sequel gem in single-threaded mode, since
doing so could potentially cause crashes.

- Additional functionality for add_custom_parameters

Calling add_custom_parameters adds parameters to the system codenamed
Rubicon. For more information, see http://newrelic.com/software-analytics

- Update gem signing cert (3.7.2.195)

The certificate used to sign newrelic_rpm expired in February. This patch
updates that for clients installing with verification.

## v3.7.1

- MongoDB support

The Ruby agent provides support for the mongo gem, versions 1.8 and 1.9!
Mongo calls are captured for transaction traces along with their parameters,
and time spent in Mongo shows up on the Database tab.

Support for more Mongo gems and more UI goodness will be coming, so watch
http://docs.newrelic.com/docs/ruby/mongo for up-to-date status.

- Harvest thread restarts for forked and daemonized processes

Historically framework specific code was necessary for the Ruby agent to
successfully report data after an app forked or daemonized. Gems or scripts
with daemonizing modes had to wait for agent support or find workarounds.

With 3.7.1 setting `restart_thread_in_children: true` in your newrelic.yml
automatically restarts the agent in child processes without requiring custom
code. For now the feature is opt-in, but future releases may default it on.

- Fix for missing HTTP time

The agent previously did not include connection establishment time for
outgoing Net::HTTP requests. This has been corrected, and reported HTTP
timings should now be more accurate.

- Fix for Mongo ensure_index instrumentation (3.7.1.182)

The Mongo instrumentation for ensure_index in 3.7.1.180 was not properly
calling through to the uninstrumented version of this method. This has been
fixed in 3.7.1.182. Thanks to Yuki Miyauchi for the fix!

- Correct first reported metric timespan for forking dispatchers (3.7.1.188)

The first time a newly-forked process (in some configurations) reported metric
data, it would use the startup time of the parent process as the start time
for that metric data instead of its own start time. This has been fixed.

## v3.7.0

- Official Rubinius support (for Rubinius >= 2.2.1)

We're happy to say that all known issues with the Ruby agent running on
Rubinius have been resolved as of Rubinius version 2.2.1! See
http://docs.newrelic.com/docs/ruby/rubinius for the most up-to-date status.

- RUM injection updates

The Ruby agent's code for both automatic and manual injection of Real User
Monitoring scripts has been improved. No application changes are required, but
the new injection logic is simpler, faster, more robust, and paves the way for
future improvements to Real User Monitoring.

- More robust communication with New Relic

Failures when transmitting data to New Relic could cause data to be held over
unnecessarily to a later harvest. This has been improved both to handle
errors more robustly and consistently, and to send data as soon as possible.

- Fix for agent not restarting on server-side config changes

A bug in 3.6.9 caused the agent to not reset correctly after server-side
config changes. New settings would not be received without a full process
restart. This has been fixed.

- Blacklisting rake spec tasks

A blacklist helps the agent avoid starting during rake tasks. Some default
RSpec tasks were missing. Thanks for the contribution Kohei Hasegawa!

## v3.6.9

- Experimental Rubinius 2.x support

The agent is now being tested against the latest version of Rubinius. While
support is still considered experimental, you can track the progress at
http://docs.newrelic.com/docs/ruby/rubinius for up to date status.

- Capture arguments for Resque and Sidekiq jobs

The agent can optionally record arguments for your Resque and Sidekiq jobs on
transaction traces and traced errors. This is disabled by default, but may be
enabled by setting resque.capture_params or sidekiq.capture_params.

Thanks to Juan Ignacio Pumarino, Ken Mayer, Paul Henry, and Eric Saxby for
their help with this feature!

- Supported versions rake task and documentation

We've improved our documentation for what Ruby and gem versions we support.
Run `rake newrelic:supported_versions` or see the latest agent's versions at
https://docs.newrelic.com/docs/ruby/supported-frameworks.

- ActiveRecord 4.0 explain plans for JRuby and Rubinius

The agent's ActiveRecord 4.0 instrumentation could not gather SQL explain
plans on JRuby by default because of a dependency on ObjectSpace, which isn't
available by default. This has been fixed.

- Fix for Curb http_put_with_newrelic

A bug in the agent caused PUT calls in the Curb gem to crash. This has been
fixed. Thanks to Michael D'Auria and Kirk Diggler for the contributions!

- Fix for head position on RUM injection

Certain unusual HTML documents resulted in browser monitoring injecting
incorrect content. Thanks Alex McHale for the contribution!

- Specify the Content-Type header in developer mode

Thanks Jared Ning for the contribution!

## v3.6.8

- X-Ray Sessions support

X-Ray Sessions provide more targeted transaction trace samples and thread
profiling for web transactions. For full details see our X-Ray sessions
documentation at https://newrelic.com/docs/site/xray-sessions.

- Percentiles and Histograms

The Ruby Agent now captures data that provides percentile and histogram views
in the New Relic UI.

- CPU metrics re-enabled for JRuby >= 1.7.0

To work around a JRuby bug, the Ruby agent stopped gathering CPU metrics on
that platform. With the bug fixed, the agent can gather those metrics again.
Thanks Bram de Vries for the contribution!

- Missing Resque transaction traces (3.6.8.168)

A bug in 3.6.8.164 prevented transaction traces in Resque jobs from being
communicated back to New Relic. 3.6.8.168 fixes this.

- Retry on initial connect (3.6.8.168)

Failure to contact New Relic on agent start-up would not properly retry. This
has been fixed.

- Fix potential memory leak on failure to send to New Relic (3.6.8.168)

  3.6.8.164 introduced a potential memory leak when transmission of some kinds
  of data to New Relic servers failed. 3.6.8.168 fixes this.

## v3.6.7

- Resque-pool support

Resque processes started via the resque-pool gem weren't recognized by the
Ruby agent. The agent now starts correctly in those worker processes.

- Environment-based configuration

All settings in newrelic.yml can now be configured via environment variables.
See https://newrelic.com/docs/ruby/ruby-agent-configuration for full details.

- Additional locking option for Resque (3.6.7.159)

There have been reports of worker process deadlocks in Resque when using the
Ruby agent. An optional lock is now available to avoid those deadlocks. See
https://newrelic.com/docs/ruby/resque-instrumentation for more details.

- HTTP connection setup timeout (3.6.7.159)

HTTP initialization in the agent lacked an appropriate timeout,
leading to dropouts in reporting under certain network error conditions.

- Unnecessary requests from Resque jobs (3.6.7.159)

An issue causing Resque jobs to unnecessarily make requests against New Relic
servers was fixed.

- Fix compatibility issues with excon and curb instrumentation

This release of the agent fixes a warning seen under certain circumstances
with the excon gem (most notably, when excon was used by fog), as well as
a bug with the curb instrumentation that conflicted with the feedzirra gem.

- Allow license key to be set by Capistrano variables

A license key can be passed via a Capistrano variable where previously it
could only be in newrelic.yml. Thanks Chris Marshall for the contribution!

- Make HTTP client instrumentation aware of "Host" request header

If a "Host" header is set explicitly on an HTTP request, that hostname will
be used for external metrics. Thanks Mislav Marohnić for the contribution!

- Fix ActiveSupport::Concern warnings with MethodTracer

Including NewRelic::Agent::MethodTracer in a class using Concerns could cause
deprecation warnings. Thanks Mike Połtyn for the contribution!

- Fix Authlogic constant name

Code checking for the Authlogic module was using in the wrong case. Thanks
Dharam Gollapudi for the contribution!

## v3.6.6

- HTTPClient and Curb support

The Ruby agent now supports the HTTPClient and Curb HTTP libraries! Cross
application tracing and more is fully supported for these libraries. For more
details see https://newrelic.com/docs/ruby/ruby-http-clients.

- Sinatra startup improvements

In earlier agent versions, newrelic_rpm had to be required after Sinatra to
get instrumentation. Now the agent should start when your Sinatra app starts
up in rackup, thin, unicorn, or similar web servers.

- Puma clustered mode support

Clustered mode in Puma was not reporting data without manually adding a hook
to Puma's configuration. The agent will now automatically add this hook.

- SSL certificate verification

Early versions of the agent's SSL support provided an option to skip
certificate verification. This option has been removed.

## v3.6.5

- Rails 4.0 Support

The Ruby agent is all set for the recent general release of Rails 4.0! We've
been tracking the RC's, and that work paid off. Versions 3.6.5 and 3.6.4 of
the Ruby agent should work fine with Rails 4.0.0.

- Excon and Typhoeus support

The Ruby agent now supports the Excon and Typhoeus HTTP libraries! For more
details see https://newrelic.com/docs/ruby/ruby-http-clients.

## v3.6.4

- Exception Whitelist

We've improved exception message handling for applications running in
high security mode. Enabling 'high_security' now removes exception messages
entirely rather than simply obfuscating any SQL.

By default this feature affects all exceptions, though you can configure a
whitelist of exceptions whose messages should be left intact.

More details: https://newrelic.com/docs/ruby/ruby-agent-configuration

- Fix a race condition affecting some Rails applications at startup

Some Rails applications using newrelic_rpm were affected by a race condition
at startup that manifested as an error when model classes with associations
were first loaded. The cause of these errors has been addressed by moving the
generation of the agent's EnvironmentReport on startup from a background
thread to the main thread.

## v3.6.3

- Better Sinatra Support

A number of improvements have been made to our Sinatra instrumentation.
More details: https://newrelic.com/docs/ruby/sinatra-support-in-the-ruby-agent

Sinatra instrumentation has been updated to more accurately reflect the final
route that was actually executed, taking pass and conditions into account.

New Relic middlewares for error collection, real user monitoring, and cross
application tracing are automatically inserted into the middleware stack.

Ignoring routes, similar to functionality available to Rails controllers, is
now available in Sinatra as well.

Routes in 1.4 are properly formatting in transaction names. Thanks Zachary
Anker for the contribution!

- Padrino Support

Along with improving our support of Sinatra, we've also extended that to
supporting Padrino, a framework that builds on Sinatra. Web transactions
should show up in New Relic now for Padrino apps automatically. The agent has
been tested against the latest Padrino in versions 0.11.x and 0.10.x.

- Main overview graph only shows web transactions

In the past database times from background jobs mixed with other web transaction
metrics in the main overview graph. This often skewed graphs. A common workaround
was to send background jobs to a separate application, but that should no longer
be necessary as the overview graphs now only represent web transactions.

## v3.6.2

- Sequel support

The Ruby agent now supports Sequel, a database toolkit for Ruby. This
includes capturing SQL calls and model operations in transaction traces, and
recording slow SQL calls. See https://newrelic.com/docs/ruby/sequel-instrumentation
for full details.

- Thread profiling fix

The prior release of the agent (version 3.6.1) broke thread profiling. A
profile would appear to run, but return no data. This has been fixed.

- Fix for over-counted Net::HTTP calls

Under some circumstances, calls into Net::HTTP were being counted twice in
metrics and transaction traces. This has been fixed.

- Missing traced errors for Resque applications

Traced errors weren't displaying for some Resque workers, although the errors
were factored into the overall count graphs. This has been fixed, and traced
errors should be available again after upgrading the agent.

## v3.6.1

- Full URIs for HTTP requests are recorded in transaction traces

When recording a transaction trace node for an outgoing HTTP call via
Net::HTTP, the agent will now save the full URI (instead of just the hostname)
for the request. Embedded credentials, the query string, and the fragment will
be stripped from the URI before it is saved.

- Simplify Agent Autostart Logic

Previously the agent would only start when it detected a supported
"Dispatcher", meaning a known web server or background task framework. This
was problematic for customers using webservers that the agent was not
configured to detect (e.g. Puma). Now the agent will attempt to report any
time it detects it is running in a monitored environment (e.g. production).
There are two exceptions to this. The agent will not autostart in a rails
console or irb session or when the process was invoked by a rake task (e.g.
rake assets:precompile). The NEWRELIC_ENABLE environment variable can be set
to true or false to force the agent to start or not start.

- Don't attempt to resolve collector hostname when proxy is in use

When a proxy is configured, the agent will not attempt to lookup and cache the
IP address of New Relic server to which it is sending data, since DNS may not
be available in some environments. Thanks to Bill Kirtley for the contribution

- Added NewRelic::Agent.set_transaction_name and NewRelic::Agent.get_transaction_name

Ordinarily the name of your transaction is defined up-front, but if you'd like to
change the name of a transaction while it is still running you can use
**NewRelic::Agent.set_transaction_name()**. Similarly, if you need to know the name
of the currently running transaction, you can use **NewRelic::Agent.get_transaction_name()**.

## v3.6.0

- Sidekiq support

The Ruby agent now supports the Sidekiq background job framework. Traces from
Sidekiq jobs will automatically show up in the Background tasks on New Relic
similar to Resque and Delayed::Job tasks.

- Improved thread safety

The primary metrics data structures in the Ruby agent are now thread safe.
This should provide better reliability for the agent under JRuby and threaded
scenarios such as Sidekiq or Puma.

- More robust environment report

The agent's analysis of the local environment (e.g. OS, Processors, loaded
gems) will now work in a wider variety of app environments, including
Sinatra.

- Experimental Rainbows! support

The Ruby agent now automatically detects and instruments the Rainbows! web
server. This support is considered experimental at present, and has not been
tested with all dispatch modes.

Thanks to Joseph Chen for the contribution.

- Fix a potential file descriptor leak in Resque instrumentation

A file descriptor leak that occurred when DontPerform exceptions were used to
abort processing of a job has been fixed. This should allow the Resque
instrumentation work correctly with the resque-lonely_job gem.

## v3.5.8

- Key Transactions

  The Ruby agent now supports Key Transactions! Check out more details on the
  feature at https://newrelic.com/docs/site/key-transactions

- Ruby 2.0

  The Ruby agent is compatible with Ruby 2.0.0 which was just released.

- Improved Sinatra instrumentation

  Several cases around the use of conditions and pass in Sinatra are now
  better supported by the Ruby agent. Thanks Konstantin for the help!

- Outbound HTTP headers

  Adds a 'X-NewRelic-ID' header to outbound Net::HTTP requests. This change
  helps improve the correlation of performance between services in a service-
  oriented architecture for a forthcoming feature. In the meantime, to disable
  the header, set this in your newrelic.yml:

  cross_application_tracer:
  enabled: false

- Automatically detect Resque dispatcher

  The agent does better auto-detection for the Resque worker process.
  This should reduce the need to set NEW_RELIC_DISPATCHER=resque directly.

## v3.5.7

- Resolved some issues with tracking of frontend queue time, particularly
  when the agent is running on an app hosted on Heroku. The agent will now
  more reliably parse the headers described in
  https://newrelic.com/docs/features/tracking-front-end-time and will
  automatically detect whether the times provided are in seconds,
  milliseconds or microseconds.

## v3.5.6

- Use HTTPS by default

  The agent now defaults to using SSL when it communicates with New Relic's
  servers. By default is already configured New Relic does not transmit any
  sensitive information (e.g. SQL parameters are masked), but SSL adds an
  additional layer of security. Upgrading customers may need to remove the
  "ssl: false" directive from their newrelic.yml to enable ssl. Customers on
  Jruby may need to install the jruby-openssl gem to take advantage of this
  feature.

- Fix two Resque-related issues

  Fixes a possible hang on exit of an instrumented Resque master process
  (https://github.com/defunkt/resque/issues/578), as well as a file descriptor
  leak that could occur during startup of the Resque master process.

- Fix for error graph over 100%

  Some errors were double counted toward the overall error total. This
  resulted in graphs with error percentages over 100%. This duplication did
  not impact the specific error traces captured, only the total metric.

- Notice gracefully handled errors in Sinatra

  When show_exceptions was set to false in Sinatra, errors weren't caught
  by New Relic's error collector. Now handled errors also have the chance
  to get reported back.

- Ruby 2.0 compatibility fixes

  Ruby 2.0 no longer finds protected methods by default, but will with a flag.
  http://tenderlovemaking.com/2012/09/07/protected-methods-and-ruby-2-0.html

  Thanks Ravil Bayramgalin and Charlie Somerville for the fixes.

- Auto-detect Trinidad as dispatcher

  Code already existing for detecting Trinidad as a dispatcher, but was only
  accessible via an ENV variable. This now auto-detects on startup. Thanks
  Robert Rasmussen for catching that.

- Coercion of types in collector communication

  Certain metrics can be recorded with a Ruby Rational type, which JSON
  serializes as a string rather than a floating point value. We now treat
  coerce each outgoing value, and log issues before sending the data.

- Developer mode fix for chart error

  Added require to fix a NameError in developer mode for summary page. Thanks
  to Ryan B. Harvey.

- Don't touch deprecated RAILS_ROOT if on Rails 3

  Under some odd startup conditions, we would look for the RAILS_ROOT constant
  after failing to find the ::Rails.root in a Rails 3 app, causing deprecation
  warnings. Thanks for Adrian Irving-Beer for the fix.

## v3.5.5

- Add thread profiling support

  Thread profiling performs statistical sampling of backtraces of all threads
  within your Ruby processes. This feature requires MRI >= 1.9.2, and is
  controlled via the New Relic web UI. JRuby support (in 1.9.x compat mode) is
  considered experimental, due to issues with JRuby's Thread#backtrace.

- Add audit logging capability

  The agent can now log all of the data it sends to the New Relic servers to
  a special log file for human inspection. This feature is off by default, and
  can be enabled by setting the audit_log.enabled configuration key to true.
  You may also control the location of the audit log with the audit_log.path key.

- Use config system for dispatcher, framework, and config file detection

  Several aspects of the agent's configuration were not being handled by the
  configuration system. Detection/configuration of the dispatcher (e.g. passenger,
  unicorn, resque), framework (e.g. rails3, sinatra), and newrelic.yml
  location are now handled via the Agent environment, manual, and default
  configuration sources.

- Updates to logging across the agent

  We've carefully reviewed the logging messages that the agent outputs, adding
  details in some cases, and removing unnecessary clutter. We've also altered
  the startup sequence to ensure that we don't spam STDOUT with messages
  during initialization.

- Fix passing environment to manual_start()

  Thanks to Justin Hannus. The :env key, when passed to Agent.manual_start,
  can again be used to specify which section of newrelic.yml is loaded.

- Rails 4 support

  This release includes preliminary support for Rails 4 as of 4.0.0.beta.
  Rails 4 is still in development, but the agent should work as expected for
  people who are experimenting with the beta.

## v3.5.4

- Add queue time support for sinatra apps

  Sinatra applications can now take advantage of front end queue time
  reporting. Thanks to Winfield Peterson for this contribution.

- Simplify queue time configuration for nginx 1.2.6+

  Beginning in version 1.2.6, recently released as a development version, the
  $msec variable can be used to set an http header. This change allows front
  end queue time to be tracked in New Relic simply by adding this line to the
  nginx config:

  proxy_set_header X-Queue-Start "t=${msec}000"

  It will no longer be necessary to compile a patched version of nginx or
  compile in the perl or lua module to enable this functionality.

  Thanks to Lawrence Pit for the contribution.

- Report back build number and stage along with version info

  In the 3.5.3 series the agent would fail to report its full version number
  to NewRelic's environment report. For example it would report its version
  as 3.5.3 instead of 3.5.3.25 or 3.5.3.25.beta. The agent will now report
  its complete version number as defined in newrelic_rpm.gemspec.

- The host and the port that the agent reports to can now be set from environment vars

  The host can be set with NEW_RELIC_HOST and the port with NEW_RELIC_PORT. These setting
  will override any other settings in your newrelic.yml.

- Fix RUM reporting to multiple applications

  When the agent is configured to report to multiple "roll up" applications
  RUM did not work correctly.

## v3.5.3

- Update the collector protocol to use JSON and Ruby primitives

  The communication between the agent and the NewRelic will not longer be
  marshaled Ruby objects, but rather JSON in the case of Ruby 1.9 and marshaled
  Ruby primitives in the case of 1.8. This results in greater harvest efficiency
  as well as feature parity with other New Relic agents.

- Fix incorrect application of conditions in sinatra instrumentation

  The agent's sinatra instrumentation was causing sinatra's conditions to
  be incorrectly applied in some obscure cases. The bug was triggered
  when a condition was present on a lower priority route that would match
  the current request, except for the presence of a higher priority route.

## v3.5.2

- Simplified process of running agent test suite and documented code
  contribution process in GUIDELINES_FOR_CONTRIBUTING.

## v3.5.1

- Enabling Memory Profiling on Lion and Mountain Lion

  The agent's list of supported platforms for memory profiling wasn't correctly checking
  for more recent versions of OS X.

- Fixed an arity issue encountered when calling newrelic_notice_error from Rails applications.

- End user queue time was not being properly reported, works properly now.

- Server-side configuration for ignoring errors was not being heeded by agent.

- Better handling of a thread safety issue.

  Some issues may remain, which we are working to address, but they should be gracefully handled
  now, rather than crashing the running app.

- Use "java_import" rather than "include_class" when require Java Jars into a JRuby app.

  Thanks to Jan Habermann for the pull request

- Replaced alias_method mechanism with super call in DataMapper instrumentation.

  Thanks to Michael Rykov for the pull request

- Fixed the Rubinius GC profiler.

  Thanks to Dirkjan Bussink

- Use ActiveSupport.on_load to load controller instrumentation Rails 3.

  Thanks to Jonathan del Strother

- Reduce the number of thread local reference in a particular high traffic method

  Thanks to Jeremy Kemper

## v3.5.0.1

- (Fix) Due to a serious resource leak we have ended support for versions of Phusion Passenger
  older than 2.1.1. Users of older versions are encouraged upgrade to a more recent version.

## v3.5.0

- (Fix) RUM Stops Working After 3.4.2.1 Agent Upgrade

  v3.4.2.1 introduced a bug that caused the browser monitor auto instrumentation
  (for RUM) default to be false. The correct value of true is now used

- When the Ruby Agent detects Unicorn as the dispatcher it creates an INFO level log message
  with additional information

  To help customers using Unicorn, if the agent detects it (Unicorn) is being used as the
  dispatcher an INFO level log message it created that includes a link to New Relic
  online doc that has additional steps that may be required to get performance data reporting.

- (Fix) In version 3.4.2 of the Ruby Agent the server side value for Apdex T was disregarded

  With version 3.4.2 of the agent, the value set in the newrelic.yml file took precedence over the
  value set in the New Relic UI. As of version 3.5.0 only the value for Apdex T set in the
  New Relic UI will be used. Any setting in the yaml file will be ignored.

- Improved Error Detection/Reporting capabilities for Rails 3 apps

  Some errors are missed by the agent's exception reporting handlers because they are
  generated in the rails stack, outside of the instrumented controller action. A Rack
  middleware is now included that can detect these errors as they bubble out of the middleware stack.
  Note that this does not include Routing Errors.

- The Ruby Agent now logs certain information it receives from the New Relic servers

  After connecting to the New Relic servers the agent logs the New Relic URL
  of the app it is reporting to.

- GC profiling overhead for Ruby 1.9 reduced

  For Ruby 1.9 the amount of time spent in GC profiling has been reduced.

- Know issue with Ruby 1.8.7-p334, sqlite3-ruby 1.3.0 or older, and resque 1.23.0

  The Ruby Agent will not work in conjunction with Ruby 1.8.7-p334, sqlite3-ruby 1.3.3
  or earlier, and resque 1.23.0. Your app will likely stop functioning. This is a known problem
  with Ruby versions up to 1.8.7-p334. Upgrading to the last release of Ruby 1.8.7
  is recommended. This issue has been present in every version of the agent we've tested
  going back for a year.

## v3.4.2.1

- Fix issue when app_name is nil

  If the app_name setting ends up being nil an exception got generated and the application
  wouldn't run. This would notably occur when running a Heroku app locally without the
  NEW_RELIC_APP_NAME environment variable set. A nil app_name is now detected and an
  error logged specifying remediation.

## v3.4.2

- The RUM NRAGENT tk value gets more robustly sanitized to prevent potential XSS vulnerabilities

  The code that scrubs the token used in Real User Monitoring has been enhanced to be
  more robust.

- Support for Apdex T in server side configuration

  For those using server side configuration the Ruby Agent now supports setting
  the Apdex T value via the New Relic UI.

- Refactoring of agent config code

  The code that reads the configuration information and configures the agent
  got substantially reorganized, consolidated, simplified, and made more robust.

## v3.4.1

#### Bug Fixes

- Fix edge case in RUM auto instrumentation where X-UA-Compatible meta tag is
  present but </head> tag is missing.

  There is a somewhat obscure edge case where RUM auto instrumentation will
  crash a request. The issue seems to be triggered when the X-UA-Compatible
  meta tag is present and the </head> tag is missing.

- Fixed reference to @service.request_timeout to @request_timeout in
  new_relic_service.rb. (Thanks to Matthew Savage)

  When a timeout occurred during connection to the collector an "undefined
  method `request_timeout' for nil:NilClass'" would get raised.

- preserve visibility on traced methods.

  Aliased methods now have the same visibility as the original traced method.
  A couple of the esoteric methods created in the process weren't getting the
  visibility set properly.

- Agent service does not connect to directed shard collector after connecting
  to proxy

  After connecting to collector proxy name of real collector was updated, but
  ip address was not being updated causing connections to go to the proxy.
  Agent now looks up ip address for real collector.

- corrupt marshal data from pipe children crashing agent

  If the agent received corrupted data from the Resque worker child agent
  it could crash the agent itself. fixed.

- should reset RubyBench GC counter between polls

  On Ruby REE, the GC profiler does not reset the counter between polls. This
  is only a problem if GC could happen _between_ transactions, as in, for
  example, out-of-band GC in Unicorn. fixed.

## v3.4.0.1

- Prevent the agent from resolving the collector address when disabled.
- Fix for error collector configuration that was introduced during beta.
- Preserve method visibility when methods are traced with #add_method_tracer and #add_transaction_tracer

## v3.4.0

- Major refactor of data transmission mechanism. This enabled child processes to send data to parent processes, which then send the data to the New Relic service. This should only affect Resque users, dramatically improving their experience.
- Moved Resque instrumentation from rpm_contrib to main agent. Resque users should discontinue use of rpm_contrib or upgrade to 2.1.11.
- Resolve issue with configuring the Error Collector when using server-side configuration.

## v3.3.5

- [FIX] Allow tracing of methods ending in ! and ?
- [PERF] Give up after scanning first 50k of the response in RUM
  auto-instrumentation.
- [FIX] Don't raise when extracting metrics from SQL queries with non UTF-8 bytes.
- Replaced "Custom/DJ Locked Jobs" metric with new metrics for
  monitoring DelayedJob: queue_length, failed_jobs, and locked_jobs, all under
  Workers/DelayedJob. queue_length is also broken out by queue name or priority
  depending on the version of DelayedJob deployed.

## v3.3.4.1

- Bug fix when rendering empty collection in Rails 3.1+

## v3.3.4

- Rails 3 view instrumentation

## v3.3.3

- Improved Sinatra instrumentation
- Limit the number of nodes collected in long running transactions to prevent leaking memory

## v3.3.2.1

- [SECURITY] fix for cookie handling by End User Monitoring instrumentation

## v3.3.2

- deployments recipe change: truncate git SHAs to 7 characters
- Fixes for obfuscation of PostgreSQL and SQLite queries
- Fix for lost database connections when using a forking framework
- Workaround for RedHat kernel bug which prevented blocking reads of /proc fs
- Do not trap signals when handling exceptions

## v3.3.1

- improved Ruby 1.8.6 support
- fix for issues with RAILS_ROOT deprecation warnings
- fixed incorrect 1.9 GC time reporting
- obfuscation for Slow SQL queries respects transaction trace config
- fix for RUM instrumentation reporting bad timing info in some cases
- refactored ActiveRecord instrumentation, no longer requires Rails

## v3.3.0

- fix for GC instrumentation when using Ruby 1.9
- new feature to correlate browser and server transaction traces
- new feature to trace slow sql statements
- fix to help cope with malformed rack responses
- do not try to instrument versions of ActiveMerchant that are too old

## v3.2.0.1

- Updated LICENSE
- Updated links to support docs

## v3.2.0

- Fix over-detection of mongrel and unicorn and only start the agent when
  actual server is running
- Improve developer mode backtraces to support ruby 1.9.2, windows
- Fixed some cases where Memcache instrumentation was failing to load
- Ability to set log destination by NEW_RELIC_LOG env var
- Fix to mutex lib load issue
- Performance enhancements (thanks to Jeremy Kemper)
- Fix overly verbose STDOUT message (thanks to Anselm Helbig)

## v3.1.2

- Fixed some thread safety issues
- Work around for Ruby 1.8.7 Marshal crash bug
- Numerous community patches (Gabriel Horner, Bradley Harris, Diego Garcia,
  Tommy Sullivan, Greg Hazel, John Thomas Marino, Paul Elliott, Pan Thomakos)
- Fixed RUM instrumentation bug

## v3.1.1

- Support for Rails 3.1 (thanks to Ben Hoskings via github)
- Support for Rubinius
- Fixed issues affecting some Delayed Job users where log files were not appearing
- Fixed an issue where some instrumentation might not get loaded in Rails apps
- Fix for memcached cas method (thanks to Andrew Long and Joseph Palermo )
- Fix for logger deprecation warning (thanks to Jonathan del Strother via github)
- Support for logging to STDOUT
- Support for Spymemcached client on jruby

## v3.1.0

- Support for aggregating data from short-running
  processes to reduce reporting overhead
- Numerous bug fixes
- Increased unit test coverage

## v3.0.1

- Updated Real User Monitoring to reduce javascript size and improve
  compatibility, fix a few known bugs

## v3.0.0

- Support for Real User Monitoring
- Back end work on internals to improve reliability
- added a 'log_file_name' and 'log_file_path' configuration variable to allow
  setting the path and name of the agent log file
- Improve reliability of statistics calculations
- Remove some previously deprecated methods
- Remove Sequel instrumentation pending more work

## v2.14.1

- Avoid overriding methods named 'log' when including the MethodTracer module
- Ensure that all load paths for 'new_relic/agent' go through 'new_relic/control' first
- Remove some debugging output from tests

## v2.14.0

- Dependency detection framework to prevent multi-loading or early-loading
  of instrumentation files

## v2.13.5

- Moved the API helper to the github newrelic_api gem.
- Revamped queue time to include server, queue, and middleware time
- Increased test coverage and stability
- Add Trinidad as a dispatcher (from Calavera, on github)
- Sequel instrumentation from Aman Gupta
- patches to 1.9 compatibility from dkastner on github
- Support for 1.9.2's garbage collection instrumentation from Justin Weiss
- On Heroku, existing queue time headers will be detected
- Fix rack constant scoping in dev mode for 1.9 (Rack != ::Rack)
- Fixes for instrumentation loading failing on Exception classes that
  are not subclasses of StandardError
- Fix active record instrumentation load order for Rails 3

## v2.13.4

- Update DNS lookup code to remove hardcoded IP addresses

## v2.13.3

- Dalli instrumentation from Mike Perham (thanks Mike)
- Datamapper instrumentation from Jordan Ritter (thanks Jordan)
- Apdex now defaults to 0.5
  !!! Please be aware that if you are not setting an apdex,
  !!! this will cause a change in the apparent performance of your app.
- Make metric hashes threadsafe (fixes problems sending metrics in Jruby
  threaded code)
- Delete obsolete links to metric docs in developer mode
- Detect gems when using Bundler
- Fix newrelic_ignore in Rails 3
- Break metric parser into a separate vendored gem
- When using Unicorn, preload_app: true is recommended to get proper
  after_fork behavior.

## v2.13.2

- Remove a puts. Yes, a whole release for a puts.

## v2.13.1

- Add missing require in rails 3 framework control

## v2.13.0

- developer mode is now a rack middleware and can be used on any framework;
  it is no longer supported automatically on versions of Rails prior to 2.3;
  see README for details
- memcache key recording for transaction traces
- use system_timer gem if available, fall back to timeout lib
- address instability issues in JRuby 1.2
- renamed executable 'newrelic_cmd' to 'newrelic'; old name still supported
  for backward compatibility
- added 'newrelic install' command to install a newrelic.yml file in the
  current directory
- optimization to execution time measurement
- optimization to startup sequence
- change startup sequence so that instrumentation is installed after all
  other gems and plugins have loaded
- add option to override automatic flushing of data on exit--send_data_on_exit
  defaults to 'true'
- ignored errors no longer affect apdex score
- added record_transaction method to the api to allow recording
  details from web and background transactions occurring outside RPM
- fixed a bug related to enabling a gold trial / upgrade not sending
  transaction traces correctly

## v2.12.3

- fix regression in startup sequence

## v2.12.2

- fix for regression in Rails 2.1 inline rendering
- workaround bug found in some rubies that caused a segv and/or NoMemoryError
  when deflating content for upload
- avoid creating connection thread in unicorn/passenger spawners

## v2.12.1

- fix bug in profile mode
- fix race condition in Delayed::Job instrumentation loading
- fix glassfish detection in latest glassfish gem

## v2.12.0

- support basic instrumentation for ActsAsSolr and Sunspot

## v2.11.3

- fix bug in startup when running JRuby

## v2.11.2

- fix for unicorn not reporting when the proc line had 'master' in it
- fix regression for passenger 2.0 and earlier
- fix after_fork in the shim

## v2.11.1

- republished gem without generated rdocs

## v2.11.0

- rails3 instrumentation (no developer mode support yet)
- removed the ensure_worker_thread started and instead defined an after_fork
  handler that will set up the agent properly in forked processes.
- change at_exit handler so the shutdown always goes after other shutdown
  handlers
- add visibility to active record db transactions in the rpm transaction
  traces (thanks to jeremy kemper)
- fix regression in merb support which caused merb apps not to start
- added NewRelic::Agent.logger to the public api to write to the agent
  log file.
- optimizations to background thread, controller instrumentation, memory
  usage
- add logger method to public_api
- support list notation for ignored exceptions in the newrelic.yml

## v2.10.8

- fix bug in delayed_job instrumentation that caused the job queue sampler
  to run in the wrong place
- change startup sequence and code that restarts the worker loop
  thread
- detect the unicorn master and dont start the agent; hook in after_fork
- fix problem with the Authlogic metric names which caused errors in
  developer mode. Authlogic metrics now adhere to the convention of
  prefixing the name with 'Custom'
- allow more correct overriding of transaction trace settings in the
  call to #manual_start
- simplify WorkerLoop and add better protection for concurrency
- preliminary support for rails3

## v2.10.6

- fix missing URL and referrer on some traced errors and transactions
- gather traced errors _after_ executing the rescue chain in ActionController
- always load controller instrumentation
- pick up token validation from newrelic.yml

## v2.10.5

- fix bug in delayed_job instrumentation occurring when there was no DJ log

## v2.10.4

- fix incompatibility with Capistrano 2.5.16
- strip down URLs reported in transactions and errors to path only

## v2.10.3

- optimization to reduce overhead: move background samplers into foreground thread
- change default config file to ignore RoutingErrors
- moved the background task instrumentation into a separate tab in the RPM UI
- allow override of the RPM application name via NEWRELIC_APP_NAME environment variable
- revised Delayed::Job instrumentation so no manual_start is required
- send buffered data on shutdown
- expanded support for queue length and queue time
- remove calls to starts_with to fix Sinatra and non-rails deployments
- fix problem with apdex scores recording too low in some circumstances
- switch to jeweler for gem building
- minor fixes, test improvements, doc and rakefile improvements
- fix incompatibility with Hoptoad where Hoptoad was not getting errors handled by New Relic
- many other optimizations, bug fixes and documentation improvements

## v2.10.2.

- beta release of 2.10
- fix bugs with Sinatra app instrumentation
- minor doc updates

## v2.10.1.

- alpha release of 2.10
- rack support, including metal; ignores 404s; requires a module inclusion (see docs)
- sinatra support, displays actions named by the URI pattern matched
- add API method to abort transaction recording for in-flight transactions
- remove account management calls from newrelic_api.rb
- truncating extremely large transaction traces for efficiency
- fix error reporting in recipes; add newrelic_rails_env option to recipes to
  override the rails env used to pull the app_name out of newrelic.yml
- added TorqueBox recognition (thanks Bob McWhirter)
- renamed config settings: enabled => monitor_mode; developer => developer_mode;
  old names will still work in newrelic.yml
- instrumentation for DelayedJob (thanks Travis Tilley)
- added config switches to turn off certain instrumentation when you aren't
  interested in the metrics, to save on overhead--see newrelic.yml for details.
- add profiling support to dev mode; very experimental!
- add 'multi_threaded' config option to indicate when the app is running
  multi-threaded, so we can disable some instrumentation
- fix test failures in JRuby, REE
- improve Net::HTTP instrumentation so it's more efficient and distinguishes calls
  between web and non-web transactions.
- database instrumentation notices all database commands in addition to the core commands
- add support for textmate to dev mode
- added add_transaction_tracer method to support instrumenting methods as
  if they were web transactions; this will facilitate better visibility of background
  tasks and eventually things like rack, metal and Sinatra
- adjusted apdex scores to reflect time spent in the mongrel queue
- fixed incompatibility with JRuby on startup
- implemented CPU measure for JRuby which reflects the cpu burn for
  all controller actions (does not include background tasks)
- fixed scope issue with GC instrumentation, subtracting time from caller
- added # of GC calls to GC instrumentation
- renamed the dispatcher metric
- refactored stats_engine code for readability
- optimization: reduce wakeup times for harvest thread

## v2.10.0.

- alpha release of 2.10
- support unicorn
- instrumentation of GC for REE and MRE with GC patch
- support agent restarting when changes are made to the account
- removed #newrelic_notice_error from Object class, replaced by NewRelic::Agent#notice_error
- collect histogram statistics
- add custom parameters to newrelic_notice_error call to display
  extra info for errors
- add method disable_all_tracing(&block) to execute a block without
  capturing metrics
- newrelic_ignore now blocks all instrumentation collection for
  the specified actions
- added doc to method_tracer API and removed second arg
  requirement for add_method_tracer call
- instrumentation for Net::HTTP
- remove method_tracer shim to avoid timing problems in monitoring daemons
- for non-rails daemons, look at APP_ROOT and NRCONFIG env vars for custom locations

## v2.9.9.

- Disable at_exit handler for Unicorn which sometimes caused the
  agent to stop reporting immediately.

## v2.9.8.

- add instrumentation for Net::HTTP calls, to show up as "External"
- added support for validating agents in the cloud.
- recognize Unicorn dispatcher
- add NewRelic module definitions to ActiveRecord instrumentation

## v2.9.5.

- Snow Leopard memory fix

## v2.9.4.

- clamp size of data sent to server
- reset statistics for passenger when forking to avoid erroneous data
- fix problem deserializing errors from the server
- fix incompatibility with postgres introduced in 2.9.

## v2.9.3.

- fix startup failure in Windows due to memory sampler
- add JRuby environment information

## v2.9.2.

- change default apdex_t to 0.5 seconds
- fix bug in deployments introduced by multi_homed setting
- support overriding the log in the agent api
- fix JRuby problem using objectspace
- display custom parameters when looking at transactions in dev mode
- display count of sql statements on the list of transactions in dev mode
- fixes for merb--thanks to Carl Lerche

## v2.9.1.

- add newrelic_ignore_apdex method to controller classes to allow
  you to omit some actions from apdex statistics
- Add hook for Passenger shutdown events to get more timely shutdown
  notices; this will help in more accurate memory readings in
  Passenger
- add newrelic_notice_error to Object class
- optional ability to verify SSL certificates, note that this has some
  performance and reliability implications
- support multi-homed host with multiple apps running on duplicate
  ports

## v2.9.0.

Noteworthy Enhancements

- give visibility to templates and partials in Rails 2.1 and later, in
  dev mode and production
- change active record metrics to capture statistics in adapter log()
  call, resulting in lower overhead and improved visibility into
  different DB operations; only AR operations that are not hitting the
  query cache will be measured to avoid overhead
- added mongrel_rpm to the gem, a standalone daemon listening for custom
  metric values sent from local processes (experimental); do mongrel_rpm
  --help
- add API for system monitoring daemons (refer to KB articles); changed
  API for manual starting of the agent; refer to
  NewRelic::Agent.manual_start for details
- do certificate verification on ssl connections to
  collector.newrelic.com
- support instances appearing in more than one application by allowing a
  semicolon separated list of names for the newrelic.yml app_name
  setting.
- combined agent logfiles into a single logfile
- use rpm server time for transaction traces rather than agent time

Developer Mode (only) Enhancements

- show partial rendering in traces
- improved formatting of metric names in traces
- added number of queries to transactions in the transaction list
- added some sorting options for the transaction list
- added a page showing the list of active threads

Compatibility Enhancements

- ruby 1.9.1 compatibility
- support concurrency when determining busy times, for 2.2 compatibility
- in jruby, use Java used heap for memory sampling if the system memory
  is not accessible from an unsupported platform
- jruby will no longer start the agent now when running the console or
  rake tasks
- API support for RPM as a footnote add-in
- webrick support restored

Noteworthy bugfixes

- sample memory on linux by reading /proc/#{$$}/status file
- fixed ambiguous 'View' metrics showing up in controller breakdown
- removed Numeric extensions, including round_to, and to_ms
- using a different timeout mechanism when we post data to RPM
- remove usage of Rails::Info which had a side effect of enabling
  ActiveRecord even when it wasn't an active framework
- moved CPU sampler off background thread and onto the harvest thread
- tests now run cleanly in any rails app using test:newrelic or
  test:plugins

Agent improvements to support future RPM enhancements

- add instrumentation to capture metrics on response codes; not yet
  working in rails 2.3.\*
- added http referrer to traced errors
- capture gem requirements from rails
- capture cpu utilization adjusted for processor count
- transaction sampling

## v2.8.10.

- fix thin support with rails 2.3.2 when using script/server
- fix incompatibility with rails 2.3.2 and script/server options
  processing
- minor tweak to environment gathering for gem mode

## v2.8.9.

- fix problem finding the newrelic controller in dev mode
- fix incompatibility with older versions of optparse
- fix potential jvm problem with jruby
- remove test:all task definition to avoid conflicts
- change error message about window sampler in windows not supported to a
  warning message

## v2.8.8.

- fix error with jruby on windows
- fix problem where webrick was being incorrectly detected causing some
  problems with mongrel application assignments--had to disable webrick
  for now

## v2.8.7.

- fix for ssl connection hanging problems
- fix problem recognizing mongrel in rails 2.3.2
- fastcgi support in rails 2.3.2
- put back webrick support

## v2.8.6.

- fix for capture_params when using file uploads in controller actions
- use pure ruby NS lookup for collector host to eliminate possibly
  blocking applications

## v2.8.5.

- fix reference to CommandError which was breaking some cap scripts
- fix incompatibility with Rails 2.0 in the server API
- fix problem with litespeed with Lite accounts
- fix problem when ActiveRecord is disabled
- moved merb instrumentation to Merb::Controller instead of
  AbstractController to address incompatibility with MailController
- fix problem in devmode displaying sql with embedded urls

## v2.8.4.

- fix bug in capistrano recipe causing cap commands to fail with error
  about not finding Version class

## v2.8.3.

- refactor unit tests so they will run in a generic rails environment
- require classes in advance to avoid autoloading. this is to address
  incompatibilities with desert as well as more flexibility in gem
  initialization
- fixed newrelic_helper.rb 1.9 incompatibility

## v2.8.2.

- fix Ruby 1.9 syntax compatibility errors
- update the class loading sanity check, will notify server of errors
- fix agent output on script and rake task execution

## v2.8.1.

- Convert the deployment information upload script to an executable and
  put in the bin directory. When installed as a gem this command is
  symlinked to /usr/bin. Usage: newrelic_cmd deployments --help
- Fix issue invoking api when host is not set in newrelic.yml
- Fix deployments api so it will work from a gem
- Fix thin incompatibility in developer mode

## v2.8.0.

- add beta of api in new_relic_api.rb
- instrumented dynamic finders in ActiveRecord
- preliminary support for capturing deployment information via capistrano
- change memory sampler for solaris to use /usr/bin/ps
- allow ERB in newrelic.yml file
- merged support for merb into this version
- fix incompatibility in the developer mode with the safe_erb plugin
- fix module namespace issue causing an error accessing
  NewRelic::Instrumentation modules
- fix issue where the agent sometimes failed to start-up if there was a
  transient network problem
- fix IgnoreSilentlyException message

## v2.7.4.

- fix error when trying to serialize some kinds of Enumerable objects
- added extra debug logging
- added app_name to app mapping

## v2.7.3.

- fix compatibility issue with 1.8.5 causing error with Dir.glob

## v2.7.2.

- fix problem with passenger edge not being a detected environment

## v2.7.1.

- fix problem with skipped dispatcher instrumentation

## v2.7.0.

- Repackage to support both plugin and Gem installation
- Support passenger/litespeed/jruby application naming
- Update method for calculating dispatcher queue time
- Show stack traces in RPM Transaction Traces
- Capture error source for TemplateErrors
- Clean up error stack traces.
- Support query plans from postgres
- Performance tuning
- bugfixes

## v2.5.3.

- fix error in transaction tracing causing traces not to show up

## v2.5.2.

- fixes for postgres explain plan support

## v2.5.1.

- bugfixes

## v2.5.0.

- add agent support for rpm 1.1 features
- Fix regression error with thin support

## v2.4.3.

- added 'newrelic_ignore' controller class method with :except and :only options for finer grained control
  over the blocking of instrumentation in controllers.
- bugfixes

## v2.4.2.

- error reporting in early access

## v2.4.1.

- bugfix: initializing developer mode

## v2.4.0.

- Beta support for LiteSpeed and Passenger

## v2.3.7.

- bugfixes

## v2.3.6.

- bugfixes

## v2.3.5.

- bugfixes: pie chart data, rails 1.1 compatibility

## v2.3.4.

- bugfix

## v2.3.3.

- bugfix for non-mysql databases

## v2.3.2.

- bugfixes
- Add enhancement for Transaction Traces early access feature

## v2.3.1.

- bugfixes

## v2.3.0.

- Add support for Transaction Traces early access feature

## v2.2.2.

- bugfixes

## v2.2.1.

- Add rails 2.1 support for Developer Mode
- Changes to memory sampler: Add support for JRuby and fix Solaris support.

* Stop catching exceptions and start catching StandardError; other exception cleanup
* Add protective exception catching to the stats engine
* Improved support for thin domain sockets
* Support JRuby environments

## v2.1.6.

- bugfixes

## v2.1.5.

- bugfixes

## v2.1.4.

- bugfixes

## v2.1.3.

- bugfixes

## v2.1.2.

- bugfixes

## v2.1.1.

- bugfixes

## v2.1.0.

- release for private beta<|MERGE_RESOLUTION|>--- conflicted
+++ resolved
@@ -1,9 +1,12 @@
 # New Relic Ruby Agent Release Notes
 
-<<<<<<< HEAD
-<dev>
-
-Version <dev> removes `Rails::Command::RakeCommand` from the default list of denylisted constants.
+## dev
+
+Version <dev> fixes a bug related to the new DynamoDB instrumentation and removes `Rails::Command::RakeCommand` from the default list of denylisted constants.
+
+- **Bugfix: DynamoDB instrumentation logging errors when trying to get account_id**
+
+    When trying to access data needed to add the `account_id` to the DynamoDB span, the agent encountered an error when certain credentials classes were used. This has been fixed. Thanks to [@kichik](https://github.com/kichik) for bringing this to our attention. [PR#2864](https://github.com/newrelic/newrelic-ruby-agent/pull/2684)
 
 - **Bugfix: Remove Rails::Command::RakeCommand from the default list of autostart.denylisted_constants**
 
@@ -14,16 +17,6 @@
   ```
 
   Thank you, [@edariedl](https://github.com/edariedl), for reporting this issue. [Issue#2677](https://github.com/newrelic/newrelic-ruby-agent/issues/2677) [PR#2694](https://github.com/newrelic/newrelic-ruby-agent/pull/2694)
-=======
-## dev
-
-Version <dev> fixes a bug related to the new DynamoDB instrumentation.
-
-- **Bugfix: DynamoDB instrumentation logging errors when trying to get account_id**
-
-    When trying to access data needed to add the `account_id` to the DynamoDB span, the agent encountered an error when certain credentials classes were used. This has been fixed. Thanks to [@kichik](https://github.com/kichik) for bringing this to our attention. [PR#2864](https://github.com/newrelic/newrelic-ruby-agent/pull/2684)
->>>>>>> 0a8244bf
-
 
 ## v9.10.1
 
