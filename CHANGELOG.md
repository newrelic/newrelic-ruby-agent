# New Relic Ruby Agent Release Notes

## dev

<<<<<<< HEAD
- **Feature: Deprecation reminder for SqlSampler#notice_sql API**

  The `NewRelic::Agent::SqlSampler#notice_sql` method is deprecated and will be removed in a future major version. Instead, users should call `NewRelic::Agent::Datastores.notice_sql`. [PR#3345](https://github.com/newrelic/newrelic-ruby-agent/pull/3345)

- **Feature: Deprecation notice for second and third arguments in Datastores.notice_sql API**

  The second (`scoped_metric`) and third (`elapsed`) arguments in the `NewRelic::Agent::Datastores.notice_sql` method are deprecated. They have not been used by the method for some time. Instead, these values will be set based on the current segment when the API is called. [PR#3345](https://github.com/newrelic/newrelic-ruby-agent/pull/3345)

- **Feature: Deprecation notice for second argument in Datastores.notice_statement API**

  The second (`elapsed`) argument in the `NewRelic::Agent::Datastores.notice_statement` method is deprecated. It has not been used by the method for some time. Instead, this value will be set based on the current segment when the API is called. [PR#3346](https://github.com/newrelic/newrelic-ruby-agent/pull/3346)
=======
- **Breaking Change: Remove support for Ruby 2.4 and 2.5**

  Support for Ruby versions 2.4 and 2.5 has been removed. The new minimum required Ruby version is now 2.6. [PR#3314](https://github.com/newrelic/newrelic-ruby-agent/pull/3314)

- **Feature: Add `logger` as a dependency**

  The `logger` gem is now listed as a dependency of the agent to ensure continued logging functionality and support for Ruby 4.0.0 and newer versions. [PR#3293](https://github.com/newrelic/newrelic-ruby-agent/pull/3293)

- **Breaking Change: Rename ActiveJob metrics**

  ActiveJob metrics have been updated to include the job's class name for more specific reporting. This is a breaking change and may require updating custom dashboards or alerts. [PR#3320](https://github.com/newrelic/newrelic-ruby-agent/pull/3320)
    - Old format: `Ruby/ActiveJob/<QueueName>/<Method>`
    - New format: `Ruby/ActiveJob/<ClassName>/<QueueName>/<Method>`

- **Breaking Change: Rename `bin/newrelic` command to `bin/newrelic_rpm`**

  The executable file for the agent's CLI has been renamed from `bin/newrelic` to `bin/newrelic_rpm`. This change resolves a name collision with the standalone New Relic CLI tool. [PR#3323](https://github.com/newrelic/newrelic-ruby-agent/pull/3323)

- **Breaking Change: Remove the `newrelic deployments` CLI command**

  The deprecated `newrelic deployments` CLI command has been removed. To track changes and deployments in New Relic, please see our guide to [Change Tracking](https://docs.newrelic.com/docs/change-tracking/change-tracking-introduction/) for a list of available options. [PR#3299](https://github.com/newrelic/newrelic-ruby-agent/pull/3299)

- **Breaking Change: Remove the NewRelic::Agent::SqlSampler#notice_sql method**

  Users should call `NewRelic::Agent::Datastores.notice_sql` instead. [PR#3338](https://github.com/newrelic/newrelic-ruby-agent/pull/3338)

- **Feature: Add argument validation for the `NewRelic::Agent#record_custom_event` API**

  The `NewRelic::Agent#record_custom_event` API now raises an `ArgumentError` when an invalid `event_type` is provided. A valid event type must consist only of alphanumeric characters, underscores (`_`), colons (`:`), or spaces (` `). [PR#3319](https://github.com/newrelic/newrelic-ruby-agent/pull/3319)

- **Breaking Change: Remove experimental feature Configurable Security Policies (CSP)**

  The experimental feature, Configurable Security Policies (CSP), is no longer supported and has been removed. [PR#3292](https://github.com/newrelic/newrelic-ruby-agent/pull/3292)

- **Breaking Change: Remove support for Puma versions < 3.9.0**

  The minimum version of Puma now supported is 3.9.0 or higher. [PR#3326](https://github.com/newrelic/newrelic-ruby-agent/pull/3326)
>>>>>>> e88a1f49

## v9.23.0

- **Feature: Add sidekiq.ignore_retry_errors configuration option**

  A new configuration option, `sidekiq.ignore_retry_errors`, has been added to control if Sidekiq job retries are captured. Retry errors are captured by default, but now if `sidekiq.ignore_retry_errors` is set to `true`, the agent will ignore exceptions raised during Sidekiq's retry attempts and will only report the error if the job permanently fails. Thank you [DonGiulio](https://github.com/DonGiulio) for recognizing this improvement and contributing a solution. [PR#3317](https://github.com/newrelic/newrelic-ruby-agent/pull/3317)

- **Feature: Deprecation notice for recording deployments using Capistrano**

  Sending application deployment information using a Capistrano recipe is deprecated and will be removed in agent version 10.0.0. For recording deployments, please see our guide to [Change Tracking](https://docs.newrelic.com/docs/change-tracking/change-tracking-introduction/) for a list of available options.

- **Feature: Use remote parent sampling configurations for decisions in more scenarios**

  Previously, the `distributed_tracing.sampler.remote_parent_sampled` and `distributed_tracing.sampler.remote_parent_not_sampled` configuration options were used for the sampling decision only when the `traceparent` and `tracestate` headers were present. Now, these configuration options are applied in cases when the `tracestate` header is missing and when only the `newrelic` header is available. This change makes distributed trace sampling more consistent and predictable. [PR#3306](https://github.com/newrelic/newrelic-ruby-agent/pull/3306)

## v9.22.0

- **Feature: One-step instrumentation for Kubernetes**

  The Kubernetes APM auto-attach automatically instruments applications and manages agent upgrades within Kubernetes deployments. This feature has exited preview and is now generally avaliable. Learn more about [Kubernetes auto-attach](https://docs.newrelic.com/docs/kubernetes-pixie/kubernetes-integration/installation/k8s-agent-operator/). [PR#2635](https://github.com/newrelic/newrelic-ruby-agent/pull/2635) [PR#3287](https://github.com/newrelic/newrelic-ruby-agent/pull/3287)

- **Feature: Deprecation notice for Ruby 2.4 and Ruby 2.5**

  Ruby agent support for Ruby versions 2.4 and 2.5 is deprecated and will be removed in agent version 10.0.0. The new miniumum required Ruby version will become Ruby 2.6 and we will stop testing with Ruby 2.4 and 2.5. [PR#3288](https://github.com/newrelic/newrelic-ruby-agent/pull/3288)

- **Feature: Deprecation notice for the `newrelic deployments` command**

  Support for recording deployments using the `newrelic deployments` command is now deprecated and will be removed in agent version 10.0.0.

  Going forward, there are a number of automated and manual ways ways to record changes in New Relic. Please see our guide to [Change Tracking](https://docs.newrelic.com/docs/change-tracking/change-tracking-introduction/) for a list of available options. [PR#3262](https://github.com/newrelic/newrelic-ruby-agent/pull/3262)

- **Feature: Deprecation reminder for cross application tracing**

  Cross application tracing has been deprecated since major version 8.0.0 of the Ruby agent. We will remove support for it entirely in version 10.0.0 of the agent. [PR#3288](https://github.com/newrelic/newrelic-ruby-agent/pull/3288)

- **Feature: Ensure compatibility with Ruby 3.5 change to Method#source_location**

  Updated the agent to correctly parse the return value of Method#source_location, which is changing in Ruby 3.5 from a two-element to a five-element array. This change maintains support for older Ruby versions while adding support for the future release. [PR#3257](https://github.com/newrelic/newrelic-ruby-agent/pull/3257)

## v9.21.0

- **Feature: In Serverless APM mode, use event source name as transaction name prefix**

  The agent will now use the event source name as a prefix for the transaction name in Serverless APM mode. This will help to better identify the source of the transaction in the New Relic UI. [PR#3245](https://github.com/newrelic/newrelic-ruby-agent/pull/3245)

- **Bugfix: Revert changed logic for how we track the thread the span starts in**

  This change restores the previous behavior of tracking the thread the span starts in, addressing issues that arose from the updated logic. Thank you [@david-zw-liu](https://github.com/david-zw-liu) for bringing this to our attention. [PR#3248](https://github.com/newrelic/newrelic-ruby-agent/pull/3248)

## v9.20.0

- **Feature: Add ECS Docker ID for Fargate**

  Previously, the Ruby agent did not record the Docker ID when running in an AWS ECS Fargate environment. The Docker ID will now be recorded correctly. [PR#3172](https://github.com/newrelic/newrelic-ruby-agent/pull/3172)

- **Feature: Add NewRelic::Helper.version_satisfied?**

  The agent has a new helper method to simplify version comparison. `NewRelic::Helper.version_satisfied?` accepts three arguments: a left-side version number, the comparison operator as a string, and a right-side version number. Our thanks go to [@kekke-n](https://github.com/kekke-n) for this contribution. [PR#3182](https://github.com/newrelic/newrelic-ruby-agent/pull/3182)

- **Feature: Add code.stacktrace attribute on datastore spans when duration exceeds configured threshold**

  The agent will now add the `code.stacktrace` attribute to datastore spans when the duration exceeds the configured threshold. The threshold is configured using the `transaction_tracer.stack_trace_threshold` configuration option. [PR#3220](https://github.com/newrelic/newrelic-ruby-agent/pull/3220)

- **Feature: Consolidate "Unknown" constant values**

  All references to the various capitalization styles for "Unknown" have been consolidated into two constants: `NewRelic::UNKNOWN` and `NewRelic::UNKNOWN_LOWER`. Thank you, [@tsubasa1122](https://github.com/@tsubasa1122), for your contribution! [PR#3185](https://github.com/newrelic/newrelic-ruby-agent/pull/3185)

- **Bugfix: Fix Brewfile source links**

  Previously, the multiverse README's links to the Brewfile were broken. Our thanks go to [@emmanuel-ferdman](https://github.com/emmanuel-ferdman) for submitting a PR to fix them! [PR#3191](https://github.com/newrelic/newrelic-ruby-agent/pull/3191)

- **Bugfix: Fix error when using HTTPX 1.5.0**

  The agent previously encountered an error when using the new HTTPX version 1.5.0. This was due to a change in the way HTTPX stores the response. The agent has been updated to handle this change correctly, and no longer encounters an error when using HTTPX 1.5.0. [PR#3203](https://github.com/newrelic/newrelic-ruby-agent/pull/3203)

- **Bugfix: Bugfixes and improvements to debug level agent logs**

  Improves the information logged at the debug level by the agent when the agent reads in a configuration source. [PR#3221](https://github.com/newrelic/newrelic-ruby-agent/pull/3221)

- **Bugfix: Fix risk of server-side forgery for Slack workflow script**

  Internally, we keep track of gems that are released using a GitHub actions workflow that posts updates on Slack. [@odaysec] identified a way we could reduce the risk of server-side forgery for this workflow. Thank you! [PR#3184](https://github.com/newrelic/newrelic-ruby-agent/pull/3184)

- **Bugfix: Replace JSON.load calls with JSON.parse**

  Generally, JSON.parse is seen as safer than JSON.load. Thank you, [@odaysec](https://github.com/odaysec), for bringing this to our attention! [PR#3183](https://github.com/newrelic/newrelic-ruby-agent/pull/3183) [PR#3230](https://github.com/newrelic/newrelic-ruby-agent/pull/3230)

## v9.19.0

- **Feature: Add Thread ID as attribute to all spans**

  The agent will now record the Thread ID as an attribute on each span. [PR#3122](https://github.com/newrelic/newrelic-ruby-agent/pull/3122)

- **Feature: Add support for W3C TraceContext Trace Flag**

  Previously, the agent would not use the trace flag field of the traceparent header for sampling decisions. This could lead to fragmented traces in the UI. While the default behavior remains unchanged, two new configuration options, `distributed_tracing.sampler.remote_parent_sampled` and `distributed_tracing.sampler.remote_parent_not_sampled`, have been introduced to allow more control over the way sampling decisions are made. [PR#3135](https://github.com/newrelic/newrelic-ruby-agent/pull/3135)

- **Bugfix: Include request.uri in Transaction events by default**

  [The New Relic data dictionary expects Transaction events to have the `request.uri` attribute.](https://docs.newrelic.com/attribute-dictionary/?event=Transaction&attribute=request.uri) The Ruby agent now fulfills this expectation. If you would like to exclude `request.uri` from Transaction events, you can do so by setting `transaction_events.attributes.exclude` to `'request.uri'`. [PR#3103](https://github.com/newrelic/newrelic-ruby-agent/pull/3103)

- **Bugfix: Fix error in Active Job instrumentation when using perform_all_later**

  Previously, when Active Job's `perform_all_later` method was called and the agent was running, a `NoMethodError` would be raised with the message `undefined method 'queue_name' for nil`. The error has been fixed and the name of the segment will reflect the first job in the queue. Our thanks goes to [@tan-linx](https://github.com/tan-linx) for bringing this to our attention and providing a fix. [PR#3110](https://github.com/newrelic/newrelic-ruby-agent/pull/3110)

## v9.18.0

- **Feature: Add elasticsearch.capture_cluster_name configuration option**

  A new configuration option, `elasticsearch.capture_cluster_name`, has been added to control capturing Elasticsearch cluster names. Cluster names are captured by default, but can now be disabled as needed. [PR#3038](https://github.com/newrelic/newrelic-ruby-agent/pull/3038)

- **Feature: Add support for sidekiq-delay_extensions**

  Sidekiq delay extensions were removed from Sidekiq in 7.x and are now avaliable through the [sidekiq-delay_extensions](https://rubygems.org/gems/sidekiq-delay_extensions) gem. Thanks to [@sobrinho](https://github.com/sobrinho), the agent now has continued support for delay extensions.[PR#3056](https://github.com/newrelic/newrelic-ruby-agent/pull/3056)

- **Feature: Parallelize calls for vendor metadata**

  Previously, the agent would make calls for vendor metadata in a serial fashion. This could lead to a delay in starting the agent. Now, the agent will make these calls in parallel, reducing the time it takes to start the agent. [PR#3094](https://github.com/newrelic/newrelic-ruby-agent/pull/3094)

- **Bugfix: Prevent a nil segment from causing errors in Net::HTTP instrumentation**

  When using JRuby, a race condition can happen that causes the segment creation to fail and return `nil`. This would cause an error to occur when methods were later called on the `nil` segment. These methods will no longer be called if the segment is `nil`, preventing that error from occurring. [PR#3046](https://github.com/newrelic/newrelic-ruby-agent/pull/3046)

- **Bugfix: JRuby multithreading improvements**

  Added some additional nil checks and mutexes to prevent issues when using the agent on JRuby with multiple threads. Thanks to @NC-piercej for bringing this to our attention [Issue#3021](https://github.com/newrelic/newrelic-ruby-agent/issues/3021) [PR#3053](https://github.com/newrelic/newrelic-ruby-agent/pull/3053)

- **Bugfix: Stop reporting rescued Sidekiq::OverLimit exceptions**

  When Sidekiq's concurrent rate limiters encounter an `OverLimit` exception, Sidekiq typically handles this by re-enqueuing the job. Previously, all occurrences of `Sidekiq::OverLimit` were logged as errors in New Relic, even when Sidekiq's middleware resolved the exception. New Relic will no longer report errors that are handled by Sidekiq's own middleware. Thanks to [@97jaz](https://github.com/97jaz) for reporting this issue. [Issue#3037](https://github.com/newrelic/newrelic-ruby-agent/issues/3037) [PR#3047](https://github.com/newrelic/newrelic-ruby-agent/pull/3047)

- **Bugfix: Protect against nil agents or health checks**

  In some cases the agent or health checks may be `nil` when they are called. Safe navigation operators have been added for protection on those occasions. [PR#3049](https://github.com/newrelic/newrelic-ruby-agent/pull/3049)

- **Bugfix: Ignore Solid Queue `ThreadError: queue empty` error message by default**

  When using the solid_queue gem, the agent previously generated excessive warn-level logs when the queue was empty. The agent now ignores `queue empty` error messages of the `ThreadError` class by default. This behavior can be adjusted using the `error_collector.ignore_messages` configuration option. [PR#3060](https://github.com/newrelic/newrelic-ruby-agent/pull/3060)

- **Bugfix: Refactor URI host handling to accommodate downcasing frozen strings**

  When URI host string was frozen, a FrozenError would be raised when the agent attempted to downcase the host as part of its data normalization process. Now, the update is friendly for frozen strings. Thank you [@pedrol3001](https://github.com/pedrol3001) for your contribution! [PR#3097](https://github.com/newrelic/newrelic-ruby-agent/pull/3097)

## v9.17.0

- **Feature: Support Ruby 3.4.0**

  The agent now supports Ruby 3.4.0. We've made incremental changes throughout the preview stage to reach compatibility. This release includes an update to the Thread Profiler for compatibility with Ruby 3.4.0's new backtrace format. [Issue#2992](https://github.com/newrelic/newrelic-ruby-agent/issues/2992) [PR#2997](https://github.com/newrelic/newrelic-ruby-agent/pull/2997)

- **Feature: Add instrumentation for aws-sdk-firehose**

  The agent now has instrumentation for the [aws-sdk-firehose](https://rubygems.org/gems/aws-sdk-firehose) gem. [PR#2973](https://github.com/newrelic/newrelic-ruby-agent/pull/2973)

- **Feature: Kubernetes APM auto-attach - new agent version precedent**

  Previously, when a customer installed the Ruby agent via [Kubernetes APM auto-attach](https://docs.newrelic.com/docs/kubernetes-pixie/kubernetes-integration/installation/k8s-agent-operator/) and also had the Ruby agent listed in their `Gemfile`, the agent version in `Gemfile` would take precedence. Now, the agent version installed by auto-attach takes priority. [PR#3018](https://github.com/newrelic/newrelic-ruby-agent/pull/3018)

- **Feature: Add health checks when the agent runs within Agent Control**

  When the agent is started within an [Agent Control](https://docs-preview.newrelic.com/docs/new-relic-agent-control) environment, a health check file will be created at the configured file location for every agent process. By default, this location is: '/newrelic/apm/health'. The health check files will be updated at the configured frequency, which defaults to every five seconds. [PR#2995](https://github.com/newrelic/newrelic-ruby-agent/pull/2995)

- **Feature: Add Redshift as recognized ActiveRecord adapter**

  When the agent does not recognize an ActiveRecord adapter, the host, port, and database name information is not added to the datastore span. Redshift will now be treated like PostgreSQL, and the agent will save the host, port, and database name on the span. [PR#3032](https://github.com/newrelic/newrelic-ruby-agent/pull/3032)

- **Feature: Add instrumentation for aws-sdk-kinesis**

  The agent now has instrumentation for the [aws-sdk-kinesis](https://rubygems.org/gems/aws-sdk-kinesis) gem. It will record message broker segments for `get_records`, `put_record`, and `put_records` operations. All other operations will record standard segments. [PR#2974](https://github.com/newrelic/newrelic-ruby-agent/pull/2974)

- **Bugfix: Stop emitting inaccurate debug-level log about deprecated configuration options**

  In the previous major release, we dropped support for `disable_<library_name>` configuration options in favor of `instrumentation.<library_name>`. Previously, a DEBUG level log warning appeared whenever `disable_*` options were set to `true`, even for libraries (e.g. Action Dispatch) without equivalent `instrumentation.*` options:

  >DEBUG : [DEPRECATED] configuration disable_<library_name> for <library_name> will be removed in the next major release. Use instrumentation.<library_name> with one of ["auto", "disabled", "prepend", "chain"]

  This inaccurate warning has been removed. If you are disabling instrumentation using `instrumentation.<library_name>: disabled` or `NEW_RELIC_INSTRUMENTATION_<LIBRARY_NAME>=disabled`, please verify the option exists by consulting our [configuration documentation](https://docs.newrelic.com/docs/apm/agents/ruby-agent/configuration/ruby-agent-configuration/#instrumentation). If the option does not exist, check the ['Disabling' section](https://docs.newrelic.com/docs/apm/agents/ruby-agent/configuration/ruby-agent-configuration/#disabling) to see if there is a related option. We apologize for the confusion. [PR#3005](https://github.com/newrelic/newrelic-ruby-agent/pull/3005)

- **Bugfix: Do not attempt to decorate logs with `nil` messages**

  The agent no longer attempts to add New Relic linking metadata to logs with `nil` messages. Thank you, [@arlando](https://github.com/arlando) for bringing this to our attention! [Issue#2985](https://github.com/newrelic/newrelic-ruby-agent/issues/2985) [PR#2986](https://github.com/newrelic/newrelic-ruby-agent/pull/2986)

- **Bugfix: Stop renaming final Grape segment**

  Previously, the agent renamed the final segment in Grape transactions to `"Middleware/Grape/#{class_name}/call"`. This was a part of an old instrumentation pattern that is no longer relevant. Many thanks to [@seriousdev-gh](https://github.com/seriousdev-gh) for bringing this issue to our attention and along with a great reproduction and suggested fix. [PR#2987](https://github.com/newrelic/newrelic-ruby-agent/pull/2987).

## v9.16.1

- **Bugfix: Add support for Trilogy database adapter**

  The agent now fully supports Trilogy, a client library for MySQL-compatible database servers, and correctly lists MySQL as the corresponding database in the UI. [PR#2966](https://github.com/newrelic/newrelic-ruby-agent/pull/2966).

## v9.16.0

Version 9.16.0 introduces the following features and bug fixes:

- **Feature: Instrumentation for aws-sdk-lambda**

  When the aws-sdk-lambda gem is available and used to invoke remote AWS Lambda functions, the timing and error details of the invocations will be reported to New Relic. [PR#2926](https://github.com/newrelic/newrelic-ruby-agent/pull/2926).

- **Feature: Add new configuration options to attach custom tags (labels) to logs**

  The Ruby agent now allows you to opt-in to adding your custom tags (labels) to agent-forwarded logs. With custom tags on logs, platform engineers can easily filter, search, and correlate log data for faster and more efficient troubleshooting, improved performance, and optimized resource utilization. [PR#2925](https://github.com/newrelic/newrelic-ruby-agent/pull/2925)

- **Feature: Update View Component instrumentation+**

  The `.identifier` method will be formally exposed as part of the View Component public API. The agent will now use this method for building metric names when available, ensuring ongoing compatibility with all View Component versions. [PR#2956](https://github.com/newrelic/newrelic-ruby-agent/pull/2956)

- **Bugfix: Record explain plan traces on Rails 7.2+**

  Rails 7.2 removed adapter-specific connection methods (ex. `ActiveRecord::Base.postgresql_connection`) and replaced them with `ActiveRecord::Base.with_connection`. Our explain plan feature relies on making a connection to the database to create an explain plan trace. Due to a bug in our tests, we missed this regression. Now, the agent uses the new method to fetch explain plans on Rails 7.2+. Thank you, [@gsar](https://github.com/gsar) and [@gstark](https://github.com/gstark) for bringing this to our attention! [Issue#2922](https://github.com/newrelic/newrelic-ruby-agent/issues/2922) [PR#2940](https://github.com/newrelic/newrelic-ruby-agent/pull/2940)

## v9.15.0

Version 9.15.0 updates View Component instrumentation to use a default metric name when one is unavailable, adds a configuration option to associate the AWS account ID with the DynamoDB calls from the AWS SDK, resolves a bug in rdkafka instrumentation when using the karafka-rdkafka gem, resolves a bug in the ruby-kafka instrumentation, fixes a bug with Grape instrumentation, and addresses a bug preventing the agent from running in serverless mode in an AWS Lambda layer.

- **Feature: New configuration option cloud.aws.account_id**

  A new configuration option has been added, `cloud.aws.account_id`, that will allow New Relic to provide more details about certain calls made using the AWS SDK. For example, relationships between AWS services instrumented with New Relic's CloudWatch Metric Streams will have relationships formed in the service map with APM applications. Currently, the DynamoDB instrumentation is the only instrumentation that will make use of this configuration option, but this will be used in future instrumentation as well. [PR#2904](https://github.com/newrelic/newrelic-ruby-agent/pull/2904)

- **Feature: Use default `View/component` metric name for unidentified View Components**

  Previously, when a View Component metric name could not be identified, the agent would set the name as `nil`. Now, the agent defaults to using `View/component` as the metric name when one can not be identified. [PR#2907](https://github.com/newrelic/newrelic-ruby-agent/pull/2907)

- **Bugfix: Instrumentation errors when using the karafka-rdkafka gem**

  Due to version differences between the rdkafka gem and karafka-rdkafka gem, the agent could encounter an error when it tried to install rdkafka instrumentation. This has now been resolved. Thank you to @krisdigital for bringing this issue to our attention. [PR#2880](https://github.com/newrelic/newrelic-ruby-agent/pull/2880)

- **Bugfix: Stop calling deprecated all_specs method to check for the presence of newrelic-grape**

  In 9.14.0, we released a fix for calls to the deprecated `Bundler.rubygems.all_specs`, but the fix fell short for the agent's Grape instrumentation and deprecation warnings could still be raised. The condition has been simplified and deprecation warnings should no longer be raised. Thank you, [@excelsior](https://github.com/excelsior) for bringing this to our attention. [Issue#2885](https://github.com/newrelic/newrelic-ruby-agent/issues/2885) [PR#2906](https://github.com/newrelic/newrelic-ruby-agent/pull/2906)

- **Bugfix: Instrumentation errors when using the ruby-kafka gem**

  Kafka::Consumer#each_message takes keyword arguments, while the prepended method is defined with a single splat positional argument. In Ruby >= 3.0, this signature mismatch raises an ArgumentError. Thank you [@patrickarnett](https://github.com/patrickarnett) for providing this bugfix. [PR#2915](https://github.com/newrelic/newrelic-ruby-agent/pull/2915)

- **Bugfix: Restore AWS Lambda layer operational functionality**

  Version 9.14.0 of the agent introduced an optimization related to how the agent handles boolean configuration parameters which inadvertently caused the agent to stop operating properly in an AWS Lambda layer context. [Issue#2919](https://github.com/newrelic/newrelic-ruby-agent/issues/2919)[PR#2920](https://github.com/newrelic/newrelic-ruby-agent/pull/2920)

## v9.14.0

Version 9.14.0 adds Apache Kafka instrumentation for the rdkafka and ruby-kafka gems, introduces a configuration-based, automatic way to add custom instrumentation method tracers, correctly captures MIME type for ActionDispatch 7.0+ requests, properly handles Boolean coercion for `newrelic.yml` configuration, fixes a JRuby bug in the configuration manager, fixes a bug related to `Bundler.rubygems.installed_specs`, and fixes a bug to make the agent compatible with ViewComponent v3.15.0+.

- **Feature: Add Apache Kafka instrumentation for the rdkafka and ruby-kafka gems**

  The agent now has instrumentation for both the rdkafka and ruby-kafka gems. The agent will record transactions and message broker segments for produce and consume calls made using these gems. [PR#2824](https://github.com/newrelic/newrelic-ruby-agent/pull/2824) [PR#2842](https://github.com/newrelic/newrelic-ruby-agent/pull/2842)

- **Feature: Add a configuration option to permit custom method tracers to be defined automatically**

  A new `:automatic_custom_instrumentation_method_list` configuration parameter has been added to permit the user to define a list of fully qualified (namespaced) Ruby methods for the agent to automatically add custom instrumentation for without requiring any code modifications to be made to the classes that define the methods.

  The list should be an array of `CLASS#METHOD` (for instance methods) and/or `CLASS.METHOD` (for class methods) strings.

  Use fully qualified class names (using the `::` delimiter) that include any module or class namespacing.

  Here is some Ruby source code that defines a `render_png` instance method for an `Image` class and a `notify` class method for a `User` class, both within a `MyCompany` module namespace:

  ```
  module MyCompany
    class Image
      def render_png
        # code to render a PNG
      end
    end

    class User
      def self.notify
        # code to notify users
      end
    end
  end
  ```

  Given that source code, the `newrelic.yml` config file might request instrumentation for both of these methods like so:

  ```
  automatic_custom_instrumentation_method_list:
    - MyCompany::Image#render_png
    - MyCompany::User.notify
  ```

  That configuration example uses YAML array syntax to specify both methods. Alternatively, you can use a comma-delimited string:

  ```
  automatic_custom_instrumentation_method_list: 'MyCompany::Image#render_png, MyCompany::User.notify'
  ```

  Whitespace around the comma(s) in the list is optional. When configuring the agent with a list of methods via the `NEW_RELIC_AUTOMATIC_CUSTOM_INSTRUMENTATION_METHOD_LIST` environment variable, use this comma-delimited string format:

  ```
  export NEW_RELIC_AUTOMATIC_CUSTOM_INSTRUMENTATION_METHOD_LIST='MyCompany::Image#render_png, MyCompany::User.notify'
  ```

  [PR#2851](https://github.com/newrelic/newrelic-ruby-agent/pull/2851)

- **Feature: Collect just MIME type for ActionDispatch 7.0+ requests**

  Rails 7.0 [introduced changes](https://guides.rubyonrails.org/upgrading_ruby_on_rails.html#actiondispatch-request-content-type-now-returns-content-type-header-as-it-is) to the behavior of `ActionDispatch::Request#content_type`, adding extra request-related details the agent wasn't expecting to collect. Additionally, the agent's use of `content_type ` was triggering deprecation warnings. The agent now uses `ActionDispatch::Request#media_type` to capture the MIME type. Thanks to [@internethostage](https://github.com/internethostage) for letting us know about this change. [Issue#2500](https://github.com/newrelic/newrelic-ruby-agent/issues/2500) [PR#2855](https://github.com/newrelic/newrelic-ruby-agent/pull/2855)

- **Bugfix: Corrected Boolean coercion for `newrelic.yml` configuration**

  Previously, any String assigned to New Relic configurations expecting a Boolean value were evaluated as `true`. This could lead to unexpected behavior. For example, setting `application_logging.enabled: 'false'` in `newrelic.yml` would incorrectly evaluate to `application_logging.enabled: true` due to the truthy nature of Strings.

  Now, the agent strictly interprets Boolean configuration values. It recognizes both actual Boolean values and certain Strings/Symbols:
  - `'true'`, `'yes'`, or `'on'` (evaluates to `true`)
  - `'false'`, `'no'`, or `'off'` (evaluates to `false`)

  Any other inputs will revert to the setting's default configuration value. [PR#2847](https://github.com/newrelic/newrelic-ruby-agent/pull/2847)

- **Bugfix: JRuby not saving configuration values correctly in configuration manager**

  Previously, a change made to fix a different JRuby bug caused the agent to not save configuration values correctly in the configuration manager when running on JRuby. This has been fixed. [PR#2848](https://github.com/newrelic/newrelic-ruby-agent/pull/2848)

- **Bugfix: Update condition to verify Bundler.rubygems.installed_specs is available**

  To address a recent Bundler deprecation warning, we started using `Bundler.rubygems.installed_specs` instead of `Bundler.rubygems.all_specs` in environments that seemed appropriate. We discovered the version constraint we used was too low. Now, rather than check the version, we check for the method using `respond_to?`. [PR#2853](https://github.com/newrelic/newrelic-ruby-agent/pull/2853)

- **Bugfix: Support view_component v3.15.0+**

  Previously the agent had been making use of a private API to obtain a component identifier value. This private API was dropped in v3.15.0 of view_component, resulting in errors from the New Relic Ruby agent's continued attempts to use it. Many thanks to community member [@navidemad](https://github.com/navidemad) for bringing this issue to our attention and supplying a bugfix with [PR#2870](https://github.com/newrelic/newrelic-ruby-agent/pull/2870).

## v9.13.0

Version 9.13.0 enhances support for AWS Lambda functions, adds experimental OpenSearch instrumentation, updates framework detection, silences a Bundler deprecation warning, fixes Falcon dispatcher detection, fixes a bug with Redis instrumentation installation, and addresses a JRuby-specific concurrency issue.

- **Feature: Enhance AWS Lambda function instrumentation**

When utilized via the latest [New Relic Ruby layer for AWS Lambda](https://layers.newrelic-external.com/), the agent now offers enhanced support for AWS Lambda function instrumentation.
* The agent's instrumentation for AWS Lambda functions now supports distributed tracing.
* Web-triggered invocations are now identified as being "web"-based when an API Gateway call is involved, with support for both API Gateway versions 1.0 and 2.0.
* Web-based calls have the HTTP method, URI, and status code recorded.
* The agent now recognizes and reports on 12 separate AWS resources that are capable of triggering a Lambda function invocation: ALB, API Gateway V1, API Gateway V2, CloudFront, CloudWatch Scheduler, DynamoStreams, Firehose, Kinesis, S3, SES, SNS, and SQS.
* The type of the triggering resource and its ARN will be recorded for each resource, and for many of them, extra resource-specific attributes will be recorded as well. For example, Lambda function invocations triggered by S3 bucket activity will now result in the S3 bucket name being recorded.
[PR#2811](https://github.com/newrelic/newrelic-ruby-agent/pull/2811)

- **Feature: Add experimental OpenSearch instrumentation**

  The agent will now automatically instrument the `opensearch-ruby` gem. We're marking this instrumentation as experimental because more work is needed to fully test it. OpenSearch instrumentation provides telemetry similar to Elasticsearch. Thank you, [@Earlopain](https://github.com/Earlopain) for reporting the issue and [@praveen-ks](https://github.com/praveen-ks) for an initial draft of the instrumentation. [Issue#2228](https://github.com/newrelic/newrelic-ruby-agent/issues/2228) [PR#2796](https://github.com/newrelic/newrelic-ruby-agent/pull/2796)

- **Feature: Improve framework detection accuracy for Grape and Padrino**

  Previously, applications using the Grape framework would set `ruby` as their framework within the Environment Report. Now, Grape applications will be set to `grape`. Similarly, applications using the Padrino framework would be set to `sinatra`. Now, they will be set to `padrino`. This will help the New Relic security agent compatibility checks. Thank you, [@prateeksen](https://github.com/prateeksen) for making this change. [Issue#2777](https://github.com/newrelic/newrelic-ruby-agent/issues/2777) [PR#2789](https://github.com/newrelic/newrelic-ruby-agent/pull/2789)

- **Feature: Silence Bundler `all_specs` deprecation warning**

  `Bundler.rubygems.all_specs` was deprecated in favor of `Bundler.rubygems.installed_specs` in Bundler versions 2+, causing the agent to emit deprecation warnings. The method has been updated when Bundler 2+ is detected and warnings are now silenced. Thanks to [@jcoyne](https://github.com/jcoyne) for reporting this issue. [Issue#2733](https://github.com/newrelic/newrelic-ruby-agent/issues/2733) [PR#2823](https://github.com/newrelic/newrelic-ruby-agent/pull/2823)

- **Bugfix: Fix Falcon dispatcher detection**

  Previously, we tried to use the object space to determine whether the [Falcon web server](https://github.com/socketry/falcon) was in use. However, Falcon is not added to the object space until after the environment report is generated, resulting in a `nil` dispatcher. Now, we revert to an earlier strategy that discovered the dispatcher using `File.basename`. Thank you, [@prateeksen](https://github.com/prateeksen) for reporting this issue and researching the problem. [Issue#2778](https://github.com/newrelic/newrelic-ruby-agent/issues/2778) [PR#2795](https://github.com/newrelic/newrelic-ruby-agent/pull/2795)

- **Bugfix: Fix for a Redis instrumentation error when Redis::Cluster::Client is present**

  The Redis instrumentation previously contained a bug that would cause it to error out when `Redis::Cluster::Client` was present, owing to the use of a Ruby `return` outside of a method. Thanks very much to [@jdelStrother](https://github.com/jdelStrother) for not only reporting this bug but pointing us to the root cause as well. [Issue#2814](https://github.com/newrelic/newrelic-ruby-agent/issues/2814) [PR#2816](https://github.com/newrelic/newrelic-ruby-agent/pull/2816)

- **Bugfix: Address JRuby concurrency issue with config hash accessing**

  The agent's internal configuration class maintains a hash that occassionally gets rebuilt. During the rebuild, certain previously dynamically determined instrumentation values are preserved for the benefit of the [New Relic Ruby security agent](https://github.com/newrelic/csec-ruby-agent). After reports from JRuby customers regarding concurrency issues related to the hash being accessed while being modified, two separate fixes went into the hash rebuild logic previously: a `Hash#dup` operation and a `synchronize do` block. But errors were still reported. We ourselves remain unable to reproduce these concurrency errors despite using the same exact versions of JRuby and all reported software. After confirming that the hash access code in question is only needed for the Ruby security agent (which operates only in non-production dedicated security testing environments), we have introduced a new fix for JRuby customers that will simply skip over the troublesome code when JRuby is in play but the security agent is not. [PR#2798](https://github.com/newrelic/newrelic-ruby-agent/pull/2798)

## v9.12.0

Version 9.12.0 adds support for the `newrelic_security` agent, introduces instrumentation for the LogStasher gem, improves instrumentation for the `redis-clustering` gem, and updates the Elasticsearch instrumentation to only attempt to get the cluster name once per client, even if it fails.

- **Feature: Add support for the newrelic_security agent**

  [New Relic Interactive Application Security Testing (IAST)](https://docs.newrelic.com/docs/iast/introduction/) can help you prevent cyberattacks and breaches on your applications by probing your running code for exploitable vulnerabilities.

  The `newrelic_security` gem provides this feature for Ruby. It depends on `newrelic_rpm`. This is the first version of `newrelic_rpm` compatible with `newrelic_security`.

  At this time, the security agent is intended for use only within a dedicated security testing environment with data that can tolerate modification or deletion. The security agent is available as a separate Ruby gem, `newrelic_security`. It is recommended that this separate gem only be introduced to a security testing environment by leveraging Bundler grouping like so:

  ```ruby
    # Gemfile
    gem 'newrelic_rpm'               # New Relic APM observability agent
    gem 'newrelic-infinite_tracing'  # New Relic Infinite Tracing

    group :security do
      gem 'newrelic_security', require: false        # New Relic security agent
    end
  ```

  In order to run the security agent, you need to update your configuration. At a minimum, `security.agent.enabled` and `security.enabled` must be set to `true`. They are `false` by default. Similar to the gem installation, we recommend you set these configurations for a special security testing environment only.

  Here's an example using `newrelic.yml`:

  ```yaml
    common: &default_settings
      license_key: <%= ENV['NEW_RELIC_LICENSE_KEY'] %>
      app_name: "Example app"

    development:
      <<: *default_settings
      app_name: <%= app_name %> (Development)

    security:
      <<: *default_settings
      security.enabled: true
      security.agent.enabled: true

    production:
      <<: *default_settings
  ```

  The following configuration relate to the `newrelic_security` gem:

  | Configuration name | Default | Behavior |
  | ------------------ | ------- |----------|
  | security.agent.enabled | `false` | If `true`, the security agent is loaded (a Ruby 'require' is performed) |
  | security.enabled | `false` |  If `true`, the security agent is started (the agent runs in its event loop) |
  | security.mode | `'IAST'` | Defines the mode for the security agent to operate in. Currently only 'IAST' is supported |
  | security.validator_service_url | `'wss://csec.nr-data.net'` | Defines the endpoint URL for posting security related data |
  | security.detection.rci.enabled | `true` | If `true`, enables RCI (remote code injection) detection |
  | security.detection.rxss.enabled | `true` | If `true`, enables RXSS (reflected cross-site scripting) detection |
  | security.detection.deserialization.enabled | `true` |  If `true`, enables deserialization detection |
  | security.application_info.port | `nil` | An Integer representing the port the application is listening on. This setting is mandatory for Passenger servers. Other servers should be detected by default. |

- **Feature: Add instrumentation for LogStasher**

  The agent will now record logs generated by [LogStasher](https://github.com/shadabahmed/logstasher). Versions 1.0.0 and above of the LogStasher gem are supported. [PR#2559](https://github.com/newrelic/newrelic-ruby-agent/pull/2559)

- **Feature: Add instrumentation for redis-clustering**

  Version 5.x of the `redis` gem moved cluster behavior into a different gem, `redis-clustering`. This gem can access instrumentation registered through `RedisClient::Middleware`. Previously, the agent only instrumented the `call_pipelined` method through this approach, but now users of the `redis-clustering` gem will also have instrumentation registered for `connect` and `call` methods. In addition, the way the `database_name` attribute is set for Redis datastore spans is now compatible with all versions of Redis supported by the New Relic Ruby agent. Thank you, [@praveen-ks](https://github.com/praveen-ks) for bringing this to our attention. [Issue#2444](https://github.com/newrelic/newrelic-ruby-agent/issues/2444) [PR#2720](https://github.com/newrelic/newrelic-ruby-agent/pull/2720)

- **Bugfix: Update Elasticsearch instrumentation to only attempt to get the cluster name once per client**

  Previously, the agent would attempt to get the cluster name every time a call was made if it was not already captured. This could lead to a large number of failures if the cluster name could not be retrieved. Now, the agent will only attempt to get the cluster name once per client, even if it fails. Thank you, [@ascoppa](https://github.com/ascoppa) for bringing this to our attention. [Issue#2730](https://github.com/newrelic/newrelic-ruby-agent/issues/2730) [PR#2743](https://github.com/newrelic/newrelic-ruby-agent/pull/2743)

- **Feature: Produce metrics for 4 additional Action Controller Rails notifications**

  Four additional Action Controller related Rails notifications are now subscribed to by the agent to produce telemetry. These 4 are `exist_fragment?`, `expire_fragment`, `read_fragment`, and `write_fragment`. As with instrumentation for Action Controller itself, these notifications are enabled by default and can be disabled by setting `:disable_action_controller` to `true` in the agent's `newrelic.yml` configuration file. [PR#2745](https://github.com/newrelic/newrelic-ruby-agent/pull/2745)


## v9.11.0

Version 9.11.0 introduces instrumentation for the aws-sdk-sqs gem, fixes a bug related to expected errors not bearing a "true" value for the "expected" attribute if expected as a result of an HTTP status code match and changes the way Stripe instrumentation metrics are named to prevent high-cardinality issues.

- **Feature: Add instrumentation for SQS**

    The agent has added instrumentation for the [aws-sdk-sqs gem](https://rubygems.org/gems/aws-sdk-sqs). The agent will now record message broker spans for SQS client calls made with the aws-sdk-sqs gem. [PR#2679](https://github.com/newrelic/newrelic-ruby-agent/pull/2679)

- **Bugfix: HTTP status code based expected errors will now have an "expected" value of "true"**

    Previously when an error was treated as expected by the agent as a result of a matching HTTP status code being found in the :'error_collector.expected_status_codes' configuration setting, the error would not appear with an "expected" attribute value of "true" in the errors in the errors inbox. [PR#2710](https://github.com/newrelic/newrelic-ruby-agent/pull/2710)

- **Bugfix: Stripe metric names will no longer include full request paths to limit the unique name count**

    The Stripe instrumentation introduced in agent version v9.5.0 produced instrumentation metric names that used the full Stripe request path. For any significant Stripe usage, this could quickly lead to very large number of distinct metric names. Now only the API version and the category part of the request path are included in the metric name which still includes the "Stripe" opener and method (ex: "get") closer. Thanks to [@jdelStrother](https://github.com/jdelStrother) and [@jsneedles](https://github.com/jsneedles) for bringing this issue to our attention and providing terrific information explaining the problem and potential paths to resolution. [PR#2716](https://github.com/newrelic/newrelic-ruby-agent/pull/2716)

## v9.10.2

Version 9.10.2 fixes a bug related to the new DynamoDB instrumentation and removes `Rails::Command::RakeCommand` from the default list of denylisted constants.

- **Bugfix: DynamoDB instrumentation logging errors when trying to get account_id**

    When trying to access data needed to add the `account_id` to the DynamoDB span, the agent encountered an error when certain credentials classes were used. This has been fixed. Thanks to [@kichik](https://github.com/kichik) for bringing this to our attention. [PR#2684](https://github.com/newrelic/newrelic-ruby-agent/pull/2684)

- **Bugfix: Remove Rails::Command::RakeCommand from the default list of autostart.denylisted_constants**

  The default value for the `autostart.denylisted_constants` configuration was changed in 9.10.0 to include `Rails::Command::RunnerCommand` and `Rails::Command::RakeCommand`. The inclusion of `Rails::Command::RakeCommand` prevented the agent from starting automatically when Solid Queue was started using `bin/rails solid_queue:start`. We recognize there are many commands nested within `Rails::Command::RakeCommand` and have decided to remove it from the default list. We encourage users who do not want the agent to run on `Rails::Command::RakeCommand` to add the constant to their configuration. This can be accomplished by adding the following to your `newrelic.yml` file:

  ```yaml
    autostart.denylisted_constants: "Rails::Command::ConsoleCommand,Rails::Command::CredentialsCommand,Rails::Command::Db::System::ChangeCommand,Rails::Command::DbConsoleCommand,Rails::Command::DestroyCommand,Rails::Command::DevCommand,Rails::Command::EncryptedCommand,Rails::Command::GenerateCommand,Rails::Command::InitializersCommand,Rails::Command::NotesCommand,Rails::Command::RakeCommand,Rails::Command::RoutesCommand,Rails::Command::RunnerCommand,Rails::Command::SecretsCommand,Rails::Console,Rails::DBConsole"
  ```

  Thank you, [@edariedl](https://github.com/edariedl), for reporting this issue. [Issue#2677](https://github.com/newrelic/newrelic-ruby-agent/issues/2677) [PR#2694](https://github.com/newrelic/newrelic-ruby-agent/pull/2694)

## v9.10.1

- **Bugfix: Incompatibility with Bootstrap**

Version 9.10.1 fixes an incompatibility between the agent and the [Bootstrap](https://github.com/twbs/bootstrap-rubygem) gem caused by agent v9.10.0's introduction of a `lib/bootstrap.rb` file. Thank you to [@dorner](https://github.com/dorner) for reporting the bug and identifying the 'bootstrap' name collision as the root cause. [BUG#2675](https://github.com/newrelic/newrelic-ruby-agent/issues/2675) [PR#2676](https://github.com/newrelic/newrelic-ruby-agent/pull/2676)

## v9.10.0

Version 9.10.0 introduces instrumentation for DynamoDB, adds a new feature to automatically apply nonces from the Rails content security policy, fixes a bug that would cause an expected error to negatively impact a transaction's Apdex, and fixes the agent's autostart logic so that by default `rails runner` and `rails db` commands will not cause the agent to start.

- **Feature: Add instrumentation for DynamoDB**

    The agent has added instrumentation for the aws-sdk-dynamodb gem. The agent will now record datastore spans for DynamoDB client calls made with the aws-sdk-dynamodb gem.  [PR#2642](https://github.com/newrelic/newrelic-ruby-agent/pull/2642)

- **Feature: Automatically apply nonces from the Rails content security policy**

  To auto-inject browser monitoring with the New Relic Ruby agent, you either need to set your content security policy to 'unsafe-inline' or provide a nonce. Previously, the only way to provide a nonce was by using the [`NewRelic::Agent.browser_timing_header`](https://rubydoc.info/gems/newrelic_rpm/NewRelic/Agent#browser_timing_header-instance_method) API. Now, when a Rails application uses [the content security policy configuration to add a nonce](https://guides.rubyonrails.org/security.html#adding-a-nonce), the nonce will be automatically applied to the browser agent. A new configuration option, [`browser_monitoring.content_security_policy_nonce`](https://docs.newrelic.com/docs/apm/agents/ruby-agent/configuration/ruby-agent-configuration/#browser_monitoring-content_security_policy_nonce), toggles this feature. It is on by default. Thank you [@baldarn](https://github.com/baldarn) for submitting this feature! [PR#2544](https://github.com/newrelic/newrelic-ruby-agent/pull/2544)

- **Bugfix: Expected errors related to HTTP status code, class, and message won't impact Apdex**

  The agent is supposed to prevent observed application errors from negatively impacting Apdex if the errors are either ignored or expected. There are two ways for the agent to expect an error: via the `notice_error` API receiving an `expected: true` argument or via matches made against user-configured lists for expected HTTP status codes (`:'error_collector.expected_status_codes'`), expected error classes (`:'error_collector.expected_classes'`), or expected error messages (`:'error_collector.expected_messages'`). Previously, only errors expected via the `notice_error` API were correctly prevented from impacting Apdex. Expected errors set by configuration incorrectly impacted Apdex. This behavior has been fixed and now both types of expected errors will correctly not impact Apdex. Thanks very much to [@florianpilz](https://github.com/florianpilz) for bringing this issue to our attention. [PR#2619](https://github.com/newrelic/newrelic-ruby-agent/pull/2619)

- **Bugfix: Do not start the agent automatically when `rails runner` or `rails db` commands are ran**

  [PR#2239](https://github.com/newrelic/newrelic-ruby-agent/pull/2239) taught the agent how to recognize `bin/rails` based contexts that it should not automatically start up in. But `bin/rails runner` and `bin/rails db` commands would still see the agent start automatically. Those 2 contexts will now no longer see the agent start automatically. Thank you to [@jdelStrother](https://github.com/jdelStrother) for both bringing the `bin/rails` context to our attention and for letting us know about the `bin/rails runner` and `bin/rails db` outliers that still needed fixing. [PR#2623](https://github.com/newrelic/newrelic-ruby-agent/pull/2623)

  Older agent versions that are still supported by New Relic can update to the new list of denylisted constants by having the following line added to the `newrelic.yml` configuration file:

  ```yaml
    autostart.denylisted_constants: "Rails::Command::ConsoleCommand,Rails::Command::CredentialsCommand,Rails::Command::Db::System::ChangeCommand,Rails::Command::DbConsoleCommand,Rails::Command::DestroyCommand,Rails::Command::DevCommand,Rails::Command::EncryptedCommand,Rails::Command::GenerateCommand,Rails::Command::InitializersCommand,Rails::Command::NotesCommand,Rails::Command::RakeCommand,Rails::Command::RoutesCommand,Rails::Command::RunnerCommand,Rails::Command::SecretsCommand,Rails::Console,Rails::DBConsole"
  ```

## v9.9.0

Version 9.9.0 introduces support for AWS Lambda serverless function observability, adds support for Elasticsearch 8.13.0, and adds the 'request.temperature' attribute to chat completion summaries in ruby-openai instrumentation.

- **Feature: Serverless Mode for AWS Lambda**

  The Ruby agent is now capable of operating in a quick and light serverless mode suitable for observing AWS Lambda function invocations. For serverless use, the agent is delivered by a New Relic Lambda [layer](https://github.com/newrelic/newrelic-lambda-layers) that can be associated with a Lambda function. All reported data will appear in New Relic's dedicated serverless UI views. Only AWS based Lambda functions are supported for now, though support for other cloud hosted serverless offerings may be added in future depending on Ruby customer demand. The serverless functionality is only intended for use with the official New Relic Ruby layers for Lambda. Any existing workflows that involve the manual use of the Ruby agent in an AWS Lambda context without a New Relic layer should not be impacted.

  For more details, see our [getting started guide](https://docs.newrelic.com/docs/serverless-function-monitoring/aws-lambda-monitoring/get-started/monitoring-aws-lambda-serverless-monitoring/).

- **Feature: Add support for Elasticsearch 8.13.0**

  Elasticsearch 8.13.0 increased the number of arguments used in the method the agent instruments, `Elastic::Transport::Client#perform_request`. Now, the agent supports a variable number of arguments for the instrumented method to prevent future `ArgumentError`s.

- **Bugfix: Add 'request.temperature' to ruby-openai chat completion summaries**

  Previously, the agent was not reporting the `request.temperature` attribute on `LlmChatCompletionSummary` events through ruby-openai instrumentation. We are now reporting this attribute.

## v9.8.0

Version 9.8.0 introduces instrumentation for ruby-openai, adds the option to store tracer state on the thread-level, hardens the browser agent insertion logic to better proactively anticipate errors, and prevents excpetions from being raised in the Active Support Broadcast logger instrumentation.

- **Feature: Add instrumentation for ruby-openai**

  Instrumentation has been added for the [ruby-openai](https://github.com/alexrudall/ruby-openai) gem, supporting versions 3.4.0 and higher [(PR#2442)](https://github.com/newrelic/newrelic-ruby-agent/pull/2442). While ruby-openai instrumentation is enabled by default, the configuration option `ai_monitoring.enabled` is disabled by default and controls all AI monitoring. `ai_monitoring.enabled` must be set to `true` in order to receive ruby-openai instrumentation. High-Security Mode must be disabled in order to receive AI monitoring.

  Calls to embedding and chat completion endpoints are automatically traced. These events can be enhanced with the introduction of two new APIs. Custom attributes can also be added to LLM events using the API `NewRelic::Agent.add_custom_attributes`, but they must be prefixed with `llm.`. For example, `NewRelic::Agent.add_custom_attributes({'llm.user_id': user_id})`.

- **Feature: Add AI monitoring APIs**

  This version introduces two new APIs that allow users to record additional information on LLM events:
  * `NewRelic::Agent.record_llm_feedback_event` - Records user feedback events.
  * `NewRelic::Agent.set_llm_token_count_callback` - Sets a callback proc for calculating `token_count` attributes for embedding and chat completion message events.

  Visit [RubyDoc](https://rubydoc.info/github/newrelic/newrelic-ruby-agent/) for more information on each of these APIs.

- **Feature: Store tracer state on thread-level**

  A new configuration option, `thread_local_tracer_state`, stores New Relic's tracer state on the thread-level, as opposed to the default fiber-level storage. This configuration is turned off by default. Our thanks go to community member [@markiz](https://github.com/markiz) who contributed the idea, code, configuration option, and tests for this new feature! [PR#2475](https://github.com/newrelic/newrelic-ruby-agent/pull/2475).

- **Bugfix: Harden the browser agent insertion logic**

  With [Issue#2462](https://github.com/newrelic/newrelic-ruby-agent/issues/2462), community member [@miry](https://github.com/miry) explained that it was possible for an HTTP response headers hash to have symbols for values. Not only would these symbols prevent the inclusion of the New Relic browser agent tag in the response body, but more importantly they would cause an exception that would bubble up to the monitored web application itself. With [PR#2465](https://github.com/newrelic/newrelic-ruby-agent/pull/2465) symbol based values are now supported and all other potential future exceptions are now handled. Additionally, the refactor to support symbols has been shown through benchmarking to give the processing of string and mixed type hashes a slight speed boost too.

- **Bugfix: Prevent Exception in Active Support Broadcast logger instrumentation**

  Previously, in certain situations the agent could cause an exception to be raised when attempting to interact with a broadcast log event. This has been fixed. Thanks to [@nathan-appere](https://github.com/nathan-appere) for reporting this issue and providing a fix! [PR#2510](https://github.com/newrelic/newrelic-ruby-agent/pull/2510)


## v9.7.1

Version 9.7.1 fixes a ViewComponent instrumentation bug and enforces maximum size limits for custom event attributes.

- **Bugfix: Stop suppressing ViewComponent errors**

  Previously, the agent suppressed ViewComponent render errors. The agent now reports these errors and allows them to raise. Thank you [@mjacobus](https://github.com/mjacobus) for reporting this bug and providing a fix! [PR#2410](https://github.com/newrelic/newrelic-ruby-agent/pull/2410)

- **Bugfix: Enforce maximum size limits for custom event attributes**

  Previously, the agent would allow custom event attributes to be any size. This would lead to the New Relic backend dropping attributes larger than the maximum size. Now, the agent will truncate custom event attribute values to 4095 characters, attribute names to 255 characters, and the total count of attributes to 64. [PR#2401](https://github.com/newrelic/newrelic-ruby-agent/pull/2401)

## v9.7.0

Version 9.7.0 introduces ViewComponent instrumentation, changes the endpoint used to access the cluster name for Elasticsearch instrumentation, removes the creation of the Ruby/Thread and Ruby/Fiber spans, and adds support for Falcon.

- **Feature: ViewComponent instrumentation**

  [ViewComponent](https://viewcomponent.org/) is a now an instrumented library. [PR#2367](https://github.com/newrelic/newrelic-ruby-agent/pull/2367)

- **Feature: Use root path to access Elasticsearch cluster name**

  Previously, the agent used the cluster health endpoint (`/_cluster/health`) to access the cluster name. However, this has been found to make startup unstable for large clusters. Now, the agent uses the more performant root endpoint (`/`).

  Our thanks go to [@erikkessler1](https://github.com/erikkessler1), [@gremerritt](https://github.com/gremerritt), and [@joshbranham](https://github.com/joshbranham) for reporting the issue, suggesting solutions, and testing them. [Issue#2360](https://github.com/newrelic/newrelic-ruby-agent/issues/2360) [PR#2377](https://github.com/newrelic/newrelic-ruby-agent/pull/2377)

- **Feature: Remove base64 dependency, use direct calls to String methods**

  In version 9.6.0, the agent required the Ruby `base64` gem as a depdendency to prepare for deprecation warnings in Ruby 3.3 and the gem's removal from the Ruby standard libraries in 3.4. Including `base64` as a dependency has caused problems with version resolution in some environments.

  To resolve this, the agent now directly calls the `String` methods used in the `base64` library in the new `NewRelic::Base64` module.

  Thank you, [@Earlopain](https://github.com/Earlopain), for submitting this change. [PR#2378](https://github.com/newrelic/newrelic-ruby-agent/pull/2378)

- **Feature: Add Falcon support**

  The agent now supports the web server [Falcon](https://socketry.github.io/falcon/). [PR#2383](https://github.com/newrelic/newrelic-ruby-agent/pull/2383)

- **Feature: Remove spans with name Ruby/Thread and Ruby/Fiber**

  Due to the lack of helpful information and the confusion commonly caused by the spans named Ruby/Thread and Ruby/Fiber, these spans have been removed. However, the agents ability to monitor instrumented code running in a thread or fiber will remain unchanged. [PR#2389](https://github.com/newrelic/newrelic-ruby-agent/pull/2389)

## v9.6.0

Version 9.6.0 adds instrumentation for Async::HTTP, Ethon, and HTTPX, adds the ability to ignore specific routes with Roda, gleans Docker container IDs from cgroups v2-based containers, records additional synthetics attributes, fixes an issue with Rails 7.1 that could cause duplicate log records to be sent to New Relic, fixes a deprecation warning for the Sidekiq error handler, adds additional attributes for OpenTelemetry compatibility, and resolves some technical debt, thanks to the community.

- **Feature: Add instrumentation for Async::HTTP**

  The agent will now record spans for Async::HTTP requests. Versions 0.59.0 and above of the async-http gem are supported. [PR#2272](https://github.com/newrelic/newrelic-ruby-agent/pull/2272)

- **Feature: Add instrumentation for Ethon**

  Instrumentation has been added for the [Ethon](https://github.com/typhoeus/ethon) HTTP client gem. Versions 0.12.0 and above are supported. The agent will now record external request segments for invocations of `Ethon::Easy#perform` and `Ethon::Multi#perform`. NOTE: The [Typhoeus](https://github.com/typhoeus/typhoeus) gem is maintained by the same team that maintains Ethon and depends on Ethon for its functionality. To prevent duplicate reporting for each HTTP request, the Ethon instrumentation will be disabled when Typhoeus is detected. [PR#2260](https://github.com/newrelic/newrelic-ruby-agent/pull/2260)

- **Feature: Add instrumentation for HTTPX**

  The agent now offers instrumentation for the HTTP client [HTTPX](https://honeyryderchuck.gitlab.io/httpx/), provided the gem is at version 1.0.0 or above. [PR#2278](https://github.com/newrelic/newrelic-ruby-agent/pull/2278)

- **Feature: Prevent the agent from starting in "rails" commands in Rails 7**

  Previously, the agent ignored many Rails commands by default, such as `rails routes`, using Rake-specific logic. This was accomplished by setting these commands as default values for the config option `autostart.denylisted_rake_tasks`. However, Rails 7 no longer uses Rake for these commands, causing the agent to start running and attempting to record data when running these commands. The commands have now been added to the default value for the config option `autostart.denylisted_constants`, which will allow the agent to recognize these commands correctly in Rails 7 and prevent the agent from starting during ignored tasks. Note that the agent will continue to start-up when the `rails server` and `rails runner` commands are invoked. [PR#2239](https://github.com/newrelic/newrelic-ruby-agent/pull/2239)

- **Feature: Glean Docker container ID for cgroups v2-based containers**

  Previously, the agent was only capable of determining a host Docker container's ID if the container was based on cgroups v1. Now, containers based on cgroups v2 will also have their container IDs reported to New Relic. [PR#2229](https://github.com/newrelic/newrelic-ruby-agent/issues/2229).

- **Feature: Update events with additional synthetics attributes when available**

  The agent will now record additional synthetics attributes on synthetics events if these attributes are available.  [PR#2203](https://github.com/newrelic/newrelic-ruby-agent/pull/2203)

- **Feature: Declare a gem dependency on the Ruby Base 64 gem 'base64'**

  For compatibility with Ruby 3.4 and to silence compatibility warnings present in Ruby 3.3, declare a dependency on the `base64` gem. The New Relic Ruby agent uses the native Ruby `base64` gem for Base 64 encoding/decoding. The agent is joined by Ruby on Rails ([rails/rails@3e52adf](https://github.com/rails/rails/commit/3e52adf28e90af490f7e3bdc4bcc85618a4e0867)) and others in making this change in preparation for Ruby 3.3/3.4. [PR#2238](https://github.com/newrelic/newrelic-ruby-agent/pull/2238)

- **Feature: Add Roda support for the newrelic_ignore\* family of methods**

  The agent can now selectively disable instrumentation for particular requests within Roda applications. Supported methods include:
  - `newrelic_ignore`: ignore a given route.
  - `newrelic_ignore_apdex`: exclude a given route from consideration in overall Apdex calculations.
  - `newrelic_ignore_enduser`: prevent automatic injection of the page load timing JavaScript when a route is rendered.

  For more information, see [Roda Instrumentation](https://docs.newrelic.com/docs/apm/agents/ruby-agent/instrumented-gems/roda-instrumentation/). [PR#2267](https://github.com/newrelic/newrelic-ruby-agent/pull/2267)

- **Feature: Add additional span attributes for OpenTelemetry compatibility**

  For improved compatibility with OpenTelemetry's semantic conventions, the agent's datastore (for databases) and external request (for HTTP clients) segments have been updated with additional attributes.

  Datastore segments now offer 3 additional attributes:
  - `db.system`: The database system. For Ruby we use the database adapter name here.
  - `server.address`: The database host.
  - `server.port`: The database port.

  External request segments now offer 3 additional attributes:
  - `http.request.method`: The HTTP method (ex: 'GET')
  - `server.address`: The target host.
  - `server.port`: The target port.

  For maximum backwards compatibility, no existing attributes have been renamed or removed. [PR#2283](https://github.com/newrelic/newrelic-ruby-agent/pull/2283)

- **Bugfix: Stop sending duplicate log events for Rails 7.1 users**

  Rails 7.1 introduced the public API [`ActiveSupport::BroadcastLogger`](https://api.rubyonrails.org/classes/ActiveSupport/BroadcastLogger.html). This logger replaces a private API, `ActiveSupport::Logger.broadcast`. In Rails versions below 7.1, the agent uses the `broadcast` method to stop duplicate logs from being recoded by broadcasted loggers. Now, we've updated the code to provide a similar duplication fix for the `ActiveSupport::BroadcastLogger` class. [PR#2252](https://github.com/newrelic/newrelic-ruby-agent/pull/2252)

- **Bugfix: Resolve Sidekiq 8.0 error handler deprecation warning**

  Sidekiq 8.0 will require procs passed to the error handler to include three arguments: error, context, and config. Users running sidekiq/main would receive a deprecation warning with this change any time an error was raised within a job. Thank you, [@fukayatsu](https://github.com/fukayatsu) for your proactive fix! [PR#2261](https://github.com/newrelic/newrelic-ruby-agent/pull/2261)

- **Community: Resolve technical debt**

  We also received some great contributions from community members to resolve some outstanding technical debt issues. Thank you for your contributions!
    * Add and Replace SLASH and ROOT constants: [PR#2256](https://github.com/newrelic/newrelic-ruby-agent/pull/2256) [chahmedejaz](https://github.com/chahmedejaz)
    * Remove pry as a dev dependency: PR#2665, PR#2273, AlajeBash (profile no longer active)
    * Replace "start up" with "start-up": [PR#2249](https://github.com/newrelic/newrelic-ruby-agent/pull/2249) [chahmedejaz](https://github.com/chahmedejaz)
    * Remove unused variables in test suites: [PR#2250](https://github.com/newrelic/newrelic-ruby-agent/pull/2250)


## v9.5.0

Version 9.5.0 introduces Stripe instrumentation, allows the agent to record additional response information on a transaction when middleware instrumentation is disabled, introduces new `:'sidekiq.args.include'` and `:'sidekiq.args.exclude:` configuration options to permit capturing only certain Sidekiq job arguments, updates Elasticsearch datastore instance metrics, and fixes a bug in `NewRelic::Rack::AgentHooks.needed?`.

- **Feature: Add Stripe instrumentation**

  [Stripe](https://stripe.com/) calls are now automatically instrumented. Additionally, new `:'stripe.user_data.include'` and `:'stripe.user_data.exclude'` configuration options permit capturing custom `user_data` key-value pairs that can be stored in [Stripe events](https://github.com/stripe/stripe-ruby#instrumentation). No `user_data` key-value pairs are captured by default. The agent currently supports Stripe versions 5.38.0+. [PR#2180](https://github.com/newrelic/newrelic-ruby-agent/pull/2180)

- **Feature: Report transaction HTTP status codes when middleware instrumentation is disabled**

  Previously, when `disable_middleware_instrumentation` was set to `true`, the agent would not record the value of the response code or content type on the transaction. This was due to the possibility that a middleware could alter the response, which would not be captured by the agent when the middleware instrumentation was disabled. However, based on customer feedback, the agent will now report the HTTP status code and content type on a transaction when middleware instrumentation is disabled. [PR#2175](https://github.com/newrelic/newrelic-ruby-agent/pull/2175)

- **Feature: Permit capturing only certain Sidekiq job arguments**

  New `:'sidekiq.args.include'` and `:'sidekiq.args.exclude'` configuration options have been introduced to permit fine grained control over which Sidekiq job arguments (args) are reported to New Relic. By default, no Sidekiq args are reported. To report any Sidekiq options, the `:'attributes.include'` array must include the string `'jobs.sidekiq.args.*'`. With that string in place, all arguments will be reported unless one or more of the new include/exclude options are used. The `:'sidekiq.args.include'` option can be set to an array of strings. Each of those strings will be passed to `Regexp.new` and collectively serve as an allowlist for desired args. For job arguments that are hashes, if a hash's key matches one of the include patterns, then both the key and its corresponding value will be included. For scalar arguments, the string representation of the scalar will need to match one of the include patterns to be captured. The `:'sidekiq.args.exclude'` option works similarly. It can be set to an array of strings that will each be passed to `Regexp.new` to create patterns. These patterns will collectively serve as a denylist for unwanted job args. Any hash key, hash value, or scalar that matches an exclude pattern will be excluded (not sent to New Relic). [PR#2177](https://github.com/newrelic/newrelic-ruby-agent/pull/2177)

  `newrelic.yml` examples:

  Any string in the `:'sidekiq.args.include'` or `:'sidekiq.args.exclude'` arrays will be turned into a regular expression. Knowledge of [Ruby regular expression support](https://ruby-doc.org/3.2.2/Regexp.html) can be leveraged but is not required. If regular expression syntax is not used, inexact matches will be performed and the string "Fortune" will match both "Fortune 500" and "Fortune and Glory". For exact matches, use [regular expression anchors](https://ruby-doc.org/3.2.2/Regexp.html#class-Regexp-label-Anchors).

  ```yaml
  # Include any argument whose string representation matches either "apple" or "banana"
  # The "apple" pattern will match both "green apple" and "red apple"
  sidekiq.args.include:
    - apple
    - banana

  # Exclude any arguments that match either "grape", "orange", or "pear"
  sidekiq.args.exclude:
    - grape
    - orange
    - pear

  # Exclude any argument that is a 9 digit number
  sidekiq.args.exclude:
    - '\d{9}'

  # Include anything that starts with "blue" but exclude anything that ends in "green"
  sidekiq.args.include
    - '^blue'

  sidekiq.args.exclude
    - 'green$'
  ```

- **Bugfix: Update Elasticsearch datastore instance metric to use port instead of path**

  Previously, the Elasticsearch datastore instance metric (`Datastore/instance/Elasticsearch/<host>/*`) used the path as the final value. This caused a [metrics grouping issue](https://docs.newrelic.com/docs/new-relic-solutions/solve-common-issues/troubleshooting/metric-grouping-issues) for some users, as every document ID created a unique metric. Now, the datastore instance metric has been updated to use the port as the final value. This also has the benefit of being more accurate for datastore instance metrics, as this port is directly associated with the already listed host.

- **Bugfix: Resolve inverted logic of NewRelic::Rack::AgentHooks.needed?**

  Previously, `NewRelic::Rack::AgentHooks.needed?` incorrectly used inverted logic. This has now been resolved, allowing AgentHooks to be installed when `disable_middleware_instrumentation` is set to true. [PR#2175](https://github.com/newrelic/newrelic-ruby-agent/pull/2175)


## v9.4.2

Version 9.4.2 of the agent re-addresses the 9.4.0 issue of `NoMethodError` seen when using the `uppy-s3_multipart` gem.

- **Bugfix: Resolve NoMethodError**

  Ruby agent 9.4.1 attempted to fix a `NoMethodError` introduced in 9.4.0. A missing `require` prevented a method from scoping appropriately and has now been added. Thanks to [@spickermann](https://github.com/spickermann) and [@ColinOrr](https://github.com/ColinOrr) for working with us to get this resolved. [PR#2167](https://github.com/newrelic/newrelic-ruby-agent/pull/2167)

## v9.4.1

Version 9.4.1 of the agent resolves a `NoMethodError` introduced in 9.4.0.

- **Bugfix: Resolve NoMethodError**

  Ruby agent 9.4.0 introduced [Roda instrumentation](https://github.com/newrelic/newrelic-ruby-agent/pull/2144), which caused a `NoMethodError` to be raised when attempting to name a Roda transaction. This has been fixed. Thanks to [@spickermann](https://github.com/spickermann) for reporting this issue. [PR#2167](https://github.com/newrelic/newrelic-ruby-agent/pull/2167)

## v9.4.0

Version 9.4.0 of the agent adds [Roda](https://roda.jeremyevans.net/) instrumentation, adds a new `allow_all_headers` configuration option to permit capturing all HTTP headers, introduces improved error tracking functionality by associating a transaction id with each error, and uses more reliable network timeout logic.

- **Feature: Add Roda instrumentation**

  [Roda](https://roda.jeremyevans.net/) is a now an instrumented framework. The agent currently supports Roda versions 3.19.0+. [PR#2144](https://github.com/newrelic/newrelic-ruby-agent/pull/2144)

- **Feature: New allow_all_headers configuration option**

  A new `allow_all_headers` configuration option brings parity with the [Node.js agent](https://docs.newrelic.com/docs/release-notes/agent-release-notes/nodejs-release-notes/node-agent-270/) to capture all HTTP request headers.

  This configuration option:
    * Defaults to `false`
    * Is not compatible with high security mode
    * Requires Rack version 2 or higher (as does Ruby on Rails version 5 and above)
    * Respects all existing behavior for the `attributes.include` and `attributes.exclude` [configuration options](https://docs.newrelic.com/docs/apm/agents/ruby-agent/configuration/ruby-agent-configuration/#attributes)
    * Captures the additional headers as attributes prefixed with `request.headers.`

  This work was done in response to a feature request submitted by community member [@jamesarosen](https://github.com/jamesarosen). Thank you very much, @jamesarosen! [Issue#1029](https://github.com/newrelic/newrelic-ruby-agent/issues/1029)

- **Feature: Improved error tracking transaction linking**

  Errors tracked and sent to the New Relic errors inbox will now be associated with a transaction id to enable improved UI/UX associations between transactions and errors. [PR#2035](https://github.com/newrelic/newrelic-ruby-agent/pull/2035)

- **Feature: Use Net::HTTP native timeout logic**

  In line with current Ruby best practices, make use of Net::HTTP's own timeout logic and avoid the use of `Timeout.timeout()` when possible. The agent's data transmissions and cloud provider detection routines have been updated accordingly. [PR#2147](https://github.com/newrelic/newrelic-ruby-agent/pull/2147)

## v9.3.1

Version 9.3.1 of the agent fixes `NewRelic::Agent.require_test_helper`.

- **Bugfix: Fix NewRelic::Agent.require_test_helper**

  Version 9.3.0 of the agent made a change to the files distributed with the gem. This change unintentionally broke the `NewRelic::Agent.require_test_helper` API by removing the `test/agent_helper.rb` file. The file has been added back to the gem. This change also removes the `lib/new_relic/build.rb` file from the list because it is no longer created with our current release process.

  Our thanks go to [@ajesler](https://github.com/ajesler) for reporting this issue and writing a test for the bug. [Issue#2113](https://github.com/newrelic/newrelic-ruby-agent/issues/2113), [PR#2115](https://github.com/newrelic/newrelic-ruby-agent/pull/2115), [Issue#2117](https://github.com/newrelic/newrelic-ruby-agent/issues/2117), [PR#2118](https://github.com/newrelic/newrelic-ruby-agent/pull/2118)

- **Source Documentation: update the Rack spec URL**

  Community member [@olleolleolle](https://github.com/olleolleolle) noticed that our source code was referencing a now defunct URL for the Rack specification and submitted [PR#2121](https://github.com/newrelic/newrelic-ruby-agent/pull/2121) to update it. He also provided a terrific recommendation that we automate the checking of links to proactively catch defunct ones in future. Thanks, @olleolleolle!

## v9.3.0

Version 9.3.0 of the agent adds log-level filtering, adds custom attributes for log events, and updates instrumentation for Action Cable. It also provides fixes for how `Fiber` args are treated, Code-Level Metrics, unnecessary files being included in the gem, and `NewRelic::Agent::Logging::DecoratingFormatter#clear_tags!` being incorrectly private.

- **Feature: Filter forwarded logs based on level**

  Previously, all log events, regardless of their level, were forwarded to New Relic when log forwarding was enabled. Now, you may specify the lowest log level you'd like forwarded to New Relic.

  | Configuration name          | Default | Behavior                                               | Valid values |
  | --------------------------- | ------- | ------------------------------------------------------ | ------ |
  | `application_logging.forwarding.log_level` | `debug` | Sets the minimum log level for events forwarded to New Relic | `debug`, `info`, `warn`, `error`, `fatal`, `unknown` |

  This setting uses [Ruby's Logger::Severity constants integer values](https://github.com/ruby/logger/blob/113b82a06b3076b93a71cd467e1605b23afb3088/lib/logger/severity.rb#L6-L17) to determine precedence.

- **Feature: Custom attributes for logs**

  You can now add custom attributes to log events forwarded to New Relic! You can pass these attributes using an API and/or a configuration option.

  | Configuration name          | Default | Behavior                                               |
  | --------------------------- | ------- | ------------------------------------------------------ |
  | `application_logging.forwarding.custom_attributes` | `{}` | A hash with key/value pairs to add as custom attributes to all log events forwarded to New Relic. If sending using an environment variable, the value must be formatted like: "key1=value1,key2=value2" |


  Call the API using `NewRelic::Agent.add_custom_log_attributes` and passing your attributes as a hash. For example, you could call: `NewRelic::Agent.add_custom_log_attributes(dyno: ENV['DYNO'], pod_name: ENV['POD_NAME'])`, to add the attributes `dyno` and `pod_name` to your log events.

  Attributes passed to the API or the configuration will be added to all log events.

  Thanks to [@rajpawar02](https://github.com/rajpawar02) for raising this issue and [@askreet](https://github.com/askreet) for helping us with the solution. [Issue#1141](https://github.com/newrelic/newrelic-ruby-agent/issues/1141), [PR#2084](https://github.com/newrelic/newrelic-ruby-agent/pull/2084), [PR#2087](https://github.com/newrelic/newrelic-ruby-agent/pull/2087)

- **Feature: Instrument transmit_subscription-related Action Cable actions**

  This change subscribes the agent to the Active Support notifications for:
    * `transmit_subscription_confirmation.action_cable`
    * `transmit_subscription_rejection.action_cable`

- **Bugfix: Removed unwanted files from being included in file_list in gemspec**

  Previously, the agent was including some files in the gem that were not needed but added to the size of the gem. These files will no longer be included. Thanks to [@manuraj17](https://github.com/manuraj17) for the contribution! [PR#2089](https://github.com/newrelic/newrelic-ruby-agent/pull/2089)

- **Bugfix: Report Code-Level Metrics for Rails controller methods**

  Controllers in Rails automatically render views with names that correspond to valid routes. This means that a controller method may not have a corresponding method in the controller class. Code-Level Metrics now report on these methods and don't log false warnings. Thanks to [@jcrisp](https://github.com/jcrisp) for reporting this issue. [PR#2061](https://github.com/newrelic/newrelic-ruby-agent/pull/2061)

- **Bugfix: Code-Level Metrics for ActiveRecord models**

  Classes that inherit from ActiveRecord were not reporting Code-Level Metrics due to an error in the agent when identifying the class name. This has been fixed and Code-Level Metrics will now report for ActiveRecord models. Thanks to [@abigail-rolling](https://github.com/abigail-rolling) for reporting this issue. [PR#2092](https://github.com/newrelic/newrelic-ruby-agent/pull/2092).

- **Bugfix: Private method `clear_tags!` for NewRelic::Agent::Logging::DecoratingFormatter**

  As part of a refactor included in a previous release of the agent, the method `NewRelic::Agent::Logging::DecoratingFormatter#clear_tags!` was incorrectly made private. This method is now public again. Thanks to [@dark-panda](https://github.com/dark-panda) for reporting this issue. [PR#](https://github.com/newrelic/newrelic-ruby-agent/pull/2078)

- **Bugfix: Fix the way args are handled for Fibers**

  Previously, the agent treated Fiber args the same as it was treating Thread args, which is not correct. Args are passed to `Fiber#resume`, and not `Fiber.new`. This has been fixed, and the agent will properly preserve args for both Fiber and Thread classes. This also caused an error to occur when using Async 2.6.2, due to mismatching initalize definitions for Fiber prepended modules. This has been fixed as well. Thanks to [@travisbell](https://github.com/travisbell) for bringing this to our attention. [PR#2083](https://github.com/newrelic/newrelic-ruby-agent/pull/2083)

## v9.2.2

  Version 9.2.2 of the agent fixes a bug with the `Transaction#finished?` method.

- **Bugfix: Transaction#finished? no longer throws a NoMethodError when initial_segment is nil**

  This change adds a safe navigation operator to `Transaction#finished?` to prevent `NoMethodErrors` when a transaction does not have any segments. Our thanks goes to [@JulienDefrance](https://github.com/JulienDefrance) for reporting this issue. [PR#1983](https://github.com/newrelic/newrelic-ruby-agent/pull/1983)

## v9.2.1

  Version 9.2.1 fixes a bug causing the agent to continue storing data on finished transactions, and a bug preventing errors from being expected.

- **Bugfix: Finished transactions continue to store data on different threads**

  Previously, when a new thread was spawned the agent would continue using the current transaction to record data on, even if this transaction had finished already in a different thread. Now the agent will only use the current transaction in the new thread if it is not yet finished. Thank you to [@fcheung](https://github.com/fcheung) for reporting this bug and providing us with an extremely helpful reproduction to debug. [PR#1969](https://github.com/newrelic/newrelic-ruby-agent/pull/1969)


- **Bugfix: Expected Errors passed to notice_error are expected again**

  A bug was introduced in 9.1.0 that caused to agent not to mark errors as expected if the error was passed in to `notice_error` using the `expected: true` parameter. This has been fixed and errors will now be marked as expected, as expected. Thank you very much to [@eiskrenkov](https://github.com/eiskrenkov) for finding this bug and contributing a fix for it! [PR#1954](https://github.com/newrelic/newrelic-ruby-agent/pull/1954)



## v9.2.0

  Version 9.2.0 of the agent introduces some performance improvements for working with high numbers of nested actions, and deprecates instrumentation for the `memcached` and `memcache-client` gems (with `dalli` still being supported).

- **Feature: Enhance performance for handling high numbers of nested actions**

  With [Issue#1910](https://github.com/newrelic/newrelic-ruby-agent/issues/1910) community members [@parkerfinch](https://github.com/parkerfinch) and [@travisbell](https://github.com/travisbell) informed us of some CPU spikes and process hangs seen only when using the agent's thread instrumentation, which was enabled by default with v9.0. When thread instrumentation is enabled, instrumented actions taking place within threads are seen and reported on by the agent whereas they would have previously gone unnoticed. This is a great improvement to the agent's usefulness in an async context, and also makes it easier for higher numbers of nested actions to be observed.
  For example, if an instrumented background job framework (Sidekiq, Resque) kicks off a job that the agent notices and then that job in turn performs actions such as database queries that the agent also instruments, nested actions are seen. However, with very high (10,000+) numbers of actions nested within a single instrumented outer action, the agent would struggle to efficiently crunch through all of the collected data at the time when the outer action finished.
  The agent should now be much more efficient when any observed action with lots of nested actions is finished. Our performance testing was conducted with hundreds of thousands of nested actions taking place, and we hope that the benefits of thread tracing can now be enjoyed without any drawbacks. Thanks very much [@parkerfinch](https://github.com/parkerfinch) and [@travisbell](https://github.com/travisbell)! [PR#1927](https://github.com/newrelic/newrelic-ruby-agent/pull/1927)

- **Feature: The agent configuration will now reflect whether module prepending or method chaining was used for instrumentation**

  For `:'instrumentation.*'` configuration parameters that are set to :auto (the default), the agent will automatically determine whether to use module prepending or method chaining. The agent will now update its in-memory configuration to give each relevant parameter a value of either :prepend or :chain so that the result of the determination can be introspected. This is intended to help 3rd party libraries that wish to further enhance the agent's instrumentation capabilities by prepending or chaining additional logic. Environment variable, YAML file, and server-side configuration based values are not impacted. [PR#1930](https://github.com/newrelic/newrelic-ruby-agent/pull/1930)

- **Feature: Deprecate memcached and memcache-client instrumentation**

  Instrumentation for the memcached and memcache-client libraries is deprecated and will be removed during the next major release.

## v9.1.0

  Version 9.1.0 of the agent delivers support for two new [errors inbox](https://docs.newrelic.com/docs/errors-inbox/errors-inbox/) features: error fingerprinting and user tracking, identifies the Amazon Timestream data store, removes Distributed Tracing warnings from agent logs when using Sidekiq, fixes bugs, and is tested against the recently released JRuby 9.4.2.0.

- **Feature: Error fingerprinting - supply your own errors inbox group names**

  Are your error occurrences grouped poorly? Set your own error fingerprint via a callback function. A new `set_error_group_callback` public API method has been added that will accept a user defined proc. The proc will be invoked for each noticed error and whenever it returns a string, that string will be used as the error group name for the error and will take precedence over any server-side grouping that takes place with the New Relic errors inbox. This gives users much greater control over the grouping of their errors.

  The customer defined proc will be expected to receive exactly one input argument, a hash. The hash contains the following:

  |  Key                 | Value                                                                        |
  | ---------------------| ---------------------------------------------------------------------------- |
  | `:error`             | The Ruby error class instance. Offers `#class`, `#message`, and `#backtrace` |
  | `:customAttributes`  | Any customer defined custom attributes for the current transaction           |
  | `:'request.uri'`     | The current request URI if available                                         |
  | `:'http.statusCode'` | The HTTP status code (200, 404, etc.) if available                           |
  | `:'http.method'`     | The HTTP method (GET, PUT, etc.) if available                                |
  | `:'error.expected'`  | Whether (true) or not (false) the error was expected                         |
  | `:'options'`         | The options hash passed to `NewRelic::Agent.notice_error`                    |

  The callback only needs to be set once per initialization of the New Relic agent.

  Example usage:

  ```
  proc = proc { |hash| "Access" if hash[:'http.statusCode'] == 401 }
  NewRelic::Agent.set_error_group_callback(proc)
  ```

- **Feature: User tracking - associate errors with a user id**

  You can now see the number of users impacted by an error group. Identify the end user with a new `set_user_id` public API method that will accept a string representation of a user id and associate that user id with the current transaction. Transactions and errors will then have a new `enduser.id` agent attribute associated with them. This will allow agent users to tag transactions and errors as belonging to given user ids in support of greater filtering and alerting capabilities.

- **Identify Amazon Timestream when the amazon_timestream AR adapter is used**

  When the agent sees the [activerecord-amazon-timestream-adapter](https://rubygems.org/gems/activerecord-amazon-timestream-adapter) gem being used, it will now identify the data store as "Timestream". Thanks very much to [@wagner](https://github.com/wagner) for contributing this enhancement! [PR#1872](https://github.com/newrelic/newrelic-ruby-agent/pull/1872)

- **Bugfix: Remove Distributed Tracing related warnings from agent logs when headers are not present in Sidekiq**

  Previously, the agent would log a warning to `newrelic_agent.log` every time it attempted to accept empty Distributed Tracing headers from Sidekiq jobs which could result in an excessive number of warnings. Now the agent will no longer create these warnings when using Sidekiq. [PR#1834](https://github.com/newrelic/newrelic-ruby-agent/pull/1834)

- **Bugfix: Log request headers in debug-level logs instead of human-readable Objects**

  Previously, the agent sometimes received children of the `NewRelic::Agent::HTTPClients::AbstractRequest` class as an argument when `NewRelic::Agent::Transaction::DistributedTracers#log_request_headers` was called. This caused debug-level log messages that print the request headers to show human-readable Objects (ex. `#<NewRelic::Agent::HTTPClients::HTTPClientRequest:0x00007fd0dda983e0>`) instead of the request headers. Now, the hash of the request headers should always be logged. [PR#1839](https://github.com/newrelic/newrelic-ruby-agent/pull/1839)

- **Bugfix: Fix undefined method `controller_path` logged in Action Controller Instrumentation**

  Previously, the agent could log an error when trying to determine the metric name in the Action Controller instrumentation if the controller class did not respond to `controller_path`. This has been resolved and the agent will no longer call this method unless the class responds to it. Thank you to [@gsar](https://github.com/gsar) for letting us know about this issue. [PR#1844](https://github.com/newrelic/newrelic-ruby-agent/pull/1844)

- **Bugfix: Fix Transaction#finish exception and decrease log level for related warning during async transactions**

  Previously, the agent would raise a non-fatal error when a segment without a parent was unfinished when the transaction completed. This error was raised while constructing a `warn`-level log message. Now that Thread instrumentation is on by default, this log message emits more frequently and is less concerning. In cases where we see a Thread, Fiber, or concurrent-ruby segment in a transaction, the message will be degraded to a `debug`-level. Thanks to [@NielsKSchjoedt](https://github.com/NielsKSchjoedt) for creating the issue and [@boomer196](https://github.com/boomer196) for testing solutions. [PR#1876](https://github.com/newrelic/newrelic-ruby-agent/pull/1876)

- **CI: Target JRuby 9.4.2.0**

  The agent is now actively being tested against JRuby 9.4.2.0. NOTE that this release does not contain any non-CI related changes for JRuby. Old agent versions are still expected to work with newer JRubies and the newest agent version is still expected to work with older JRubies.


## v9.0.0

  Version 9.0.0 of the agent removes several deprecated configuration options and API methods, enables Thread tracing by default, adds Fiber instrumentation, removes support for Ruby versions 2.2 and 2.3, removes instrumentation for several deprecated gems, changes how the API method `set_transaction_name` works, and updates `rails_defer_initialization` to be an environment variable only configuration option.


- **Remove deprecated configuration options**

  The following configuration options have been removed and will no longer work. Please update all configs to use the replacements listed below. [PR#1782](https://github.com/newrelic/newrelic-ruby-agent/pull/1782)

  |  Removed                                  | Replacement                               | `newrelic.yml` example                                                              |
  | ----------------------------------------- | ----------------------------------------- | ----------------------------------------------------------------------------------- |
  | `analytics_events.capture_attributes`     | `transaction_events.attributes.enabled`   | `transaction_events.attributes.enabled: false`                                      |
  | `browser_monitoring.capture_attributes`   | `browser_monitoring.attributes.enabled`   | `browser_monitoring.attributes.enabled: false`                                      |
  | `error_collector.capture_attributes`      | `error_collector.attributes.enabled`      | `error_collector.attributes.enabled: false`                                         |
  | `resque.capture_params`                   | `attributes.include`                      | `attributes.include: ['job.resque.args.*']`                                         |
  | `sidekiq.capture_params`                  | `attributes.include`                      | `attributes.include: ['job.sidekiq.args.*']`                                        |
  | `transaction_tracer.capture_attributes`   | `transaction_tracer.attributes.enabled`   | `transaction_tracer.attributes.enabled: false`                                      |
  | `error_collector.ignore_errors`           | `error_collector.ignore_classes`          | `error_collector.ignore_classes: ['ActionController::RoutingError', 'CustomError']` |
  | `analytics_events.enabled`                | `transaction_events.enabled`              | `transaction_events.enabled: false`                                                 |
  | `analytics_events.max_samples_stored`     | `transaction_events.max_samples_stored`   | `transaction_events.max_samples_stored: 1200`                                       |
  | `disable_database_instrumentation`        | `disable_sequel_instrumentation`          | `disable_sequel_instrumentation: true`                                              |
  | `disable_bunny`                           | `instrumentation.bunny`                   | `instrumentation.bunny: disabled`                                                   |
  | `disable_curb`                            | `instrumentation.curb`                    | `instrumentation.curb: disabled`                                                    |
  | `disable_dj`                              | `instrumentation.delayed_job`             | `instrumentation.delayed_job: disabled`                                             |
  | `disable_excon`                           | `instrumentation.excon`                   | `instrumentation.excon: disabled`                                                   |
  | `disable_grape`                           | `instrumentation.grape`                   | `instrumentation.grape: disabled`                                                   |
  | `disable_grape_instrumentation`           | `instrumentation.grape`                   | `instrumentation.grape: disabled`                                                   |
  | `disable_httpclient`                      | `instrumentation.httpclient`              | `instrumentation.httpcient: disabled`                                               |
  | `disable_httprb`                          | `instrumentation.httprb`                  | `instrumentation.httprb: disabled`                                                  |
  | `disable_dalli`                           | `instrumentation.memcache`                | `instrumentation.memcache: disabled`                                                |
  | `disable_dalli_cas_client`                | `instrumentation.memcache`                | `instrumentation.memcache: disabled`                                                |
  | `disable_memcache_client`                 | `instrumentation.memcache-client`         | `instrumentation.memcache-client: disabled`                                         |
  | `disable_memcache_instrumentation`        | `instrumentation.memcache`                | `instrumentation.memcache: disabled`                                                |
  | `disable_memcached`                       | `instrumentation.memcached`               | `instrumentation.memcached: disabled`                                               |
  | `disable_mongo`                           | `instrumentation.mongo`                   | `instrumentation.mongo: disabled`                                                   |
  | `disable_net_http`                        | `instrumentation.net_http`                | `instrumentation.net_http: disabled`                                                |
  | `prepend_net_instrumentation`             | `instrumentation.net_http`                | `instrumentation.net_http: prepend`                                                 |
  | `disable_puma_rack`                       | `instrumentation.puma_rack`               | `instrumentation.puma_rack: disabled`                                               |
  | `disable_puma_rack_urlmap`                | `instrumentation.puma_rack_urlmap`        | `instrumentation.puma_rack_urlmap: disabled`                                        |
  | `disable_rack`                            | `instrumentation.rack`                    | `instrumentation.rack: disabled`                                                    |
  | `disable_rack_urlmap`                     | `instrumentation.rack_urlmap`             | `instrumentation.rack_urlmap: disabled`                                             |
  | `disable_redis`                           | `instrumentation.redis`                   | `instrumentation.redis: disabled`                                                   |
  | `disable_redis_instrumentation`           | `instrumentation.redis`                   | `instrumentation.redis: disabled`                                                   |
  | `disable_resque`                          | `instrumentation.resque`                  | `instrumentation.resque: disabled`                                                  |
  | `disable_sinatra`                         | `instrumentation.sinatra`                 | `instrumentation.sinatra: disabled`                                                 |
  | `disable_rake`                            | `instrumentation.rake`                    | `instrumentation.rake: disabled`                                                    |
  | `disable_rake_instrumentation`            | `instrumentation.rake`                    | `instrumentation.rake: disabled`                                                    |
  | `disable_typhoeus`                        | `instrumentation.typhoeus`                | `instrumentation.typhoeus: disabled`                                                |




- **Enable Thread instrumentation by default**

  The configuration option `instrumentation.thread.tracing` is now enabled by default. This configuration allows the agent to properly monitor code occurring inside threads. In Ruby agent 9.0, instrumented code within threads will be recorded and associated with the current transaction when the thread was created.

  This may be a breaking change if you are currently using custom thread instrumentation. New transactions inside of threads will no longer be started if one already exists. [PR#1767](https://github.com/newrelic/newrelic-ruby-agent/pull/1767)

- **Add Fiber instrumentation**

  `Fiber` instances are now automatically instrumented similarly to `Thread` instances. This can be [configured](https://docs.newrelic.com/docs/apm/agents/ruby-agent/configuration/ruby-agent-configuration/#instrumentation-fiber) using `instrumentation.fiber`. [PR#1802](https://github.com/newrelic/newrelic-ruby-agent/pull/1802)


- **Removed support for Ruby 2.2 and 2.3**

  Ruby 2.2 and 2.3 are no longer supported by the Ruby agent. To continue using the latest Ruby Agent version, please update to Ruby 2.4.0 or above. [PR#1778](https://github.com/newrelic/newrelic-ruby-agent/pull/1778)

- **Removed deprecated instrumentation**

  Instrumentation for the following gems had been previously deprecated and has now been removed. [PR#1788](https://github.com/newrelic/newrelic-ruby-agent/pull/1788)
    - Acts As Solr
    - Authlogic
    - DataMapper
    - Rainbows
    - Sunspot

  Versions of the following technologies had been previously deprecated and are no longer supported.

    - Passenger: 2.2.x - 4.0.x
    - Puma: 2.0.x
    - Grape: 0.2.0
    - Padrino: 0.14.x
    - Rails: 3.2.x
    - Sinatra: 1.4.x, 1.5.x
    - Mongo: 1.8.x - 2.3.x
    - Sequel: 3.37.x, 4.0.x
    - Delayed_Job: 2.0.x - 4.0.x
    - Sidekiq: 4.2.x
    - Excon: below 0.55.0
    - HttpClient: 2.2.0 - 2.8.0
    - HttpRb: 0.9.9 - 2.2.1
    - Typhoeus: 0.5.3 - 1.2.x
    - Bunny: 2.0.x - 2.6.x
    - ActiveMerchant: 1.25.0 - 1.64.x


- **Updated API method `set_transaction_name`**

  When the method `NewRelic::Agent.set_transaction_name` is called, it will now always change the name and category of the currently running transaction to what is passed into the method. This is a change from previous agent versions.

  Previously, if `set_transaction_name` was called with a new transaction name and a new category that did not match the category already assigned to a transaction, neither the new name nor category would be saved to the transaction. If this method is being called in a situation in which it was previously ignored due to category differences, this will now change the name and category of the transaction. [PR#1797](https://github.com/newrelic/newrelic-ruby-agent/pull/1797)

- **Removed API method: `NewRelic::Agent.disable_transaction_tracing`**

  The deprecated API method `NewRelic::Agent.disable_transaction_tracing` has been removed. Instead use either `NewRelic::Agent#ignore_transaction` to disable the recording of the current transaction or `NewRelic::Agent.disable_all_tracing` to yield a block without collecting any metrics or traces in any of the subsequent calls. [PR#1792](https://github.com/newrelic/newrelic-ruby-agent/pull/1792)

- **Renamed ActiveJob metrics**

  Previously, ActiveJob was categorized as a message broker, which is inaccurate. We've updated the naming of ActiveJob traces from leading with `MessageBroker/ActiveJob` to simply leading with `ActiveJob`. [PR#1811](https://github.com/newrelic/newrelic-ruby-agent/pull/1811)

- **Code cleanup**

  Thank you to community member [@esquith](https://github.com/esquith) for contributing some cleanup of orphaned constants in our code base. [PR#1793](https://github.com/newrelic/newrelic-ruby-agent/pull/1793) [PR#1794](https://github.com/newrelic/newrelic-ruby-agent/pull/1794) [PR#1808](https://github.com/newrelic/newrelic-ruby-agent/pull/1808)

  Community member [@fchatterji](https://github.com/fchatterji) helped standardize how we reference `NewRelic` throughout our codebase [PR#1795](https://github.com/newrelic/newrelic-ruby-agent/pull/1795) and updated our README's community header [PR#1815](https://github.com/newrelic/newrelic-ruby-agent/pull/1815). Thanks fchatterji!


- **Bugfix: Allow rails initialization to be deferred by environment variable**

  The Ruby agent may force some Rails libraries to load on agent initialization, preventing some settings defined in `config/initializers` from being applied. Changing the initialization process to run after `config/initializers`, however, may break the configuration for other gems (ex. Roadie Rails).

  For those having troubles with agent initialization and Rails initializers, you can now pass the environment variable `NEW_RELIC_DEFER_RAILS_INITIALIZATION=true` to make the agent initialize after `config/initializers` are run. This config option can only be set using an environment variable and can't be set using YAML. [PR#1791](https://github.com/newrelic/newrelic-ruby-agent/pull/1791)

  Thanks to [@jdelStrother](https://github.com/jdelStrother) for bringing this issue to our attention and testing our fixes along the way. [Issue#662](https://github.com/newrelic/newrelic-ruby-agent/issues/662)


## 8.16.0

Version 8.16.0 introduces more Ruby on Rails instrumentation (especially for Rails 6 and 7) for various Action\*/Active\* libraries whose actions produce [Active Support notifications events](https://guides.rubyonrails.org/active_support_instrumentation.html).

- **Add Various Ruby on Rails Library Instrumentations**

  New instrumentation is now automatically provided by several Action\*/Active\* libaries that generate Active Support notifications. With each Ruby on Rails release, new the Rails libraries add new events and sometimes existing events have their payload parameters updated as well. The New Relic Ruby agent will now automatically process more of these events and parameters with New Relic segments created for each event. At a minimum, each segment gives timing information for the event. In several cases, all non-sensitive event payload parameters are also passed along in the segment.

  The agent now newly supports or has updated support for the following libraries:

  - Action Cable (for WebSockets) [PR#1749](https://github.com/newrelic/newrelic-ruby-agent/pull/1749)
  - Action Controller (for the 'C' in MVC) [PR#1744](https://github.com/newrelic/newrelic-ruby-agent/pull/1744/)
  - Action Mailbox (for sending mail) [PR#1740](https://github.com/newrelic/newrelic-ruby-agent/pull/1740)
  - Action Mailer (for routing mail) [PR#1740](https://github.com/newrelic/newrelic-ruby-agent/pull/1740)
  - Active Job (for background jobs) [PR#1742](https://github.com/newrelic/newrelic-ruby-agent/pull/1761)
  - Active Support (for caching operations) [PR#1742](https://github.com/newrelic/newrelic-ruby-agent/pull/1742)

  The instrumentations for each of these libaries are all enabled by default, but can be independently disabled via configuration by using the following parameters:

  | Configuration name          | Default | Behavior                                               |
  | --------------------------- | ------- | ------------------------------------------------------ |
  | `disable_action_cable`      | `false` | If `true`, disables Action Cable instrumentation.      |
  | `disable_action_controller` | `false` | If `true`, disables Action Controller instrumentation. |
  | `disable_action_mailbox` | `false` | If `true`, disables Action Mailbox instrumentation. |
  | `disable_action_mailer` | `false` | If `true`, disables Action Mailer instrumentation. |
  | `disable_activejob` | `false` | If `true`, disables Active Job instrumentation. |
  | `disable_active_support` | `false` | If `true`, disables Active Support instrumentation. |

## 8.15.0

Version 8.15.0 of the agent confirms compatibility with Ruby 3.2.0, adds instrumentation for concurrent-ruby, and confirms Sinatra 3 compatibility with Padrino 0.15.2. It also enables batching and compression for Infinite Tracing.

- **Add Support for Ruby 3.2.0**

  Following the 3.2.0 release of Ruby, the New Relic Ruby Agent has confirmed compatibility with and now supports the official release of Ruby 3.2.0. [PR#1715](https://github.com/newrelic/newrelic-ruby-agent/pull/1715)

- **Add instrumentation for concurrent-ruby**

  Instrumentation for the [concurrent-ruby](https://github.com/ruby-concurrency/concurrent-ruby) gem has been added to the agent for versions 1.1.5 and above. When a transaction is already in progress and a call to a `Concurrent::` method that routes through `Concurrent::ThreadPoolExecutor#post` is made, a segment will be added to the transaction. Any content within the block passed to the `Concurrent::` method that is instrumented by the agent, such as a call to `Net::HTTP.get`, will have a nested segment created. [PR#1682](https://github.com/newrelic/newrelic-ruby-agent/pull/1682)

  | Configuration name                | Default | Behavior                                                                                                                        |
  | --------------------------------- | ------- | ------------------------------------------------------------------------------------------------------------------------------- |
  | `instrumentation.concurrent_ruby` | auto    | Controls auto-instrumentation of the concurrent-ruby library at start-up. May be one of `auto`, `prepend`, `chain`, `disabled`. |

- **Infinite Tracing: Use batching and compression**

  For [Infinite Tracing](https://docs.newrelic.com/docs/distributed-tracing/infinite-tracing/introduction-infinite-tracing/), which Ruby applications can leverage with the `newrelic-infinite_tracing` gem, payloads will now be batched and compressed to signficantly decrease the amount of outbound network traffic. [PR#1723](https://github.com/newrelic/newrelic-ruby-agent/pull/1723)

  | Configuration name                   | Default | Behavior                                                                                                            |
  | ------------------------------------ | ------- | ------------------------------------------------------------------------------------------------------------------- | --- | ------ | ----------------------------------------------------------------------------- |
  | `infinite_tracing.batching`          | true    | If true (the default), data sent to the Trace Observer will be batched instead of each span being sent individually |
  | `infinite_tracing.compression_level` | high    | Configure the compression level for data sent to the Trace Observer. May be one of [none                            | low | medium | high]. 'high' is the default. Set the level to 'none' to disable compression. |

- **Add Support for Padrino 0.15.2 and Sinatra 3**

  We've added testing to confirm Padrino 0.15.2 and Sinatra 3 are compatible with the Ruby agent. Thank you [@nesquena](https://github.com/nesquena) for letting us know 0.15.2 was ready! [PR#1712](https://github.com/newrelic/newrelic-ruby-agent/pull/1712)

## v8.14.0

Version 8.14.0 of the agent restores desired Capistrano-based changelog lookup functionality when a deployment is performed, speeds up GUID generation, delivers support for instrumenting Rails custom event notifications, fixes potential compatibility issues with the RedisClient gem, and fixes bugs related to initialization in Rails.

- **Deployment Recipe: Restore desired Capistrano-based changelog lookup behavior**

  The New Relic Ruby agent offers [a Capistrano recipe for recording app deployments](https://docs.newrelic.com/docs/apm/agents/ruby-agent/features/record-deployments-ruby-agent/#capistrano3). The recipe code was significantly cleaned up with [PR#1498](https://github.com/newrelic/newrelic-ruby-agent/pull/1498) which inadvertently changed the way the recipe handles the changelog for a deployment. Community member [@arthurwozniak](https://github.com/arthurwozniak) spotted and corrected this change in order to restore the desired changelog lookup functionality while retaining all of the previous cleanup. Thank you very much for your contribution, [@arthurwozniak](https://github.com/arthurwozniak)! [PR#1653](https://github.com/newrelic/newrelic-ruby-agent/pull/1653)

- **Speed up GUID generation**

  The agent leverages random numbers in its GUID (globally unique identifier) generation and would previously always freshly calculate the result of 16^16 or 32^32 before generating a random number. Given that those 16^16 and 32^32 operations are expected, it makes sense to calculate their results up front and store them in constants to be referred to later. Doing so has resulted in a performance gain for the generation of GUIDs. Many thanks to [@tungmq](https://github.com/tungmq) for contributing this optimisation and the benchmarks to support it! [PR#1693](https://github.com/newrelic/newrelic-ruby-agent/pull/1693)

- **Support for Rails ActiveSupport::Notifications for custom events**

  When the new `active_support_custom_events_names` configuration parameter is set equal to an array of custom event names to subscribe to, the agent will now subscribe to each of the names specified and report instrumentation for the events when they take place. [Creating custom events](https://guides.rubyonrails.org/active_support_instrumentation.html#creating-custom-events) is simple and now reporting instrumentation for them to New Relic is simple as well. [PR#1659](https://github.com/newrelic/newrelic-ruby-agent/pull/1659)

- **Bugfix: Support older versions of the RedisClient gem, handle unknown Redis database index**

  With version 8.13.0 of the agent, support was added for the [redis-rb](https://github.com/redis/redis-rb) gem v5+ and the new [RedisClient](https://rubygems.org/gems/redis-client) gem. With versions of RedisClient older than v0.11, the agent could cause the monitored application to crash when attempting to determine the Redis database index. Version 8.14.0 adds two related improvements. Firstly, support for RedisClient versions older than v0.11 has been added to get at the database index value. Secondly, the agent will no longer crash or impact the monitored application in the event that the database index cannot be obtained. Thank you very much to our community members [@mbsmartee](https://github.com/mbsmartee) and [@patatepartie](https://github.com/patatepartie) for bringing this issue to our attention, for helping us determine how to best reproduce it, and for testing out the update. We appreciate your help! [Issue#1650](https://github.com/newrelic/newrelic-ruby-agent/issues/1650) [PR#1673](https://github.com/newrelic/newrelic-ruby-agent/pull/1673)

- ~~**Bugfix: Defer agent startup in Rails until after application-defined initializers have run**~~

  ~~In Rails, the agent previously loaded before any application-defined initializers. This allowed initializers to reference the `add_method_tracer` API. However, this had the side-effect of forcing some framework libraries to load before initializers ran, preventing any configuration values related to these libraries from being applied. This fix provides an option to split initialization into two parts: load `add_method_tracer` before application-defined initializers and start the agent after application-defined initializers. This may cause other initializers to behave differently.~~

  ~~If you'd like to use this feature, set `defer_rails_initialization` to `true`. It is `false` by default, but may become `true` by default in a future release.~~

  ~~Furthermore, our Action View instrumentation was missing an `ActiveSupport.on_load` block around the code that loads our instrumentation.~~

  ~~Thank you [@jdelStrother](https://github.com/jdelStrother) for bringing this to our attention and collaborating with us on a fix. [PR#1658](https://github.com/newrelic/newrelic-ruby-agent/pull/1658)~~

  Unfortunately, this bugfix is unreachable as written because the configuration value used to access the bugfix won't be applied until after initialization. Follow along for updates at [Issue#662](https://github.com/newrelic/newrelic-ruby-agent/issues/662).

## v8.13.1

Version 8.13.1 of the agent provides a bugfix for Redis v5.0 instrumentation.

- **Fix NoMethodError when using Sidekiq v7.0 with RedisClient v0.11**

  In some cases, the `RedisClient` object cannot directly access methods like db, port, or path. These methods are always available on the `client.config` object. This raised a `NoMethodError` in environments that used Sidekiq v7.0 and [RedisClient](https://rubygems.org/gems/redis-client) v0.11. Thank you to [@fcheung](https://github.com/fcheung) and [@stevenou](https://github.com/stevenou) for bringing this to our attention! [Issue#1639](https://github.com/newrelic/newrelic-ruby-agent/issues/1639)

## v8.13.0

Version 8.13.0 of the agent updates our Rack, Redis, and Sidekiq instrumentation. It also delivers some bugfixes.

- **Support for Redis v5.0**

  Redis v5.0 restructures where some of our instrumented methods are located and how they are named. It also introduces a new [instrumentation middleware API](https://github.com/redis-rb/redis-client#instrumentation-and-middlewares). This API is used for pipelined and multi calls to maintain reporting parity with previous Redis versions. However, it is introduced later in the chain, so you may see errors that used to appear at the segment level on the transaction instead. The agent's behavior when used with older supported Redis versions will remain unaffected. [PR#1611](https://github.com/newrelic/newrelic-ruby-agent/pull/1611)

- **Support for Sidekiq v7.0**

  Sidekiq v7.0 removed Delayed Extensions and began offering client and server [middleware](https://github.com/mperham/sidekiq/blob/main/docs/middleware.md) classes to inherit from. The agent's Sidekiq instrumentation has been updated accordingly. The agent's behavior when used with older Sidekiq versions will remain unaffected. [PR#1615](https://github.com/newrelic/newrelic-ruby-agent/pull/1615) **NOTE:** an issue was discovered with Sidekiq v7.0+ and addressed by Ruby agent v8.13.1. If you are using Sidekiq, please skip Ruby agent v8.13.0 and use v8.13.1 or above.

- **Support for Rack v3.0: Rack::Builder#new accepting a block**

  Via [rack/rack#1942](https://github.com/rack/rack/pull/1942) (released with Rack v3.0), `Rack::Builder#run` now optionally accepts a block instead of an app argument. The agent's instrumentation has been updated to support the use of a block with `Rack::Builder#run`. [PR#1600](https://github.com/newrelic/newrelic-ruby-agent/pull/1600)

- **Bugfix: Correctly identify Unicorn, Rainbows and FastCGI with Rack v3.0**

  Unicorn, Rainbows, or FastCGI web applications using Rack v3.0 may previously have had the "dispatcher" value incorrectly reported as "Webrick" instead of "Unicorn", "Rainbows", or "FastCGI". This issue has now been addressed. [PR#1585](https://github.com/newrelic/newrelic-ruby-agent/pull/1585)

- **Bugfix: add_method_tracer fails to record code level metric attributes on private methods**

  When using `add_method_tracer` on a private method, the agent was unable to record code level metrics for the method. This resulted in the following being logged to the newrelic_agent.log file.

  ```
  WARN : Unable to determine source code info for 'Example', method 'private_method' - NameError: undefined method 'private_method' for class '#<Class:Example>'
  ```

  Thank you [@jdelStrother](https://github.com/jdelStrother) for bringing this issue to our attention and suggesting a fix! [PR#1593](https://github.com/newrelic/newrelic-ruby-agent/pull/1593)

- **Bugfix: Category is a required keyword arg for NewRelic::Agent::Tracer.in_transaction**

  When support for Ruby 2.0 was dropped in version 8.0.0 of the agent, the agent API methods were updated to use the required keyword argument feature built into Ruby, rather than manually raising ArgumentErrors. The API method `NewRelic::Agent::Tracer.in_transaction` removed the ArgumentError raised by the agent, but did not update the method arguments to identify `:category` as a required keyword argument. This is now resolved. Thank you [@tatzsuzuki](https://github.com/tatzsuzuki) for bringing this to our attention. [PR#1587](https://github.com/newrelic/newrelic-ruby-agent/pull/1587)

## v8.12.0

Version 8.12.0 of the agent delivers new Elasticsearch instrumentation, increases the default number of recorded Custom Events, announces the deprecation of Ruby 2.3, and brings some valuable code cleanup.

- **Support for Elasticsearch instrumentation**

  This release adds support to automatically instrument the [elasticsearch](https://rubygems.org/gems/elasticsearch) gem. Versions 7.x and 8.x are supported. [PR#1525](https://github.com/newrelic/newrelic-ruby-agent/pull/1525)

  | Configuration name                | Default | Behavior                                                                                                                      |
  | --------------------------------- | ------- | ----------------------------------------------------------------------------------------------------------------------------- |
  | `instrumentation.elasticsearch`   | auto    | Controls auto-instrumentation of the elasticsearch library at start-up. May be one of `auto`, `prepend`, `chain`, `disabled`. |
  | `elasticsearch.capture_queries`   | true    | If `true`, the agent captures Elasticsearch queries in transaction traces.                                                    |
  | `elasticsearch.obfuscate_queries` | true    | If `true`, the agent obfuscates Elasticsearch queries in transaction traces.                                                  |

- **Custom Event Limit Increase**

  This version increases the default limit of custom events from 1000 events per minute to 3000 events per minute. In the scenario that custom events were being limited, this change will allow more custom events to be sent to New Relic. There is also a new configurable maximum limit of 100,000 events per minute. To change the limits, see the documentation for [max_samples_stored](https://docs.newrelic.com/docs/apm/agents/ruby-agent/configuration/ruby-agent-configuration/#custom_insights_events-max_samples_stored). To learn more about the change and how to determine if custom events are being dropped, see our Explorers Hub [post](https://discuss.newrelic.com/t/send-more-custom-events-with-the-latest-apm-agents/190497). [PR#1541](https://github.com/newrelic/newrelic-ruby-agent/pull/1541)

- **Deprecate support for Ruby 2.3**

  Ruby 2.3 reached end of life on March 31, 2019. The Ruby agent has deprecated support for Ruby 2.3 and will make breaking changes for this version in its next major release, v9.0.0 (release date not yet planned). All 8.x.x versions of the agent will remain compatible with Ruby 2.3.

- **Cleanup: Remove orphaned code**

  In both the agent and unit tests, changes have taken place over the years that have left certain bits of code unreachable. This orphaned code can complicate code maintenance and refactoring, so getting it squared away can be very helpful. Commmuniy member [@ohbarye](https://github.com/ohbarye) contributed two separate cleanup PRs for this release; one for the agent and one for the tests. [PR#1537](https://github.com/newrelic/newrelic-ruby-agent/pull/1537) [PR#1548](https://github.com/newrelic/newrelic-ruby-agent/pull/1548)

  Thank you to [@ohbarye](https://github.com/ohbarye) for contributing this helpful cleanup!

## v8.11.0

Version 8.11.0 of the agent updates the `newrelic deployments` command to work with API keys issued to newer accounts, fixes a memory leak in the instrumentation of Curb error handling, further preps for Ruby 3.2.0 support, and includes several community member driven cleanup and improvement efforts. Thank you to everyone involved!

- **Added support for New Relic REST API v2 when using `newrelic deployments` command**

  Previously, the `newrelic deployments` command only supported the older version of the deployments api, which does not currently support newer license keys. Now you can use the New Relic REST API v2 to record deployments by providing your user API key to the agent configuration using `api_key`. When this configuration option is present, the `newrelic deployments` command will automatically use the New Relic REST API v2 deployment endpoint. [PR#1461](https://github.com/newrelic/newrelic-ruby-agent/pull/1461)

  Thank you to [@Arkham](https://github.com/Arkham) for bringing this to our attention!

- **Cleanup: Performance tests, constants, rubocop-minitest assertions and refutations**

  Community member [@esquith](https://github.com/esquith) contributed a whole slew of cleanup successes for our performance test configuration, orphaned constants in our code base, and RuboCop related improvements. [PR#1406](https://github.com/newrelic/newrelic-ruby-agent/pull/1406) [PR#1408](https://github.com/newrelic/newrelic-ruby-agent/pull/1408) [PR#1409](https://github.com/newrelic/newrelic-ruby-agent/pull/1409) [PR#1411](https://github.com/newrelic/newrelic-ruby-agent/pull/1411)

  Thank you [@esquith](https://github.com/esquith) for these great contributions!

- **CI: Notify on a change from failure to success**

  A super handy, much beloved feature of certain CI and build systems is to not only notify when builds start to fail, but also to notify again when the builds once again start to go green. Community member [@luigieai](https://github.com/luigieai) was able to figure out how to configure our existing complex, multiple-3rd-party-action based GitHub Actions pipeline to notify on a switch back to success from failure. [PR#1519](https://github.com/newrelic/newrelic-ruby-agent/pull/1519)

  This is much appreciated! Thank you, [@luigieai](https://github.com/luigieai).

- **Spelling corrections**

  Community member [@jsoref](https://github.com/jsoref), author of the [Check Spelling](https://github.com/marketplace/actions/check-spelling) GitHub Action, contributed a significant number of spelling corrections throughout the code base. The intelligent issues that were flagged made for a more comprehensive review than a simple dictionary based check would have been able to provide, and the changes are much appreciated. [PR#1508](https://github.com/newrelic/newrelic-ruby-agent/pull/1508)

  Thank you very much, [@jsoref](https://github.com/jsoref)!

- **Ruby 3.2.0-preview2 compatibility**

  Ruby 3.2.0-preview1 introduced a change to the way that Ruby reports VM stats and the approach was changed yet again to a 3rd approach with the preview2 release. New Relic reports on Ruby VM stats and is keeping track of the Ruby 3.2 development process to help ensure our customers with a smooth and worthwhile upgrade process once Ruby 3.2.0 (non-preview) is released. [PR#1436](https://github.com/newrelic/newrelic-ruby-agent/pull/1436)

- **Bugfix: Fix memory leak in the Curb instrumentation**

  Community member [@charkost](https://github.com/charkost) was able to rework the `on_failure` callback logic prepped via the agent's Curb instrumentation in order to avoid some nesting that was causing memory leaks. [PR#1518](https://github.com/newrelic/newrelic-ruby-agent/pull/1518)

  Many thanks for both the heads up on the issue and the fix, [@charkost](https://github.com/charkost)!

## v8.10.1

- **Bugfix: Missing unscoped metrics when instrumentation.thread.tracing is enabled**

  Previously, when `instrumentation.thread.tracing` was set to true, some puma applications encountered a bug where a varying number of unscoped metrics would be missing. The agent now will correctly store and send all unscoped metrics.

  Thank you to @texpert for providing details of their situation to help resolve the issue.

- **Bugfix: gRPC instrumentation causes ArgumentError when other Google gems are present**

  Previously, when the agent had gRPC instrumentation enabled in an application using other gems (such as google-ads-googleads), the instrumentation could cause the error `ArgumentError: wrong number of arguments (given 3, expected 2)`. The gRPC instrumentation has been updated to prevent this issue from occurring in the future.

  Thank you to @FeminismIsAwesome for bringing this issue to our attention.

## v8.10.0

- **New gRPC instrumentation**

  The agent will now instrument [gRPC](https://grpc.io/) activity performed by clients and servers that use the [grpc](https://rubygems.org/gems/grpc) RubyGem. Instrumentation is automatic and enabled by default, so gRPC users should not need to modify any existing application code or agent configuration to benefit from the instrumentation. The instrumentation makes use of distributed tracing for a comprehensive overview of all gRPC traffic taking place across multiple monitored applications. This allows you to observe your client and server activity using any service that adheres to the W3C standard.

  The following new configuration parameters have been added for gRPC. All are optional.

  | Configuration name                   | Default | Behavior                                                                                |
  | ------------------------------------ | ------- | --------------------------------------------------------------------------------------- |
  | `instrumentation.grpc_client`        | auto    | Set to 'disabled' to disable, set to 'chain' if there are module prepending conflicts   |
  | `instrumentation.grpc_server`        | auto    | Set to 'disabled' to disable, set to 'chain' if there are module prepending conflicts   |
  | `instrumentation.grpc.host_denylist` | ""      | Provide a comma delimited list of host regex patterns (ex: "private.com$,exception.\*") |

- **Code-level metrics functionality is enabled by default**

  The code-level metrics functionality for the Ruby agent's [CodeStream integration](https://docs.newrelic.com/docs/apm/agents/ruby-agent/features/ruby-codestream-integration) is now enabled by default after we have received positive feedback and no open bugs for the past two releases.

- **Performance: Rework timing range overlap calculations for multiple transaction segments**

  Many thanks to GitHub community members @bmulholland and @hkdnet. @bmulholland alerted us to [rmosolgo/graphql-ruby#3945](https://github.com/rmosolgo/graphql-ruby/issues/3945). That Issue essentially notes that the New Relic Ruby agent incurs a significant performance hit when the `graphql` RubyGem (which ships with New Relic Ruby agent support) is used with DataLoader to generate a high number of transactions. Then @hkdnet diagnosed the root cause in the Ruby agent and put together both a proof of concept fix and a full blown PR to resolve the problem. The agent keeps track multiple segments that are concurrently in play for a given transaction in order to merge the ones whose start and stop times intersect. The logic for doing this find-and-merge operation has been reworked to a) be deferred entirely until the transaction is ready to be recorded, and b) made more performant when it is needed. GraphQL DataLoader users and other users who generate lots of activity for monitoring within a short amount of time will hopefully see some good performance gains from these changes.

- **Performance: Make frozen string literals the default for the agent**

  The Ruby `frozen_string_literal: true` magic source code comment has now been applied consistently across all Ruby files belonging to the agent. This can provide a performance boost, given that Ruby can rely on the strings remaining immutable. Previously only about a third of the agent's code was freezing string literals by default. Now that 100% of the code freezes string literals by default, we have internally observed some related performance gains through testing. We are hopeful that these will translate into some real world gains in production capacities.

- **Bugfix: Error when setting the yaml configuration with `transaction_tracer.transaction_threshold: apdex_f`**

  Originally, the agent was only checking the `transaction_tracer.transaction_threshold` from the newrelic.yml correctly if it was on two lines.

  Example:

  ```
  # newrelic.yml
  transaction_tracer:
    transaction_threshold: apdex_f
  ```

  When this was instead changed to be on one line, the agent was not able to correctly identify the value of apdex_f.

  Example:

  ```
  # newrelic.yml
  transaction_tracer.transaction_threshold: apdex_f
  ```

  This would cause prevent transactions from finishing due to the error `ArgumentError: comparison of Float with String failed`. This has now been corrected and the agent is able to process newrelic.yml with a one line `transaction_tracer.transaction_threshold: apdex_f` correctly now.

  Thank you to @oboxodo for bringing this to our attention.

- **Bugfix: Don't modify frozen Logger**

  Previously the agent would modify each instance of the Logger class by adding a unique instance variable as part of the instrumentation. This could cause the error `FrozenError: can't modify frozen Logger` to be thrown if the Logger instance had been frozen. The agent will now check if the object is frozen before attempting to modify the object. Thanks to @mkcosta for bringing this issue to our attention.

## v8.9.0

- **Add support for Dalli 3.1.0 to Dalli 3.2.2**

  Dalli versions 3.1.0 and above include breaking changes where the agent previously hooked into the gem. We have updated our instrumentation to correctly hook into Dalli 3.1.0 and above. At this time, 3.2.2 is the latest Dalli version and is confirmed to be supported.

- **Bugfix: Infinite Tracing hung on connection restart**

  Previously, when using infinite tracing, the agent would intermittently encounter a deadlock when attempting to restart the infinite tracing connection. This bug would prevent the agent from sending all data types, including non-infinite-tracing-related data. This change reworks how we restart infinite tracing to prevent potential deadlocks.

- **Bugfix: Use read_nonblock instead of read on pipe**

  Previously, our PipeChannelManager was using read which could cause Resque jobs to get stuck in some versions. This change updates the PipeChannelManager to use read_nonblock instead. This method can leverage error handling to allow the instrumentation to gracefully log a message and exit the stuck Resque job.

## v8.8.0

- **Support Makara database adapters with ActiveRecord**

  Thanks to a community submission from @lucasklaassen with [PR #1177](https://github.com/newrelic/newrelic-ruby-agent/pull/1177), the Ruby agent will now correctly work well with the [Makara gem](https://github.com/instacart/makara). Functionality such as SQL obfuscation should now work when Makara database adapters are used with Active Record.

- **Lowered the minimum payload size to compress**

  Previously the Ruby agent used a particularly large payload size threshold of 64KiB that would need to be met before the agent would compress data en route to New Relic's collector. The original value stems from segfault issues that very old Rubies (< 2.2) used to encounter when compressing smaller payloads. This value has been lowered to 2KiB (2048 bytes), which should provide a more optimal balance between the CPU cycles spent on compression and the bandwidth savings gained from it.

- **Provide Code Level Metrics for New Relic CodeStream**

  For Ruby on Rails applications and/or those with manually traced methods, the agent is now capable of reporting metrics with Ruby method-level granularity. When the new `code_level_metrics.enabled` configuration parameter is set to a `true` value, the agent will associate source-code-related metadata with the metrics for things such as Rails controller methods. Then, when the corresponding Ruby class file that defines the methods is loaded up in a [New Relic CodeStream](https://www.codestream.com/)-powered IDE, [the four golden signals](https://sre.google/sre-book/monitoring-distributed-systems/) for each method will be presented to the developer directly.

- **Supportability Metrics will always report uncompressed payload size**

  New Relic's agent specifications call for Supportability Metrics to always reference the uncompressed payload byte size. Previously, the Ruby agent was calculating the byte size after compression. Furthermore, compression is only performed on payloads of a certain size. This means that sometimes the value could have represented a compressed size and sometimes an uncompressed one. Now the uncompressed value is always used, bringing consistency for comparing two instances of the same metric and alignment with the New Relic agent specifications.

## v8.7.0

- **APM logs-in-context log forwarding on by default**

  Automatic application log forwarding is now enabled by default. This version of the agent will automatically send enriched application logs to New Relic. To learn more about this feature see [here](https://docs.newrelic.com/docs/apm/new-relic-apm/getting-started/get-started-logs-context/), and additional configuration options are available [here](https://docs.newrelic.com/docs/logs/logs-context/configure-logs-context-ruby). To learn about how to toggle log ingestion on or off by account see [here](https://docs.newrelic.com/docs/logs/logs-context/disable-automatic-logging).

- **Improved async support and Thread instrumentation**

  Previously, the agent was not able to record events and metrics inside Threads created inside of an already running transaction. This release includes 2 new configuration options to support multithreaded applications to automatically instrument threads. A new configuration option,`instrumentation.thread.tracing` (disabled by default), has been introduced that, when enabled, will allow the agent to insert New Relic tracing inside of all Threads created by an application. To support applications that only want some threads instrumented by New Relic, a new class is available, `NewRelic::TracedThread`, that will create a thread that includes New Relic instrumentation, see our [API documentation](https://www.rubydoc.info/gems/newrelic_rpm/NewRelic) for more details.

  New configuration options included in this release:
  | Configuration name | Default | Behavior |
  | ----------- | ----------- |----------- |
  | `instrumentation.thread` | `auto` (enabled) | Allows the agent to correctly nest spans inside of an asynchronous transaction |
  | `instrumentation.thread.tracing` | `false` (disabled) | Automatically add tracing to all Threads created in the application. This may be enabled by default in a future release. |

  We'd like to thank @mikeantonelli for sharing a gist with us that provided our team with an entry point for this feature.

- **Deprecate support for Ruby 2.2**

  Ruby 2.2 reached end of life on March 31, 2018. The agent has deprecated support for Ruby 2.2 and will make breaking changes for this version in its next major release.

- **Deprecate instrumentation versions with low adoption and/or versions over five years old**

  This release deprecates the following instrumentation:
  | Deprecated | Replacement |
  | ----------- | ----------- |
  | ActiveMerchant < 1.65.0 | ActiveMerchant >= 1.65.0 |
  | Acts As Solr (all versions) | none |
  | Authlogic (all versions) | none |
  | Bunny < 2.7.0 | bunny >= 2.7.0 |
  | Dalli < 3.2.1 | Dalli >= 3.2.1 |
  | DataMapper (all versions) | none |
  | Delayed Job < 4.1.0 | Delayed Job >= 4.1.0 |
  | Excon < 0.56.0 | Excon >= 0.56.0 |
  | Grape < 0.19.2 | Grape >= 0.19.2 |
  | HTTPClient < 2.8.3 | HTTPClient 2.8.3 |
  | HTTP.rb < 2.2.2 | HTTP.rb >= 2.2.2 |
  | Mongo < 2.4.1 | Mongo >= 2.4.1 |
  | Padrino < 0.15.0 | Padrino >= 0.15.0 |
  | Passenger < 5.1.3 | Passenger >= 5.1.3 |
  | Puma < 3.9.0 | Puma >= 3.9.0 |
  | Rack < 1.6.8 | Rack >= 1.6.8 |
  | Rails 3.2.x | Rails >= 4.x |
  | Rainbows (all versions) | none |
  | Sequel < 4.45.0 | Sequel >= 4.45.0 |
  | Sidekiq < 5.0.0 | Sidekiq >= 5.0.0 |
  | Sinatra < 2.0.0 | Sinatra >= 2.0.0 |
  | Sunspot (all versions) | none |
  | Typhoeus < 1.3.0 | Typhoeus >= 1.3.0 |
  | Unicorn < 5.3.0 | Unicorn >= 5.3.0 |

  For the gems with deprecated versions, we will no longer test those versions in our multiverse suite. They may, however, still be compatible with the agent. We will no longer fix bug reports for issues related to these gem versions.

- **Clarify documentation for `rake.tasks` configuration**

  The `rake.tasks` description in the default `newrelic.yml` file and the [New Relic Ruby Agent Configuration docs](https://docs.newrelic.com/docs/apm/agents/ruby-agent/configuration/ruby-agent-configuration#rake-tasks) have been updated to clarify its behavior and usage. The documentation now reads:

  > Specify an array of Rake tasks to automatically instrument. This configuration option converts the Array to a RegEx list. If you'd like to allow all tasks by default, use `rake.tasks: [.+]`. Rake tasks will not be instrumented unless they're added to this list. For more information, visit the (New Relic Rake Instrumentation docs)[/docs/apm/agents/ruby-agent/background-jobs/rake-instrumentation].

  We thank @robotfelix for suggesting these changes.

- **Internally leverage `Object.const_get` and `Object.const_defined?`**

  When dynamically checking for or obtaining a handle to a class constant from a string, leverage the `Object` class's built in methods wherever possible to enjoy simpler, more performant operations. All JRubies and CRubies v2.5 and below need a bit of assistance beyond what `Object` can provide given that those Rubies may yield an unwanted constant from a different namespace than the one that was specified. But for all other Rubies and even for those Rubies in contexts where we can 100% trust the string value coming in, leverage the `Object` class's methods and reap the benefits.

- **Enable Environment Variables setting Array configurations to be converted to Arrays**

  Prior to this change, when comma-separated lists were passed as environment variables, an error would be emitted to the `newrelic_agent.log` and a String would be set as the value. Now, Arrays will be accurately coerced.

- **Bugfix: Allow TransactionEvents to be sampled at the expected rate**

  The `transaction_events.max_samples_stored` capacity value within the TransactionEventAggregator did not match up with its expected harvest cycle interval, causing TransactionEvents to be over-sampled. This bugfix builds upon the updates made in [#952](https://github.com/newrelic/newrelic-ruby-agent/pull/952) so that the interval and capacity behave as expected for the renamed `transaction_events*` configuration options.

- **Bugfix: Error events missing attributes when created outside of a transaction**

  Previously the agent was not assigning a priority to error events that were created by calling notice_error outside the scope of a transaction. This caused issues with sampling when the error event buffer was full, resulting in a `NoMethodError: undefined method '<' for nil:NilClass` in the newrelic_agent.log. This bugfix ensures that a priority is always assigned on error events so that the agent will be able to sample these error events correctly. Thank you to @olleolleolle for bringing this issue to our attention.

## v8.6.0

- **Telemetry-in-Context: Automatic Application Logs, a quick way to view logs no matter where you are in the platform**

  - Adds support for forwarding application logs to New Relic. This automatically sends application logs that have been enriched to power Telemetry-in-Context. This is disabled by default in this release. This may be on by default in a future release.
  - Adds support for enriching application logs written to disk or standard out. This can be used with another log forwarder to power Telemetry-in-Context if in-agent log forwarding is not desired. We recommend enabling either log forwarding or local log decorating, but not both features. This is disabled by default in this release.
  - Improves speed and Resque support for logging metrics which shows the rate of log message by severity in the Logs chart in the APM Summary view. This is enabled by default in this release.

  To learn more about Telemetry-in-Context and the configuration options please see the documentation [here](https://docs.newrelic.com/docs/apm/agents/ruby-agent/configuration/ruby-agent-configuration/).

- **Improve the usage of the 'hostname' executable and other executables**

  In all places where a call to an executable binary is made (currently this is done only for the 'hostname' and 'uname' binaries), leverage a new helper method when making the call. This new helper will a) not attempt to execute the binary if it cannot be found, and b) prevent STDERR/STDOUT content from appearing anywhere except New Relic's own logs if the New Relic logger is set to the 'debug' level. When calling 'hostname', fall back to `Socket.gethostname` if the 'hostname' binary cannot be found. When calling 'uname', fall back on using a value of 'unknown' if the 'uname' command fails. Many thanks to @metaskills and @brcarp for letting us know that Ruby AWS Lambda functions can't invoke 'hostname' and for providing ideas and feedback with [Issue #697](https://github.com/newrelic/newrelic-ruby-agent/issues/697).

- **Documentation: remove confusing duplicate RUM entry from newrelic.yml**

  The `browser_monitoring.auto_instrument` configuration option to enable web page load timing (RUM) was confusingly listed twice in the newrelic.yml config file. This option is enabled by default. The newrelic.yml file has been updated to list the option only once. Many thanks to @robotfelix for bringing this to our attention with [Issue #955](https://github.com/newrelic/newrelic-ruby-agent/issues/955).

- **Bugfix: fix unit test failures when New Relic environment variables are present**

  Previously, unit tests would fail with unexpected invocation errors when `NEW_RELIC_LICENSE_KEY` and `NEW_RELIC_HOST` environment variables were present. Now, tests will discard these environment variables before running.

- **Bugfix: Curb - satisfy method_with_tracing's verb argument requirement**

  When Curb instrumentation is used (either via prepend or chain), be sure to always pass the verb argument over to `method_with_tracing` which requires it. Thank you to @knarewski for bringing this issue to our attention, for providing a means of reproducing an error, and for providing a fix. That fix has been replicated by the agent team with permission. See [Issue 1033](https://github.com/newrelic/newrelic-ruby-agent/issues/1033) for more details.

## v8.5.0

- **AWS: Support IMDSv2 by using a token with metadata API calls**

  When querying AWS for instance metadata, include a token in the request headers. If an AWS user configures instances to require a token, the agent will now work. For instances that do not require the inclusion of a token, the agent will continue to work in that context as well.

- **Muffle anticipated stderr warnings for "hostname" calls**

  When using the `hostname` binary to obtain hostname information, redirect STDERR to /dev/null. Thanks very much to @frenkel for raising this issue on behalf of OpenBSD users everywhere and for providing a solution with [PR #965](https://github.com/newrelic/newrelic-ruby-agent/pull/965).

- **Added updated configuration options for transaction events and deprecated previous configs**
  This release deprecates and replaces the following configuration options:
  | Deprecated | Replacement |
  | ----------- | ----------- |
  | event_report_period.analytic_event_data | event_report_period.transaction_event_data |
  | analytics_events.enabled | transaction_events.enabled |
  | analytics_events.max_samples_stored | transaction_events.max_samples_stored |

- **Eliminated warnings for redefined constants in ParameterFiltering**

  Fixed the ParameterFiltering constant definitions so that they are not redefined on multiple reloads of the module. Thank you to @TonyArra for bringing this issue to our attention.

- **Docker for development**

  Docker and Docker Compose may now be used for local development and testing with the provided `Dockerfile` and `docker-compose.yml` files in the project root. See [DOCKER.md](DOCKER.md) for usage instructions.

- **Bugfix: Rails 5 + Puma errors in rack "can't add a new key into hash during iteration"**

  When using rails 5 with puma, the agent would intermittently cause rack to raise a `RuntimeError: can't add a new key into hash during iteration`. We have identified the source of the error in our instrumentation and corrected the behavior so it no longer interferes with rack. Thanks to @sasharevzin for bringing attention to this error and providing a reproduction of the issue for us to investigate.

- **CI: target JRuby 9.3.3.0**

  Many thanks to @ahorek for [PR #919](https://github.com/newrelic/newrelic-ruby-agent/pull/919), [PR #921](https://github.com/newrelic/newrelic-ruby-agent/pull/921), and [PR #922](https://github.com/newrelic/newrelic-ruby-agent/pull/922) to keep us up to date on the JRuby side of things. The agent is now actively being tested against JRuby 9.3.3.0. NOTE that this release does not contain any non-CI related changes for JRuby. Old agent versions are still expected to work with newer JRubies and the newest agent version is still expected to work with older JRubies.

- **CI: Update unit tests for Rails 7.0.2**

  Ensure that the 7.0.2 release of Rails is fully compatible with all relevant tests.

- **CI: Ubuntu 20.04 LTS**

  To stay current and secure, our CI automation is now backed by version 20.04 of Ubuntu's long term support offering (previously 18.04).

## v8.4.0

- **Provide basic support for Rails 7.0**

This release includes Rails 7.0 as a tested Rails version. Updates build upon the agent's current Rails instrumentation and do not include additional instrumentation for new features.

- **Improve the performance of NewRelic::Agent::GuidGenerator#generate_guid**

This method is called by many basic operations within the agent including transactions, datastore segments, and external request segments. Thank you, @jdelstrother for contributing this performance improvement!

- **Documentation: Development environment prep instructions**

The multiverse collection of test suites requires a variety of data handling software (MySQL, Redis, memcached, etc.) to be available on the machine running the tests. The [project documentation](test/multiverse/README.md) has been updated to outline the relevant software packages, and a `Brewfile` file has been added to automate software installation with Homebrew.

- **Bugfix: Add ControllerInstrumentation::Shims to Sinatra framework**

  When the agent is disabled by setting the configuration settings `enabled`, `agent_enabled`, and/or `monitor_mode` to false, the agent loads shims for public controller instrumentation methods. These shims were missing for the Sinatra framework, causing applications to crash if the agent was disabled. Thank you, @NC-piercej for bringing this to our attention!

## v8.3.0

- **Updated the agent to support Ruby 3.1.0**

  Most of the changes involved updating the multiverse suite to exclude runs for older versions of instrumented gems that are not compatible with Ruby 3.1.0. In addition, Infinite Tracing testing was updated to accommodate `YAML::unsafe_load` for Psych 4 support.

- **Bugfix: Update AdaptiveSampler#sampled? algorithm**

  One of the clauses in `AdaptiveSampler#sampled?` would always return false due to Integer division returning a result of zero. This method has been updated to use Float division instead, to exponentially back off the number of samples required. This may increase the number of traces collected for transactions. A huge thank you to @romul for bringing this to our attention and breaking down the problem!

- **Bugfix: Correctly encode ASCII-8BIT log messages**

  The encoding update for the DecoratingLogger in v8.2.0 did not account for ASCII-8BIT encoded characters qualifying as `valid_encoding?`. Now, ASCII-8BIT characters will be encoded as UTF-8 and include replacement characters as needed. We're very grateful for @nikajukic's collaboration and submission of a test case to resolve this issue.

## v8.2.0

- **New Instrumentation for Tilt gem**

  Template rendering using [Tilt](https://github.com/rtomayko/tilt) is now instrumented. See [PR #847](https://github.com/newrelic/newrelic-ruby-agent/pull/847) for details.

- **Configuration `error_collector.ignore_errors` is marked as deprecated**

  This setting has been marked as deprecated in the documentation since version 7.2.0 and is now flagged as deprecated within the code.

- **Remove Rails 2 instrumentation**

  Though any version of Rails 2 has not been supported by the Ruby Agent since v3.18.1.330, instrumentation for ActionController and ActionWebService specific to that version were still part of the agent. This instrumentation has been removed.

- **Remove duplicated settings from newrelic.yml**

  Thank you @jakeonfire for bringing this to our attention and @kuroponzu for making the changes!

- **Bugfix: Span Events recorded when using newrelic_ignore**

  Previously, the agent was incorrectly recording span events only on transactions that should be ignored. This fix will prevent any span events from being created for transactions using newrelic_ignore, or ignored through the `rules.ignore_url_regexes` configuration option.

- **Bugfix: Print deprecation warning for Cross-Application Tracing if enabled**

  Prior to this change, the deprecation warning would log whenever the agent started up, regardless of configuration. Thank you @alpha-san for bringing this to our attention!

- **Bugfix: Scrub non-unicode characters from DecoratingLogger**

  To prevent `JSON::GeneratorErrors`, the DecoratingLogger replaces non-unicode characters with the replacement character: �. Thank you @jdelStrother for bringing this to our attention!

- **Bugfix: Distributed tracing headers emitted errors when agent was not connected**

  Previously, when the agent had not yet connected it would fail to create a trace context payload and emit an error, "TypeError: no implicit conversion of nil into String," to the agent logs. The correct behavior in this situation is to not create these headers due to the lack of required information. Now, the agent will not attempt to create trace context payloads until it has connected. Thank you @Izzette for bringing this to our attention!

## v8.1.0

- **Instrumentation for Ruby standard library Logger**

  The agent will now automatically instrument Logger, recording number of lines and size of logging output, with breakdown by severity.

- **Bugfix for Padrino instrumentation**

  A bug was introduced to the way the agent installs padrino instrumentation in 7.0.0. This release fixes the issues with the padrino instrumentation. Thanks to @sriedel for bringing this issue to our attention.

- **Bugfix: Stop deadlocks between New Relic thread and Delayed Job sampling thread**

  Running the agent's polling queries for the DelayedJobSampler within the same ActiveRecord connection decreases the frequency of deadlocks in development environments. Thanks @jdelStrother for bringing this to our attention and providing excellent sample code to speed up development!

- **Bugfix: Allow Net::HTTP request to IPv6 addresses**

  The agent will no longer raise an `URI::InvalidURIError` error if an IPv6 address is passed to Net::HTTP. Thank you @tristinbarnett and @tabathadelane for crafting a solution!

- **Bugfix: Allow integers to be passed to error_collector.ignore_status_codes configuration**

  Integers not wrapped in quotation marks can be passed to `error_collector.ignore_status_codes` in the `newrelic.yml` file. Our thanks goes to @elaguerta and @brammerl for resolving this issue!

- **Bugfix: Allow add_method_tracer to be used on BasicObjects**

  Previously, our `add_method_tracer` changes referenced `self.class` which is not available on `BasicObjects`. This has been fixed. Thanks to @toncid for bringing this issue to our attention.

## v8.0.0

- **`add_method_tracer` refactored to use prepend over alias_method chaining**

  This release overhauls the implementation of `add_method_tracer`, as detailed in [issue #502](https://github.com/newrelic/newrelic-ruby-agent/issues/502). The main breaking updates are as follows:

  - A metric name passed to `add_method_tracer` will no longer be interpolated in an instance context as before. To maintain this behavior, pass a Proc object with the same arity as the method being traced. For example:

    ```ruby
      # OLD
      add_method_tracer :foo, '#{args[0]}.#{args[1]}'

      # NEW
      add_method_tracer :foo, -> (*args) { "#{args[0]}.#{args[1]}" }
    ```

  - Similarly, the `:code_header` and `:code_footer` options to `add_method_tracer` will _only_ accept a Proc object, which will be bound to the calling instance when the traced method is invoked.

  - Calling `add_method_tracer` for a method will overwrite any previously defined tracers for that method. To specify multiple metric names for a single method tracer, pass them to `add_method_tracer` as an array.

  See updated documentation on the following pages for full details:

  - [Ruby Custom Instrumentation: Method Tracers](https://docs.newrelic.com/docs/agents/ruby-agent/api-guides/ruby-custom-instrumentation/#method_tracers)
  - [MethodTracer::ClassMethods#add_method_tracer](https://rubydoc.info/github/newrelic/newrelic-ruby-agent/NewRelic/Agent/MethodTracer/ClassMethods#add_method_tracer-instance_method)

- **Distributed tracing is enabled by default**

  [Distributed tracing](https://docs.newrelic.com/docs/distributed-tracing/enable-configure/language-agents-enable-distributed-tracing/) tracks and observes service requests as they flow through distributed systems. Distributed tracing is now enabled by default and replaces [cross application tracing](https://docs.newrelic.com/docs/agents/ruby-agent/features/cross-application-tracing-ruby/).

- **Bugfix: Incorrectly loading configuration options from newrelic.yml**

  The agent will now import the configuration options [`error_collector.ignore_messages`](https://docs.newrelic.com/docs/agents/ruby-agent/configuration/ruby-agent-configuration/#error_collector-ignore_messages) and [`error_collector.expected_messages`](https://docs.newrelic.com/docs/agents/ruby-agent/configuration/ruby-agent-configuration/#error_collector-expected_messages) from the `newrelic.yml` file correctly.

- **Cross Application is now deprecated, and disabled by default**

  [Distributed tracing](https://docs.newrelic.com/docs/distributed-tracing/enable-configure/language-agents-enable-distributed-tracing/) is replacing [cross application tracing](https://docs.newrelic.com/docs/agents/ruby-agent/features/cross-application-tracing-ruby/) as the default means of tracing between services. To continue using it, enable it with `cross_application_tracer.enabled: true` and `distributed_tracing.enabled: false`

- **Update configuration option default value for `span_events.max_samples_stored` from 1000 to 2000**

  For more information about this configuration option, visit [the Ruby agent documentation](https://docs.newrelic.com/docs/agents/ruby-agent/configuration/ruby-agent-configuration/#span_events-max_samples_stored).

- **Agent now enforces server supplied maximum value for configuration option `span_events.max_samples_stored`**

  Upon connection to the New Relic servers, the agent will now enforce a maximum value allowed for the configuration option [`span_events.max_samples_stored`](https://docs.newrelic.com/docs/agents/ruby-agent/configuration/ruby-agent-configuration/#span_events-max_samples_stored) sent from the New Relic servers.

- **Remove Ruby 2.0 required kwarg compatibility checks**

  Our agent has code that provides compatibility for required keyword arguments in Ruby versions below 2.1. Since the agent now only supports Ruby 2.2+, this code is no longer required.

- **Replace Time.now with Process.clock_gettime**

  Calls to `Time.now` have been replaced with calls to `Process.clock_gettime` to leverage the system's built-in clocks for elapsed time (`Process::CLOCK_MONOTONIC`) and wall-clock time (`Process::CLOCK_REALTIME`). This results in fewer object allocations, more accurate elapsed time records, and enhanced performance. Thanks to @sdemjanenko and @viraptor for advocating for this change!

- **Updated generated default newrelic.yml**

  Thank you @wyhaines and @creaturenex for your contribution. The default newrelic.yml that the agent can generate is now updated with commented out examples of all configuration options.

- **Bugfix: Psych 4.0 causes errors when loading newrelic.yml**

  Psych 4.0 now uses safe load behavior when using `YAML.load` which by default doesn't allow aliases, causing errors when the agent loads the config file. We have updated how we load the config file to avoid these errors.

- **Remove support for Excon versions below 0.19.0**

  Excon versions below 0.19.0 will no longer be instrumented through the Ruby agent.

- **Remove support for Mongo versions below 2.1**

  Mongo versions below 2.1 will no longer be instrumented through the Ruby agent.

- **Remove tests for Rails 3.0 and Rails 3.1**

  As of the 7.0 release, the Ruby agent stopped supporting Rails 3.0 and Rails 3.1. Despite this, we still had tests for these versions running on the agent's CI. Those tests are now removed.

- **Update test Gemfiles for patched versions**

  The gem has individual Gemfiles it uses to test against different common user setups. Rails 5.2, 6.0, and 6.1 have been updated to the latest patch versions in the test Gemfiles. Rack was updated in the Rails61 test suite to 2.1.4 to resolve a security vulnerability.

- **Remove Merb Support**

  This release removes the remaining support for the [Merb](https://weblog.rubyonrails.org/2008/12/23/merb-gets-merged-into-rails-3/) framework. It merged with Rails during the 3.0 release. Now that the Ruby agent supports Rails 3.2 and above, we thought it was time to say goodbye.

- **Remove deprecated method External.start_segment**

  The method `NewRelic::Agent::External.start_segment` has been deprecated as of Ruby Agent 6.0.0. This method is now removed.

- **Added testing and support for the following gem versions**

  - activemerchant 1.121.0
  - bunny 2.19.0
  - excon 0.85.0
  - mongo 2.14.0, 2.15.1
  - padrino 0.15.1
  - resque 2.1.0
  - sequel 5.48.0
  - yajl-ruby 1.4.1

- **This version adds support for ARM64/Graviton2 platform using Ruby 3.0.2+**

## v7.2.0

- **Expected Errors and Ignore Errors**
  This release adds support for configuration for expected/ignored errors by class name, status code, and message. The following configuration options are now available:

  - `error_collector.ignore_classes`
  - `error_collector.ignore_messages`
  - `error_collector.ignore_status_codes`
  - `error_collector.expected_classes`
  - `error_collector.expected_messages`
  - `error_collector.expected_status_codes`
    For more details about expected and ignored errors, please see our [configuration documentation](https://docs.newrelic.com/docs/agents/ruby-agent/configuration/)

- **Bugfix: resolves "can't add a new key into hash during iteration" Errors**

  Thanks to @wyhaines for this fix that prevents "can't add a new key into hash during iteration" errors from occurring when iterating over environment data.

- **Bugfix: kwarg support fixed for Rack middleware instrumentation**

  Thanks to @walro for submitting this fix. This fixes the rack instrumentation when using kwargs.

- **Update known conflicts with use of Module#Prepend**

  With our release of v7.0.0, we updated our instrumentation to use Module#Prepend by default, instead of method chaining. We have received reports of conflicts and added a check for these known conflicts. If a known conflict with prepend is detected while using the default value of 'auto' for gem instrumentation, the agent will instead install method chaining instrumentation in order to avoid this conflict. This check can be bypassed by setting the instrumentation method for the gem to 'prepend'.

## v7.1.0

- **Add support for CSP nonces when using our API to insert the browser agent**

  We now support passing in a nonce to our API method `browser_timing_header` to allow the browser agent to run on applications using CSP nonces. This allows users to inject the browser agent themselves and use the nonce required for the script to run. In order to utilize this new feature, you must disable auto instrumentation for the browser agent, and use the API method browser_timing_header to pass the nonce in and inject the script manually.

- **Removed MD5 use in the SQL sampler**

  In order to allow the agent to run in FIPS compliant environments, the usage of MD5 for aggregating slow sql traces has been replaced with SHA1.

- **Enable server-side configuration of distributed tracing**

  `distributed_tracing.enabled` may now be set in server-side application configuration.

- **Bugfix: Fix for missing part of a previous bugfix**

  Our previous fix of "nil Middlewares injection now prevented and gracefully handled in Sinatra" released in 7.0.0 was partially overwritten by some of the other changes in that release. This release adds back those missing sections of the bugfix, and should resolve the issue for sinatra users.

- **Update known conflicts with use of Module#Prepend**

  With our release of v7.0.0, we updated our instrumentation to use Module#Prepend by default, instead of method chaining. We have received reports of conflicts and added a check for these known conflicts. If a known conflict with prepend is detected while using the default value of 'auto' for gem instrumentation, the agent will instead install method chaining instrumentation in order to avoid this conflict. This check can be bypassed by setting the instrumentation method for the gem to 'prepend'.

- **Bugfix: Updated support for ActiveRecord 6.1+ instrumentation**

  Previously, the agent depended on `connection_id` to be present in the Active Support instrumentation for `sql.active_record`
  to get the current ActiveRecord connection. As of Rails 6.1, `connection_id` has been dropped in favor of providing the connection
  object through the `connection` value exclusively. This resulted in datastore spans displaying fallback behavior, including showing
  "ActiveRecord" as the database vendor.

- **Bugfix: Updated support for Resque's FORK_PER_JOB option**

  Support for Resque's FORK_PER_JOB flag within the Ruby agent was incomplete and nonfunctional. The agent should now behave
  correctly when running in a non-forking Resque worker process.

- **Bugfix: Added check for ruby2_keywords in add_transaction_tracer**

  Thanks @beauraF for the contribution! Previously, the add_transaction_tracer was not updated when we added support for ruby 3. In order to correctly support `**kwargs`, ruby2_keywords was added to correctly update the method signature to use \*\*kwargs in ruby versions that support that.

- **Confirmed support for yajl 1.4.0**

  Thanks to @creaturenex for the contribution! `yajl-ruby` 1.4.0 was added to our test suite and confirmed all tests pass, showing the agent supports this version as well.

## v7.0.0

- **Ruby Agent 6.x to 7.x Migration Guide Available**

  Please see our [Ruby Agent 6.x to 7.x migration guide](https://docs.newrelic.com/docs/agents/ruby-agent/getting-started/migration-7x-guide/) for helpful strategies and tips for migrating from earlier versions of the Ruby agent to 7.0.0. We cover new configuration settings, diagnosing and installing SSL CA certificates and deprecated items and their replacements in this guide.

- **Ruby 2.0 and 2.1 Dropped**

  Support for Ruby 2.0 and 2.1 dropped with this release. No code changes that would prevent the agent from continuing to
  work with these releases are known. However, Rubies 2.0 and 2.1 are no longer included in our test matrices and are not supported
  for 7.0.0 and onward.

- **Implemented prepend auto-instrumentation strategies for most Ruby gems/libraries**

  This release brings the auto-instrumentation strategies for most gems into the modern era for Ruby by providing both
  prepend and method-chaining (a.k.a. method-aliasing) strategies for auto instrumenting. Prepend, which has been available since
  Ruby 2.0 is now the default strategy employed in auto-instrumenting. It is known that some external gems lead to Stack Level
  too Deep exceptions when prepend and method-chaining are mixed. In such known cases, auto-instrumenting strategy will fall back
  to method-chaining automatically.

  This release also deprecates many overlapping and inconsistently named configuration settings in favor of being able to control
  behavior of instrumentation per library with one setting that can be one of auto (the default), disabled, prepend, or chain.

  Please see the above-referenced migration guide for further details.

- **Removed SSL cert bundle**

  The agent will no longer ship this bundle and will rely on system certs.

- **Removed deprecated config options**

  The following config options were previously deprecated and are no longer available

  - `disable_active_record_4`
  - `disable_active_record_5`
  - `autostart.blacklisted_constants`
  - `autostart.blacklisted_executables`
  - `autostart.blacklisted_rake_tasks`
  - `strip_exception_messages.whitelist`

- **Removed deprecated attribute**

  The attribute `httpResponseCode` was previously deprecated and replaced with `http.statusCode`. This deprecated attribute has now been removed.

- **Removed deprecated option in notice_error**

  Previously, the `:trace_only` option to NewRelic::Agent.notice_error was deprecated and replaced with `:expected`. This deprecated option has been removed.

- **Removed deprecated api methods**

  Previously the api methods `create_distributed_trace_payload` and `accept_distributed_trace_payload` were deprecated. These have now been removed. Instead, please see `insert_distributed_trace_headers` and `accept_distributed_trace_headers`, respectively.

- **Bugfix: Prevent browser monitoring middleware from installing to middleware multiple times**

  In rare cases on jRuby, the BrowserMonitoring middleware could attempt to install itself
  multiple times at start-up. This bug fix addresses that by using a mutex to introduce
  thread safety to the operation. Sintra in particular can have this race condition because
  its middleware stack is not installed until the first request is received.

- **Skip constructing Time for transactions**

  Thanks to @viraptor, we are no longer constructing an unused Time object with every call to starting a new Transaction.

- **Bugfix: nil Middlewares injection now prevented and gracefully handled in Sinatra**

  Previously, the agent could potentially inject multiples of an instrumented middleware if Sinatra received many
  requests at once during start-up and initialization due to Sinatra's ability to delay full start-up as long as possible.
  This has now been fixed and the Ruby agent correctly instruments only once as well as gracefully handles nil middleware
  classes in general.

- **Bugfix: Ensure transaction nesting max depth is always consistent with length of segments**

  Thanks to @warp for noticing and fixing the scenario where Transaction nesting_max_depth can get out of sync
  with segments length resulting in an exception when attempting to nest the initial segment which does not exist.

## v6.15.0

- **Official Ruby 3.0 support**

  The ruby agent has been verified to run on ruby 3.0.0

- **Added support for Rails 6.1**

  The ruby agent has been verified to run with Rails 6.1
  Special thanks to @hasghari for setting this up!

- **Added support for Sidekiq 6.0, 6.1**

  The ruby agent has been verified to run with both 6.0 and 6.1 versions of sidekiq

- **Bugfix: No longer overwrites sidekiq trace data**

  Distributed tracing data is now added to the job trace info rather than overwriting the existing data.

- **Bugfix: Fixes cases where errors are reported for spans with no other attributes**

  Previously, in cases where a span does not have any agent/custom attributes on it, but an error
  is noticed and recorded against the span, a `FrozenError: can't modify frozen Hash` is thrown.
  This is now fixed and errors are now correctly recorded against such span events.

- **Bugfix: `DistributedTracing.insert_distributed_trace_headers` Supportability metric now recorded**

  Previously, API calls to `DistributedTracing.insert_distributed_trace_headers` would lead to an exception
  about the missing supportability metric rather than flowing through the API implementation as intended.
  This would potentially lead to broken distributed traces as the trace headers were not inserted on the API call.
  `DistributedTracing.insert_distributed_trace_headers` now correctly records the supportability metric and
  inserts the distributed trace headers as intended.

- **Bugfix: child completions after parent completes sometimes throws exception attempting to access nil parent**

  In scenarios where the child segment/span is completing after the parent in jRuby, the parent may have already
  been freed and no longer accessible. This would lead to an attempt to call `descendant_complete` on a Nil
  object. This is fixed to protect against calling the `descendant_complete` in such cases.

- **Feature: implements `force_install_exit_handler` config flag**

  The `force_install_exit_handler` configuration flag allows an application to instruct the agent to install its
  graceful shutdown exit handler, which will send any locally cached data to the New Relic collector prior to the
  application shutting down. This is useful for when the primary framework has an embedded Sinatra application that
  is otherwise detected and skips installing the exit hook for graceful shutdowns.

- **Default prepend_net_instrumentation to false**

  Previously, `prepend_net_instrumentation` defaulted to true. However, many gems are still using monkey patching on Net::HTTP, which causes compatibility issues with using prepend. Defaulting this to false minimizes instances of
  unexpected compatibility issues.

## v6.14.0

- **Bugfix: Method tracers no longer cloning arguments**

  Previously, when calling add_method_tracer with certain combination of arguments, it would lead to the wrapped method's arguments being cloned rather than passed to the original method for manipulation as intended. This has been fixed.

- **Bugfix: Delayed Job instrumentation fixed for Ruby 2.7+**

  Previously, the agent was erroneously separating positional and keyword arguments on the instrumented method calls into
  Delayed Job's library. The led to Delayed job not auto-instrumenting correctly and has been fixed.

- **Bugfix: Ruby 2.7+ methods sometimes erroneously attributed compiler warnings to the Agent's `add_method_tracer`**

  The specific edge cases presented are now fixed by this release of the agent. There are still some known corner-cases
  that will be resolved with upcoming changes in next major release of the Agent. If you encounter a problem with adding
  method tracers and compiler warnings raised, please continue to submit small reproducible examples.

- **Bugfix: Ruby 2.7+ fix for keyword arguments on Rack apps is unnecessary and removed**

  A common fix for positional and keyword arguments for method parameters was implemented where it was not needed and
  led to RackApps getting extra arguments converted to keyword arguments rather than Hash when it expected one. This
  Ruby 2.7+ change was reverted so that Rack apps behave correctly for Ruby >= 2.7.

- **Feature: captures incoming and outgoing request headers for distributed tracing**

  HTTP request headers will be logged when log level is at least debug level. Similarly, request headers
  for exchanges with New Relic servers are now audit logged when audit logging is enabled.

- **Bugfix: `newrelic.yml.erb` added to the configuration search path**

  Previously, when a user specifies a `newrelic.yml.erb` and no `newrelic.yml` file, the agent fails to find
  the `.erb` file because it was not in the list of files searched at startup. The Ruby agent has long supported this as a
  means of configuring the agent programmatically. The `newrelic.yml.erb` filename is restored to the search
  path and will be utilized if present. NOTE: `newrelic.yml` still takes precedence over `newrelic.yml.erb` If found,
  the `.yml` file is used instead of the `.erb` file. Search directories and order of traversal remain unchanged.

- **Bugfix: dependency detection of Redis now works without raising an exception**

  Previously, when detecting if Redis was available to instrument, the dependency detection would fail with an Exception raised
  (with side effect of not attempting to instrument Redis). This is now fixed with a better dependency check that resolves falsely without raising an `Exception`.

- **Bugfix: Gracefully handles NilClass as a Middleware Class when instrumenting**

  Previously, if a NilClass is passed as the Middleware Class to instrument when processing the middleware stack,
  the agent would fail to fully load and instrument the middleware stack. This fix gracefully skips over nil classes.

- **Memory Sampler updated to recognize macOS Big Sur**

  Previously, the agent was unable to recognize the platform macOS Big Sur in the memory sampler, resulting in an error being logged. The memory sampler is now able to recognize Big Sur.

- **Prepend implementation of Net::HTTP instrumentation available**

  There is now a config option (`prepend_net_instrumentation`) that will enable the agent to use prepend while instrumenting Net::HTTP. This option is set to true by default.

## v6.13.1

- **Bugfix: obfuscating URLs to external services no longer modifying original URI**

  A recent change to the Ruby agent to obfuscate URIs sent to external services had the unintended side-effect of removing query parameters
  from the original URI. This is fixed to obfuscate while also preserving the original URI.

  Thanks to @VictorJimenezKwast for pinpointing and helpful unit test to demonstrate.

## v6.13.0

- **Bugfix: never use redirect host when accessing preconnect endpoint**

  When connecting to New Relic, the Ruby Agent uses the value in `Agent.config[:host]` to post a request to the New Relic preconnect endpoint. This endpoint returns a "redirect host" which is the URL to which agents send data from that point on.

  Previously, if the agent needed to reconnect to the collector, it would incorrectly use this redirect host to call the preconnect
  endpoint, when it should have used the original configured value in `Agent.config[:host]`. The agent now uses the correct host
  for all calls to preconnect.

- **Bugfix: calling `add_custom_attributes` no longer modifies the params of the caller**

  The previous agent's improvements to recording attributes at the span level had an unexpected
  side-effect of modifying the params passed to the API call as duplicated attributes were deleted
  in the process. This is now fixed and params passed in are no longer modified.

  Thanks to Pete Johns (@johnsyweb) for the PR that resolves this bug.

- **Bugfix: `http.url` query parameters spans are now obfuscated**

  Previously, the agent was recording the full URL of the external requests, including
  the query and fragment parts of the URL as part of the attributes on the external request
  span. This has been fixed so that the URL is obfuscated to filter out potentially sensitive data.

- **Use system SSL certificates by default**

  The Ruby agent previously used a root SSL/TLS certificate bundle by default. Now the agent will attempt to use
  the default system certificates, but will fall back to the bundled certs if there is an issue (and log that this occurred).

- **Bugfix: reduce allocations for segment attributes**

  Previously, every segment received an `Attributes` object on initialization. The agent now lazily creates attributes
  on segments, resulting in a significant reduction in object allocations for a typical transaction.

- **Bugfix: eliminate errors around Rake::VERSION with Rails**

  When running a Rails application with rake tasks, customers could see the following error:

- **Prevent connecting agent thread from hanging on shutdown**

  A bug in `Net::HTTP`'s Gzip decoder can cause the (un-catchable)
  thread-kill exception to be replaced with a (catchable) `Zlib` exception,
  which prevents a connecting agent thread from exiting during shutdown,
  causing the Ruby process to hang indefinitely.
  This workaround checks for an `aborting` thread in the `#connect` exception handler
  and re-raises the exception, allowing a killed thread to continue exiting.

  Thanks to Will Jordan (@wjordan) for chasing this one down and patching with tests.

- **Fix error messages about Rake instrumentation**

  When running a Rails application with rake tasks, customers could see the following error in logs resulting from
  a small part of rake functionality being loaded with the Rails test runner:

  ```
  ERROR : Error while detecting rake_instrumentation:
  ERROR : NameError: uninitialized constant Rake::VERSION
  ```

  Such error messages should no longer appear in this context.

  Thanks to @CamilleDrapier for pointing out this issue.

- **Remove NewRelic::Metrics**

  The `NewRelic::Metrics` module has been removed from the agent since it is no longer used.

  Thanks to @csaura for the contribution!

## v6.12.0

- The New Relic Ruby Agent is now open source under the [Apache 2 license](LICENSE)
  and you can now observe the [issues we're working on](https://github.com/orgs/newrelic/projects/17). See our [Contributing guide](https://github.com/newrelic/newrelic-ruby-agent/blob/main/CONTRIBUTING.md)
  and [Code of Conduct](https://github.com/newrelic/.github/blob/master/CODE_OF_CONDUCT.md) for details on contributing!

- **Security: Updated all uses of Rake to >= 12.3.3**

  All versions of Rake testing prior to 12.3.3 were removed to address
  [CVE-2020-8130](https://nvd.nist.gov/vuln/detail/CVE-2020-8130).
  No functionality in the agent was removed nor deprecated with this change, and older versions
  of rake are expected to continue to work as they have in the past. However, versions of
  rake < 12.3.3 are no longer tested nor supported.

- **Bugfix: fixes an error capturing content length in middleware on multi-part responses**

  In the middleware tracing, the `Content-Length` header is sometimes returned as an array of
  values when content is a multi-part response. Previously, the agent would fail with
  "NoMethodError: undefined method `to_i` for Array" Error. This bug is now fixed and
  multi-part content lengths are summed for a total when an `Array` is present.

- **Added support for auto-instrumenting Mongo gem versions 2.6 to 2.12**

- **Bugfix: MongoDB instrumentation did not handle CommandFailed events when noticing errors**

  The mongo gem sometimes returns a CommandFailed object instead of a CommandSucceeded object with
  error attributes populated. The instrumentation did not handle noticing errors on CommandFailed
  objects and resulted in logging an error and backtrace to the log file.

  Additionally, a bug in recording the metric for "findAndModify" as all lowercased "findandmodify"
  for versions 2.1 through 2.5 was fixed.

- **Bugfix: Priority Sampler causes crash in high throughput environments in rare cases**

  Previously, the priority sampling buffer would, in rare cases, generate an error in high-throughput
  environments once capacity is reached and the sampling algorithm engages. This issue is fixed.

- **Additional Transaction Information applied to Span Events**

  When Distributed Tracing and/or Infinite Tracing are enabled, the agent will now incorporate additional information from the Transaction Event on to the root Span Event of the transaction.

  The following items are affected:

  - Custom attribute values applied to the Transaction via our [add_custom_attributes](http://www.rubydoc.info/github/newrelic/newrelic-ruby-agent/NewRelic/Agent#add_custom_attributes-instance_method) API method.
  - Request parameters: `request.parameters.*`
  - Request headers: `request.headers.*`
  - Response headers: `response.headers.*`
  - Resque job arguments: `job.resque.args.*`
  - Sidekiq job arguments: `job.sidekiq.args.*`
  - Messaging arguments: `message.*`
  - `httpResponseCode` (deprecated in this version; see note below)/`http.statusCode`
  - `response.status`
  - `request.uri`
  - `request.method`
  - `host.displayName`

- **Security Recommendation**

  Review your Transaction attributes [include](https://docs.newrelic.com/docs/agents/ruby-agent/attributes/enable-disable-attributes-ruby#transaction_events-attributes-include) and [exclude](https://docs.newrelic.com/docs/agents/ruby-agent/attributes/enable-disable-attributes-ruby#transaction_events-attributes-exclude) configurations. Any attribute include or exclude settings specific to Transaction Events should be applied
  to your Span attributes [include](https://docs.newrelic.com/docs/agents/ruby-agent/attributes/enable-disable-attributes-ruby#span-events-attributes-include) and [exclude](https://docs.newrelic.com/docs/agents/ruby-agent/attributes/enable-disable-attributes-ruby#span-events-attributes-exclude) configuration or your global attributes [include](https://docs.newrelic.com/docs/agents/ruby-agent/attributes/enable-disable-attributes-ruby#attributes-include) and [exclude](https://docs.newrelic.com/docs/agents/ruby-agent/attributes/enable-disable-attributes-ruby#attributes-exclude) configuration.

- **Agent attribute deprecation: httpResponseCode**

  Starting in this agent version, the [agent attribute](https://docs.newrelic.com/docs/agents/ruby-agent/attributes/ruby-agent-attributes#attributes) `httpResponseCode` (string value) has been deprecated. Customers can begin using `http.statusCode`
  (integer value) immediately, and `httpResponseCode` will be removed in the agent's next major version update.

- **Bugfix: Eliminate warnings for distributed tracing when using sidekiq**

  Previously, using sidekiq with distributed tracing disabled resulted in warning messages\
  `WARN : Not configured to accept distributed trace headers`\
  ` WARN : Not configured to insert distributed trace headers`\
  These messages no longer appear.

## v6.11.0

- **Infinite Tracing**

  This release adds support for [Infinite Tracing](https://docs.newrelic.com/docs/understand-dependencies/distributed-tracing/enable-configure/enable-distributed-tracing). Infinite Tracing observes 100% of your distributed traces and provides visualizations for the most actionable data. With Infinite Tracing, you get examples of errors and long-running traces so you can better diagnose and troubleshoot your systems.

  Configure your agent to send traces to a trace observer in New Relic Edge. View distributed traces through New Relic’s UI. There is no need to install a collector on your network.

  Infinite Tracing is currently available on a sign-up basis. If you would like to participate, please contact your sales representative.

- **Bugfix: Cross Application Tracing (CAT) adds a missing field to response**

  Previously, the Ruby agent's Cross Application Tracing header was missing a reserved field that would lead to an error
  in the Go agent's processing of incoming headers from the Ruby agent. This fix adds that missing field to the headers, eliminating
  the issue with traces involving the Ruby agent and the Go agent.

- **Bugfix: Environment Report now supports Rails >= 6.1**

  Previously, users of Rails 6.1 would see the following deprecation warning appear when the Ruby agent attempted to
  collect enviroment data: `DEPRECATION WARNING: [] is deprecated and will be removed from Rails 6.2`. These deprecation methods
  no longer appear.

  Thanks to Sébastien Dubois (sedubois) for reporting this issue and for the contribution!

- **Added distributed tracing to Sidekiq jobs**

  Previously, Sidekiq jobs were not included in portions of <a href="https://docs.newrelic.com/docs/understand-dependencies/distributed-tracing/get-started/introduction-distributed-tracing">distributed traces</a> captured by the Ruby agent. Now you can view distributed
  traces that include Sidekiq jobs instrumented by the Ruby agent.

  Thanks to andreaseger for the contribution!

- **Bugfix: Eliminate warnings appearing when using `add_method_tracer` with Ruby 2.7**

  Previously, using `add_method_tracer` with Ruby 2.7 to trace a method that included keyword arguments resulted in warning messages:
  `warning: Using the last argument as keyword parameters is deprecated; maybe ** should be added to the call`. These messages no
  longer appear.

  Thanks to Harm de Wit and Atsuo Fukaya for reporting the issue!

## v6.10.0

- **Error attributes now added to each span that exits with an error or exception**

  Error attributes `error.class` and `error.message` are now included on the span event in which an error
  or exception was noticed, and, in the case of unhandled exceptions, on any ancestor spans that also exit with an error.
  The public API method `notice_error` now attaches these error attributes to the currently executing span.

  <a href="https://docs.newrelic.com/docs/apm/distributed-tracing/ui-data/understand-use-distributed-tracing-data#rules-limits">Spans with error details are now highlighted red in the Distributed Tracing UI</a>, and error details will expose the associated
  `error.class` and `error.message`. It is also now possible to see when an exception leaves the boundary of the span,
  and if it is caught in an ancestor span without reaching the entry span. NOTE: This “bubbling up” of exceptions will impact
  the error count when compared to prior behavior for the same trace. It is possible to have a trace that now has span errors
  without the trace level showing an error.

  If multiple errors occur on the same span, only the most recent error information is added to the attributes. Prior errors on the same span are overwritten.

  These span event attributes conform to <a href="https://docs.newrelic.com/docs/agents/manage-apm-agents/agent-data/manage-errors-apm-collect-ignore-or-mark-expected#ignore">ignored errors</a> and <a href="https://docs.newrelic.com/docs/agents/manage-apm-agents/agent-data/manage-errors-apm-collect-ignore-or-mark-expected#expected">expected errors</a>.

- **Added tests for latest Grape / Rack combination**

  For a short period of time, the latest versions of Grape and Rack had compatibility issues.
  Generally, Rack 2.1.0 should be avoided in all cases due to breaking changes in many gems
  reliant on Rack. We recommend using either Rack <= 2.0.9, or using latest Rack when using Grape
  (2.2.2 at the time of this writing).

- **Bugfix: Calculate Content-Length in bytes**

  Previously, the Content-Length HTTP header would be incorrect after injecting the Browser Monitoring
  JS when the response contained Unicode characters because the value was not calculated in bytes.
  The Content-Length is now correctly updated.

  Thanks to thaim for the contribution!

- **Bugfix: Fix Content-Length calculation when response is nil**

  Previously, calculating the Content-Length HTTP header would result in a `NoMethodError` in the case of
  a nil response. These errors will no longer occur in such a case.

  Thanks to Johan Van Ryseghem for the contribution!

- **Bugfix: DecoratingFormatter now logs timestamps as millisecond Integers**

  Previously the agent sent timestamps as a Float with milliseconds as part of the
  fractional value. Logs in Context was changed to only accept Integer values and this
  release changes DecoratingFormatter to match.

- **Added --force option to `newrelic install` cli command to allow overwriting newrelic.yml**

- **Bugfix: The fully qualified hostname now works correctly for BSD and Solaris**

  Previously, when running on systems such as BSD and Solaris, the agent was unable to determine the fully
  qualified domain name, which is used to help link Ruby agent data with data from New Relic Infrastructure.
  This information is now successfully collected on various BSD distros and Solaris.

## v6.9.0

- **Added support for W3C Trace Context, with easy upgrade from New Relic trace context**

  - [Distributed Tracing now supports W3C Trace Context headers](https://docs.newrelic.com/docs/understand-dependencies/distributed-tracing/get-started/introduction-distributed-tracing#w3c-support) for HTTP protocols when distributed tracing is enabled. Our implementation can accept and emit both
    the W3C trace header format and the New Relic trace header format. This simplifies
    agent upgrades, allowing trace context to be propagated between services with older
    and newer releases of New Relic agents. W3C trace header format will always be
    accepted and emitted. New Relic trace header format will be accepted, and you can
    optionally disable emission of the New Relic trace header format.

  - When distributed tracing is enabled by setting `distributed_tracing.enabled` to `true`,
    the Ruby agent will now accept W3C's `traceparent` and `tracestate` headers when
    calling `DistributedTracing.accept_distributed_trace_headers` or automatically via
    `http` instrumentation. When calling `DistributedTracing.insert_distributed_trace_headers`,
    or automatically via `http` instrumentation, the Ruby agent will include the W3C
    headers along with the New Relic distributed tracing header, unless the New Relic
    trace header format is disabled by setting `exclude_newrelic_header` setting to `true`.

  - Added `DistributedTracing.accept_distributed_trace_headers` API for accepting both
    New Relic and W3C TraceContext distributed traces.

  - Deprecated `DistributedTracing.accept_distributed_trace_payload` which will be removed
    in a future major release.

  - Added `DistributedTracing.insert_distributed_trace_headers` API for adding outbound
    distributed trace headers. Both W3C TraceContext and New Relic formats will be
    included unless `distributed_tracing.exclude_newrelic_header: true`.

  - Deprecated `DistributedTracing.create_distributed_trace_payload` which will be removed
    in a future major release.

  Known Issues and Workarounds

  - If a .NET agent is initiating traces as the root service, do not upgrade your
    downstream Ruby New Relic agents to this agent release.

- **Official Ruby 2.7 support**

  The Ruby agent has been verified to run with Ruby 2.7.0.

- **Reduced allocations when tracing transactions using API calls**

  Default empty hashes for `options` parameter were not frozen, leading to
  excessive and unnecessary allocations when calling APIs for tracing transactions.

  Thanks to Joel Turkel (jturkel) for the contribution!

- **Bugfix for Resque worker thread race conditions**

  Recent changes in Rack surfaced issues marshalling data for resque, surfaced a potential race-condition with closing out the worker-threads before flushing the data pipe. This
  is now fixed.

  Thanks to Bertrand Paquet (bpaquet) for the contribution!

- **Bugfix for Content-Length when injecting Browser Monitoring JS**

  The Content-Length HTTP header would be incorrect after injecting the Browser Monitoring
  JS into the HEAD tag of the HTML source with Content-Length and lead to the HTML BODY content
  being truncated in some cases. The Content-Length is now correctly updated after injecting the
  Browser Monitoring JS script.

  Thanks to Slava Kardakov (ojab) for the contribution!

## v6.8.0

- **Initial Ruby 2.7 support**

  The Ruby agent has been verified to run with Ruby 2.7.0-preview1.

- **New API method to add custom attributes to Spans**

  New API method for adding custom attributes to spans. Previously, custom
  attributes were only available at the Transaction level. Now, with Span
  level custom attributes, more granular tagging of events is possible for
  easier isolation and review of trace events. For more information:

  - [`Agent#add_custom_span_attributes`](https://www.rubydoc.info/github/newrelic/newrelic-ruby-agent/NewRelic/Agent#add_custom_span_attributes)

- **Enables ability to migrate to Configurable Security Policies (CSP) on a per agent
  basis for accounts already using High Security Mode (HSM).**

  When both [HSM](https://docs.newrelic.com/docs/agents/manage-apm-agents/configuration/high-security-mode) and [CSP](https://docs.newrelic.com/docs/agents/manage-apm-agents/configuration/enable-configurable-security-policies) are enabled for an account, an agent (this version or later)
  can successfully connect with either `high_security: true` or the appropriate
  `security_policies_token` configured. `high_security` has been added as part of
  the preconnect payload.

- **Bugfix for Logs in Context combined with act-fluent-logger-rails**

  Previously, when using the Ruby agent's Logs in Context logger
  to link logging data with trace and entity metadata for an
  improved experience in the UI, customers who were also using
  the `act-fluent-logger-rails` gem would see a `NoMethodError`
  for `clear_tags!` that would interfere with the use of this
  feature. This error no longer appears, allowing customers to
  combine the use of Logs in Context with the use of this gem.

  Please note that the Logs in Context logger does not support
  tagged logging; if you are initializing your logger with a
  `log_tags` argument, your custom tags may not appear on the
  final version of your logs.

- **Bugfix for parsing invalid newrelic.yml**

  Previously, if the newrelic.yml configuration file was invalid, and the agent
  could not start as a result, the agent would not log any indication of
  the problem.

  This version of the agent will emit a FATAL message to STDOUT when this scenario
  occurs so that customers can address issues with newrelic.yml that prevent startup.

- **Configuration options containing the terms "whitelist" and "blacklist" deprecated**

  The following local configuration settings have been deprecated:

  - `autostart.blacklisted_constants`: use `autostart.denylisted_constants` instead.
  - `autostart.blacklisted_executables`: use `autostart.denylisted_executables` instead.
  - `autostart.blacklisted_rake_tasks`: use `autostart.denylisted_rake_tasks` instead.
  - `strip_exception_messages.whitelist`: use `strip_exception_messages.allowed_classes` instead.

- **Bugfix for module loading and constant resolution in Rails**

  Starting in version 6.3, the Ruby agent has caused module loading and constant
  resolution to sometimes fail, which caused errors in some Rails applications.
  These errors were generally `NoMethodError` exceptions or I18n errors
  `translation missing` or `invalid locale`. These errors would not appear if the agent
  was removed from the application's Gemfile.
  This version of the agent fixes these issues with module loading and constant
  resolution, so these errors no longer occur.

- **Bugfix: failed to get urandom**

  Previous versions of the agent would fail unexpectedly when the Ruby process used
  every available file descriptor. The failures would include this message:

  ```
  ERROR : RuntimeError: failed to get urandom
  ```

  This version of the agent uses a different strategy for generating random IDs, and
  will not fail in the same way when no file descriptors are available.

## v6.7.0

- **Trace and Entity Metadata API**

  Several new API methods have been added to the agent:

  - [`Agent#linking_metadata`](https://www.rubydoc.info/github/newrelic/newrelic-ruby-agent/NewRelic/Agent#linking_metadata-instance_method)
  - [`Tracer#trace_id`](https://www.rubydoc.info/github/newrelic/newrelic-ruby-agent/NewRelic/Agent/Tracer#trace_id-class_method)
  - [`Tracer#span_id`](https://www.rubydoc.info/github/newrelic/newrelic-ruby-agent/NewRelic/Agent/Tracer#span_id-class_method)
  - [`Tracer#sampled?`](https://www.rubydoc.info/github/newrelic/newrelic-ruby-agent/NewRelic/Agent/Tracer#sampled?-class_method)

  These API methods allow you to access information that can be used to link data of your choosing to a trace or entity.

- **Logs in Context**

  This version of the agent includes a logger, which can be used in place of `::Logger`
  from the standard library, or `ActiveSupport::Logger` from Rails. This logger
  leverages the new trace and entity metadata API to decorate log statements with entity
  and trace metadata, so they can be correlated together in the New Relic UI.

  For more information on how to use logs in context, see https://docs.newrelic.com/docs/enable-logs-context-ruby

- **Project metadata in Gemspec**

  Project metadata has been added to the gemspec file. This means our Rubygems page will allow users to more easily
  access the agent's source code, raise issues, and read the changelog.

  Thanks to Orien Madgwick for the contribution!

## v6.6.0

- **Bugfix for ActionCable Instrumentation**

  Previous versions of the agent sometimes caused application crashes with some versions
  of ActionCable. The application would exit quickly after startup with the error:
  `uninitialized constant ActionCable::Engine`.

  Version 6.6.0 of the agent no longer crashes in this way.

- **Handling of disabling Error Collection**

  When the agent first starts, it begins collecting Error Events and Traces before
  fetching configuration from New Relic. In previous versions of the agent, those
  events or traces would be sent to New Relic, even if _Error Collection_ is disabled in
  the application's server-side configuration.

  Version 6.6.0 of the agent drops all collected Error Events and Traces if the
  configuration from the server disables _Error Collection_.

## v6.5.0

- **Change to default setting for ActiveRecord connection resolution**

  Due to incompatibilities between the faster ActiveRecord connection resolution
  released in v6.3.0 of the agent and other gems which patch ActiveRecord,
  `backport_fast_active_record_connection_lookup` will now be set to `false` by default.
  Because it results in a significant performance improvement, we recommend customers
  whose environments include ActiveRecord change this setting to `true`
  _unless_ they are using other gems which measure ActiveRecord performance, which may
  lose functionality when combined with this setting. If unsure whether to enable
  `backport_fast_active_record_connection_lookup`, we recommend enabling it in a
  development environment to make sure other gems which patch ActiveRecord are still
  working as expected.

- **Bugfix for ActiveStorage instrumentation error**

  Version 6.4.0 of the agent introduced a bug that interfered with ActiveStorage
  callbacks, resulting in the agent being unable to instrument ActiveStorage operations.
  ActiveStorage segments are now correctly recorded.

- **Bugfix for ActiveRecord 4.1 and 4.2 exception logging**

  Version 6.3.0 of the agent introduced a bug that prevented ActiveRecord versions 4.1
  and 4.2 from logging exceptions that occurred within a database transaction. This
  version of the agent restores the exception logging functionality from previous agent
  versions.
  Thanks to Oleksiy Kovyrin for the contribution!

## v6.4.0

- **Custom Metadata Collection**

  The agent now collects environment variables prefixed by `NEW_RELIC_METADATA_`. These
  may be added to transaction events to provide context between your Kubernetes cluster
  and your services. For details on the behavior, see
  [this blog post](https://blog.newrelic.com/engineering/monitoring-application-performance-in-kubernetes/).

- **Bugfix for faster ActiveRecord connection resolution**

  Version 6.3.0 of the agent backported the faster ActiveRecord connection resolution
  from Rails 6.0 to previous versions, but the implementation caused certain other gems
  which measured ActiveRecord performance to stop working. This version of the agent
  changes the implementation of this performance improvement so no such conflicts occur.

- **Bugfix for Grape instrumentation error**

  Previous versions of the agent would fail to install Grape instrumentation in Grape
  versions 1.2.0 and up if the API being instrumented subclassed `Grape::API::Instance`
  rather than `Grape::API`. A warning would also print to the newrelic_agent log:

  ```
  WARN : Error in Grape instrumentation
  WARN : NoMethodError: undefined method `name' for nil:NilClass
  ```

  This version of the agent successfully installs instrumentation for subclasses
  of `Grape::API::Instance`, and these log messages should no longer appear.

- **Bugfix for streaming responses**

  Previous versions of the agent would attempt to insert JavaScript instrumentation into
  any streaming response that did not make use of `ActionController::Live`. This resulted
  in an empty, non-streamed response being sent to the client.

  This version of the agent will not attempt to insert JavaScript instrumentation into
  a response which includes the header `Transfer-Encoding=chunked`, which indicates a
  streaming response.

  This should exclude JavaScript instrumentation for all streamed responses. To include
  this instrumentation manually, see
  [Manually instrument via agent API](https://docs.newrelic.com/docs/agents/ruby-agent/features/new-relic-browser-ruby-agent#manual_instrumentation)
  in our documentation.

## v6.3.0

- **Official Rails 6.0 support**

  This version of the agent has been verified against the Rails 6.0.0 release.

  As ActiveRecord 4, 5, and 6 use the same New Relic instrumentation, the
  `disable_active_record_4` and `disable_active_record_5` settings in NewRelic.yml are being
  deprecated in favor of the new `disable_active_record_notifications`. This new
  setting will affect the instrumentation of ActiveRecord 4, 5, and 6. The deprecated settings
  will be removed in a future release.

- **Bugfix for `newrelic deployments` script**

  For applications housed in the EU, the `newrelic deployments` script included with previous
  versions of the agent would fail with the following message: `Deployment not recorded:
Application does not exist.` This is because the script would attempt to send the deployment
  notification to the US region. The deployment script now sends deployments to the correct region.

- **Faster ActiveRecord connection resolution**

  This version of the agent uses the faster ActiveRecord connection resolution that Rails 6.0 uses, even on previous versions of Rails.
  Thanks to Callum Jones for the contribution!

- **Support non-ascii characters in hostnames**

  Previous versions of the agent would frequently log warnings like: `log writing failed.  "\xE2" from ASCII-8BIT to UTF-8` if the hostname contained a non-ascii character. This version of the agent will no longer log these warnings.
  Thanks to Rafael Petry for the contribution!

## v6.2.0

- Bugfix for superfluous `Empty JSON response` error messages

  Version 6.1.0 of the agent frequently logged error messages about an empty
  JSON response, when no error had occurred. These logs no longer appear.

- Bugfix for `Unable to calculate elapsed transaction time` warning messages

  Ruby Agent versions 5.4 through 6.1, when running in jruby without
  ObjectSpace enabled, would occasionally log a warning indicating that the
  agent was unable to calculate the elapsed transaction time. When this log
  statement appeared, the affected transactions would not be included in the
  data displayed on the capacity analysis page. These transactions are now
  correctly recorded.

## v6.1.0

- Performance monitoring on Kubernetes

  This release adds Transaction event attributes that provide
  context between your Kubernetes cluster and services. For details
  on the benefits, see this [blog
  post](https://blog.newrelic.com/engineering/monitoring-application-performance-in-kubernetes/).

- Bugfix for Bunny instrumentation when popping empty queues

  When a customer calls `Bunny::Queue#pop` on an empty queue, Bunny
  returns a `nil` value. Previous Ruby Agent versions raised a
  `NoMethodError` when trying to process this result. Now, the
  agent correctly skips processing for `nil` values. Thanks to
  Matt Campbell for the contribution.

## v6.0.0

- Tracer API for flexible custom instrumentation

  With agent version 6.0, we are introducing the `Tracer` class, an
  officially supported public API for more flexible custom
  instrumentation. By calling its `in_transaction` method, you can
  instrument an arbitrary section of Ruby code without needing to
  juggle any explicit state. Behind the scenes, the agent will
  make sure that the measured code results in an APM segment inside
  a transaction.

  The same API contains additional methods for creating
  transactions and segments, and for interacting with the current
  transaction. For more details, see the [custom instrumentation
  documentation](https://docs.newrelic.com/docs/agents/ruby-agent/api-guides/ruby-custom-instrumentation).

  If you were previously using any of the agent's private,
  undocumented APIs, such as `Transaction.wrap` or
  `Transaction.start/stop`, you will need to update your code to
  use the Tracer API.

  The full list of APIs that were removed or deprecated are:

  - `External.start_segment`
  - `Transaction.create_segment`
  - `Transaction.start`
  - `Transaction.stop`
  - `Transaction.start_datastore_segment`
  - `Transaction.start_segment`
  - `Transaction.wrap`
  - `TransactionState.current_transaction`

  If are you using any of these APIs, please see the [upgrade guide](https://docs.newrelic.com/docs/agents/ruby-agent/troubleshooting/update-private-api-calls-public-tracer-api) for a list of replacements.

- Agent detects Rails 6.0

  The agent properly detects Rails 6.0 and no longer logs an error when
  started in a Rails 6.0 environment. This does not include full Rails 6.0
  support, which will be coming in a future release. Thanks to Jacob Bednarz
  for the contribution.

## v5.7.0

- Ruby 2.6 support

  We have tested the agent with the official release of Ruby 2.6.0
  made on December 25, 2018, and it looks great! Feel free to use
  agent v5.7 to measure the performance of your Ruby 2.6
  applications.

- Support for loading Sequel core standalone

  Earlier versions of the agent required users of the Sequel data
  mapping library to load the _entire_ library. The agent will now
  enable Sequel instrumentation when an application loads Sequel's
  core standalone; i.e., without the `Sequel::Model` class. Thanks
  to Vasily Kolesnikov for the contribution!

- Grape 1.2 support

  With agent versions 5.6 and earlier, Grape 1.2 apps reported
  their transactions under the name `Proc#call` instead of the name
  of the API endpoint. Starting with agent version 5.7, all
  existing versions of Grape will report the correct transaction
  name. Thanks to Masato Ohba for the contribution!

## v5.6.0

- Bugfix for transactions with `ActionController::Live`

  Previously, transactions containing `ActionController::Live` resulted in
  incorrect calculations of capacity analysis as well as error backtraces
  appearing in agent logs in agent versions 5.4 and later. The agent now
  correctly calculates capacity for transactions with `ActionController::Live`.

- Add ability to exclude attributes from span events and transaction
  segments

  Agent versions 5.5 and lower could selectively exclude attributes
  from page views, error traces, transaction traces, and
  transaction events. With agent version 5.6 and higher, you can
  also exclude attributes from span events (via the
  `span_events.include/exclude` options) and from transaction
  segments (via the `transaction_segments.include/exclude` options).

  As with other attribute destinations, these new options will
  inherit values from the top-level `attributes.include/exclude`
  settings. See the
  [documentation](https://docs.newrelic.com/docs/agents/ruby-agent/attributes/enabling-disabling-attributes-ruby)
  for more information.

- Increasing backoff sequence on failing to connect to New Relic

  If the agent cannot reach New Relic, it will now wait for an
  increasing amount of time after each failed attempt. We are also
  starting with a shorter delay initially, which will help customer
  apps bounce back more quickly from transient network errors.

- Truncation of long stack traces

  Previous versions of the agent would truncate long stack traces to
  50 frames. To give customers more flexibility, we have added the
  `error_collector.max_backtrace_frames` configuration option.
  Thanks to Patrick Tulskie for the contribution!

- Update link in documentation

  The community forum link in `README.md` now goes to the updated
  location. Thanks to Sam Killgallon for the contribution!

- Active Storage instrumentation

  The agent now provides instrumentation for Active Storage, introduced in
  Rails 5.2. Customers will see Active Storage operations represented as
  segments within transaction traces.

## v5.5.0

- Bugfix for `perform` instrumentation with curb gem

  Use of curb's `perform` method now no longer results in nil headers
  getting returned.

- Bugfix for parsing Docker container IDs

  The agent now parses Docker container IDs correctly regardless of the
  cgroup parent.

- Use lazy load hooks for ActiveJob instrumentation

  In some instances the ActiveJob instrumentation could trigger ActiveJob
  to load before it was initialized by Rails. This could result in
  configuration changes not being properly applied. The agent now uses lazy
  load hooks which fixes this issue.

- Documentation improvement

  The `config.dot` diagram of the agent's configuration settings no
  longer includes the deleted `developer_mode` option. Thanks to
  Yuichiro Kaneko for the contribution!

## v5.4.0

- Capacity analysis for multi-threaded dispatchers

  Metrics around capacity analysis did not previously account for multi-threaded
  dispatchers, and consequently could result in capacities of over 100% being
  recorded. This version now properly accounts for multi-threaded dispatchers.

- `NewRelic::Agent.disable_transaction_tracing` deprecated

  `NewRelic::Agent.disable_transaction_tracing` has been deprecated. Users
  are encouraged to use `NewRelic::Agent.disable_all_tracing` or
  `NewRelic::Agent.ignore_transaction` instead.

- Bugfix for SQL over-obfuscation

  A bug, introduced in v5.3.0, where SQL could be over-obfuscated for some
  database adapters has been fixed.

- Bugfix for span event data in Resque processes

  A bug where span events would not be sent from Resque processes due to a
  missing endpoint has been fixed.

## v5.3.0

- Distributed Tracing

  Distributed tracing lets you see the path that a request takes as
  it travels through your distributed system. By showing the
  distributed activity through a unified view, you can troubleshoot
  and understand a complex system better than ever before.

  Distributed tracing is available with an APM Pro or equivalent
  subscription. To see a complete distributed trace, you need to
  enable the feature on a set of neighboring services. Enabling
  distributed tracing changes the behavior of some New Relic
  features, so carefully consult the
  [transition guide](https://docs.newrelic.com/docs/transition-guide-distributed-tracing)
  before you enable this feature.

  To enable distributed tracing, set the
  `distributed_tracing.enabled` configuration option to `true`.

## v5.2.0

- Use priority sampling for errors and custom events

  Priority sampling replaces the older reservoir event sampling method.
  With this change, the agent will maintain randomness across a given
  time period while improving coordination among transactions, errors,
  and custom events.

- Bugfix for wrapping datastore operations

  The agent will now complete the process of wrapping datastore
  operations even if an error occurs during execution of a callback.

- Span Events

  Finished segments whose `sampled` property is `true` will now post
  Span events to Insights.

## v5.1.0

- Rails 5.2 support

  The Ruby agent has been validated against the latest release of
  Ruby on Rails!

- Support for newer libraries and frameworks

  We have updated the multiverse suite to test the agent against
  current versions of several frameworks.

- Add `custom_attributes.enabled` configuration option

  This option is enabled by default. When it's disabled, custom
  attributes will not be transmitted on transaction events or error
  events.

- Fix Grape load order dependency

  The agent will now choose the correct name for Grape transactions
  even if the customer's app loads the agent before Grape. Thanks
  to Daniel Doubrovkine for the contribution!

- Add `webpacker:compile` to blacklisted tasks

  `webpacker:compile` is commonly used for compiling assets. It has
  been added to `AUTOSTART_BLACKLISTED_RAKE_TASKS` in the default
  configuration. Thanks to Claudio B. for the contribution!

- Make browser instrumentation W3C-compliant

  `type="text/javascript"` is optional for the `<script>` tag under
  W3C. The `type` attribute has now been removed from browser
  instrumentation. Thanks to Spharian for the contribution!

- Deferred `add_method_tracer` calls

  If a third-party library calls `add_method_tracer` before the
  agent has finished starting, we now queue these calls and run them
  when it's safe to do so (rather than skipping them and logging a
  warning).

- Bugfix for Resque `around` / `before` hooks

  In rare cases, the agent was not instrumenting Resque `around` and
  `before` hooks. This version fixes the error.

- Truncation of long stack traces

  Occasionally, long stack traces would cause complications sending
  data to New Relic. This version truncates long traces to 50 frames
  (split evenly between the top and bottom of the trace).

## v5.0.0

- SSL connections to New Relic are now mandatory

  Prior to this version, using an SSL connection to New Relic was
  the default behavior, but could be overridden. SSL connections are
  now enforced (not overridable).

- Additional security checking before trying to explain
  multi-statement SQL queries

  Customer applications might submit SQL queries containing multiple
  statements (e.g., SELECT _ FROM table; SELECT _ FROM table). For
  security reasons, we should not generate explain plans in this
  situation.

  Although the agent correctly skipped explain plans for these
  queries during testing, we have added extra checks for this
  scenario.

- Bugfix for RabbitMQ exchange names that are symbols

  The agent no longer raises a TypeError when a RabbitMQ exchange
  name is a Ruby symbol instead of a string.

- Bugfix for audit logging to stdout

  Previous agents configured to log to stdout would correctly send
  regular agent logs to stdout, but would incorrectly send audit
  logs to a text file named "stdout". This release corrects the
  error.

- Bugfix for Capistrano deployment notifications on v3.7 and beyond

  Starting with version 3.7, Capistrano uses a different technique
  to determine a project's version control system. The agent now
  works correctly with this new behavior. Thanks to Jimmy Zhang for
  the contribution.

## v4.8.0

- Initialize New Relic Agent before config initializers

When running in a Rails environment, the agent registers an initializer that
starts the agent. This initializer is now defined to run before config/initializers.
Previously, the ordering was not specified for the initializer. This change
guarantees the agent will started by the time your initializers run, so you can
safely reference the Agent in your custom initializers. Thanks to Tony Ta for
the contribution.

- Ruby 2.5 Support

The Ruby Agent has been verified to run under Ruby 2.5.

- `request.uri` Collected as an Agent Attribute

Users can now control the collection of `request.uri` on errors and transaction
traces. Previously it was always collected without the ability to turn it off.
It is now an agent attribute that can be controlled via the attributes config.
For more information on agent attributes [see here](https://docs.newrelic.com/docs/agents/manage-apm-agents/agent-data/agent-attributes).

## 4.7.1

- Bugfix for Manual Browser Instrumentation

There was a previous bug that required setting both `rum.enabled: false` and
`browser.auto_instrument: false` to completely disable browser monitoring. An
attempt to fix this in 4.7.0 resulted in breaking manual browser
instrumentation. Those changes have been reverted. We will revisit this issue
in an upcoming release.

## v4.7.0

- Expected Error API

The agent now sends up `error.expected` as an intrinsic attribute on error
events and error traces. When you pass `expected: true` to the `notice_error`
method, both Insights and APM will indicate that the error is expected.

- Typhoeus Hydra Instrumentation

The agent now has request level visibility for HTTP requests made using
Typhoeus Hydra.

- Total Time Metrics are Recorded

The agent now records Total Time metrics. In an application where segments
execute concurrently, the total time can exceed the wall-clock time for a
transaction. Users of the new Typhoeus Hydra instrumentation will notice
this as changes on the overview page. Immediately after upgrading there
will be an alert in the APM dashboard that states: "There are both old and
new time metrics for this time window". This indicates that during that time
window, some transactions report the total time metrics, while others do not.
The message will go away after waiting for enough time to elapse and / or
updating the time window.

- Add `:message` category to `set_transaction_name` public API method

The agent now permits the `:message` category to be passed into the public
API method `set_transaction_name`, which will enable the transaction to be
displayed as a messaging transaction.

- Create `prepend_active_record_instrumentation` config option

Users may now set the `prepend_active_record_instrumentation` option in
their agent config to install Active Record 3 or 4 instrumentation using
`Module.prepend` rather than `alias_method`.

- Use Lazy load hooks for `ActionController::Base` and `ActionController::API`

The agent now uses lazy load hooks to hook on `ActionController::Base` and
`ActionController::API`. Thanks Edouard Chin for the contribution!

- Use Lazy load hooks for `ActiveRecord::Base` and `ActiveRecord::Relation`

The agent uses lazy load hooks when recording supportability metrics
for `ActiveRecord::Base` and `ActiveRecord::Relation`. Thanks Joseph Haig
for the contribution!

- Check that `Rails::VERSION` is defined instead of just `Rails`

The agent now checks that `Rails::VERSION` is defined since there are cases
where `Rails` is defined but `Rails::VERSION` is not. Thanks to Alex Riedler
and nilsding for the contribution!

- Support fast RPC/direct reply-to in RabbitMQ

The agent can now handle the pseudo-queue 'amq.rabbitmq.reply-to' in its
Bunny instrumentation. Previously, using fast RPC led to a `NoMethodError`
because the reply-to queue was expected to be a `Queue` object instead of
a string.

## v4.6.0

- Public API for External Requests

The agent now has public API for instrumenting external requests and linking
up transactions via cross application tracing. See the [API Guide](https://docs.newrelic.com/docs/agents/ruby-agent/customization/ruby-agent-api-guide#externals)
for more details this new functionality.

## v4.5.0

- Send synthetics headers even when CAT disabled

The agent now sends synthetics headers whenever they are received from an
external request, even if cross-application tracing is disabled.

- Bugfix for DelayedJob Daemonization

Customers using the delayed_job script that ships with the gem may encounter
an IOError with a message indicating the stream was closed. This was due to
the agent attempting to write a byte into a Pipe that was closed during the
deamonization of the delayed_job script. This issue has been fixed.

- Collect supportability metrics for public API

The agent now collects Supportability/API/{method} metrics to track usage of
all methods in the agent's public API.

- Collect supportability metrics on `Module#prepend`

The agent now collects Supportability/PrependedModules/{Module} metrics
for ActiveRecord 4 and 5, ActionController 4 and 5, ActionView 4 and 5,
ActiveJob 5, and ActionCable 5. These help track the adoption of the
`Module#prepend` method so we can maintain compatibility with newer versions
of Ruby and Rails.

- Collect explain plans when using PostGIS ActiveRecord adapter

The agent will now collect slow SQL explain plans, if configured to, on
connections using the PostGIS adapter. Thanks Ari Pollak for the contribution!

- Lazily initialize New Relic Config

The agent will lazily initialize the New Relic config. This allows the agent
to pickup configuration from environment variables set by dotenv and similar
tools.

## v4.4.0

- Include test helper for 3rd party use

In 4.2.0, all test files were excluded from being packaged in the gem. An
agent class method `NewRelic::Agent.require_test_helper` was used by 3rd
party gem authors to test extensions to the agent. The required file is now
included in the gem.

- Collect cloud metadata from Azure, GCP, PCF, and AWS cloud platform

The agent now collects additional metadata when running in AWS, GCP, Azure, and
PCF. This information is used to provide an enhanced experience when the agent
is deployed on those platforms.

- Install `at_exit` hook when running JRuby

The agent now installs an `at_exit` hook when running JRuby, which wasn't
done before because of constraints related to older JRuby versions that
are no longer supported.

- User/Utilization and System/Utilization metrics not recorded after Resque forks

The agent no longer records invalid User/Utilization and System/Utilization
metrics, which can lead to negative values, in forks of Resque processes.

- Add `identifier` field to agent connect settings

The agent now includes a unique identifier in its connect settings, ensuring
that when multiple agents connect to multiple different apps, data are reported
for each of the apps.

- Clear transaction state after forking now opt-in

The agent waits to connect until the first web request when it detects it's
running in a forking dispatcher. When clearing the transaction state in this
situation we lose the first frame of the transaction and the subsequent
trace becomes corrupted. We've made this feature opt-in and is turned off by
default. This behavior only affects the first transaction after a dispatcher
forks.

## v4.3.0

- Instrumentation for the Bunny AMQP Client

The Bunny AMQP Client is now automatically instrumented. The agent will
report data for messages sent and received by an application. Data on messages
is available in both APM and Insights. Applications connected through a
RabbitMQ exchange will now also be visible on Service Maps as part of Cross
Application Tracing. See the [message queues documentation page](https://docs.newrelic.com/docs/agents/ruby-agent/features/message-queues)
for more details.

- Safely normalize external hostnames

The agent has been updated to check for nil host values before downcasing the
hostname. Thanks Rafael Valério for the contribution!

- PageView events will not be generated for ignored transactions

The agent now checks if transaction is ignored before injecting the New Relic
Browser Agent. This will prevent PageView events from being generated for
ignored transactions.

- Datastores required explicitly in agent

The agent has been modified to explicity `require` the Datastores module
whereas previously there were situations where the module could be
implicitly defined. Thanks Kevin Griffin for the contribution!

- Clear transaction state after forking

Previously, if a transaction was started and the process forks, the transaction
state survived the fork and `#after_fork` call in thread local storage. Now,
this state is cleared by `#after_fork`.

- Postgis adapter reports as Postgres for datastores

The agent now maps the Postgis adapter to Postgres for datastore metrics.
Thanks Vojtěch Vondra for the contribution!

- Deprecate `:trace_only` option

The `NewRelic::Agent.notice_error` API has been updated to deprecate the
`:trace_only` option in favor of `:expected`.

## v4.2.0

- Sinatra 2.0 and Padrino 0.14.x Support

The agent has been verified against the latest versions of Sinatra and Padrino.

- Rails 5.1 Support

The Ruby agent has been validated against the latest release of Ruby on Rails!

- APP_ENV considered when determining environment

The agent will now consider the APP_ENV environment when starting up.

- Test files excluded from gem

The gemspec has been updated to exclude test files from being packaged into the
gem. Thanks dimko for the contribution!

## v4.1.0

- Developer Mode removed

The Ruby Agent's Developer Mode, which provided a very limited view of your
application performance data, has been removed. For more information, check
out our [community forum](https://discuss.newrelic.com/t/feedback-on-the-ruby-agent-s-developer-mode/46957).

- Support NEW_RELIC_ENV for Rails apps

Previously, users could set the agent environment with NEW_RELIC_ENV only
for non-Rails apps. For Rails app, the agent environment would use whatever
the Rails environment was set to. Now, NEW_RELIC_ENV can also be used for
Rails apps, so that it is possible to have an agent environment that is
different from the Rails environment. Thanks Andrea Campolonghi for the
contribution, as well as Steve Schwartz for also looking into this issue!

- Normalization of external hostnames

Hostnames from URIs used in external HTTP requests are now always downcased
to prevent duplicate metrics when only case is different.

## v4.0.0

- Require Ruby 2.0.0+

The agent no longer supports Ruby versions prior to 2.0, JRuby 1.7 and
earlier, and all versions of Rubinius. Customers using affected Rubies
can continue to run 3.x agent versions, but new features or bugfixes
will not be published for 3.x agents. For more information, check out our
[community forum](https://discuss.newrelic.com/t/support-for-ruby-jruby-1-x-is-being-deprecated-in-ruby-agent-4-0-0/44787).

- OkJson vendored library removed

Ruby 1.8 did not include the JSON gem by default, so the agent included a
vendored version of [OkJson](https://github.com/kr/okjson) that it would fall
back on using in cases where the JSON gem was not available. This has been
removed.

- YAJL workaround removed

[yajl-ruby](https://github.com/brianmario/yajl-ruby) versions prior to 1.2 had
the potential to cause a segmentation fault when working large, deeply-nested
objects like thread profiles. If you are using yajl-ruby with the `JSON`
monkey patches enabled by requiring `yajl/json_gem`, you should upgrade to
at least version 1.2.

- Deprecated APIs removed

  - `Agent.abort_transaction!`
  - `Agent.add_custom_parameters`
  - `Agent.add_request_parameters`
  - `Agent.browser_timing_footer`
  - `Agent.get_stats`
  - `Agent.get_stats_no_scope`
  - `Agent.record_transaction`
  - `Agent.reset_stats`
  - `Agent.set_user_attributes`
  - `Agent::Instrumentation::Rack`
  - `ActionController#newrelic_notice_error`
  - `ActiveRecordHelper.rollup_metrics_for` (may be incompatible with newrelic_moped)
  - `Instrumentation::MetricFrame.recording_web_transaction?`
  - `Instrumentation::MetricFrame.abort_transaction!`
  - `MethodTracer.get_stats_scoped`
  - `MethodTracer.get_stats_unscoped`
  - `MethodTracer.trace_method_execution`
  - `MethodTracer.trace_method_execution_no_scope`
  - `MethodTracer.trace_method_execution_with_scope`
  - `MetricSpec#sub`
  - `MetricStats#get_stats`
  - `MetricStats#get_stats_no_scope`
  - `NoticedError#exception_class`
  - `Rack::ErrorCollector`
  - `StatsEngine::Samplers.add_sampler`
  - `StatsEngine::Samplers.add_harvest_sampler`

The above methods have had deprecation notices on them for some time and
have now been removed. Assistance migrating usage of these APIs is
available at https://docs.newrelic.com/node/2601.

The agent no longer deletes deprecated keys passed to `add_method_tracer`. Passing
in deprecated keys can cause an exception. Ensure that you are not passing any of
the following keys: `:force, :scoped_metric_only, :deduct_call_time_from_parent`
to `add_method_tracer`.

The agent no longer deletes deprecated keys passed in as options to
`NewRelic::Agent.notice_error`. If you are passing any of these deprecated
keys: `:request_params, :request, :referer` to the `notice_error` API, please
delete them otherwise they will be collected as custom attributes.

- Error handling changes

The agent now only checks for `original_exception` in environments with Rails
versions prior to 5. Checking for `Exception#cause` has been removed. In addition,
the agent now will match class name with message and backtrace when noticing
errors that have an `original_exception`.

## v3.18.1

- Ensure Mongo aggregate queries are properly obfuscated

Instrumentation for the Mongo 2.x driver had a bug where the `pipeline`
attribute of Mongo aggregate queries was not properly obfuscated. Users
who have sensitive data in their `aggregate` queries are strongly encouraged
to upgrade to this version of the agent. Users who are unable to upgrade are
encouraged to turn off query collection using by setting
`mongo.capture_queries` to false in their newrelic.yml files.

This release fixes [New Relic Security Bulletin NR17-03](https://docs.newrelic.com/docs/accounts-partnerships/accounts/security-bulletins/security-bulletin-nr17-03).

- Early access Redis 4.0 instrumentation

Our Redis instrumentation has been tested against Redis 4.0.0.rc1.

## v3.18.0

- Ruby 2.4.0 support

The agent is now tested against the official release of ruby 2.4.0,
excluding incompatible packages.

- Agent-based metrics will not be recorded outside of active transactions

The agent has historically recorded metrics outside of a transaction. In
practice, this usually occurs in applications that run background job
processors. The agent would record metrics for queries the
background job processor is making between transactions. This can lead
to display issues on the background overview page and the presence of
metrics generated by the background job processor can mask the application
generated metrics on the database page. The agent will no longer generate
metrics outside of a transaction. Custom metrics recorded using
`NewRelic::Agent.record_metric` will continue to be recorded regardless
of whether there is an active transaction.

- Include ControllerInstrumentation module with ActiveSupport.on_load

The agent will now use the `on_load :action_controller` hook to include
the ControllerInstrumentation module into both the `Base` and `API`
classes of ActionController for Rails 5. This ensures that the proper
load order is retained, minimizing side-effects of having the agent in
an application.

- Ensure values for revisions on Capistrano deploy notices

Previously, running the task to look up the changelog could
generate an error, if there weren't previous and current revisions
defined. This has now been fixed. Thanks Winfield Peterson for the
contribution!

- External Segment Rewrites

The agent has made internal changes to how it represents segments for
external web requests.

## v3.17.2

- compatibility with ruby 2.4.0-preview3

the ruby agent has been updated to work on ruby 2.4.0-preview3.

- Early Access Sinatra 2.0 instrumentation

Our Sinatra instrumentation has been updated to work with Sinatra
2.0.0.beta2.

- Include controller instrumentation module in Rails 5 API

The agent now includes the ControllerInstrumentation module into
ActionController::API. This gives Rails API controllers access to
helper methods like `newrelic_ignore` in support of the existing
event-subscription-based action instrumentation. Thanks Andreas
Thurn for the contribution!

- Use Module#prepend for ActiveRecord 5 Instrumentation

Rails 5 deprecated the use of `alias_method_chain` in favor of using
`Module#prepend`. Mixing `Module#prepend` and `alias_method_chain`
can lead to a SystemStackError when an `alias_method_chain` is
applied after a module has been prepended. This should ensure
better compatibility between our ActiveRecord Instrumentation and
other third party gems that modify ActiveRecord using `Module#prepend`.

- Use license key passed into NewRelic::Agent.manual_start

Previously, the license key passed in when manually starting the agent
with NewRelic::Agent.manual_start was not referenced when setting up
the connection to report data to New Relic. This is now fixed.

- Account for DataMapper database connection errors

Our DataMapper instrumentation traces instances of DataObjects::SQLError
being raised and removes the password from the URI attribute. However,
when DataObjects cannot connect to the database (ex: could not resolve
host), it will raise a DataObjects::ConnectionError. This inherits from
DataObjects::SQLError but has `nil` for its URI attribute, since no
connection has been made yet. To avoid the password check here on `nil`,
the agent catches and re-raises any instances of DataObjects::ConnectionError
explicitly. Thanks Postmodern for this contribution!

- Account for request methods that require arguments

When tracing a transaction, the agent tries to get the request object
from a controller if it wasn't explicitly passed in. However, this posed
problems in non-controller transactions with their own `request` methods
defined that required arguments, such as in Resque jobs. This is now fixed.

## v3.17.1

- Datastore instance reporting for Redis, MongoDB, and memcached

The agent now collects datastore instance information for Redis, MongoDB,
and memcached. This information is displayed in transaction traces and slow
query traces. For memcached only, multi requests will expand to individual
server nodes, and the operation and key(s) will show in the trace details
"Database query" section. Metrics for `get_multi` nodes will change slightly.
Parent nodes for a `get_multi` will be recorded as generic segments. Their
children will be recorded as datastore segments under the name
`get_multi_request` and represent a batch request to a single Memcached
instance.

- Rescue errors from attempts to fetch slow query explain plans

For slow queries through ActiveRecord 4+, the agent will attempt to fetch
an explain plan on SELECT statements. In the event that this causes an
error, such as being run on an adapter that doesn't implement `exec_query`,
the agent will now rescue and log those errors.

## v3.17.0

- Datastore instance reporting for ActiveRecord

The agent now collects database instance information for ActiveRecord operations,
when using the MySQL and Postgres adapters. This information (database server
and database name) is displayed in transaction traces and slow query traces.

## v3.16.3

- Add `:trace_only` option to `notice_error` API

Previously, calling `notice_error` would record the trace, increment the
error count, and consider the transaction failing for Apdex purposes. This
method now accepts a `:trace_only` boolean option which, if true, will only
record the trace and not affect the error count or transaction.

- HTTP.rb support

The agent has been updated to add instrumentation support for the HTTP gem,
including Cross Application Tracing. Thanks Tiago Sousa for the contribution!

- Prevent redundant Delayed::Job instrumentation installation

This change was to handle situations where multiple Delayed::Worker instances
are being created but Delayed::Job has already been instrumented. Thanks Tony
Brown for the contribution!

## v3.16.2

- Fix for "Unexpected frame in traced method stack" errors

Our ActiveRecord 4.x instrumentation could have generated "Unexpected frame in
traced method stack" errors when used outside of an active transaction (for
example, in custom background job handlers). This has been fixed.

## v3.16.1

- Internal datastore instrumentation rewrites

The agent's internal tracing of datastore segments has been rewritten, and
instrumentation updated to utilize the new classes.

- Fix Grape endpoint versions in transaction names

Grape 0.16 changed Route#version (formerly #route_version) to possibly return
an Array of versions for the current endpoint. The agent has been updated to
use rack.env['api.version'] set by Grape, and fall back to joining the version
Array with '|' before inclusion in the transaction name when api.version is
not available. Thanks Geoff Massanek for the contribution!

- Fix deprecation warnings from various Rails error subclasses

Rails 5 deprecates #original_exception on a few internal subclasses of
StandardError in favor of Exception#cause from Ruby stdlib. The agent has
been updated to try Exception#cause first, thus avoiding deprecation
warnings. Thanks Alexander Stuart-Kregor for the contribution!

- Fix instrumentation for Sequel 4.35.0

The latest version of Sequel changes the name and signature of the method
that the Ruby Agent wraps for instrumentation. The agent has been updated
to handle these changes. Users using Sequel 4.35.0 or newer should upgrade
their agent.

- Fix DataMapper instrumentation for additional versions

Different versions of DataMapper have different methods for retrieving the
adapter name, and Postmodern expanded our coverage. Thanks for the
contribution!

## v3.16.0

- Official Rails 5.0 support

This version of the agent has been verified against the Rails 5.0.0 release.

- Early access Action Cable instrumentation

The Ruby agent instruments Action Cable channel actions and calls to
ActionCable::Channel#Transmit in Rails 5. Feedback is welcome!

- Obfuscate queries from `oracle_enhanced` adapter correctly

This change allows the `oracle_enhanced` adapter to use the same
obfuscation as `oracle` adapters. Thanks Dan Drinkard for the contribution!

- Make it possible to define a newrelic_role for deployment with Capistrano 3

Thanks NielsKSchjoedt for the contribution!

- Retry initial connection to New Relic in Resque master if needed

Previously, if the initial connection to New Relic in a monitored Resque
master process failed, the agent would not retry, and monitoring for the
process would be lost. This has been fixed, and the agent will continue
retrying in its background harvest thread until it successfully connects.

## v3.15.2

- Run explain plans on parameterized slow queries in AR4

In our ActiveRecord 4 instrumentation, we moved to tracing slow queries
using the payloads from ActiveSupport::Notifications `sql.active_record`
events. As a result, we were unable to run explain plans on parameterized
queries. This has now been updated to pass along and use the parameter values,
when available, to get the explain plans.

- Fix getMore metric grouping issue in Mongo 2.2.x instrumentation

A metric grouping issue had cropped up when using the most recent Mongo gem
(2.2.0) with the most recent release of the server (3.2.4). We now have a more
future-proof setup for preventing these.

- Restore older DataMapper support after password obfuscation fix

Back in 3.14.3, we released a fix to avoid inadvertently sending sensitive
information from DataMapper SQLErrors. Our implementation did not account for
DataMapper versions below v0.10.0 not implementing the #options accessor.
Thanks Bram de Vries for the fix to our fix!

- Padrino 0.13.1 Support

Users with Padrino 0.13.x apps were previously seeing the default transaction
name "(unknown)" for all of their routes. We now provide the full Padrino
route template in transaction names, including any parameter placeholders.
Thanks Robert Schulze for the contribution!

- Update transaction naming for Grape 0.16.x

In Grape 0.16.x, `route_` methods are no longer prefixed. Thanks to Daniel
Doubrovkine for the contribution!

- Fix name collision on method created for default metric name fix

We had a name collision with the yard gem, which sets a `class_name` method
on Module. We've renamed our internal method to `derived_class_name` instead.

## v3.15.1

- Rack 2 alpha support

This release includes experimental support for Rack 2 as of 2.0.0.alpha.
Rack 2 is still in development, but the agent should work as expected for
those who are experimenting with Rack 2.

- Rails 5 beta 3 support

We've tweaked our Action View instrumentation to accommodate changes introduced
in Rails v5.0.0.beta3.

- Defer referencing ::ActiveRecord::Base to avoid triggering its autoloading
  too soon

In 3.12.1 and later versions of the agent, the agent references (and
therefore loads) ActiveRecord::Base earlier on in the Rails loading process.
This could jump ahead of initializers that should be run first. We now wait
until ActiveRecord::Base is loaded elsewhere.

- Fix explain plans for non-parameterized queries with single quote literals

The agent does not run explain plans for queries still containing parameters
(such as `SELECT * FROM UNICORNS WHERE ID = $1 LIMIT 1`). This check was
unfortunately mutating the query to be obfuscated, causing an inability to
collect an explain plan. This has now been fixed.

- Fix default metric name for tracing class methods

When using `add_method_tracer` on a class method but without passing in a
`metric_name_code`, the default metric name will now look like
`Custom/ClassName/Class/method_name`. We also addressed default
metric names for anonymous classes and modules.

- Fix issue when rendering SQL strings in developer mode

When we obfuscate SQL statements, we rewrite the Statement objects as
SQL strings inline in our sample buffers at harvest time. However, in
developer mode, we also read out of these buffers when rendering pages.
Depending on whether a harvest has run yet, the buffer will contain either
Statement objects, SQL strings, or a mix. Now, developer mode can handle
them all!

- Fix DelayedJob Sampler reporting incorrect counts in Active Record 3 and below

When fixing various deprecation warnings on ActiveRecord 4, we introduced
a regression in our DelayedJob sampler which caused us to incorrectly report
failed and locked job counts in ActiveRecord 3 and below. This is now fixed.
Thanks Rangel Dokov for the contribution!

## v3.15.0

- Rails 5 support

This release includes experimental support for Rails 5 as of 5.0.0.beta2.
Please note that this release does not include any support for ActionCable,
the WebSockets framework new to Rails 5.

- Don't include extension from single format Grape API transaction names

Starting with Grape 0.12.0, an API with a single format no longer declares
methods with `.:format`, but with an extension such as `.json`. Thanks Daniel
Doubrovkine for the contribution!

- Fix warnings about shadowing outer local variable when running tests

Thanks Rafael Almeida de Carvalho for the contribution!

- Check config first for Rails middleware instrumentation installation

Checking the config first avoids issues with mock classes that don't implement
`VERSION`. Thanks Jesse Sanford for the contribution!

- Remove a trailing whitespace in the template for generated newrelic.yml

Thanks Paul Menzel for the contribution!

- Reference external resources in comments and readme with HTTPS

Thanks Benjamin Quorning for the contribution!

## v3.14.3

- Don't inadvertently send sensitive information from DataMapper SQLErrors

DataObjects::SQLError captures the SQL query, and when using versions of
data_objects prior to 0.10.8, built a URI attribute that contained the
database connection password. The :query attribute now respects the obfuscation
level set for slow SQL traces and splices out any password parameters to the
URI when sending up traced errors to New Relic.

- Improved SQL obfuscation algorithm

To help standardize SQL obfuscation across New Relic language agents, we've
improved the algorithm used and added more test cases.

- Configurable longer sql_id attribute on slow SQL traces

The sql_id attribute on slow SQL traces is used to aggregate normalized
queries together. Previously, these IDs would generally be 9-10 digits long,
due to a backend restriction. If `slow_sql.use_longer_sql_id` is set to `true`,
these IDs will now be 18-19 digits long.

## v3.14.2

- Improved transaction names for Sinatra

The agent will now use sinatra.route for transaction names on Sinatra 1.4.3+,
which sets it in the request environment. This gives names that closer resemble the
routes defined in the Sinatra DSL. Thanks to Brian Phillips for the suggestion!

- Bugfix for error flag on transaction events

There was an issue causing the error flag to always be set to false for Insights
transaction events that has been fixed.

- Official support for Sidekiq 4

The Ruby agent now officially supports Sidekiq 4.

- Additional attributes collected

The agent now collects the following information in web transactions:
Content-Length HTTP response and Content-Type HTTP request headers.

## v3.14.1

- Add support for setting a display name on hosts

You can now configure a display name for your hosts using process_host.display_name,
to more easily distinguish dynamically assigned hosts. For more info, see
https://docs.newrelic.com/docs/apm/new-relic-apm/maintenance/add-rename-remove-hosts#display_name

- Fixes automatic middleware instrumentation for Puma 2.12.x

Starting with version 2.12.x the Puma project inlines versions of Rack::Builder
and Rack::URLMap under the Puma namespace. This had the unfortunate side effect of
breaking automatic Rack middleware instrumentation. We now instrument Puma::Rack::Builder
and Puma::Rack::URLMap and once again have automatic Rack middleware instrumentation for
applications running on Puma.

- Do not use a DelayedJob's display_name for naming the transaction

A DelayedJob's name may be superceded by a display_name, which can
lead to a metric grouping issue if the display_name contains unique
identifiers. We no longer use job name methods that may lead to an
arbitrary display_name. Instead, we use the appropriate class and/or
method names, depending what makes sense for the job and how it's called.

- Improvements to Mongo 2.1.x instrumentation

Fixes issue where getMore operations in batched queries could create metric grouping issues.
Previously when multiple Mongo queries executed in the same scope only a single query was recorded
as part of a transaction trace. Now transaction trace nodes will be created for every query
executed during a transaction.

- Bugfix for NewRelic::Agent.notice_error

Fixes issue introduced in v3.14.0 where calling NewRelic::Agent.notice_error outside of an active
transaction results in a NoMethodError.

- Bugfix for Resque TransactionError events

Fixes error preventing Transaction Error events generated in Resque tasks from being sent to New Relic.

## v3.14.0

- pruby marshaller removed

The deprecated pruby marshaller has now been removed; the `marshaller` config
option now only accepts `json`. Customers still running Ruby 1.8.7/REE must
add the `json` gem to their Gemfile, or (preferably) upgrade to Ruby 1.9.3 or
newer.

- Log dates in ISO 8601 format

The agent will now log dates in ISO 8601 (YYYY-mm-dd) format, instead of
mm/dd/yy.

- Additional attributes collected

The agent now collects the following information in web transactions:
Accept, Host, User-Agent, Content-Length HTTP request headers, HTTP request
method, and Content-Type HTTP response header.

- TransactionErrors reported for Advanced Analytics for APM Errors

With this release, the agent reports TransactionError events. These new events
power the beta feature Advanced Analytics for APM Errors. The error events are
also available today through New Relic Insights.

Advanced Analytics for APM Errors lets you see all of your errors, with
granular detail. Filter and group by any attribute to analyze them. Take
action to resolve issues through collaboration.

For more information, see https://docs.newrelic.com/docs/apm/applications-menu/events/view-apm-errors-error-traces

## v3.13.2

- Don't fail to send data when using 'mathn' library

Version 3.12.1 introduced a bug with applications using the 'mathn' library
that would prevent the agent from sending data to New Relic. This has been
fixed.

## v3.13.1

- Don't use a pager when running `git log` command

This would cause Capistrano deploys to hang when a large number of commits were being deployed.
Thanks to John Naegle for reporting and fixing this issue!

- Official support for JRuby 9.0.0.0

The Ruby agent is now officially fully tested and supported on JRuby 9.0.0.0.

- Instrumentation for MongoDB 2.1.x

Visibility in your MongoDB queries returns when using version 2.1.0 of
the Mongo driver or newer. Thanks to Durran Jordan of MongoDB for contributing
the Mongo Monitoring instrumentation!

- Fix for ArgumentError "invalid byte sequence in UTF-8"

This would come up when trying to parse out the operation from a database query
containing characters that would trigger a invalid byte sequence in UTF-8 error.
Thanks to Mario Izquierdo for reporting this issue!

- Improved database metric names for ActiveRecord::Calculations queries

Aggregate metrics recorded for queries made via the ActiveRecord::Calculations
module (#count, #sum, #max, etc.) will now be associated with the correct
model name, rather than being counted as generic 'select' operations.

- Allow at_exit handlers to be installed for Rubinius

Rubinius can support the at_exit block used by install_exit_handler.
Thanks to Aidan Coyle for reporting and fixing this issue!

## v3.13.0

- Bugfix for uninitialized constant NewRelic::Agent::ParameterFiltering

Users in some environments encountered a NameError: uninitialized constant
NewRelic::Agent::ParameterFiltering from the Rails instrumentation while
running v3.12.x of the Ruby agent. This issue has been fixed.

- Rake task instrumentation

The Ruby agent now provides opt-in tracing for Rake tasks. If you run
long jobs via Rake, you can get all the visibility and goodness of New Relic
that your other background jobs have. To enable this, see
https://docs.newrelic.com/docs/agents/ruby-agent/frameworks/rake

- Redis instrumentation

Redis operations will now show up on the Databases tab and in transaction
traces. By default, only command names will be captured; to capture command
arguments, set `transaction_tracer.record_redis_arguments` to `true` in
your configuration.

- Fix for over-obfuscated SQL Traces and PostgreSQL

An issue with the agent obfuscating column and table names from Slow SQL
Traces when using PostgreSQL has been resolved.

- Rubinius 2.5.8 VM metric renaming support

Rubinius 2.5.8 changed some VM metric names and eliminated support for
total allocated object counters. The agent has been updated accordingly.

- Fix agent attributes with a value of false not being stored

An issue introduced in v3.12.1 prevented attributes (like those added with
`add_custom_attributes`) from being stored if their value was false. This has
been fixed.

## v3.12.1

- More granular Database metrics for ActiveRecord 3 and 4

Database metrics recorded for non-SELECT operations (UPDATE, INSERT, DELETE,
etc.) on ActiveRecord 3 and 4 now include the model name that the query was
being executed against, allowing you to view these queries broken down by
model on the Datastores page. Thanks to Bill Kayser for reporting this issue!

- Support for Multiverse testing third party gems

The Ruby agent has rich support for testing multiple gem versions, but
previously that wasn't accessible to third party gems. Now you can now
simply `require 'task/multiverse'` in your Rakefile to access the same
test:multiverse task that New Relic uses itself. For more details, see:

https://docs.newrelic.com/docs/agents/ruby-agent/frameworks/third-party-instrumentation#testing-your-extension

- Use Sidekiq 3.x's error handler

Sidekiq 3.x+ provides an error handler for internal and middleware related
failures. Failures at these points were previously unseen by the Ruby agent,
but now they are properly traced.

- Better error messages for common configuration problems with Capistrano

Templating errors in newrelic.yml would result in obscure error messages
during Capistrano deployments. These messages now more properly reflect the
root cause of the errors.

- newrelic_ignore methods allow strings

The newrelic_ignore methods previously only supported passing symbols, and
would quietly ignore any strings passed. Now strings can be passed as well
to get the intuitive ignoring behavior you'd expect.

- Replace DNS resolver for Resque jobs with Resolv

In some circumstances customers with a very high number of short-lived Resque
jobs were experiencing deadlocks during DNS resolution. Resolv is an all Ruby
DNS resolver that replaces the libc implementation to prevent these deadlocks.

## v3.12.0

- Flexible capturing of attributes

The Ruby agent now allows you more control over exactly which request
parameters and job arguments are attached to transaction traces, traced
errors, and Insights events. For details, see:

https://docs.newrelic.com/docs/agents/ruby-agent/ruby-agent-attributes

- Fixed missing URIs in traces for retried Excon requests

If Excon's idempotent option retried a request, the transaction trace node
for the call would miss having the URI assigned. This has been fixed.

- Capturing request parameters from rescued exceptions in Grape

If an exception was handled via a rescue_from in Grape, request parameters
were not properly set on the error trace. This has been fixed. Thanks to
Ankit Shah for helping us spot the bug.

## v3.11.2

- Better naming for Rack::URLMap

If a Rack app made direct use of Rack::URLMap, instrumentation would miss
out on using the clearest naming based on the app class. This has been
fixed.

- Avoid performance regression in makara database adapter

Delegation in the makara database adapter caused performance issues when the
agent looked up a connection in the pool. The agent now uses a faster
lookup to work around this problem in makara, and allocates less as well.
Thanks Mike Nelson for the help in resolving this!

- Allow audit logging to STDOUT

Previously audit logs of the agent's communication with New Relic could only
write to a file. This prevented using the feature on cloud providers like
Heroku. Now STDOUT is an allowed destination for `audit_log.path`. Logging
can also be restricted to certain endpoints via `audit_log.endpoints`.

For more information see https://docs.newrelic.com/docs/agents/ruby-agent/installation-configuration/ruby-agent-configuration#audit_log

- Fix for crash during startup when Rails required but not used

If an application requires Rails but wasn't actually running it, the Ruby
agent would fail during startup. This has been fixed.

- Use IO.select explicitly in the event loop

If an application adds their own select method to Object/Kernel or mixes in a
module that overrides the select method (as with ActionView::Helpers) we would
previously have used their implementation instead of the intended IO.select,
leading to all sorts of unusual errors. We now explicitly reference IO.select
in the event loop to avoid these issues.

- Fix for background thread hangs on old Linux kernels

When running under Ruby 1.8.7 on Linux kernel versions 2.6.11 and earlier,
the background thread used by the agent to report data would hang, leading
to no data being reported. This has been be fixed.

## v3.11.1

If an application adds their own select method to Object/Kernel or mixes in a
module that overrides the select method (as with ActionView::Helpers) we would
previously have used their implementation instead of the intended IO.select,
leading to all sorts of unusual errors. We now explicitly reference IO.select
in the event loop to avoid these issues.

- Fix for background thread hangs on old Linux kernels

When running under Ruby 1.8.7 on Linux kernel versions 2.6.11 and earlier,
the background thread used by the agent to report data would hang, leading
to no data being reported. This has been be fixed.

## v3.11.1

The Ruby agent incorrectly rescued exceptions at a point which caused
sequel_pg 1.6.11 to segfault. This has been fixed. Thanks to Oldrich
Vetesnik for the report!

## v3.11.0

- Unified view for SQL database and NoSQL datastore products.

The response time charts in the application overview page will now include
NoSQL datastores, such as MongoDB, and also the product name of existing SQL
databases such as MySQL, Postgres, etc.

The Databases page will now enable the filtering of metrics and operations
by product, and includes a table listing all operations.

For existing SQL databases, in addition to the existing breakdown of SQL
statements and operations, the queries are now also associated with the
database product being used.

For NoSQL datastores, such as MongoDB, we have now added information about
operations performed against those products, similar to what is being done
for SQL databases.

Because this introduces a notable change to how SQL database metrics are
collected, it is important that you upgrade the agent version on all hosts.
If you are unable to transition to the latest agent version on all hosts at
the same time, you can still access old and new metric data for SQL
databases, but the information will be split across two separate views.

For more information see https://docs.newrelic.com/docs/apm/applications-menu/monitoring/databases-slow-queries-dashboard

- Track background transactions as Key Transactions

In prior versions of the Ruby agent, only web transactions could be tracked
as Key Transactions. This functionality is now available to all
transactions, including custom Apdex values and X-Ray sessions.

For more information see https://docs.newrelic.com/docs/apm/selected-transactions/key-transactions/key-transactions-tracking-important-transactions-or-events

- More support and documentation for third-party extensions

It's always been possible to write extension gems for the Ruby agent, but
now there's one location with best practices and recommendations to guide
you in writing extensions. Check out
https://docs.newrelic.com/docs/agents/ruby-agent/frameworks/third-party-instrumentation

We've also added simpler APIs for tracing datastores and testing your
extensions. It's our way of giving back to everyone who's helped build on
the agent over the years. <3

- Fix for anonymous class middleware naming

Metric names based off anonymous middlewares lacked a class name in the UI.
The Ruby agent will now look for a superclass, or default to AnonymousClass
in those cases.

- Improved exit behavior in the presence of Sinatra

The agent uses an `at_exit` hook to ensure data from the last < 60s before a
process exits is sent to New Relic. Previously, this hook was skipped if
Sinatra::Application was defined. This unfortunately missed data for
short-lived background processes that required, but didn't run, Sinatra. Now
the agent only skips its `at_exit` hook if Sinatra actually runs from
`at_exit`.

## v3.10.0

- Support for the Grape framework

We now instrument the Grape REST API framework! To avoid conflicts with the
third-party newrelic-grape gem, our instrumentation will not be installed if
newrelic-grape is present in the Gemfile.

For more details, see https://docs.newrelic.com/docs/agents/ruby-agent/frameworks/grape-instrumentation

- Automatic Cross Application Tracing support for all Rack applications

Previously Rack apps not using Rails or Sinatra needed to include the
AgentHooks middleware to get Cross Application Tracing support. With
these changes, this is no longer necessary. Any explicit references to
AgentHooks can be removed unless the `disable_middleware_instrumentation`
setting is set to `true`.

- Metrics no longer reported from Puma master processes

When using Puma's cluster mode with the preload_app! configuration directive,
the agent will no longer start its reporting thread in the Puma master
process. This should result in more accurate instance counts, and more
accurate stats on the Ruby VMs page (since the master process will be
excluded).

- Better support for Sinatra apps used with Rack::Cascade

Previously, using a Sinatra application as part of a Rack::Cascade chain would
cause all transactions to be named after the Sinatra application, rather than
allowing downstream applications to set the transaction name when the Sinatra
application returned a 404 response. This has been fixed.

- Updated support for Rubinius 2.3+ metrics

Rubinius 2.3 introduced a new system for gathering metrics from the
underlying VM. Data capture for the Ruby VM's page has been updated to take
advantage of these. Thanks Yorick Peterse for the contribution!

- Fix for missing ActiveJob traced errors

ActiveJobs processed by backends where the Ruby agent lacked existing
instrumentation missed reporting traced errors. This did not impact
ActiveJobs used with Sidekiq or Resque, and has been fixed.

- Fix possible crash in middleware tracing

In rare circumstances, a failure in the agent early during tracing of a web
request could lead to a cascading error when trying to capture the HTTP status
code of the request. This has been fixed. Thanks to Michal Cichra for the fix!

## v3.9.9

- Support for Ruby 2.2

A new version of Ruby is available, and the Ruby agent is ready to run on
it. We've been testing things out since the early previews so you can
upgrade to the latest and greatest and use New Relic right away to see how
the new Ruby's performing for you.

- Support for Rails 4.2 and ActiveJob

Not only is a new Ruby available, but a new Rails is out too! The Ruby agent
provides all the usual support for Rails that you'd expect, and we
instrument the newly released ActiveJob framework that's part of 4.2.

- Security fix for handling of error responses from New Relic servers

This release fixes a potential security issue wherein an attacker who was able
to impersonate New Relic's servers could have triggered arbitrary code
execution in agent's host processes by sending a specially-crafted error
response to a data submission request.

This issue is mitigated by the fact that the agent uses SSL certificate
checking in order to verify the identity of the New Relic servers to which it
connects. SSL is enabled by default by the agent, and can be enforced
account-wide by enabling High Security Mode for your account:

https://docs.newrelic.com/docs/accounts-partnerships/accounts/security/high-security

- Fix for transactions with invalid URIs

If an application used the agent's `ignore_url_regexes` config setting to
ignore certain transactions, but received an invalid URI, the agent would
fail to record the transaction. This has been fixed.

- Fixed incompatibility with newrelic-grape

The 3.9.8 release of the Ruby agent included disabled prototyped
instrumentation for the Grape API framework. This introduced an
incompatibility with the existing third party extension newrelic-grape. This
has been fixed. Newrelic-grape continues to be the right solution until
full agent support for Grape is available.

## v3.9.8

- Custom Insights events API

In addition to attaching custom parameters to the events that the Ruby agent
generates automatically for each transaction, you can now record custom event
types into Insights with the new NewRelic::Agent.record_custom_event API.

For details, see https://docs.newrelic.com/docs/insights/new-relic-insights/adding-querying-data/inserting-custom-events-new-relic-agents

- Reduced memory usage for idling applications

Idling applications using the agent could previously appear to leak memory
because of native allocations during creation of new SSL connections to our
servers. These native allocations didn't factor into triggering Ruby's
garbage collector.

The agent will now re-use a single TCP connection to our servers for as long
as possible, resulting in improved memory usage for applications that are
idling and not having GC triggered for other reasons.

- Don't write to stderr during CPU sampling

The Ruby agent's code for gathering CPU information would write error
messages to stderr on some FreeBSD systems. This has been fixed.

- LocalJumpError on Rails 2.x

Under certain conditions, Rails 2.x controller instrumentation could fail
with a LocalJumpError when an action was not being traced. This has been
fixed.

- Fixed config lookup in warbler packaged apps

When running a Ruby application from a standalone warbler .jar file on
JRuby, the packaged config/newrelic.yml was not properly found. This has
been fixed, and thanks to Bob Beaty for the help getting it fixed!

- Hash iteration failure in middleware

If a background thread iterated over the keys in the Rack env hash, it could
cause failures in New Relic's AgentHooks middleware. This has been fixed.

## v3.9.7

- Support for New Relic Synthetics

The Ruby agent now gives you additional information for requests from New
Relic Synthetics. More transaction traces and events give you a clearer look
into how your application is performing around the world.

For more details, see https://docs.newrelic.com/docs/synthetics/new-relic-synthetics/getting-started/new-relic-synthetics

- Support for multiple job per fork gems with Resque

The resque-jobs-per-fork and resque-multi-job-forks gems alter Resque to
fork every N jobs instead of every job. This previously caused issues for
the Ruby agent, but those have been resolved. These gems are fully supported.

Running Resque with the FORK_PER_JOB=false environment variable setting is
also supported now.

For more details on our Resque support, see https://docs.newrelic.com/docs/agents/ruby-agent/background-jobs/resque-instrumentation

- Support agent when starting Resque Pool from Rake task

When running resque-pool with its provided rake tasks, the agent would not
start-up properly. Thanks Tiago Sousa for the fix!

- Fix for DelayedJob + Rails 4.x queue depth metrics

The Ruby agent periodically records DelayedJob queuedepth as a metric, but
this didn't work properly in Rails 4.x applications. This has been fixed.
Thanks Jonathan del Strother for his help with the issue!

- Fix for failure in background transactions with rules.ignore_url_regexes

The recently added feature for ignoring transactions via URL regexes caused
errors for non-web transactions. This has been fixed.

- Rename the TransactionNamer.name method to TransactionNamer.name_for

The internal TransactionNamer class had a class method called 'name', with a
different signature than the existing Class#name method and could cause
problems when trying to introspect instances of the class.

Thanks to Dennis Taylor for contributing this fix!

## v3.9.6

- Rails 4.2 ActiveJob support

A new version of Rails is coming! One of the highlight features is
ActiveJob, a framework for interacting with background job processors. This
release of the Ruby agent adds instrumentation to give you insight into
ActiveJob, whether you're just testing it out or running it for real.

Metrics are recorded around enqueuing ActiveJobs, and background transactions
are started for any ActiveJob performed where the agent didn't already
provide specific instrumentation (such as DelayedJob, Resque and Sidekiq).

Since Rails 4.2 is still in beta we'd love to hear any feedback on this
instrumentation so it'll be rock solid for the general release!

- Ruby 2.2.0-preview1 updates

Ruby 2.2.0 is on its way later in the year, and the Ruby agent is ready for
it. Updates to the GC stats and various other small changes have already been
applied, and our automated tests are running against 2.2.0 so the agent will
be ready on release day.

- Ignoring transactions by URL

While you could always ignore transactions by controller and action, the
Ruby agent previously lacked a way to ignore by specific URLs or patterns
without code changes. This release adds the config setting,
`rules.ignore_url_regexes` to ignore specific transactions based on the
request URL as well. For more information, see the documentation at:
https://docs.newrelic.com/docs/agents/ruby-agent/installation-configuration/ignoring-specific-transactions#config-ignoring

- Better dependency detection in non-Rack applications

The Ruby agent runs dependency detection at key points in the Rack and Rails
lifecycle, but non-Rails apps could occasionally miss out instrumenting late
loaded libraries. The agent now runs an additional dependency detection
during manual_start to more seamlessly install instrumentation in any app.

- Excluding /newrelic routes from developer mode

Recent changes to track time in middleware resulted in New Relic's developer
mode capturing its own page views in the list. This has been fixed. Thanks
to Ignatius Reza Lesmana for the report!

- Spikes in external time

Timeouts during certain external HTTP requests could result in incorrect
large spikes in the time recorded by the agent. This has been fixed.

- Recognize browser_monitoring.auto_instrument setting in non-Rails apps

The `browser_monitoring.auto_instrument` config setting disables
auto-injection of JavaScript into your pages, but was not properly obeyed in
Sinatra and other non-Rails contexts. This has been fixed.

- Failures to gather CPU thread time on JRuby

JRuby running on certain JVM's and operating systems (FreeBSD in particular)
did not always support the method being used to gather CPU burn metrics.
This would result in a failure during those transactions. This has been
fixed.

- Fix for rare race condition in Resque instrumentation

A race condition in the agent's Resque instrumentation that could cause rare
Resque job failures in high-throughput Resque setups has been fixed. This bug
would manifest as an exception with the following error message:
"RuntimeError: can't add a new key into hash during iteration" and a backtrace
leading through the PipeChannelManager class in the agent.

## v3.9.5

- Per-dyno data on Heroku

When running on Heroku, data from the agent can now be broken out by dyno
name, allowing you to more easily see what's happening on a per-dyno level.
Dynos on Heroku are now treated in the same way that distinct hosts on other
platforms work.

By default, 'scheduler' and 'run' dyno names will be aggregated into
'scheduler._' and 'run._' to avoid unbounded growth in the number of reported
hostnames.

Read more about this feature on our Heroku docs page:
https://docs.newrelic.com/docs/agents/ruby-agent/miscellaneous/ruby-agent-heroku

- HTTP response codes in Insights events

The Ruby agent will now capture HTTP response codes from Rack applications
(including Rails and Sinatra apps) and include them under the httpResponseCode
attribute on events sent to Insights.

- Stricter limits on memory usage of SQL traces

The agent now imposes stricter limits on the number of distinct SQL traces
that it will buffer in memory at any point in time, leading to more
predictable memory consumption even in exceptional circumstances.

- Improved reliability of thread profiling

Several issues that would previously have prevented the successful completion
and transmission of thread profiles to New Relic's servers have been fixed.

These issues were related to the use of recursion in processing thread
profiles, and have been addressed by both limiting the maximum depth of the
backtraces recorded in thread profiles, and eliminating the agent's use of
recursion in processing profile data.

- Allow tracing Rails view helpers with add_method_tracer

Previously, attempting to trace a Rails view helper method using
add_method_tracer on the view helper module would lead to a NoMethodError
when the traced method was called (undefined method `trace_execution_scoped').
This has been fixed.

This issue was an instance of the Ruby 'dynamic module inclusion' or 'double
inclusion' problem. Usage of add_method_tracer now no longer relies upon the
target class having actually picked up the trace_execution_scoped method from
the NewRelic::Agent::MethodTracer module.

- Improved performance of queue time parsing

The number of objects allocated while parsing the front-end timestamps on
incoming HTTP requests has been significantly reduced.

Thanks to Aleksei Magusev for the contribution!

## v3.9.4

- Allow agent to use alternate certificate stores

When connecting via SSL to New Relic services, the Ruby agent verifies its
connection via a certificate bundle shipped with the agent. This had problems
with certain proxy configurations, so the `ca_bundle_path` setting in
newrelic.yml can now override where the agent locates the cert bundle to use.

For more information see the documentation at:
https://docs.newrelic.com/docs/agents/ruby-agent/installation-configuration/ssl-settings-ruby-agent

- Rails 4.2 beta in tests

Although still in beta, a new version of Rails is on its way! We're
already running our automated test suites against the beta to ensure New
Relic is ready the day the next Rails is released.

- ActiveRecord 4 cached queries fix

Queries that were hitting in the ActiveRecord 4.x query cache were
incorrectly being counted as database time by the agent.

- Fix for error in newrelic.yml loading

If your application ran with a RAILS_ENV that was not listed in newrelic.yml
recent agent versions would give a NameError rather than a helpful message.
This has been fixed. Thanks Oleksiy Kovyrin for the patch!

## v3.9.3

- Fix to prevent proxy credentials transmission

This update prevents proxy credentials set in the agent config file from
being transmitted to New Relic.

## v3.9.2

- Added API for ignoring transactions

This release adds three new API calls for ignoring transactions:

    - `NewRelic::Agent.ignore_transaction`
    - `NewRelic::Agent.ignore_apdex`
    - `NewRelic::Agent.ignore_enduser`

The first of these ignores a transaction completely: nothing about it will be
reported to New Relic. The second ignores only the Apdex metric for a single
transaction. The third disables javascript injection for browser monitoring
for the current transaction.

These methods differ from the existing newrelic*ignore\*\* method in that they
may be called *during\* a transaction based on some dynamic runtime criteria,
as opposed to at the class level on startup.

See the docs for more details on how to use these methods:
https://docs.newrelic.com/docs/agents/ruby-agent/installation-and-configuration/ignoring-specific-transactions

- Improved SQL obfuscation

SQL queries containing string literals ending in backslash ('\') characters
would previously not have been obfuscated correctly by the Ruby agent prior to
transmission to New Relic. In addition, SQL comments were left un-obfuscated.
This has been fixed, and the test coverage for SQL obfuscation has been
improved.

- newrelic_ignore\* methods now work when called in a superclass

The newrelic_ignore\* family of methods previously did not apply to subclasses
of the class from which it was called, meaning that Rails controllers
inheriting from a single base class where newrelic_ignore had been called
would not be ignored. This has been fixed.

- Fix for rare crashes in Rack::Request#params on Sinatra apps

Certain kinds of malformed HTTP requests could previously have caused
unhandled exceptions in the Ruby agent's Sinatra instrumentation, in the
Rack::Request#params method. This has been fixed.

- Improved handling for rare errors caused by timeouts in Excon requests

In some rare cases, the agent would emit a warning message in its log file and
abort instrumentation of a transaction if a timeout occurred during an
Excon request initiated from within that transaction. This has been fixed.

- Improved behavior when the agent is misconfigured

When the agent is misconfigured by attempting to shut it down without
it ever having been started, or by attempting to disable instrumentation after
instrumentation has already been installed, the agent will no longer raise an
exception, but will instead log an error to its log file.

- Fix for ignore_error_filter not working in some configurations

The ignore_error_filter method allows you to specify a block to be evaluated
in order to determine whether a given error should be ignored by the agent.
If the agent was initially disabled, and then later enabled with a call to
manual_start, the ignore_error_filter would not work. This has been fixed.

- Fix for Capistrano 3 ignoring newrelic_revision

New Relic's Capistrano recipes support passing parameters to control the
values recorded with deployments, but user provided :newrelic_revision was
incorrectly overwritten. This has been fixed.

- Agent errors logged with ruby-prof in production

If the ruby-prof gem was available in an environment without New Relic's
developer mode enabled, the agent would generate errors to its log. This has
been fixed.

- Tighter requirements on naming for configuration environment variables

The agent would previously assume any environment variable containing
'NEWRELIC' was a configuration setting. It now looks for this string as a
prefix only.

Thanks to Chad Woolley for the contribution!

## v3.9.1

- Ruby 1.8.7 users: upgrade or add JSON gem now

Ruby 1.8.7 is end-of-lifed, and not receiving security updates, so we strongly
encourage all users with apps on 1.8.7 to upgrade.

If you're not able to upgrade yet, be aware that a coming release of the Ruby
agent will require users of Ruby 1.8.7 to have the 'json' gem available within
their applications in order to continue sending data to New Relic.

For more details, see:
https://docs.newrelic.com/docs/ruby/ruby-1.8.7-support

- Support for new Cross Application Trace view

This release enhances cross application tracing with a visualization of
the cross application calls that a specific Transaction Trace is involved
in. The new visualization helps you spot bottlenecks in external services
within Transaction Traces and gives you an end-to-end understanding
of how the transaction trace is used by other applications and services.
This leads to faster problem diagnosis and better collaboration across
teams. All agents involved in the cross application communication must
be upgraded to see the complete graph. You can view cross application
traces from in the Transaction Trace drill-down.

- High security mode V2

The Ruby agent now supports V2 of New Relic's high security mode. To enable
it, you must add 'high\_security: true' to your newrelic.yml file, _and_ enable
high security mode through the New Relic web interface. The local agent
setting must be in agreement with the server-side setting, or the agent will
shut down and no data will be collected.

Customers who already had the server-side high security mode setting enabled
must add 'high_security: true' to their agent configuration files when
upgrading to this release.

For details on high security mode, see:
http://docs.newrelic.com/docs/accounts-partnerships/accounts/security/high-security

- Improved memcached instrumentation

More accurate instrumentation for the 'cas' command when using version 1.8.0
or later of the memcached gem. Previous versions of the agent would count all
time spent in the block given to 'cas' as memcache time, but 1.8.0 and later
allows us to more accurately measure just the time spent talking to memcache.

Many thanks to Francis Bogsanyi for contributing this change!

- Improved support for Rails apps launched from outside the app root directory

The Ruby agent attempts to resolve the location of its configuration file at
runtime relative to the directory that the host process is started from.

In cases where the host process was started from outside of the application's
root directory (for example, if the process is started from '/'), it will
now also attempt to locate its configuration file based on the value of
Rails.root for Rails applications.

- Better compatibility with ActionController::Live

Browser Application Monitoring auto-injection can cause request failures under
certain circumstances when used with ActionController::Live, so the agent will
now automatically detect usage of ActionController::Live, and not attempt
auto-injection for those requests (even if auto-instrumentation is otherwise
enabled).

Many thanks to Rodrigo Rosenfeld Rosas for help diagnosing this issue!

- Fix for occasional spikes in external services time

Certain kinds of failures during HTTP requests made by an application could
have previously resulted in the Ruby agent reporting erroneously large amounts
of time spent in outgoing HTTP requests. This issue manifested most obviously
in spikes on the 'Web external' band on the main overview graph. This issue
has now been fixed.

- Fix 'rake newrelic:install' for Rails 4 applications

The newrelic:install rake task was previously not working for Rails 4
applications and has been fixed.

Thanks to Murahashi Sanemat Kenichi for contributing this fix!

## v3.9.0

- Rack middleware instrumentation

The Ruby agent now automatically instruments Rack middlewares!

This means that the agent can now give you a more complete picture of your
application's response time, including time spent in middleware. It also means
that requests which previously weren't captured by the agent because they
never made it to the bottom of your middleware stack (usually a Rails or
Sinatra application) will now be captured.

After installing this version of the Ruby agent, you'll see a new 'Middleware'
band on your application's overview graph, and individual middlewares will
appear in transaction breakdown charts and transaction traces.

The agent can instrument middlewares that are added from a config.ru file via
Rack::Builder, or via Rails' middleware stack in Rails 3.0+.

This instrumentation may be disabled with the
disable_middleware_instrumentation configuration setting.

For more details, see the documentation for this feature:

    - http://docs.newrelic.com/docs/ruby/rack-middlewares
    - http://docs.newrelic.com/docs/ruby/middleware-upgrade-changes

- Capistrano 3.x support

Recording application deployments using Capistrano 3.x is now supported.

Many thanks to Jennifer Page for the contribution!

- Better support for Sidekiq's Delayed extensions

Sidekiq jobs executed via the Delayed extensions (e.g. the #delay method) will
now be named after the actual class that #delay was invoked against, and will
have their job arguments correctly captured if the sidekiq.capture_params
configuration setting is enabled.

Many thanks to printercu for the contribution!

- Improved Apdex calculation with ignored error classes

Previously, a transaction resulting in an exception that bubbled up to the top
level would always be counted as failing for the purposes of Apdex
calculations (unless the transaction name was ignored entirely). Now,
exceptions whose classes have been ignored by the
error_collector.ignore_errors configuration setting will not cause a
transaction to be automatically counted as failing.

- Allow URIs that are not parseable by stdlib's URI if addressable is present

There are some URIs that are valid by RFC 3986, but not parseable by Ruby's
stdlib URI class. The Ruby agent will now attempt to use the addressable gem
to parse URIs if it is present, allowing requests against these problematic
URIs to be instrumented.

Many thanks to Craig R Webster and Amir Yalon for their help with this issue!

- More robust error collection from Resque processes

Previously, traced errors where the exception class was defined in the Resque
worker but not in the Resque master process would not be correctly handled by
the agent. This has been fixed.

- Allow Sinatra apps to set the New Relic environment without setting RACK_ENV

The NEW_RELIC_ENV environment variable may now be used to specify the
environment the agent should use from its configuration file, independently of
RACK_ENV.

Many thanks to Mario Izquierdo for the contribution!

- Better error handling in Browser Application Monitoring injection

The agent middleware that injects the JavaScript code necessary for Browser
Application Monitoring now does a better job of catching errors that might
occur during the injection process.

- Allow disabling of Net::HTTP instrumentation

Most instrumentation in the Ruby agent can be disabled easily via a
configuration setting. Our Net::HTTP instrumentation was previously an
exception, but now it can also be disabled with the disable_net_http
configuration setting.

- Make Rails constant presence check more defensive

The Ruby agent now guards against the (rare) case where an application has a
Rails constant defined, but no Rails::VERSION constant (because Rails is not
actually present).

Many thanks to Vladimir Kiselev for the contribution!

## v3.8.1

- Better handling for Rack applications implemented as middlewares

When using a Sinatra application as a middleware around another app (for
example, a Rails app), or manually instrumenting a Rack middleware wrapped
around another application, the agent would previously generate two separate
transaction names in the New Relic UI (one for the middleware, and one for
the inner application).

As of this release, the agent will instead unify these two parts into a single
transaction in the UI. The unified name will be the name assigned to the
inner-most traced transaction by default. Calls to
NewRelic::Agent.set_transaction_name will continue to override the default
names assigned by the agent's instrumentation code.

This change also makes it possible to run X-Ray sessions against transactions
of the 'inner' application in cases where one instrumented app is wrapped in
another that's implemented as a middleware.

- Support for mongo-1.10.0

The Ruby agent now instruments version 1.10.0 of the mongo gem (versions 1.8.x
and 1.9.x were already supported, and continue to be).

- Allow setting configuration file path via an option to manual_start

Previously, passing the :config_path option to NewRelic::Agent.manual_start
would not actually affect the location that the agent would use to look for
its configuration file. This has been fixed, and the log messages emitted when
a configuration file is not found should now be more helpful.

## v3.8.0

- Better support for forking and daemonizing dispatchers (e.g. Puma, Unicorn)

The agent should now work out-of-the box with no special configuration on
servers that fork or daemonize themselves (such as Unicorn or Puma in some
configurations). The agent's background thread will be automatically restarted
after the first transaction processed within each child process.

This change means it's no longer necessary to set the
'restart_thread_in_children setting' in your agent configuration file if you
were doing so previously.

- Rails 4.1 support

Rails 4.1 has shipped, and the Ruby agent is ready for it! We've been running
our test suites against the release candidates with no significant issues, so
we're happy to announce full compatibility with this new release of Rails.

- Ruby VM measurements

The Ruby agent now records more detailed information about the performance and
behavior of the Ruby VM, mainly focused around Ruby's garbage collector. This
information is exposed on the new 'Ruby VM' tab in the UI. For details about
what is recorded, see:

http://docs.newrelic.com/docs/ruby/ruby-vm-stats

- Separate in-transaction GC timings for web and background processes

Previously, an application with GC instrumentation enabled, and both web and
background processes reporting into it would show an overly inflated GC band
on the application overview graph, because data from both web and non-web
transactions would be included. This has been fixed, and GC time during web
and non-web transactions is now tracked separately.

- More accurate GC measurements on multi-threaded web servers

The agent could previously have reported inaccurate GC times on multi-threaded
web servers such as Puma. It will now correctly report GC timings in
multi-threaded contexts.

- Improved ActiveMerchant instrumentation

The agent will now trace the store, unstore, and update methods on
ActiveMerchant gateways. In addition, a bug preventing ActiveMerchant
instrumentation from working on Ruby 1.9+ has been fixed.

Thanks to Troex Nevelin for the contribution!

- More robust Real User Monitoring script injection with charset meta tags

Previous versions of the agent with Real User Monitoring enabled could have
injected JavaScript code into the page above a charset meta tag. By the HTML5
spec, the charset tag must appear in the first 1024 bytes of the page, so the
Ruby agent will now attempt to inject RUM script after a charset tag, if one
is present.

- More robust connection sequence with New Relic servers

A rare bug that could cause the agent's initial connection handshake with
New Relic servers to silently fail has been fixed, and better logging has been
added to the related code path to ease diagnosis of any future issues.

- Prevent over-counting of queue time with nested transactions

When using add_transaction_tracer on methods called from within a Rails or
Sinatra action, it was previously possible to get inflated queue time
measurements, because queue time would be recorded for both the outer
transaction (the Rails or Sinatra action) and the inner transaction (the
method given to add_transaction_tracer). This has been fixed, so only the
outermost transaction will now record queue time.

## v3.7.3

- Obfuscation for PostgreSQL explain plans

Fixes an agent bug with PostgreSQL where parameters from the original query
could appear in explain plans sent to New Relic servers, even when SQL
obfuscation was enabled. Parameters from the query are now masked in explain
plans prior to transmission when transaction_tracer.record_sql is set to
'obfuscated' (the default setting).

For more information, see:
https://docs.newrelic.com/docs/traces/security-for-postgresql-explain-plans

- More accurate categorization of SQL statements

Some SQL SELECT statements that were previously being mis-categorized as
'SQL - OTHER' will now correctly be tagged as 'SQL - SELECT'. This
particularly affected ActiveRecord users using PostgreSQL.

- More reliable Typhoeus instrumentation

Fixed an issue where an exception raised from a user-specified on_complete
block would cause our Typhoeus instrumentation to fail to record the request.

- Fix for Puma 2.8.0 cluster mode (3.7.3.204)

Puma's 2.8.0 release renamed a hook New Relic used to support Puma's cluster
mode. This resulted in missing data for users running Puma. Thanks Benjamin
Kudria for the fix!

- Fix for deployment command bug (3.7.3.204)

Problems with file loading order could result in `newrelic deployments`
failing with an unrecognized command error. This has been fixed.

## v3.7.2

- Mongo instrumentation improvements

Users of the 'mongo' MongoDB client gem will get more detailed instrumentation
including support for some operations that were not previously captured, and
separation of aggregate metrics for web transactions from background jobs.

An issue with ensure_index when passed a symbol or string was also fixed.
Thanks Maxime RETY for the report!

- More accurate error tracing in Rails 4

Traced errors in Rails 4 applications will now be correctly associated with
the transaction they occurred in, and custom attributes attached to the
transaction will be correctly attached to the traced error as well.

- More accurate partial-rendering metrics for Rails 4

View partials are now correctly treated as sub-components of the containing
template render in Rails 4 applications, meaning that the app server breakdown
graphs for Rails 4 transactions should be more accurate and useful.

- Improved Unicorn 4.8.0 compatibility

A rare issue that could lead to spurious traced errors on app startup for
applications using Unicorn 4.8.0 has been fixed.

- meta_request gem compatibility

An incompatibility with the meta_request gem has been fixed.

- Typhoeus 0.6.4+ compatibility

A potential crash with Typhoeus 0.6.4+ when passing a URI object instead of a
String instance to one of Typhoeus's HTTP request methods has been fixed.

- Sequel single threaded mode fix

The agent will no longer attempt to run EXPLAIN queries for slow SQL
statements issued using the Sequel gem in single-threaded mode, since
doing so could potentially cause crashes.

- Additional functionality for add_custom_parameters

Calling add_custom_parameters adds parameters to the system codenamed
Rubicon. For more information, see http://newrelic.com/software-analytics

- Update gem signing cert (3.7.2.195)

The certificate used to sign newrelic_rpm expired in February. This patch
updates that for clients installing with verification.

## v3.7.1

- MongoDB support

The Ruby agent provides support for the mongo gem, versions 1.8 and 1.9!
Mongo calls are captured for transaction traces along with their parameters,
and time spent in Mongo shows up on the Database tab.

Support for more Mongo gems and more UI goodness will be coming, so watch
http://docs.newrelic.com/docs/ruby/mongo for up-to-date status.

- Harvest thread restarts for forked and daemonized processes

Historically framework specific code was necessary for the Ruby agent to
successfully report data after an app forked or daemonized. Gems or scripts
with daemonizing modes had to wait for agent support or find workarounds.

With 3.7.1 setting `restart_thread_in_children: true` in your newrelic.yml
automatically restarts the agent in child processes without requiring custom
code. For now the feature is opt-in, but future releases may default it on.

- Fix for missing HTTP time

The agent previously did not include connection establishment time for
outgoing Net::HTTP requests. This has been corrected, and reported HTTP
timings should now be more accurate.

- Fix for Mongo ensure_index instrumentation (3.7.1.182)

The Mongo instrumentation for ensure_index in 3.7.1.180 was not properly
calling through to the uninstrumented version of this method. This has been
fixed in 3.7.1.182. Thanks to Yuki Miyauchi for the fix!

- Correct first reported metric timespan for forking dispatchers (3.7.1.188)

The first time a newly-forked process (in some configurations) reported metric
data, it would use the startup time of the parent process as the start time
for that metric data instead of its own start time. This has been fixed.

## v3.7.0

- Official Rubinius support (for Rubinius >= 2.2.1)

We're happy to say that all known issues with the Ruby agent running on
Rubinius have been resolved as of Rubinius version 2.2.1! See
http://docs.newrelic.com/docs/ruby/rubinius for the most up-to-date status.

- RUM injection updates

The Ruby agent's code for both automatic and manual injection of Real User
Monitoring scripts has been improved. No application changes are required, but
the new injection logic is simpler, faster, more robust, and paves the way for
future improvements to Real User Monitoring.

- More robust communication with New Relic

Failures when transmitting data to New Relic could cause data to be held over
unnecessarily to a later harvest. This has been improved both to handle
errors more robustly and consistently, and to send data as soon as possible.

- Fix for agent not restarting on server-side config changes

A bug in 3.6.9 caused the agent to not reset correctly after server-side
config changes. New settings would not be received without a full process
restart. This has been fixed.

- Blacklisting rake spec tasks

A blacklist helps the agent avoid starting during rake tasks. Some default
RSpec tasks were missing. Thanks for the contribution Kohei Hasegawa!

## v3.6.9

- Experimental Rubinius 2.x support

The agent is now being tested against the latest version of Rubinius. While
support is still considered experimental, you can track the progress at
http://docs.newrelic.com/docs/ruby/rubinius for up to date status.

- Capture arguments for Resque and Sidekiq jobs

The agent can optionally record arguments for your Resque and Sidekiq jobs on
transaction traces and traced errors. This is disabled by default, but may be
enabled by setting resque.capture_params or sidekiq.capture_params.

Thanks to Juan Ignacio Pumarino, Ken Mayer, Paul Henry, and Eric Saxby for
their help with this feature!

- Supported versions rake task and documentation

We've improved our documentation for what Ruby and gem versions we support.
Run `rake newrelic:supported_versions` or see the latest agent's versions at
https://docs.newrelic.com/docs/ruby/supported-frameworks.

- ActiveRecord 4.0 explain plans for JRuby and Rubinius

The agent's ActiveRecord 4.0 instrumentation could not gather SQL explain
plans on JRuby by default because of a dependency on ObjectSpace, which isn't
available by default. This has been fixed.

- Fix for Curb http_put_with_newrelic

A bug in the agent caused PUT calls in the Curb gem to crash. This has been
fixed. Thanks to Michael D'Auria and Kirk Diggler for the contributions!

- Fix for head position on RUM injection

Certain unusual HTML documents resulted in browser monitoring injecting
incorrect content. Thanks Alex McHale for the contribution!

- Specify the Content-Type header in developer mode

Thanks Jared Ning for the contribution!

## v3.6.8

- X-Ray Sessions support

X-Ray Sessions provide more targeted transaction trace samples and thread
profiling for web transactions. For full details see our X-Ray sessions
documentation at https://newrelic.com/docs/site/xray-sessions.

- Percentiles and Histograms

The Ruby Agent now captures data that provides percentile and histogram views
in the New Relic UI.

- CPU metrics re-enabled for JRuby >= 1.7.0

To work around a JRuby bug, the Ruby agent stopped gathering CPU metrics on
that platform. With the bug fixed, the agent can gather those metrics again.
Thanks Bram de Vries for the contribution!

- Missing Resque transaction traces (3.6.8.168)

A bug in 3.6.8.164 prevented transaction traces in Resque jobs from being
communicated back to New Relic. 3.6.8.168 fixes this.

- Retry on initial connect (3.6.8.168)

Failure to contact New Relic on agent start-up would not properly retry. This
has been fixed.

- Fix potential memory leak on failure to send to New Relic (3.6.8.168)

  3.6.8.164 introduced a potential memory leak when transmission of some kinds
  of data to New Relic servers failed. 3.6.8.168 fixes this.

## v3.6.7

- Resque-pool support

Resque processes started via the resque-pool gem weren't recognized by the
Ruby agent. The agent now starts correctly in those worker processes.

- Environment-based configuration

All settings in newrelic.yml can now be configured via environment variables.
See https://newrelic.com/docs/ruby/ruby-agent-configuration for full details.

- Additional locking option for Resque (3.6.7.159)

There have been reports of worker process deadlocks in Resque when using the
Ruby agent. An optional lock is now available to avoid those deadlocks. See
https://newrelic.com/docs/ruby/resque-instrumentation for more details.

- HTTP connection setup timeout (3.6.7.159)

HTTP initialization in the agent lacked an appropriate timeout,
leading to dropouts in reporting under certain network error conditions.

- Unnecessary requests from Resque jobs (3.6.7.159)

An issue causing Resque jobs to unnecessarily make requests against New Relic
servers was fixed.

- Fix compatibility issues with excon and curb instrumentation

This release of the agent fixes a warning seen under certain circumstances
with the excon gem (most notably, when excon was used by fog), as well as
a bug with the curb instrumentation that conflicted with the feedzirra gem.

- Allow license key to be set by Capistrano variables

A license key can be passed via a Capistrano variable where previously it
could only be in newrelic.yml. Thanks Chris Marshall for the contribution!

- Make HTTP client instrumentation aware of "Host" request header

If a "Host" header is set explicitly on an HTTP request, that hostname will
be used for external metrics. Thanks Mislav Marohnić for the contribution!

- Fix ActiveSupport::Concern warnings with MethodTracer

Including NewRelic::Agent::MethodTracer in a class using Concerns could cause
deprecation warnings. Thanks Mike Połtyn for the contribution!

- Fix Authlogic constant name

Code checking for the Authlogic module was using in the wrong case. Thanks
Dharam Gollapudi for the contribution!

## v3.6.6

- HTTPClient and Curb support

The Ruby agent now supports the HTTPClient and Curb HTTP libraries! Cross
application tracing and more is fully supported for these libraries. For more
details see https://newrelic.com/docs/ruby/ruby-http-clients.

- Sinatra startup improvements

In earlier agent versions, newrelic_rpm had to be required after Sinatra to
get instrumentation. Now the agent should start when your Sinatra app starts
up in rackup, thin, unicorn, or similar web servers.

- Puma clustered mode support

Clustered mode in Puma was not reporting data without manually adding a hook
to Puma's configuration. The agent will now automatically add this hook.

- SSL certificate verification

Early versions of the agent's SSL support provided an option to skip
certificate verification. This option has been removed.

## v3.6.5

- Rails 4.0 Support

The Ruby agent is all set for the recent general release of Rails 4.0! We've
been tracking the RC's, and that work paid off. Versions 3.6.5 and 3.6.4 of
the Ruby agent should work fine with Rails 4.0.0.

- Excon and Typhoeus support

The Ruby agent now supports the Excon and Typhoeus HTTP libraries! For more
details see https://newrelic.com/docs/ruby/ruby-http-clients.

## v3.6.4

- Exception Whitelist

We've improved exception message handling for applications running in
high security mode. Enabling 'high_security' now removes exception messages
entirely rather than simply obfuscating any SQL.

By default this feature affects all exceptions, though you can configure a
whitelist of exceptions whose messages should be left intact.

More details: https://newrelic.com/docs/ruby/ruby-agent-configuration

- Fix a race condition affecting some Rails applications at startup

Some Rails applications using newrelic_rpm were affected by a race condition
at startup that manifested as an error when model classes with associations
were first loaded. The cause of these errors has been addressed by moving the
generation of the agent's EnvironmentReport on startup from a background
thread to the main thread.

## v3.6.3

- Better Sinatra Support

A number of improvements have been made to our Sinatra instrumentation.
More details: https://newrelic.com/docs/ruby/sinatra-support-in-the-ruby-agent

Sinatra instrumentation has been updated to more accurately reflect the final
route that was actually executed, taking pass and conditions into account.

New Relic middlewares for error collection, real user monitoring, and cross
application tracing are automatically inserted into the middleware stack.

Ignoring routes, similar to functionality available to Rails controllers, is
now available in Sinatra as well.

Routes in 1.4 are properly formatting in transaction names. Thanks Zachary
Anker for the contribution!

- Padrino Support

Along with improving our support of Sinatra, we've also extended that to
supporting Padrino, a framework that builds on Sinatra. Web transactions
should show up in New Relic now for Padrino apps automatically. The agent has
been tested against the latest Padrino in versions 0.11.x and 0.10.x.

- Main overview graph only shows web transactions

In the past database times from background jobs mixed with other web transaction
metrics in the main overview graph. This often skewed graphs. A common workaround
was to send background jobs to a separate application, but that should no longer
be necessary as the overview graphs now only represent web transactions.

## v3.6.2

- Sequel support

The Ruby agent now supports Sequel, a database toolkit for Ruby. This
includes capturing SQL calls and model operations in transaction traces, and
recording slow SQL calls. See https://newrelic.com/docs/ruby/sequel-instrumentation
for full details.

- Thread profiling fix

The prior release of the agent (version 3.6.1) broke thread profiling. A
profile would appear to run, but return no data. This has been fixed.

- Fix for over-counted Net::HTTP calls

Under some circumstances, calls into Net::HTTP were being counted twice in
metrics and transaction traces. This has been fixed.

- Missing traced errors for Resque applications

Traced errors weren't displaying for some Resque workers, although the errors
were factored into the overall count graphs. This has been fixed, and traced
errors should be available again after upgrading the agent.

## v3.6.1

- Full URIs for HTTP requests are recorded in transaction traces

When recording a transaction trace node for an outgoing HTTP call via
Net::HTTP, the agent will now save the full URI (instead of just the hostname)
for the request. Embedded credentials, the query string, and the fragment will
be stripped from the URI before it is saved.

- Simplify Agent Autostart Logic

Previously the agent would only start when it detected a supported
"Dispatcher", meaning a known web server or background task framework. This
was problematic for customers using webservers that the agent was not
configured to detect (e.g. Puma). Now the agent will attempt to report any
time it detects it is running in a monitored environment (e.g. production).
There are two exceptions to this. The agent will not autostart in a rails
console or irb session or when the process was invoked by a rake task (e.g.
rake assets:precompile). The NEWRELIC_ENABLE environment variable can be set
to true or false to force the agent to start or not start.

- Don't attempt to resolve collector hostname when proxy is in use

When a proxy is configured, the agent will not attempt to lookup and cache the
IP address of New Relic server to which it is sending data, since DNS may not
be available in some environments. Thanks to Bill Kirtley for the contribution

- Added NewRelic::Agent.set_transaction_name and NewRelic::Agent.get_transaction_name

Ordinarily the name of your transaction is defined up-front, but if you'd like to
change the name of a transaction while it is still running you can use
**NewRelic::Agent.set_transaction_name()**. Similarly, if you need to know the name
of the currently running transaction, you can use **NewRelic::Agent.get_transaction_name()**.

## v3.6.0

- Sidekiq support

The Ruby agent now supports the Sidekiq background job framework. Traces from
Sidekiq jobs will automatically show up in the Background tasks on New Relic
similar to Resque and Delayed::Job tasks.

- Improved thread safety

The primary metrics data structures in the Ruby agent are now thread safe.
This should provide better reliability for the agent under JRuby and threaded
scenarios such as Sidekiq or Puma.

- More robust environment report

The agent's analysis of the local environment (e.g. OS, Processors, loaded
gems) will now work in a wider variety of app environments, including
Sinatra.

- Experimental Rainbows! support

The Ruby agent now automatically detects and instruments the Rainbows! web
server. This support is considered experimental at present, and has not been
tested with all dispatch modes.

Thanks to Joseph Chen for the contribution.

- Fix a potential file descriptor leak in Resque instrumentation

A file descriptor leak that occurred when DontPerform exceptions were used to
abort processing of a job has been fixed. This should allow the Resque
instrumentation work correctly with the resque-lonely_job gem.

## v3.5.8

- Key Transactions

  The Ruby agent now supports Key Transactions! Check out more details on the
  feature at https://newrelic.com/docs/site/key-transactions

- Ruby 2.0

  The Ruby agent is compatible with Ruby 2.0.0 which was just released.

- Improved Sinatra instrumentation

  Several cases around the use of conditions and pass in Sinatra are now
  better supported by the Ruby agent. Thanks Konstantin for the help!

- Outbound HTTP headers

  Adds a 'X-NewRelic-ID' header to outbound Net::HTTP requests. This change
  helps improve the correlation of performance between services in a service-
  oriented architecture for a forthcoming feature. In the meantime, to disable
  the header, set this in your newrelic.yml:

  cross_application_tracer:
  enabled: false

- Automatically detect Resque dispatcher

  The agent does better auto-detection for the Resque worker process.
  This should reduce the need to set NEW_RELIC_DISPATCHER=resque directly.

## v3.5.7

- Resolved some issues with tracking of frontend queue time, particularly
  when the agent is running on an app hosted on Heroku. The agent will now
  more reliably parse the headers described in
  https://newrelic.com/docs/features/tracking-front-end-time and will
  automatically detect whether the times provided are in seconds,
  milliseconds or microseconds.

## v3.5.6

- Use HTTPS by default

  The agent now defaults to using SSL when it communicates with New Relic's
  servers. By default is already configured New Relic does not transmit any
  sensitive information (e.g. SQL parameters are masked), but SSL adds an
  additional layer of security. Upgrading customers may need to remove the
  "ssl: false" directive from their newrelic.yml to enable ssl. Customers on
  Jruby may need to install the jruby-openssl gem to take advantage of this
  feature.

- Fix two Resque-related issues

  Fixes a possible hang on exit of an instrumented Resque master process
  (https://github.com/defunkt/resque/issues/578), as well as a file descriptor
  leak that could occur during startup of the Resque master process.

- Fix for error graph over 100%

  Some errors were double counted toward the overall error total. This
  resulted in graphs with error percentages over 100%. This duplication did
  not impact the specific error traces captured, only the total metric.

- Notice gracefully handled errors in Sinatra

  When show_exceptions was set to false in Sinatra, errors weren't caught
  by New Relic's error collector. Now handled errors also have the chance
  to get reported back.

- Ruby 2.0 compatibility fixes

  Ruby 2.0 no longer finds protected methods by default, but will with a flag.
  http://tenderlovemaking.com/2012/09/07/protected-methods-and-ruby-2-0.html

  Thanks Ravil Bayramgalin and Charlie Somerville for the fixes.

- Auto-detect Trinidad as dispatcher

  Code already existing for detecting Trinidad as a dispatcher, but was only
  accessible via an ENV variable. This now auto-detects on startup. Thanks
  Robert Rasmussen for catching that.

- Coercion of types in collector communication

  Certain metrics can be recorded with a Ruby Rational type, which JSON
  serializes as a string rather than a floating point value. We now treat
  coerce each outgoing value, and log issues before sending the data.

- Developer mode fix for chart error

  Added require to fix a NameError in developer mode for summary page. Thanks
  to Ryan B. Harvey.

- Don't touch deprecated RAILS_ROOT if on Rails 3

  Under some odd startup conditions, we would look for the RAILS_ROOT constant
  after failing to find the ::Rails.root in a Rails 3 app, causing deprecation
  warnings. Thanks for Adrian Irving-Beer for the fix.

## v3.5.5

- Add thread profiling support

  Thread profiling performs statistical sampling of backtraces of all threads
  within your Ruby processes. This feature requires MRI >= 1.9.2, and is
  controlled via the New Relic web UI. JRuby support (in 1.9.x compat mode) is
  considered experimental, due to issues with JRuby's Thread#backtrace.

- Add audit logging capability

  The agent can now log all of the data it sends to the New Relic servers to
  a special log file for human inspection. This feature is off by default, and
  can be enabled by setting the audit_log.enabled configuration key to true.
  You may also control the location of the audit log with the audit_log.path key.

- Use config system for dispatcher, framework, and config file detection

  Several aspects of the agent's configuration were not being handled by the
  configuration system. Detection/configuration of the dispatcher (e.g. passenger,
  unicorn, resque), framework (e.g. rails3, sinatra), and newrelic.yml
  location are now handled via the Agent environment, manual, and default
  configuration sources.

- Updates to logging across the agent

  We've carefully reviewed the logging messages that the agent outputs, adding
  details in some cases, and removing unnecessary clutter. We've also altered
  the startup sequence to ensure that we don't spam STDOUT with messages
  during initialization.

- Fix passing environment to manual_start()

  Thanks to Justin Hannus. The :env key, when passed to Agent.manual_start,
  can again be used to specify which section of newrelic.yml is loaded.

- Rails 4 support

  This release includes preliminary support for Rails 4 as of 4.0.0.beta.
  Rails 4 is still in development, but the agent should work as expected for
  people who are experimenting with the beta.

## v3.5.4

- Add queue time support for sinatra apps

  Sinatra applications can now take advantage of front end queue time
  reporting. Thanks to Winfield Peterson for this contribution.

- Simplify queue time configuration for nginx 1.2.6+

  Beginning in version 1.2.6, recently released as a development version, the
  $msec variable can be used to set an http header. This change allows front
  end queue time to be tracked in New Relic simply by adding this line to the
  nginx config:

  proxy_set_header X-Queue-Start "t=${msec}000"

  It will no longer be necessary to compile a patched version of nginx or
  compile in the perl or lua module to enable this functionality.

  Thanks to Lawrence Pit for the contribution.

- Report back build number and stage along with version info

  In the 3.5.3 series the agent would fail to report its full version number
  to NewRelic's environment report. For example it would report its version
  as 3.5.3 instead of 3.5.3.25 or 3.5.3.25.beta. The agent will now report
  its complete version number as defined in newrelic_rpm.gemspec.

- The host and the port that the agent reports to can now be set from environment vars

  The host can be set with NEW_RELIC_HOST and the port with NEW_RELIC_PORT. These setting
  will override any other settings in your newrelic.yml.

- Fix RUM reporting to multiple applications

  When the agent is configured to report to multiple "roll up" applications
  RUM did not work correctly.

## v3.5.3

- Update the collector protocol to use JSON and Ruby primitives

  The communication between the agent and the NewRelic will not longer be
  marshaled Ruby objects, but rather JSON in the case of Ruby 1.9 and marshaled
  Ruby primitives in the case of 1.8. This results in greater harvest efficiency
  as well as feature parity with other New Relic agents.

- Fix incorrect application of conditions in sinatra instrumentation

  The agent's sinatra instrumentation was causing sinatra's conditions to
  be incorrectly applied in some obscure cases. The bug was triggered
  when a condition was present on a lower priority route that would match
  the current request, except for the presence of a higher priority route.

## v3.5.2

- Simplified process of running agent test suite and documented code
  contribution process in GUIDELINES_FOR_CONTRIBUTING.

## v3.5.1

- Enabling Memory Profiling on Lion and Mountain Lion

  The agent's list of supported platforms for memory profiling wasn't correctly checking
  for more recent versions of OS X.

- Fixed an arity issue encountered when calling newrelic_notice_error from Rails applications.

- End user queue time was not being properly reported, works properly now.

- Server-side configuration for ignoring errors was not being heeded by agent.

- Better handling of a thread safety issue.

  Some issues may remain, which we are working to address, but they should be gracefully handled
  now, rather than crashing the running app.

- Use "java_import" rather than "include_class" when require Java Jars into a JRuby app.

  Thanks to Jan Habermann for the pull request

- Replaced alias_method mechanism with super call in DataMapper instrumentation.

  Thanks to Michael Rykov for the pull request

- Fixed the Rubinius GC profiler.

  Thanks to Dirkjan Bussink

- Use ActiveSupport.on_load to load controller instrumentation Rails 3.

  Thanks to Jonathan del Strother

- Reduce the number of thread local reference in a particular high traffic method

  Thanks to Jeremy Kemper

## v3.5.0.1

- (Fix) Due to a serious resource leak we have ended support for versions of Phusion Passenger
  older than 2.1.1. Users of older versions are encouraged upgrade to a more recent version.

## v3.5.0

- (Fix) RUM Stops Working After 3.4.2.1 Agent Upgrade

  v3.4.2.1 introduced a bug that caused the browser monitor auto instrumentation
  (for RUM) default to be false. The correct value of true is now used

- When the Ruby Agent detects Unicorn as the dispatcher it creates an INFO level log message
  with additional information

  To help customers using Unicorn, if the agent detects it (Unicorn) is being used as the
  dispatcher an INFO level log message it created that includes a link to New Relic
  online doc that has additional steps that may be required to get performance data reporting.

- (Fix) In version 3.4.2 of the Ruby Agent the server side value for Apdex T was disregarded

  With version 3.4.2 of the agent, the value set in the newrelic.yml file took precedence over the
  value set in the New Relic UI. As of version 3.5.0 only the value for Apdex T set in the
  New Relic UI will be used. Any setting in the yaml file will be ignored.

- Improved Error Detection/Reporting capabilities for Rails 3 apps

  Some errors are missed by the agent's exception reporting handlers because they are
  generated in the rails stack, outside of the instrumented controller action. A Rack
  middleware is now included that can detect these errors as they bubble out of the middleware stack.
  Note that this does not include Routing Errors.

- The Ruby Agent now logs certain information it receives from the New Relic servers

  After connecting to the New Relic servers the agent logs the New Relic URL
  of the app it is reporting to.

- GC profiling overhead for Ruby 1.9 reduced

  For Ruby 1.9 the amount of time spent in GC profiling has been reduced.

- Know issue with Ruby 1.8.7-p334, sqlite3-ruby 1.3.0 or older, and resque 1.23.0

  The Ruby Agent will not work in conjunction with Ruby 1.8.7-p334, sqlite3-ruby 1.3.3
  or earlier, and resque 1.23.0. Your app will likely stop functioning. This is a known problem
  with Ruby versions up to 1.8.7-p334. Upgrading to the last release of Ruby 1.8.7
  is recommended. This issue has been present in every version of the agent we've tested
  going back for a year.

## v3.4.2.1

- Fix issue when app_name is nil

  If the app_name setting ends up being nil an exception got generated and the application
  wouldn't run. This would notably occur when running a Heroku app locally without the
  NEW_RELIC_APP_NAME environment variable set. A nil app_name is now detected and an
  error logged specifying remediation.

## v3.4.2

- The RUM NRAGENT tk value gets more robustly sanitized to prevent potential XSS vulnerabilities

  The code that scrubs the token used in Real User Monitoring has been enhanced to be
  more robust.

- Support for Apdex T in server side configuration

  For those using server side configuration the Ruby Agent now supports setting
  the Apdex T value via the New Relic UI.

- Refactoring of agent config code

  The code that reads the configuration information and configures the agent
  got substantially reorganized, consolidated, simplified, and made more robust.

## v3.4.1

#### Bug Fixes

- Fix edge case in RUM auto instrumentation where X-UA-Compatible meta tag is
  present but </head> tag is missing.

  There is a somewhat obscure edge case where RUM auto instrumentation will
  crash a request. The issue seems to be triggered when the X-UA-Compatible
  meta tag is present and the </head> tag is missing.

- Fixed reference to @service.request_timeout to @request_timeout in
  new_relic_service.rb. (Thanks to Matthew Savage)

  When a timeout occurred during connection to the collector an "undefined
  method `request_timeout' for nil:NilClass'" would get raised.

- preserve visibility on traced methods.

  Aliased methods now have the same visibility as the original traced method.
  A couple of the esoteric methods created in the process weren't getting the
  visibility set properly.

- Agent service does not connect to directed shard collector after connecting
  to proxy

  After connecting to collector proxy name of real collector was updated, but
  ip address was not being updated causing connections to go to the proxy.
  Agent now looks up ip address for real collector.

- corrupt marshal data from pipe children crashing agent

  If the agent received corrupted data from the Resque worker child agent
  it could crash the agent itself. fixed.

- should reset RubyBench GC counter between polls

  On Ruby REE, the GC profiler does not reset the counter between polls. This
  is only a problem if GC could happen _between_ transactions, as in, for
  example, out-of-band GC in Unicorn. fixed.

## v3.4.0.1

- Prevent the agent from resolving the collector address when disabled.
- Fix for error collector configuration that was introduced during beta.
- Preserve method visibility when methods are traced with #add_method_tracer and #add_transaction_tracer

## v3.4.0

- Major refactor of data transmission mechanism. This enabled child processes to send data to parent processes, which then send the data to the New Relic service. This should only affect Resque users, dramatically improving their experience.
- Moved Resque instrumentation from rpm_contrib to main agent. Resque users should discontinue use of rpm_contrib or upgrade to 2.1.11.
- Resolve issue with configuring the Error Collector when using server-side configuration.

## v3.3.5

- [FIX] Allow tracing of methods ending in ! and ?
- [PERF] Give up after scanning first 50k of the response in RUM
  auto-instrumentation.
- [FIX] Don't raise when extracting metrics from SQL queries with non UTF-8 bytes.
- Replaced "Custom/DJ Locked Jobs" metric with new metrics for
  monitoring DelayedJob: queue_length, failed_jobs, and locked_jobs, all under
  Workers/DelayedJob. queue_length is also broken out by queue name or priority
  depending on the version of DelayedJob deployed.

## v3.3.4.1

- Bug fix when rendering empty collection in Rails 3.1+

## v3.3.4

- Rails 3 view instrumentation

## v3.3.3

- Improved Sinatra instrumentation
- Limit the number of nodes collected in long running transactions to prevent leaking memory

## v3.3.2.1

- [SECURITY] fix for cookie handling by End User Monitoring instrumentation

## v3.3.2

- deployments recipe change: truncate git SHAs to 7 characters
- Fixes for obfuscation of PostgreSQL and SQLite queries
- Fix for lost database connections when using a forking framework
- Workaround for RedHat kernel bug which prevented blocking reads of /proc fs
- Do not trap signals when handling exceptions

## v3.3.1

- improved Ruby 1.8.6 support
- fix for issues with RAILS_ROOT deprecation warnings
- fixed incorrect 1.9 GC time reporting
- obfuscation for Slow SQL queries respects transaction trace config
- fix for RUM instrumentation reporting bad timing info in some cases
- refactored ActiveRecord instrumentation, no longer requires Rails

## v3.3.0

- fix for GC instrumentation when using Ruby 1.9
- new feature to correlate browser and server transaction traces
- new feature to trace slow sql statements
- fix to help cope with malformed rack responses
- do not try to instrument versions of ActiveMerchant that are too old

## v3.2.0.1

- Updated LICENSE
- Updated links to support docs

## v3.2.0

- Fix over-detection of mongrel and unicorn and only start the agent when
  actual server is running
- Improve developer mode backtraces to support ruby 1.9.2, windows
- Fixed some cases where Memcache instrumentation was failing to load
- Ability to set log destination by NEW_RELIC_LOG env var
- Fix to mutex lib load issue
- Performance enhancements (thanks to Jeremy Kemper)
- Fix overly verbose STDOUT message (thanks to Anselm Helbig)

## v3.1.2

- Fixed some thread safety issues
- Work around for Ruby 1.8.7 Marshal crash bug
- Numerous community patches (Gabriel Horner, Bradley Harris, Diego Garcia,
  Tommy Sullivan, Greg Hazel, John Thomas Marino, Paul Elliott, Pan Thomakos)
- Fixed RUM instrumentation bug

## v3.1.1

- Support for Rails 3.1 (thanks to Ben Hoskings via github)
- Support for Rubinius
- Fixed issues affecting some Delayed Job users where log files were not appearing
- Fixed an issue where some instrumentation might not get loaded in Rails apps
- Fix for memcached cas method (thanks to Andrew Long and Joseph Palermo )
- Fix for logger deprecation warning (thanks to Jonathan del Strother via github)
- Support for logging to STDOUT
- Support for Spymemcached client on jruby

## v3.1.0

- Support for aggregating data from short-running
  processes to reduce reporting overhead
- Numerous bug fixes
- Increased unit test coverage

## v3.0.1

- Updated Real User Monitoring to reduce javascript size and improve
  compatibility, fix a few known bugs

## v3.0.0

- Support for Real User Monitoring
- Back end work on internals to improve reliability
- added a 'log_file_name' and 'log_file_path' configuration variable to allow
  setting the path and name of the agent log file
- Improve reliability of statistics calculations
- Remove some previously deprecated methods
- Remove Sequel instrumentation pending more work

## v2.14.1

- Avoid overriding methods named 'log' when including the MethodTracer module
- Ensure that all load paths for 'new_relic/agent' go through 'new_relic/control' first
- Remove some debugging output from tests

## v2.14.0

- Dependency detection framework to prevent multi-loading or early-loading
  of instrumentation files

## v2.13.5

- Moved the API helper to the github newrelic_api gem.
- Revamped queue time to include server, queue, and middleware time
- Increased test coverage and stability
- Add Trinidad as a dispatcher (from Calavera, on github)
- Sequel instrumentation from Aman Gupta
- patches to 1.9 compatibility from dkastner on github
- Support for 1.9.2's garbage collection instrumentation from Justin Weiss
- On Heroku, existing queue time headers will be detected
- Fix rack constant scoping in dev mode for 1.9 (Rack != ::Rack)
- Fixes for instrumentation loading failing on Exception classes that
  are not subclasses of StandardError
- Fix active record instrumentation load order for Rails 3

## v2.13.4

- Update DNS lookup code to remove hardcoded IP addresses

## v2.13.3

- Dalli instrumentation from Mike Perham (thanks Mike)
- Datamapper instrumentation from Jordan Ritter (thanks Jordan)
- Apdex now defaults to 0.5
  !!! Please be aware that if you are not setting an apdex,
  !!! this will cause a change in the apparent performance of your app.
- Make metric hashes threadsafe (fixes problems sending metrics in Jruby
  threaded code)
- Delete obsolete links to metric docs in developer mode
- Detect gems when using Bundler
- Fix newrelic_ignore in Rails 3
- Break metric parser into a separate vendored gem
- When using Unicorn, preload_app: true is recommended to get proper
  after_fork behavior.

## v2.13.2

- Remove a puts. Yes, a whole release for a puts.

## v2.13.1

- Add missing require in rails 3 framework control

## v2.13.0

- developer mode is now a rack middleware and can be used on any framework;
  it is no longer supported automatically on versions of Rails prior to 2.3;
  see README for details
- memcache key recording for transaction traces
- use system_timer gem if available, fall back to timeout lib
- address instability issues in JRuby 1.2
- renamed executable 'newrelic_cmd' to 'newrelic'; old name still supported
  for backward compatibility
- added 'newrelic install' command to install a newrelic.yml file in the
  current directory
- optimization to execution time measurement
- optimization to startup sequence
- change startup sequence so that instrumentation is installed after all
  other gems and plugins have loaded
- add option to override automatic flushing of data on exit--send_data_on_exit
  defaults to 'true'
- ignored errors no longer affect apdex score
- added record_transaction method to the api to allow recording
  details from web and background transactions occurring outside RPM
- fixed a bug related to enabling a gold trial / upgrade not sending
  transaction traces correctly

## v2.12.3

- fix regression in startup sequence

## v2.12.2

- fix for regression in Rails 2.1 inline rendering
- workaround bug found in some rubies that caused a segv and/or NoMemoryError
  when deflating content for upload
- avoid creating connection thread in unicorn/passenger spawners

## v2.12.1

- fix bug in profile mode
- fix race condition in Delayed::Job instrumentation loading
- fix glassfish detection in latest glassfish gem

## v2.12.0

- support basic instrumentation for ActsAsSolr and Sunspot

## v2.11.3

- fix bug in startup when running JRuby

## v2.11.2

- fix for unicorn not reporting when the proc line had 'master' in it
- fix regression for passenger 2.0 and earlier
- fix after_fork in the shim

## v2.11.1

- republished gem without generated rdocs

## v2.11.0

- rails3 instrumentation (no developer mode support yet)
- removed the ensure_worker_thread started and instead defined an after_fork
  handler that will set up the agent properly in forked processes.
- change at_exit handler so the shutdown always goes after other shutdown
  handlers
- add visibility to active record db transactions in the rpm transaction
  traces (thanks to jeremy kemper)
- fix regression in merb support which caused merb apps not to start
- added NewRelic::Agent.logger to the public api to write to the agent
  log file.
- optimizations to background thread, controller instrumentation, memory
  usage
- add logger method to public_api
- support list notation for ignored exceptions in the newrelic.yml

## v2.10.8

- fix bug in delayed_job instrumentation that caused the job queue sampler
  to run in the wrong place
- change startup sequence and code that restarts the worker loop
  thread
- detect the unicorn master and dont start the agent; hook in after_fork
- fix problem with the Authlogic metric names which caused errors in
  developer mode. Authlogic metrics now adhere to the convention of
  prefixing the name with 'Custom'
- allow more correct overriding of transaction trace settings in the
  call to #manual_start
- simplify WorkerLoop and add better protection for concurrency
- preliminary support for rails3

## v2.10.6

- fix missing URL and referrer on some traced errors and transactions
- gather traced errors _after_ executing the rescue chain in ActionController
- always load controller instrumentation
- pick up token validation from newrelic.yml

## v2.10.5

- fix bug in delayed_job instrumentation occurring when there was no DJ log

## v2.10.4

- fix incompatibility with Capistrano 2.5.16
- strip down URLs reported in transactions and errors to path only

## v2.10.3

- optimization to reduce overhead: move background samplers into foreground thread
- change default config file to ignore RoutingErrors
- moved the background task instrumentation into a separate tab in the RPM UI
- allow override of the RPM application name via NEWRELIC_APP_NAME environment variable
- revised Delayed::Job instrumentation so no manual_start is required
- send buffered data on shutdown
- expanded support for queue length and queue time
- remove calls to starts_with to fix Sinatra and non-rails deployments
- fix problem with apdex scores recording too low in some circumstances
- switch to jeweler for gem building
- minor fixes, test improvements, doc and rakefile improvements
- fix incompatibility with Hoptoad where Hoptoad was not getting errors handled by New Relic
- many other optimizations, bug fixes and documentation improvements

## v2.10.2.

- beta release of 2.10
- fix bugs with Sinatra app instrumentation
- minor doc updates

## v2.10.1.

- alpha release of 2.10
- rack support, including metal; ignores 404s; requires a module inclusion (see docs)
- sinatra support, displays actions named by the URI pattern matched
- add API method to abort transaction recording for in-flight transactions
- remove account management calls from newrelic_api.rb
- truncating extremely large transaction traces for efficiency
- fix error reporting in recipes; add newrelic_rails_env option to recipes to
  override the rails env used to pull the app_name out of newrelic.yml
- added TorqueBox recognition (thanks Bob McWhirter)
- renamed config settings: enabled => monitor_mode; developer => developer_mode;
  old names will still work in newrelic.yml
- instrumentation for DelayedJob (thanks Travis Tilley)
- added config switches to turn off certain instrumentation when you aren't
  interested in the metrics, to save on overhead--see newrelic.yml for details.
- add profiling support to dev mode; very experimental!
- add 'multi_threaded' config option to indicate when the app is running
  multi-threaded, so we can disable some instrumentation
- fix test failures in JRuby, REE
- improve Net::HTTP instrumentation so it's more efficient and distinguishes calls
  between web and non-web transactions.
- database instrumentation notices all database commands in addition to the core commands
- add support for textmate to dev mode
- added add_transaction_tracer method to support instrumenting methods as
  if they were web transactions; this will facilitate better visibility of background
  tasks and eventually things like rack, metal and Sinatra
- adjusted apdex scores to reflect time spent in the mongrel queue
- fixed incompatibility with JRuby on startup
- implemented CPU measure for JRuby which reflects the cpu burn for
  all controller actions (does not include background tasks)
- fixed scope issue with GC instrumentation, subtracting time from caller
- added # of GC calls to GC instrumentation
- renamed the dispatcher metric
- refactored stats_engine code for readability
- optimization: reduce wakeup times for harvest thread

## v2.10.0.

- alpha release of 2.10
- support unicorn
- instrumentation of GC for REE and MRE with GC patch
- support agent restarting when changes are made to the account
- removed #newrelic_notice_error from Object class, replaced by NewRelic::Agent#notice_error
- collect histogram statistics
- add custom parameters to newrelic_notice_error call to display
  extra info for errors
- add method disable_all_tracing(&block) to execute a block without
  capturing metrics
- newrelic_ignore now blocks all instrumentation collection for
  the specified actions
- added doc to method_tracer API and removed second arg
  requirement for add_method_tracer call
- instrumentation for Net::HTTP
- remove method_tracer shim to avoid timing problems in monitoring daemons
- for non-rails daemons, look at APP_ROOT and NRCONFIG env vars for custom locations

## v2.9.9.

- Disable at_exit handler for Unicorn which sometimes caused the
  agent to stop reporting immediately.

## v2.9.8.

- add instrumentation for Net::HTTP calls, to show up as "External"
- added support for validating agents in the cloud.
- recognize Unicorn dispatcher
- add NewRelic module definitions to ActiveRecord instrumentation

## v2.9.5.

- Snow Leopard memory fix

## v2.9.4.

- clamp size of data sent to server
- reset statistics for passenger when forking to avoid erroneous data
- fix problem deserializing errors from the server
- fix incompatibility with postgres introduced in 2.9.

## v2.9.3.

- fix startup failure in Windows due to memory sampler
- add JRuby environment information

## v2.9.2.

- change default apdex_t to 0.5 seconds
- fix bug in deployments introduced by multi_homed setting
- support overriding the log in the agent api
- fix JRuby problem using objectspace
- display custom parameters when looking at transactions in dev mode
- display count of sql statements on the list of transactions in dev mode
- fixes for merb--thanks to Carl Lerche

## v2.9.1.

- add newrelic_ignore_apdex method to controller classes to allow
  you to omit some actions from apdex statistics
- Add hook for Passenger shutdown events to get more timely shutdown
  notices; this will help in more accurate memory readings in
  Passenger
- add newrelic_notice_error to Object class
- optional ability to verify SSL certificates, note that this has some
  performance and reliability implications
- support multi-homed host with multiple apps running on duplicate
  ports

## v2.9.0.

Noteworthy Enhancements

- give visibility to templates and partials in Rails 2.1 and later, in
  dev mode and production
- change active record metrics to capture statistics in adapter log()
  call, resulting in lower overhead and improved visibility into
  different DB operations; only AR operations that are not hitting the
  query cache will be measured to avoid overhead
- added mongrel_rpm to the gem, a standalone daemon listening for custom
  metric values sent from local processes (experimental); do mongrel_rpm
  --help
- add API for system monitoring daemons (refer to KB articles); changed
  API for manual starting of the agent; refer to
  NewRelic::Agent.manual_start for details
- do certificate verification on ssl connections to
  collector.newrelic.com
- support instances appearing in more than one application by allowing a
  semicolon separated list of names for the newrelic.yml app_name
  setting.
- combined agent logfiles into a single logfile
- use rpm server time for transaction traces rather than agent time

Developer Mode (only) Enhancements

- show partial rendering in traces
- improved formatting of metric names in traces
- added number of queries to transactions in the transaction list
- added some sorting options for the transaction list
- added a page showing the list of active threads

Compatibility Enhancements

- ruby 1.9.1 compatibility
- support concurrency when determining busy times, for 2.2 compatibility
- in jruby, use Java used heap for memory sampling if the system memory
  is not accessible from an unsupported platform
- jruby will no longer start the agent now when running the console or
  rake tasks
- API support for RPM as a footnote add-in
- webrick support restored

Noteworthy bugfixes

- sample memory on linux by reading /proc/#{$$}/status file
- fixed ambiguous 'View' metrics showing up in controller breakdown
- removed Numeric extensions, including round_to, and to_ms
- using a different timeout mechanism when we post data to RPM
- remove usage of Rails::Info which had a side effect of enabling
  ActiveRecord even when it wasn't an active framework
- moved CPU sampler off background thread and onto the harvest thread
- tests now run cleanly in any rails app using test:newrelic or
  test:plugins

Agent improvements to support future RPM enhancements

- add instrumentation to capture metrics on response codes; not yet
  working in rails 2.3.\*
- added http referrer to traced errors
- capture gem requirements from rails
- capture cpu utilization adjusted for processor count
- transaction sampling

## v2.8.10.

- fix thin support with rails 2.3.2 when using script/server
- fix incompatibility with rails 2.3.2 and script/server options
  processing
- minor tweak to environment gathering for gem mode

## v2.8.9.

- fix problem finding the newrelic controller in dev mode
- fix incompatibility with older versions of optparse
- fix potential jvm problem with jruby
- remove test:all task definition to avoid conflicts
- change error message about window sampler in windows not supported to a
  warning message

## v2.8.8.

- fix error with jruby on windows
- fix problem where webrick was being incorrectly detected causing some
  problems with mongrel application assignments--had to disable webrick
  for now

## v2.8.7.

- fix for ssl connection hanging problems
- fix problem recognizing mongrel in rails 2.3.2
- fastcgi support in rails 2.3.2
- put back webrick support

## v2.8.6.

- fix for capture_params when using file uploads in controller actions
- use pure ruby NS lookup for collector host to eliminate possibly
  blocking applications

## v2.8.5.

- fix reference to CommandError which was breaking some cap scripts
- fix incompatibility with Rails 2.0 in the server API
- fix problem with litespeed with Lite accounts
- fix problem when ActiveRecord is disabled
- moved merb instrumentation to Merb::Controller instead of
  AbstractController to address incompatibility with MailController
- fix problem in devmode displaying sql with embedded urls

## v2.8.4.

- fix bug in capistrano recipe causing cap commands to fail with error
  about not finding Version class

## v2.8.3.

- refactor unit tests so they will run in a generic rails environment
- require classes in advance to avoid autoloading. this is to address
  incompatibilities with desert as well as more flexibility in gem
  initialization
- fixed newrelic_helper.rb 1.9 incompatibility

## v2.8.2.

- fix Ruby 1.9 syntax compatibility errors
- update the class loading sanity check, will notify server of errors
- fix agent output on script and rake task execution

## v2.8.1.

- Convert the deployment information upload script to an executable and
  put in the bin directory. When installed as a gem this command is
  symlinked to /usr/bin. Usage: newrelic_cmd deployments --help
- Fix issue invoking api when host is not set in newrelic.yml
- Fix deployments api so it will work from a gem
- Fix thin incompatibility in developer mode

## v2.8.0.

- add beta of api in new_relic_api.rb
- instrumented dynamic finders in ActiveRecord
- preliminary support for capturing deployment information via capistrano
- change memory sampler for solaris to use /usr/bin/ps
- allow ERB in newrelic.yml file
- merged support for merb into this version
- fix incompatibility in the developer mode with the safe_erb plugin
- fix module namespace issue causing an error accessing
  NewRelic::Instrumentation modules
- fix issue where the agent sometimes failed to start-up if there was a
  transient network problem
- fix IgnoreSilentlyException message

## v2.7.4.

- fix error when trying to serialize some kinds of Enumerable objects
- added extra debug logging
- added app_name to app mapping

## v2.7.3.

- fix compatibility issue with 1.8.5 causing error with Dir.glob

## v2.7.2.

- fix problem with passenger edge not being a detected environment

## v2.7.1.

- fix problem with skipped dispatcher instrumentation

## v2.7.0.

- Repackage to support both plugin and Gem installation
- Support passenger/litespeed/jruby application naming
- Update method for calculating dispatcher queue time
- Show stack traces in RPM Transaction Traces
- Capture error source for TemplateErrors
- Clean up error stack traces.
- Support query plans from postgres
- Performance tuning
- bugfixes

## v2.5.3.

- fix error in transaction tracing causing traces not to show up

## v2.5.2.

- fixes for postgres explain plan support

## v2.5.1.

- bugfixes

## v2.5.0.

- add agent support for rpm 1.1 features
- Fix regression error with thin support

## v2.4.3.

- added 'newrelic_ignore' controller class method with :except and :only options for finer grained control
  over the blocking of instrumentation in controllers.
- bugfixes

## v2.4.2.

- error reporting in early access

## v2.4.1.

- bugfix: initializing developer mode

## v2.4.0.

- Beta support for LiteSpeed and Passenger

## v2.3.7.

- bugfixes

## v2.3.6.

- bugfixes

## v2.3.5.

- bugfixes: pie chart data, rails 1.1 compatibility

## v2.3.4.

- bugfix

## v2.3.3.

- bugfix for non-mysql databases

## v2.3.2.

- bugfixes
- Add enhancement for Transaction Traces early access feature

## v2.3.1.

- bugfixes

## v2.3.0.

- Add support for Transaction Traces early access feature

## v2.2.2.

- bugfixes

## v2.2.1.

- Add rails 2.1 support for Developer Mode
- Changes to memory sampler: Add support for JRuby and fix Solaris support.

* Stop catching exceptions and start catching StandardError; other exception cleanup
* Add protective exception catching to the stats engine
* Improved support for thin domain sockets
* Support JRuby environments

## v2.1.6.

- bugfixes

## v2.1.5.

- bugfixes

## v2.1.4.

- bugfixes

## v2.1.3.

- bugfixes

## v2.1.2.

- bugfixes

## v2.1.1.

- bugfixes

## v2.1.0.

- release for private beta<|MERGE_RESOLUTION|>--- conflicted
+++ resolved
@@ -2,19 +2,6 @@
 
 ## dev
 
-<<<<<<< HEAD
-- **Feature: Deprecation reminder for SqlSampler#notice_sql API**
-
-  The `NewRelic::Agent::SqlSampler#notice_sql` method is deprecated and will be removed in a future major version. Instead, users should call `NewRelic::Agent::Datastores.notice_sql`. [PR#3345](https://github.com/newrelic/newrelic-ruby-agent/pull/3345)
-
-- **Feature: Deprecation notice for second and third arguments in Datastores.notice_sql API**
-
-  The second (`scoped_metric`) and third (`elapsed`) arguments in the `NewRelic::Agent::Datastores.notice_sql` method are deprecated. They have not been used by the method for some time. Instead, these values will be set based on the current segment when the API is called. [PR#3345](https://github.com/newrelic/newrelic-ruby-agent/pull/3345)
-
-- **Feature: Deprecation notice for second argument in Datastores.notice_statement API**
-
-  The second (`elapsed`) argument in the `NewRelic::Agent::Datastores.notice_statement` method is deprecated. It has not been used by the method for some time. Instead, this value will be set based on the current segment when the API is called. [PR#3346](https://github.com/newrelic/newrelic-ruby-agent/pull/3346)
-=======
 - **Breaking Change: Remove support for Ruby 2.4 and 2.5**
 
   Support for Ruby versions 2.4 and 2.5 has been removed. The new minimum required Ruby version is now 2.6. [PR#3314](https://github.com/newrelic/newrelic-ruby-agent/pull/3314)
@@ -52,7 +39,6 @@
 - **Breaking Change: Remove support for Puma versions < 3.9.0**
 
   The minimum version of Puma now supported is 3.9.0 or higher. [PR#3326](https://github.com/newrelic/newrelic-ruby-agent/pull/3326)
->>>>>>> e88a1f49
 
 ## v9.23.0
 
