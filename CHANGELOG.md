# New Relic Ruby Agent Release Notes

## dev

<<<<<<< HEAD
Version <dev> hardens the browser agent insertion logic to better proactively anticipate errors.
=======
Version <dev> introduces the option to store tracer state on the thread-level and hardens the browser agent insertion logic to better proactively anticipate errors.

- **Feature: Store tracer state on thread-level**

  A new configuration option, `thread_local_tracer_state`, stores New Relic's tracer state on the thread-level, as opposed to the default fiber-level storage. This configuration is turned off by default. Our thanks go to community member [@markiz](https://github.com/markiz) who contributed the idea, code, configuration option, and tests for this new feature! [PR#2475](https://github.com/newrelic/newrelic-ruby-agent/pull/2475).
>>>>>>> 301e753f

- **Bugfix: Harden the browser agent insertion logic**

  With [Issue#2462](https://github.com/newrelic/newrelic-ruby-agent/issues/2462), community member [@miry](https://github.com/miry) explained that it was possible for an HTTP response headers hash to have symbols for values. Not only would these symbols prevent the inclusion of the New Relic browser agent tag in the response body, but more importantly they would cause an exception that would bubble up to the monitored web application itself. With [PR#2465](https://github.com/newrelic/newrelic-ruby-agent/pull/2465) symbol based values are now supported and all other potential future exceptions are now handled. Additionally, the refactor to support symbols has been shown through benchmarking to give the processing of string and mixed type hashes a slight speed boost too.


## v9.7.1

Version 9.7.1 fixes a ViewComponent instrumentation bug and enforces maximum size limits for custom event attributes.

- **Bugfix: Stop suppressing ViewComponent errors**

  Previously, the agent suppressed ViewComponent render errors. The agent now reports these errors and allows them to raise. Thank you [@mjacobus](https://github.com/mjacobus) for reporting this bug and providing a fix! [PR#2410](https://github.com/newrelic/newrelic-ruby-agent/pull/2410)

- **Bugfix: Enforce maximum size limits for custom event attributes**

  Previously, the agent would allow custom event attributes to be any size. This would lead to the New Relic backend dropping attributes larger than the maximum size. Now, the agent will truncate custom event attribute values to 4095 characters, attribute names to 255 characters, and the total count of attributes to 64. [PR#2401](https://github.com/newrelic/newrelic-ruby-agent/pull/2401)

## v9.7.0

Version 9.7.0 introduces ViewComponent instrumentation, changes the endpoint used to access the cluster name for Elasticsearch instrumentation, removes the creation of the Ruby/Thread and Ruby/Fiber spans, and adds support for Falcon.

- **Feature: ViewComponent instrumentation**

  [ViewComponent](https://viewcomponent.org/) is a now an instrumented library. [PR#2367](https://github.com/newrelic/newrelic-ruby-agent/pull/2367) 

- **Feature: Use root path to access Elasticsearch cluster name**

  Previously, the agent used the cluster health endpoint (`/_cluster/health`) to access the cluster name. However, this has been found to make startup unstable for large clusters. Now, the agent uses the more performant root endpoint (`/`).

  Our thanks go to [@erikkessler1](https://github.com/erikkessler1), [@gremerritt](https://github.com/gremerritt), and [@joshbranham](https://github.com/joshbranham) for reporting the issue, suggesting solutions, and testing them. [Issue#2360](https://github.com/newrelic/newrelic-ruby-agent/issues/2360) [PR#2377](https://github.com/newrelic/newrelic-ruby-agent/pull/2377)

- **Feature: Remove base64 dependency, use direct calls to String methods**

  In version 9.6.0, the agent required the Ruby `base64` gem as a depdendency to prepare for deprecation warnings in Ruby 3.3 and the gem's removal from the Ruby standard libraries in 3.4. Including `base64` as a dependency has caused problems with version resolution in some environments.

  To resolve this, the agent now directly calls the `String` methods used in the `base64` library in the new `NewRelic::Base64` module.

  Thank you, [@Earlopain](https://github.com/Earlopain), for submitting this change. [PR#2378](https://github.com/newrelic/newrelic-ruby-agent/pull/2378)

- **Feature: Add Falcon support**

  The agent now supports the web server [Falcon](https://socketry.github.io/falcon/). [PR#2383](https://github.com/newrelic/newrelic-ruby-agent/pull/2383)

- **Feature: Remove spans with name Ruby/Thread and Ruby/Fiber**

  Due to the lack of helpful information and the confusion commonly caused by the spans named Ruby/Thread and Ruby/Fiber, these spans have been removed. However, the agents ability to monitor instrumented code running in a thread or fiber will remain unchanged. [PR#2389](https://github.com/newrelic/newrelic-ruby-agent/pull/2389)

## v9.6.0

Version 9.6.0 adds instrumentation for Async::HTTP, Ethon, and HTTPX, adds the ability to ignore specific routes with Roda, gleans Docker container IDs from cgroups v2-based containers, records additional synthetics attributes, fixes an issue with Rails 7.1 that could cause duplicate log records to be sent to New Relic, fixes a deprecation warning for the Sidekiq error handler, adds additional attributes for OpenTelemetry compatibility, and resolves some technical debt, thanks to the community.

- **Feature: Add instrumentation for Async::HTTP**

  The agent will now record spans for Async::HTTP requests. Versions 0.59.0 and above of the async-http gem are supported. [PR#2272](https://github.com/newrelic/newrelic-ruby-agent/pull/2272)

- **Feature: Add instrumentation for Ethon**

  Instrumentation has been added for the [Ethon](https://github.com/typhoeus/ethon) HTTP client gem. Versions 0.12.0 and above are supported. The agent will now record external request segments for invocations of `Ethon::Easy#perform` and `Ethon::Multi#perform`. NOTE: The [Typhoeus](https://github.com/typhoeus/typhoeus) gem is maintained by the same team that maintains Ethon and depends on Ethon for its functionality. To prevent duplicate reporting for each HTTP request, the Ethon instrumentation will be disabled when Typhoeus is detected. [PR#2260](https://github.com/newrelic/newrelic-ruby-agent/pull/2260)

- **Feature: Add instrumentation for HTTPX**

  The agent now offers instrumentation for the HTTP client [HTTPX](https://honeyryderchuck.gitlab.io/httpx/), provided the gem is at version 1.0.0 or above. [PR#2278](https://github.com/newrelic/newrelic-ruby-agent/pull/2278)

- **Feature: Prevent the agent from starting in "rails" commands in Rails 7**

  Previously, the agent ignored many Rails commands by default, such as `rails routes`, using Rake-specific logic. This was accomplished by setting these commands as default values for the config option `autostart.denylisted_rake_tasks`. However, Rails 7 no longer uses Rake for these commands, causing the agent to start running and attempting to record data when running these commands. The commands have now been added to the default value for the config option `autostart.denylisted_constants`, which will allow the agent to recognize these commands correctly in Rails 7 and prevent the agent from starting during ignored tasks. Note that the agent will continue to start-up when the `rails server` and `rails runner` commands are invoked. [PR#2239](https://github.com/newrelic/newrelic-ruby-agent/pull/2239)

- **Feature: Glean Docker container ID for cgroups v2-based containers**

  Previously, the agent was only capable of determining a host Docker container's ID if the container was based on cgroups v1. Now, containers based on cgroups v2 will also have their container IDs reported to New Relic. [PR#2229](https://github.com/newrelic/newrelic-ruby-agent/issues/2229).

- **Feature: Update events with additional synthetics attributes when available**

  The agent will now record additional synthetics attributes on synthetics events if these attributes are available.  [PR#2203](https://github.com/newrelic/newrelic-ruby-agent/pull/2203)

- **Feature: Declare a gem dependency on the Ruby Base 64 gem 'base64'**

  For compatibility with Ruby 3.4 and to silence compatibility warnings present in Ruby 3.3, declare a dependency on the `base64` gem. The New Relic Ruby agent uses the native Ruby `base64` gem for Base 64 encoding/decoding. The agent is joined by Ruby on Rails ([rails/rails@3e52adf](https://github.com/rails/rails/commit/3e52adf28e90af490f7e3bdc4bcc85618a4e0867)) and others in making this change in preparation for Ruby 3.3/3.4. [PR#2238](https://github.com/newrelic/newrelic-ruby-agent/pull/2238)

- **Feature: Add Roda support for the newrelic_ignore\* family of methods**

  The agent can now selectively disable instrumentation for particular requests within Roda applications. Supported methods include:
  - `newrelic_ignore`: ignore a given route.
  - `newrelic_ignore_apdex`: exclude a given route from consideration in overall Apdex calculations.
  - `newrelic_ignore_enduser`: prevent automatic injection of the page load timing JavaScript when a route is rendered.

  For more information, see [Roda Instrumentation](https://docs.newrelic.com/docs/apm/agents/ruby-agent/instrumented-gems/roda-instrumentation/). [PR#2267](https://github.com/newrelic/newrelic-ruby-agent/pull/2267)

- **Feature: Add additional span attributes for OpenTelemetry compatibility**

  For improved compatibility with OpenTelemetry's semantic conventions, the agent's datastore (for databases) and external request (for HTTP clients) segments have been updated with additional attributes.

  Datastore segments now offer 3 additional attributes:
  - `db.system`: The database system. For Ruby we use the database adapter name here.
  - `server.address`: The database host.
  - `server.port`: The database port.

  External request segments now offer 3 additional attributes:
  - `http.request.method`: The HTTP method (ex: 'GET')
  - `server.address`: The target host.
  - `server.port`: The target port.

  For maximum backwards compatibility, no existing attributes have been renamed or removed. [PR#2283](https://github.com/newrelic/newrelic-ruby-agent/pull/2283)

- **Bugfix: Stop sending duplicate log events for Rails 7.1 users**

  Rails 7.1 introduced the public API [`ActiveSupport::BroadcastLogger`](https://api.rubyonrails.org/classes/ActiveSupport/BroadcastLogger.html). This logger replaces a private API, `ActiveSupport::Logger.broadcast`. In Rails versions below 7.1, the agent uses the `broadcast` method to stop duplicate logs from being recoded by broadcasted loggers. Now, we've updated the code to provide a similar duplication fix for the `ActiveSupport::BroadcastLogger` class. [PR#2252](https://github.com/newrelic/newrelic-ruby-agent/pull/2252)

- **Bugfix: Resolve Sidekiq 8.0 error handler deprecation warning**

  Sidekiq 8.0 will require procs passed to the error handler to include three arguments: error, context, and config. Users running sidekiq/main would receive a deprecation warning with this change any time an error was raised within a job. Thank you, [@fukayatsu](https://github.com/fukayatsu) for your proactive fix! [PR#2261](https://github.com/newrelic/newrelic-ruby-agent/pull/2261)

- **Community: Resolve technical debt**

  We also received some great contributions from community members to resolve some outstanding technical debt issues. Thank you for your contributions!
    * Add and Replace SLASH and ROOT constants: [PR#2256](https://github.com/newrelic/newrelic-ruby-agent/pull/2256) [chahmedejaz](https://github.com/chahmedejaz)
    * Remove pry as a dev dependency: PR#2665, PR#2273, AlajeBash (profile no longer active)
    * Replace "start up" with "start-up": [PR#2249](https://github.com/newrelic/newrelic-ruby-agent/pull/2249) [chahmedejaz](https://github.com/chahmedejaz)
    * Remove unused variables in test suites: [PR#2250](https://github.com/newrelic/newrelic-ruby-agent/pull/2250)


## v9.5.0

Version 9.5.0 introduces Stripe instrumentation, allows the agent to record additional response information on a transaction when middleware instrumentation is disabled, introduces new `:'sidekiq.args.include'` and `:'sidekiq.args.exclude:` configuration options to permit capturing only certain Sidekiq job arguments, updates Elasticsearch datastore instance metrics, and fixes a bug in `NewRelic::Rack::AgentHooks.needed?`.

- **Feature: Add Stripe instrumentation**

  [Stripe](https://stripe.com/) calls are now automatically instrumented. Additionally, new `:'stripe.user_data.include'` and `:'stripe.user_data.exclude'` configuration options permit capturing custom `user_data` key-value pairs that can be stored in [Stripe events](https://github.com/stripe/stripe-ruby#instrumentation). No `user_data` key-value pairs are captured by default. The agent currently supports Stripe versions 5.38.0+. [PR#2180](https://github.com/newrelic/newrelic-ruby-agent/pull/2180)

- **Feature: Report transaction HTTP status codes when middleware instrumentation is disabled**

  Previously, when `disable_middleware_instrumentation` was set to `true`, the agent would not record the value of the response code or content type on the transaction. This was due to the possibility that a middleware could alter the response, which would not be captured by the agent when the middleware instrumentation was disabled. However, based on customer feedback, the agent will now report the HTTP status code and content type on a transaction when middleware instrumentation is disabled. [PR#2175](https://github.com/newrelic/newrelic-ruby-agent/pull/2175)

- **Feature: Permit capturing only certain Sidekiq job arguments**

  New `:'sidekiq.args.include'` and `:'sidekiq.args.exclude'` configuration options have been introduced to permit fine grained control over which Sidekiq job arguments (args) are reported to New Relic. By default, no Sidekiq args are reported. To report any Sidekiq options, the `:'attributes.include'` array must include the string `'jobs.sidekiq.args.*'`. With that string in place, all arguments will be reported unless one or more of the new include/exclude options are used. The `:'sidekiq.args.include'` option can be set to an array of strings. Each of those strings will be passed to `Regexp.new` and collectively serve as an allowlist for desired args. For job arguments that are hashes, if a hash's key matches one of the include patterns, then both the key and its corresponding value will be included. For scalar arguments, the string representation of the scalar will need to match one of the include patterns to be captured. The `:'sidekiq.args.exclude'` option works similarly. It can be set to an array of strings that will each be passed to `Regexp.new` to create patterns. These patterns will collectively serve as a denylist for unwanted job args. Any hash key, hash value, or scalar that matches an exclude pattern will be excluded (not sent to New Relic). [PR#2177](https://github.com/newrelic/newrelic-ruby-agent/pull/2177)

  `newrelic.yml` examples:

  Any string in the `:'sidekiq.args.include'` or `:'sidekiq.args.exclude'` arrays will be turned into a regular expression. Knowledge of [Ruby regular expression support](https://ruby-doc.org/3.2.2/Regexp.html) can be leveraged but is not required. If regular expression syntax is not used, inexact matches will be performed and the string "Fortune" will match both "Fortune 500" and "Fortune and Glory". For exact matches, use [regular expression anchors](https://ruby-doc.org/3.2.2/Regexp.html#class-Regexp-label-Anchors).

  ```yaml
  # Include any argument whose string representation matches either "apple" or "banana"
  # The "apple" pattern will match both "green apple" and "red apple"
  sidekiq.args.include:
    - apple
    - banana

  # Exclude any arguments that match either "grape", "orange", or "pear"
  sidekiq.args.exclude:
    - grape
    - orange
    - pear

  # Exclude any argument that is a 9 digit number
  sidekiq.args.exclude:
    - '\d{9}'

  # Include anything that starts with "blue" but exclude anything that ends in "green"
  sidekiq.args.include
    - '^blue'

  sidekiq.args.exclude
    - 'green$'
  ```

- **Bugfix: Update Elasticsearch datastore instance metric to use port instead of path**

  Previously, the Elasticsearch datastore instance metric (`Datastore/instance/Elasticsearch/<host>/*`) used the path as the final value. This caused a [metrics grouping issue](https://docs.newrelic.com/docs/new-relic-solutions/solve-common-issues/troubleshooting/metric-grouping-issues) for some users, as every document ID created a unique metric. Now, the datastore instance metric has been updated to use the port as the final value. This also has the benefit of being more accurate for datastore instance metrics, as this port is directly associated with the already listed host.

- **Bugfix: Resolve inverted logic of NewRelic::Rack::AgentHooks.needed?**

  Previously, `NewRelic::Rack::AgentHooks.needed?` incorrectly used inverted logic. This has now been resolved, allowing AgentHooks to be installed when `disable_middleware_instrumentation` is set to true. [PR#2175](https://github.com/newrelic/newrelic-ruby-agent/pull/2175)


## v9.4.2

Version 9.4.2 of the agent re-addresses the 9.4.0 issue of `NoMethodError` seen when using the `uppy-s3_multipart` gem.

- **Bugfix: Resolve NoMethodError**

  Ruby agent 9.4.1 attempted to fix a `NoMethodError` introduced in 9.4.0. A missing `require` prevented a method from scoping appropriately and has now been added. Thanks to [@spickermann](https://github.com/spickermann) and [@ColinOrr](https://github.com/ColinOrr) for working with us to get this resolved. [PR#2167](https://github.com/newrelic/newrelic-ruby-agent/pull/2167)

## v9.4.1

Version 9.4.1 of the agent resolves a `NoMethodError` introduced in 9.4.0.

- **Bugfix: Resolve NoMethodError**

  Ruby agent 9.4.0 introduced [Roda instrumentation](https://github.com/newrelic/newrelic-ruby-agent/pull/2144), which caused a `NoMethodError` to be raised when attempting to name a Roda transaction. This has been fixed. Thanks to [@spickermann](https://github.com/spickermann) for reporting this issue. [PR#2167](https://github.com/newrelic/newrelic-ruby-agent/pull/2167)

## v9.4.0

Version 9.4.0 of the agent adds [Roda](https://roda.jeremyevans.net/) instrumentation, adds a new `allow_all_headers` configuration option to permit capturing all HTTP headers, introduces improved error tracking functionality by associating a transaction id with each error, and uses more reliable network timeout logic.

- **Feature: Add Roda instrumentation**

  [Roda](https://roda.jeremyevans.net/) is a now an instrumented framework. The agent currently supports Roda versions 3.19.0+. [PR#2144](https://github.com/newrelic/newrelic-ruby-agent/pull/2144)

- **Feature: New allow_all_headers configuration option**

  A new `allow_all_headers` configuration option brings parity with the [Node.js agent](https://docs.newrelic.com/docs/release-notes/agent-release-notes/nodejs-release-notes/node-agent-270/) to capture all HTTP request headers.

  This configuration option:
    * Defaults to `false`
    * Is not compatible with high security mode
    * Requires Rack version 2 or higher (as does Ruby on Rails version 5 and above)
    * Respects all existing behavior for the `attributes.include` and `attributes.exclude` [configuration options](https://docs.newrelic.com/docs/apm/agents/ruby-agent/configuration/ruby-agent-configuration/#attributes)
    * Captures the additional headers as attributes prefixed with `request.headers.`

  This work was done in response to a feature request submitted by community member [@jamesarosen](https://github.com/jamesarosen). Thank you very much, @jamesarosen! [Issue#1029](https://github.com/newrelic/newrelic-ruby-agent/issues/1029)

- **Feature: Improved error tracking transaction linking**

  Errors tracked and sent to the New Relic errors inbox will now be associated with a transaction id to enable improved UI/UX associations between transactions and errors. [PR#2035](https://github.com/newrelic/newrelic-ruby-agent/pull/2035)

- **Feature: Use Net::HTTP native timeout logic**

  In line with current Ruby best practices, make use of Net::HTTP's own timeout logic and avoid the use of `Timeout.timeout()` when possible. The agent's data transmissions and cloud provider detection routines have been updated accordingly. [PR#2147](https://github.com/newrelic/newrelic-ruby-agent/pull/2147)

## v9.3.1

Version 9.3.1 of the agent fixes `NewRelic::Agent.require_test_helper`.

- **Bugfix: Fix NewRelic::Agent.require_test_helper**

  Version 9.3.0 of the agent made a change to the files distributed with the gem. This change unintentionally broke the `NewRelic::Agent.require_test_helper` API by removing the `test/agent_helper.rb` file. The file has been added back to the gem. This change also removes the `lib/new_relic/build.rb` file from the list because it is no longer created with our current release process.

  Our thanks go to [@ajesler](https://github.com/ajesler) for reporting this issue and writing a test for the bug. [Issue#2113](https://github.com/newrelic/newrelic-ruby-agent/issues/2113), [PR#2115](https://github.com/newrelic/newrelic-ruby-agent/pull/2115), [Issue#2117](https://github.com/newrelic/newrelic-ruby-agent/issues/2117), [PR#2118](https://github.com/newrelic/newrelic-ruby-agent/pull/2118)

- **Source Documentation: update the Rack spec URL**

  Community member [@olleolleolle](https://github.com/olleolleolle) noticed that our source code was referencing a now defunct URL for the Rack specification and submitted [PR#2121](https://github.com/newrelic/newrelic-ruby-agent/pull/2121) to update it. He also provided a terrific recommendation that we automate the checking of links to proactively catch defunct ones in future. Thanks, @olleolleolle!

## v9.3.0

Version 9.3.0 of the agent adds log-level filtering, adds custom attributes for log events, and updates instrumentation for Action Cable. It also provides fixes for how `Fiber` args are treated, Code-Level Metrics, unnecessary files being included in the gem, and `NewRelic::Agent::Logging::DecoratingFormatter#clear_tags!` being incorrectly private.

- **Feature: Filter forwarded logs based on level**

  Previously, all log events, regardless of their level, were forwarded to New Relic when log forwarding was enabled. Now, you may specify the lowest log level you'd like forwarded to New Relic.

  | Configuration name          | Default | Behavior                                               | Valid values |
  | --------------------------- | ------- | ------------------------------------------------------ | ------ |
  | `application_logging.forwarding.log_level` | `debug` | Sets the minimum log level for events forwarded to New Relic | `debug`, `info`, `warn`, `error`, `fatal`, `unknown` |

  This setting uses [Ruby's Logger::Severity constants integer values](https://github.com/ruby/ruby/blob/master/lib/logger/severity.rb#L6-L17) to determine precedence.

- **Feature: Custom attributes for logs**

  You can now add custom attributes to log events forwarded to New Relic! You can pass these attributes using an API and/or a configuration option.

  | Configuration name          | Default | Behavior                                               |
  | --------------------------- | ------- | ------------------------------------------------------ |
  | `application_logging.forwarding.custom_attributes` | `{}` | A hash with key/value pairs to add as custom attributes to all log events forwarded to New Relic. If sending using an environment variable, the value must be formatted like: "key1=value1,key2=value2" |


  Call the API using `NewRelic::Agent.add_custom_log_attributes` and passing your attributes as a hash. For example, you could call: `NewRelic::Agent.add_custom_log_attributes(dyno: ENV['DYNO'], pod_name: ENV['POD_NAME'])`, to add the attributes `dyno` and `pod_name` to your log events.

  Attributes passed to the API or the configuration will be added to all log events.

  Thanks to [@rajpawar02](https://github.com/rajpawar02) for raising this issue and [@askreet](https://github.com/askreet) for helping us with the solution. [Issue#1141](https://github.com/newrelic/newrelic-ruby-agent/issues/1141), [PR#2084](https://github.com/newrelic/newrelic-ruby-agent/pull/2084), [PR#2087](https://github.com/newrelic/newrelic-ruby-agent/pull/2087)

- **Feature: Instrument transmit_subscription-related Action Cable actions**

  This change subscribes the agent to the Active Support notifications for:
    * `transmit_subscription_confirmation.action_cable`
    * `transmit_subscription_rejection.action_cable`

- **Bugfix: Removed unwanted files from being included in file_list in gemspec**

  Previously, the agent was including some files in the gem that were not needed but added to the size of the gem. These files will no longer be included. Thanks to [@manuraj17](https://github.com/manuraj17) for the contribution! [PR#2089](https://github.com/newrelic/newrelic-ruby-agent/pull/2089)

- **Bugfix: Report Code-Level Metrics for Rails controller methods**

  Controllers in Rails automatically render views with names that correspond to valid routes. This means that a controller method may not have a corresponding method in the controller class. Code-Level Metrics now report on these methods and don't log false warnings. Thanks to [@jcrisp](https://github.com/jcrisp) for reporting this issue. [PR#2061](https://github.com/newrelic/newrelic-ruby-agent/pull/2061)

- **Bugfix: Code-Level Metrics for ActiveRecord models**

  Classes that inherit from ActiveRecord were not reporting Code-Level Metrics due to an error in the agent when identifying the class name. This has been fixed and Code-Level Metrics will now report for ActiveRecord models. Thanks to [@abigail-rolling](https://github.com/abigail-rolling) for reporting this issue. [PR#2092](https://github.com/newrelic/newrelic-ruby-agent/pull/2092).

- **Bugfix: Private method `clear_tags!` for NewRelic::Agent::Logging::DecoratingFormatter**

  As part of a refactor included in a previous release of the agent, the method `NewRelic::Agent::Logging::DecoratingFormatter#clear_tags!` was incorrectly made private. This method is now public again. Thanks to [@dark-panda](https://github.com/dark-panda) for reporting this issue. [PR#](https://github.com/newrelic/newrelic-ruby-agent/pull/2078)

- **Bugfix: Fix the way args are handled for Fibers**

  Previously, the agent treated Fiber args the same as it was treating Thread args, which is not correct. Args are passed to `Fiber#resume`, and not `Fiber.new`. This has been fixed, and the agent will properly preserve args for both Fiber and Thread classes. This also caused an error to occur when using Async 2.6.2, due to mismatching initalize definitions for Fiber prepended modules. This has been fixed as well. Thanks to [@travisbell](https://github.com/travisbell) for bringing this to our attention. [PR#2083](https://github.com/newrelic/newrelic-ruby-agent/pull/2083)

## v9.2.2

  Version 9.2.2 of the agent fixes a bug with the `Transaction#finished?` method.

- **Bugfix: Transaction#finished? no longer throws a NoMethodError when initial_segment is nil**

  This change adds a safe navigation operator to `Transaction#finished?` to prevent `NoMethodErrors` when a transaction does not have any segments. Our thanks goes to [@JulienDefrance](https://github.com/JulienDefrance) for reporting this issue. [PR#1983](https://github.com/newrelic/newrelic-ruby-agent/pull/1983)

## v9.2.1

  Version 9.2.1 fixes a bug causing the agent to continue storing data on finished transactions, and a bug preventing errors from being expected.

- **Bugfix: Finished transactions continue to store data on different threads**

  Previously, when a new thread was spawned the agent would continue using the current transaction to record data on, even if this transaction had finished already in a different thread. Now the agent will only use the current transaction in the new thread if it is not yet finished. Thank you to [@fcheung](https://github.com/fcheung) for reporting this bug and providing us with an extremely helpful reproduction to debug. [PR#1969](https://github.com/newrelic/newrelic-ruby-agent/pull/1969)


- **Bugfix: Expected Errors passed to notice_error are expected again**

  A bug was introduced in 9.1.0 that caused to agent not to mark errors as expected if the error was passed in to `notice_error` using the `expected: true` parameter. This has been fixed and errors will now be marked as expected, as expected. Thank you very much to [@eiskrenkov](https://github.com/eiskrenkov) for finding this bug and contributing a fix for it! [PR#1954](https://github.com/newrelic/newrelic-ruby-agent/pull/1954)



## v9.2.0

  Version 9.2.0 of the agent introduces some performance improvements for working with high numbers of nested actions, and deprecates instrumentation for the `memcached` and `memcache-client` gems (with `dalli` still being supported).

- **Feature: Enhance performance for handling high numbers of nested actions**

  With [Issue#1910](https://github.com/newrelic/newrelic-ruby-agent/issues/1910) community members [@parkerfinch](https://github.com/parkerfinch) and [@travisbell](https://github.com/travisbell) informed us of some CPU spikes and process hangs seen only when using the agent's thread instrumentation, which was enabled by default with v9.0. When thread instrumentation is enabled, instrumented actions taking place within threads are seen and reported on by the agent whereas they would have previously gone unnoticed. This is a great improvement to the agent's usefulness in an async context, and also makes it easier for higher numbers of nested actions to be observed.
  For example, if an instrumented background job framework (Sidekiq, Resque) kicks off a job that the agent notices and then that job in turn performs actions such as database queries that the agent also instruments, nested actions are seen. However, with very high (10,000+) numbers of actions nested within a single instrumented outer action, the agent would struggle to efficiently crunch through all of the collected data at the time when the outer action finished.
  The agent should now be much more efficient when any observed action with lots of nested actions is finished. Our performance testing was conducted with hundreds of thousands of nested actions taking place, and we hope that the benefits of thread tracing can now be enjoyed without any drawbacks. Thanks very much [@parkerfinch](https://github.com/parkerfinch) and [@travisbell](https://github.com/travisbell)! [PR#1927](https://github.com/newrelic/newrelic-ruby-agent/pull/1927)

- **Feature: The agent configuration will now reflect whether module prepending or method chaining was used for instrumentation**

  For `:'instrumentation.*'` configuration parameters that are set to :auto (the default), the agent will automatically determine whether to use module prepending or method chaining. The agent will now update its in-memory configuration to give each relevant parameter a value of either :prepend or :chain so that the result of the determination can be introspected. This is intended to help 3rd party libraries that wish to further enhance the agent's instrumentation capabilities by prepending or chaining additional logic. Environment variable, YAML file, and server-side configuration based values are not impacted. [PR#1930](https://github.com/newrelic/newrelic-ruby-agent/pull/1930)

- **Feature: Deprecate memcached and memcache-client instrumentation**

  Instrumentation for the memcached and memcache-client libraries is deprecated and will be removed during the next major release.

## v9.1.0

  Version 9.1.0 of the agent delivers support for two new [errors inbox](https://docs.newrelic.com/docs/errors-inbox/errors-inbox/) features: error fingerprinting and user tracking, identifies the Amazon Timestream data store, removes Distributed Tracing warnings from agent logs when using Sidekiq, fixes bugs, and is tested against the recently released JRuby 9.4.2.0.

- **Feature: Error fingerprinting - supply your own errors inbox group names**

  Are your error occurrences grouped poorly? Set your own error fingerprint via a callback function. A new `set_error_group_callback` public API method has been added that will accept a user defined proc. The proc will be invoked for each noticed error and whenever it returns a string, that string will be used as the error group name for the error and will take precedence over any server-side grouping that takes place with the New Relic errors inbox. This gives users much greater control over the grouping of their errors.

  The customer defined proc will be expected to receive exactly one input argument, a hash. The hash contains the following:

  |  Key                 | Value                                                                        |
  | ---------------------| ---------------------------------------------------------------------------- |
  | `:error`             | The Ruby error class instance. Offers `#class`, `#message`, and `#backtrace` |
  | `:customAttributes`  | Any customer defined custom attributes for the current transaction           |
  | `:'request.uri'`     | The current request URI if available                                         |
  | `:'http.statusCode'` | The HTTP status code (200, 404, etc.) if available                           |
  | `:'http.method'`     | The HTTP method (GET, PUT, etc.) if available                                |
  | `:'error.expected'`  | Whether (true) or not (false) the error was expected                         |
  | `:'options'`         | The options hash passed to `NewRelic::Agent.notice_error`                    |

  The callback only needs to be set once per initialization of the New Relic agent.

  Example usage:

  ```
  proc = proc { |hash| "Access" if hash[:'http.statusCode'] == 401 }
  NewRelic::Agent.set_error_group_callback(proc)
  ```

- **Feature: User tracking - associate errors with a user id**

  You can now see the number of users impacted by an error group. Identify the end user with a new `set_user_id` public API method that will accept a string representation of a user id and associate that user id with the current transaction. Transactions and errors will then have a new `enduser.id` agent attribute associated with them. This will allow agent users to tag transactions and errors as belonging to given user ids in support of greater filtering and alerting capabilities.

- **Identify Amazon Timestream when the amazon_timestream AR adapter is used**

  When the agent sees the [activerecord-amazon-timestream-adapter](https://rubygems.org/gems/activerecord-amazon-timestream-adapter) gem being used, it will now identify the data store as "Timestream". Thanks very much to [@wagner](https://github.com/wagner) for contributing this enhancement! [PR#1872](https://github.com/newrelic/newrelic-ruby-agent/pull/1872)

- **Bugfix: Remove Distributed Tracing related warnings from agent logs when headers are not present in Sidekiq**

  Previously, the agent would log a warning to `newrelic_agent.log` every time it attempted to accept empty Distributed Tracing headers from Sidekiq jobs which could result in an excessive number of warnings. Now the agent will no longer create these warnings when using Sidekiq. [PR#1834](https://github.com/newrelic/newrelic-ruby-agent/pull/1834)

- **Bugfix: Log request headers in debug-level logs instead of human-readable Objects**

  Previously, the agent sometimes received children of the `NewRelic::Agent::HTTPClients::AbstractRequest` class as an argument when `NewRelic::Agent::Transaction::DistributedTracers#log_request_headers` was called. This caused debug-level log messages that print the request headers to show human-readable Objects (ex. `#<NewRelic::Agent::HTTPClients::HTTPClientRequest:0x00007fd0dda983e0>`) instead of the request headers. Now, the hash of the request headers should always be logged. [PR#1839](https://github.com/newrelic/newrelic-ruby-agent/pull/1839)

- **Bugfix: Fix undefined method `controller_path` logged in Action Controller Instrumentation**

  Previously, the agent could log an error when trying to determine the metric name in the Action Controller instrumentation if the controller class did not respond to `controller_path`. This has been resolved and the agent will no longer call this method unless the class responds to it. Thank you to [@gsar](https://github.com/gsar) for letting us know about this issue. [PR#1844](https://github.com/newrelic/newrelic-ruby-agent/pull/1844)

- **Bugfix: Fix Transaction#finish exception and decrease log level for related warning during async transactions**

  Previously, the agent would raise a non-fatal error when a segment without a parent was unfinished when the transaction completed. This error was raised while constructing a `warn`-level log message. Now that Thread instrumentation is on by default, this log message emits more frequently and is less concerning. In cases where we see a Thread, Fiber, or concurrent-ruby segment in a transaction, the message will be degraded to a `debug`-level. Thanks to [@NielsKSchjoedt](https://github.com/NielsKSchjoedt) for creating the issue and [@boomer196](https://github.com/boomer196) for testing solutions. [PR#1876](https://github.com/newrelic/newrelic-ruby-agent/pull/1876)

- **CI: Target JRuby 9.4.2.0**

  The agent is now actively being tested against JRuby 9.4.2.0. NOTE that this release does not contain any non-CI related changes for JRuby. Old agent versions are still expected to work with newer JRubies and the newest agent version is still expected to work with older JRubies.


## v9.0.0

  Version 9.0.0 of the agent removes several deprecated configuration options and API methods, enables Thread tracing by default, adds Fiber instrumentation, removes support for Ruby versions 2.2 and 2.3, removes instrumentation for several deprecated gems, changes how the API method `set_transaction_name` works, and updates `rails_defer_initialization` to be an environment variable only configuration option.


- **Remove deprecated configuration options**

  The following configuration options have been removed and will no longer work. Please update all configs to use the replacements listed below. [PR#1782](https://github.com/newrelic/newrelic-ruby-agent/pull/1782)

  |  Removed                                  | Replacement                               | `newrelic.yml` example                                                              |
  | ----------------------------------------- | ----------------------------------------- | ----------------------------------------------------------------------------------- |
  | `analytics_events.capture_attributes`     | `transaction_events.attributes.enabled`   | `transaction_events.attributes.enabled: false`                                      |
  | `browser_monitoring.capture_attributes`   | `browser_monitoring.attributes.enabled`   | `browser_monitoring.attributes.enabled: false`                                      |
  | `error_collector.capture_attributes`      | `error_collector.attributes.enabled`      | `error_collector.attributes.enabled: false`                                         |
  | `resque.capture_params`                   | `attributes.include`                      | `attributes.include: ['job.resque.args.*']`                                         |
  | `sidekiq.capture_params`                  | `attributes.include`                      | `attributes.include: ['job.sidekiq.args.*']`                                        |
  | `transaction_tracer.capture_attributes`   | `transaction_tracer.attributes.enabled`   | `transaction_tracer.attributes.enabled: false`                                      |
  | `error_collector.ignore_errors`           | `error_collector.ignore_classes`          | `error_collector.ignore_classes: ['ActionController::RoutingError', 'CustomError']` |
  | `analytics_events.enabled`                | `transaction_events.enabled`              | `transaction_events.enabled: false`                                                 |
  | `analytics_events.max_samples_stored`     | `transaction_events.max_samples_stored`   | `transaction_events.max_samples_stored: 1200`                                       |
  | `disable_database_instrumentation`        | `disable_sequel_instrumentation`          | `disable_sequel_instrumentation: true`                                              |
  | `disable_bunny`                           | `instrumentation.bunny`                   | `instrumentation.bunny: disabled`                                                   |
  | `disable_curb`                            | `instrumentation.curb`                    | `instrumentation.curb: disabled`                                                    |
  | `disable_dj`                              | `instrumentation.delayed_job`             | `instrumentation.delayed_job: disabled`                                             |
  | `disable_excon`                           | `instrumentation.excon`                   | `instrumentation.excon: disabled`                                                   |
  | `disable_grape`                           | `instrumentation.grape`                   | `instrumentation.grape: disabled`                                                   |
  | `disable_grape_instrumentation`           | `instrumentation.grape`                   | `instrumentation.grape: disabled`                                                   |
  | `disable_httpclient`                      | `instrumentation.httpclient`              | `instrumentation.httpcient: disabled`                                               |
  | `disable_httprb`                          | `instrumentation.httprb`                  | `instrumentation.httprb: disabled`                                                  |
  | `disable_dalli`                           | `instrumentation.memcache`                | `instrumentation.memcache: disabled`                                                |
  | `disable_dalli_cas_client`                | `instrumentation.memcache`                | `instrumentation.memcache: disabled`                                                |
  | `disable_memcache_client`                 | `instrumentation.memcache-client`         | `instrumentation.memcache-client: disabled`                                         |
  | `disable_memcache_instrumentation`        | `instrumentation.memcache`                | `instrumentation.memcache: disabled`                                                |
  | `disable_memcached`                       | `instrumentation.memcached`               | `instrumentation.memcached: disabled`                                               |
  | `disable_mongo`                           | `instrumentation.mongo`                   | `instrumentation.mongo: disabled`                                                   |
  | `disable_net_http`                        | `instrumentation.net_http`                | `instrumentation.net_http: disabled`                                                |
  | `prepend_net_instrumentation`             | `instrumentation.net_http`                | `instrumentation.net_http: prepend`                                                 |
  | `disable_puma_rack`                       | `instrumentation.puma_rack`               | `instrumentation.puma_rack: disabled`                                               |
  | `disable_puma_rack_urlmap`                | `instrumentation.puma_rack_urlmap`        | `instrumentation.puma_rack_urlmap: disabled`                                        |
  | `disable_rack`                            | `instrumentation.rack`                    | `instrumentation.rack: disabled`                                                    |
  | `disable_rack_urlmap`                     | `instrumentation.rack_urlmap`             | `instrumentation.rack_urlmap: disabled`                                             |
  | `disable_redis`                           | `instrumentation.redis`                   | `instrumentation.redis: disabled`                                                   |
  | `disable_redis_instrumentation`           | `instrumentation.redis`                   | `instrumentation.redis: disabled`                                                   |
  | `disable_resque`                          | `instrumentation.resque`                  | `instrumentation.resque: disabled`                                                  |
  | `disable_sinatra`                         | `instrumentation.sinatra`                 | `instrumentation.sinatra: disabled`                                                 |
  | `disable_rake`                            | `instrumentation.rake`                    | `instrumentation.rake: disabled`                                                    |
  | `disable_rake_instrumentation`            | `instrumentation.rake`                    | `instrumentation.rake: disabled`                                                    |
  | `disable_typhoeus`                        | `instrumentation.typhoeus`                | `instrumentation.typhoeus: disabled`                                                |




- **Enable Thread instrumentation by default**

  The configuration option `instrumentation.thread.tracing` is now enabled by default. This configuration allows the agent to properly monitor code occurring inside threads. In Ruby agent 9.0, instrumented code within threads will be recorded and associated with the current transaction when the thread was created.

  This may be a breaking change if you are currently using custom thread instrumentation. New transactions inside of threads will no longer be started if one already exists. [PR#1767](https://github.com/newrelic/newrelic-ruby-agent/pull/1767)

- **Add Fiber instrumentation**

  `Fiber` instances are now automatically instrumented similarly to `Thread` instances. This can be [configured](https://docs.newrelic.com/docs/apm/agents/ruby-agent/configuration/ruby-agent-configuration/#instrumentation-fiber) using `instrumentation.fiber`. [PR#1802](https://github.com/newrelic/newrelic-ruby-agent/pull/1802)


- **Removed support for Ruby 2.2 and 2.3**

  Ruby 2.2 and 2.3 are no longer supported by the Ruby agent. To continue using the latest Ruby Agent version, please update to Ruby 2.4.0 or above. [PR#1778](https://github.com/newrelic/newrelic-ruby-agent/pull/1778)

- **Removed deprecated instrumentation**

  Instrumentation for the following gems had been previously deprecated and has now been removed. [PR#1788](https://github.com/newrelic/newrelic-ruby-agent/pull/1788)
    - Acts As Solr
    - Authlogic
    - DataMapper
    - Rainbows
    - Sunspot

  Versions of the following technologies had been previously deprecated and are no longer supported.

    - Passenger: 2.2.x - 4.0.x
    - Puma: 2.0.x
    - Grape: 0.2.0
    - Padrino: 0.14.x
    - Rails: 3.2.x
    - Sinatra: 1.4.x, 1.5.x
    - Mongo: 1.8.x - 2.3.x
    - Sequel: 3.37.x, 4.0.x
    - Delayed_Job: 2.0.x - 4.0.x
    - Sidekiq: 4.2.x
    - Excon: below 0.55.0
    - HttpClient: 2.2.0 - 2.8.0
    - HttpRb: 0.9.9 - 2.2.1
    - Typhoeus: 0.5.3 - 1.2.x
    - Bunny: 2.0.x - 2.6.x
    - ActiveMerchant: 1.25.0 - 1.64.x


- **Updated API method `set_transaction_name`**

  When the method `NewRelic::Agent.set_transaction_name` is called, it will now always change the name and category of the currently running transaction to what is passed into the method. This is a change from previous agent versions.

  Previously, if `set_transaction_name` was called with a new transaction name and a new category that did not match the category already assigned to a transaction, neither the new name nor category would be saved to the transaction. If this method is being called in a situation in which it was previously ignored due to category differences, this will now change the name and category of the transaction. [PR#1797](https://github.com/newrelic/newrelic-ruby-agent/pull/1797)

- **Removed API method: `NewRelic::Agent.disable_transaction_tracing`**

  The deprecated API method `NewRelic::Agent.disable_transaction_tracing` has been removed. Instead use either `NewRelic::Agent#ignore_transaction` to disable the recording of the current transaction or `NewRelic::Agent.disable_all_tracing` to yield a block without collecting any metrics or traces in any of the subsequent calls. [PR#1792](https://github.com/newrelic/newrelic-ruby-agent/pull/1792)

- **Renamed ActiveJob metrics**

  Previously, ActiveJob was categorized as a message broker, which is inaccurate. We've updated the naming of ActiveJob traces from leading with `MessageBroker/ActiveJob` to simply leading with `ActiveJob`. [PR#1811](https://github.com/newrelic/newrelic-ruby-agent/pull/1811)

- **Code cleanup**

  Thank you to community member [@esquith](https://github.com/esquith) for contributing some cleanup of orphaned constants in our code base. [PR#1793](https://github.com/newrelic/newrelic-ruby-agent/pull/1793) [PR#1794](https://github.com/newrelic/newrelic-ruby-agent/pull/1794) [PR#1808](https://github.com/newrelic/newrelic-ruby-agent/pull/1808)

  Community member [@fchatterji](https://github.com/fchatterji) helped standardize how we reference `NewRelic` throughout our codebase [PR#1795](https://github.com/newrelic/newrelic-ruby-agent/pull/1795) and updated our README's community header [PR#1815](https://github.com/newrelic/newrelic-ruby-agent/pull/1815). Thanks fchatterji!


- **Bugfix: Allow rails initialization to be deferred by environment variable**

  The Ruby agent may force some Rails libraries to load on agent initialization, preventing some settings defined in `config/initializers` from being applied. Changing the initialization process to run after `config/initializers`, however, may break the configuration for other gems (ex. Roadie Rails).

  For those having troubles with agent initialization and Rails initializers, you can now pass the environment variable `NEW_RELIC_DEFER_RAILS_INITIALIZATION=true` to make the agent initialize after `config/initializers` are run. This config option can only be set using an environment variable and can't be set using YAML. [PR#1791](https://github.com/newrelic/newrelic-ruby-agent/pull/1791)

  Thanks to [@jdelStrother](https://github.com/jdelStrother) for bringing this issue to our attention and testing our fixes along the way. [Issue#662](https://github.com/newrelic/newrelic-ruby-agent/issues/662)


## 8.16.0

Version 8.16.0 introduces more Ruby on Rails instrumentation (especially for Rails 6 and 7) for various Action\*/Active\* libraries whose actions produce [Active Support notifications events](https://guides.rubyonrails.org/active_support_instrumentation.html).

- **Add Various Ruby on Rails Library Instrumentations**

  New instrumentation is now automatically provided by several Action\*/Active\* libaries that generate Active Support notifications. With each Ruby on Rails release, new the Rails libraries add new events and sometimes existing events have their payload parameters updated as well. The New Relic Ruby agent will now automatically process more of these events and parameters with New Relic segments created for each event. At a minimum, each segment gives timing information for the event. In several cases, all non-sensitive event payload parameters are also passed along in the segment.

  The agent now newly supports or has updated support for the following libraries:

  - Action Cable (for WebSockets) [PR#1749](https://github.com/newrelic/newrelic-ruby-agent/pull/1749)
  - Action Controller (for the 'C' in MVC) [PR#1744](https://github.com/newrelic/newrelic-ruby-agent/pull/1744/)
  - Action Mailbox (for sending mail) [PR#1740](https://github.com/newrelic/newrelic-ruby-agent/pull/1740)
  - Action Mailer (for routing mail) [PR#1740](https://github.com/newrelic/newrelic-ruby-agent/pull/1740)
  - Active Job (for background jobs) [PR#1742](https://github.com/newrelic/newrelic-ruby-agent/pull/1761)
  - Active Support (for caching operations) [PR#1742](https://github.com/newrelic/newrelic-ruby-agent/pull/1742)

  The instrumentations for each of these libaries are all enabled by default, but can be independently disabled via configuration by using the following parameters:

  | Configuration name          | Default | Behavior                                               |
  | --------------------------- | ------- | ------------------------------------------------------ |
  | `disable_action_cable`      | `false` | If `true`, disables Action Cable instrumentation.      |
  | `disable_action_controller` | `false` | If `true`, disables Action Controller instrumentation. |
  | `disable_action_mailbox` | `false` | If `true`, disables Action Mailbox instrumentation. |
  | `disable_action_mailer` | `false` | If `true`, disables Action Mailer instrumentation. |
  | `disable_activejob` | `false` | If `true`, disables Active Job instrumentation. |
  | `disable_active_support` | `false` | If `true`, disables Active Support instrumentation. |

## 8.15.0

Version 8.15.0 of the agent confirms compatibility with Ruby 3.2.0, adds instrumentation for concurrent-ruby, and confirms Sinatra 3 compatibility with Padrino 0.15.2. It also enables batching and compression for Infinite Tracing.

- **Add Support for Ruby 3.2.0**

  Following the 3.2.0 release of Ruby, the New Relic Ruby Agent has confirmed compatibility with and now supports the official release of Ruby 3.2.0. [PR#1715](https://github.com/newrelic/newrelic-ruby-agent/pull/1715)

- **Add instrumentation for concurrent-ruby**

  Instrumentation for the [concurrent-ruby](https://github.com/ruby-concurrency/concurrent-ruby) gem has been added to the agent for versions 1.1.5 and above. When a transaction is already in progress and a call to a `Concurrent::` method that routes through `Concurrent::ThreadPoolExecutor#post` is made, a segment will be added to the transaction. Any content within the block passed to the `Concurrent::` method that is instrumented by the agent, such as a call to `Net::HTTP.get`, will have a nested segment created. [PR#1682](https://github.com/newrelic/newrelic-ruby-agent/pull/1682)

  | Configuration name                | Default | Behavior                                                                                                                        |
  | --------------------------------- | ------- | ------------------------------------------------------------------------------------------------------------------------------- |
  | `instrumentation.concurrent_ruby` | auto    | Controls auto-instrumentation of the concurrent-ruby library at start-up. May be one of `auto`, `prepend`, `chain`, `disabled`. |

- **Infinite Tracing: Use batching and compression**

  For [Infinite Tracing](https://docs.newrelic.com/docs/distributed-tracing/infinite-tracing/introduction-infinite-tracing/), which Ruby applications can leverage with the `newrelic-infinite_tracing` gem, payloads will now be batched and compressed to signficantly decrease the amount of outbound network traffic. [PR#1723](https://github.com/newrelic/newrelic-ruby-agent/pull/1723)

  | Configuration name                   | Default | Behavior                                                                                                            |
  | ------------------------------------ | ------- | ------------------------------------------------------------------------------------------------------------------- | --- | ------ | ----------------------------------------------------------------------------- |
  | `infinite_tracing.batching`          | true    | If true (the default), data sent to the Trace Observer will be batched instead of each span being sent individually |
  | `infinite_tracing.compression_level` | high    | Configure the compression level for data sent to the Trace Observer. May be one of [none                            | low | medium | high]. 'high' is the default. Set the level to 'none' to disable compression. |

- **Add Support for Padrino 0.15.2 and Sinatra 3**

  We've added testing to confirm Padrino 0.15.2 and Sinatra 3 are compatible with the Ruby agent. Thank you [@nesquena](https://github.com/nesquena) for letting us know 0.15.2 was ready! [PR#1712](https://github.com/newrelic/newrelic-ruby-agent/pull/1712)

## v8.14.0

Version 8.14.0 of the agent restores desired Capistrano-based changelog lookup functionality when a deployment is performed, speeds up GUID generation, delivers support for instrumenting Rails custom event notifications, fixes potential compatibility issues with the RedisClient gem, and fixes bugs related to initialization in Rails.

- **Deployment Recipe: Restore desired Capistrano-based changelog lookup behavior**

  The New Relic Ruby agent offers [a Capistrano recipe for recording app deployments](https://docs.newrelic.com/docs/apm/agents/ruby-agent/features/record-deployments-ruby-agent/#capistrano3). The recipe code was significantly cleaned up with [PR#1498](https://github.com/newrelic/newrelic-ruby-agent/pull/1498) which inadvertently changed the way the recipe handles the changelog for a deployment. Community member [@arthurwozniak](https://github.com/arthurwozniak) spotted and corrected this change in order to restore the desired changelog lookup functionality while retaining all of the previous cleanup. Thank you very much for your contribution, [@arthurwozniak](https://github.com/arthurwozniak)! [PR#1653](https://github.com/newrelic/newrelic-ruby-agent/pull/1653)

- **Speed up GUID generation**

  The agent leverages random numbers in its GUID (globally unique identifier) generation and would previously always freshly calculate the result of 16^16 or 32^32 before generating a random number. Given that those 16^16 and 32^32 operations are expected, it makes sense to calculate their results up front and store them in constants to be referred to later. Doing so has resulted in a performance gain for the generation of GUIDs. Many thanks to [@tungmq](https://github.com/tungmq) for contributing this optimisation and the benchmarks to support it! [PR#1693](https://github.com/newrelic/newrelic-ruby-agent/pull/1693)

- **Support for Rails ActiveSupport::Notifications for custom events**

  When the new `active_support_custom_events_names` configuration parameter is set equal to an array of custom event names to subscribe to, the agent will now subscribe to each of the names specified and report instrumentation for the events when they take place. [Creating custom events](https://guides.rubyonrails.org/active_support_instrumentation.html#creating-custom-events) is simple and now reporting instrumentation for them to New Relic is simple as well. [PR#1659](https://github.com/newrelic/newrelic-ruby-agent/pull/1659)

- **Bugfix: Support older versions of the RedisClient gem, handle unknown Redis database index**

  With version 8.13.0 of the agent, support was added for the [redis-rb](https://github.com/redis/redis-rb) gem v5+ and the new [RedisClient](https://rubygems.org/gems/redis-client) gem. With versions of RedisClient older than v0.11, the agent could cause the monitored application to crash when attempting to determine the Redis database index. Version 8.14.0 adds two related improvements. Firstly, support for RedisClient versions older than v0.11 has been added to get at the database index value. Secondly, the agent will no longer crash or impact the monitored application in the event that the database index cannot be obtained. Thank you very much to our community members [@mbsmartee](https://github.com/mbsmartee) and [@patatepartie](https://github.com/patatepartie) for bringing this issue to our attention, for helping us determine how to best reproduce it, and for testing out the update. We appreciate your help! [Issue#1650](https://github.com/newrelic/newrelic-ruby-agent/issues/1650) [PR#1673](https://github.com/newrelic/newrelic-ruby-agent/pull/1673)

- ~~**Bugfix: Defer agent startup in Rails until after application-defined initializers have run**~~

  ~~In Rails, the agent previously loaded before any application-defined initializers. This allowed initializers to reference the `add_method_tracer` API. However, this had the side-effect of forcing some framework libraries to load before initializers ran, preventing any configuration values related to these libraries from being applied. This fix provides an option to split initialization into two parts: load `add_method_tracer` before application-defined initializers and start the agent after application-defined initializers. This may cause other initializers to behave differently.~~

  ~~If you'd like to use this feature, set `defer_rails_initialization` to `true`. It is `false` by default, but may become `true` by default in a future release.~~

  ~~Furthermore, our Action View instrumentation was missing an `ActiveSupport.on_load` block around the code that loads our instrumentation.~~

  ~~Thank you [@jdelStrother](https://github.com/jdelStrother) for bringing this to our attention and collaborating with us on a fix. [PR#1658](https://github.com/newrelic/newrelic-ruby-agent/pull/1658)~~

  Unfortunately, this bugfix is unreachable as written because the configuration value used to access the bugfix won't be applied until after initialization. Follow along for updates at [Issue#662](https://github.com/newrelic/newrelic-ruby-agent/issues/662).

## v8.13.1

Version 8.13.1 of the agent provides a bugfix for Redis v5.0 instrumentation.

- **Fix NoMethodError when using Sidekiq v7.0 with RedisClient v0.11**

  In some cases, the `RedisClient` object cannot directly access methods like db, port, or path. These methods are always available on the `client.config` object. This raised a `NoMethodError` in environments that used Sidekiq v7.0 and [RedisClient](https://rubygems.org/gems/redis-client) v0.11. Thank you to [@fcheung](https://github.com/fcheung) and [@stevenou](https://github.com/stevenou) for bringing this to our attention! [Issue#1639](https://github.com/newrelic/newrelic-ruby-agent/issues/1639)

## v8.13.0

Version 8.13.0 of the agent updates our Rack, Redis, and Sidekiq instrumentation. It also delivers some bugfixes.

- **Support for Redis v5.0**

  Redis v5.0 restructures where some of our instrumented methods are located and how they are named. It also introduces a new [instrumentation middleware API](https://github.com/redis-rb/redis-client#instrumentation-and-middlewares). This API is used for pipelined and multi calls to maintain reporting parity with previous Redis versions. However, it is introduced later in the chain, so you may see errors that used to appear at the segment level on the transaction instead. The agent's behavior when used with older supported Redis versions will remain unaffected. [PR#1611](https://github.com/newrelic/newrelic-ruby-agent/pull/1611)

- **Support for Sidekiq v7.0**

  Sidekiq v7.0 removed Delayed Extensions and began offering client and server [middleware](https://github.com/mperham/sidekiq/blob/main/docs/middleware.md) classes to inherit from. The agent's Sidekiq instrumentation has been updated accordingly. The agent's behavior when used with older Sidekiq versions will remain unaffected. [PR#1615](https://github.com/newrelic/newrelic-ruby-agent/pull/1615) **NOTE:** an issue was discovered with Sidekiq v7.0+ and addressed by Ruby agent v8.13.1. If you are using Sidekiq, please skip Ruby agent v8.13.0 and use v8.13.1 or above.

- **Support for Rack v3.0: Rack::Builder#new accepting a block**

  Via [rack/rack#1942](https://github.com/rack/rack/pull/1942) (released with Rack v3.0), `Rack::Builder#run` now optionally accepts a block instead of an app argument. The agent's instrumentation has been updated to support the use of a block with `Rack::Builder#run`. [PR#1600](https://github.com/newrelic/newrelic-ruby-agent/pull/1600)

- **Bugfix: Correctly identify Unicorn, Rainbows and FastCGI with Rack v3.0**

  Unicorn, Rainbows, or FastCGI web applications using Rack v3.0 may previously have had the "dispatcher" value incorrectly reported as "Webrick" instead of "Unicorn", "Rainbows", or "FastCGI". This issue has now been addressed. [PR#1585](https://github.com/newrelic/newrelic-ruby-agent/pull/1585)

- **Bugfix: add_method_tracer fails to record code level metric attributes on private methods**

  When using `add_method_tracer` on a private method, the agent was unable to record code level metrics for the method. This resulted in the following being logged to the newrelic_agent.log file.

  ```
  WARN : Unable to determine source code info for 'Example', method 'private_method' - NameError: undefined method 'private_method' for class '#<Class:Example>'
  ```

  Thank you [@jdelStrother](https://github.com/jdelStrother) for bringing this issue to our attention and suggesting a fix! [PR#1593](https://github.com/newrelic/newrelic-ruby-agent/pull/1593)

- **Bugfix: Category is a required keyword arg for NewRelic::Agent::Tracer.in_transaction**

  When support for Ruby 2.0 was dropped in version 8.0.0 of the agent, the agent API methods were updated to use the required keyword argument feature built into Ruby, rather than manually raising ArgumentErrors. The API method `NewRelic::Agent::Tracer.in_transaction` removed the ArgumentError raised by the agent, but did not update the method arguments to identify `:category` as a required keyword argument. This is now resolved. Thank you [@tatzsuzuki](https://github.com/tatzsuzuki) for bringing this to our attention. [PR#1587](https://github.com/newrelic/newrelic-ruby-agent/pull/1587)

## v8.12.0

Version 8.12.0 of the agent delivers new Elasticsearch instrumentation, increases the default number of recorded Custom Events, announces the deprecation of Ruby 2.3, and brings some valuable code cleanup.

- **Support for Elasticsearch instrumentation**

  This release adds support to automatically instrument the [elasticsearch](https://rubygems.org/gems/elasticsearch) gem. Versions 7.x and 8.x are supported. [PR#1525](https://github.com/newrelic/newrelic-ruby-agent/pull/1525)

  | Configuration name                | Default | Behavior                                                                                                                      |
  | --------------------------------- | ------- | ----------------------------------------------------------------------------------------------------------------------------- |
  | `instrumentation.elasticsearch`   | auto    | Controls auto-instrumentation of the elasticsearch library at start-up. May be one of `auto`, `prepend`, `chain`, `disabled`. |
  | `elasticsearch.capture_queries`   | true    | If `true`, the agent captures Elasticsearch queries in transaction traces.                                                    |
  | `elasticsearch.obfuscate_queries` | true    | If `true`, the agent obfuscates Elasticsearch queries in transaction traces.                                                  |

- **Custom Event Limit Increase**

  This version increases the default limit of custom events from 1000 events per minute to 3000 events per minute. In the scenario that custom events were being limited, this change will allow more custom events to be sent to New Relic. There is also a new configurable maximum limit of 100,000 events per minute. To change the limits, see the documentation for [max_samples_stored](https://docs.newrelic.com/docs/apm/agents/ruby-agent/configuration/ruby-agent-configuration/#custom_insights_events-max_samples_stored). To learn more about the change and how to determine if custom events are being dropped, see our Explorers Hub [post](https://discuss.newrelic.com/t/send-more-custom-events-with-the-latest-apm-agents/190497). [PR#1541](https://github.com/newrelic/newrelic-ruby-agent/pull/1541)

- **Deprecate support for Ruby 2.3**

  Ruby 2.3 reached end of life on March 31, 2019. The Ruby agent has deprecated support for Ruby 2.3 and will make breaking changes for this version in its next major release, v9.0.0 (release date not yet planned). All 8.x.x versions of the agent will remain compatible with Ruby 2.3.

- **Cleanup: Remove orphaned code**

  In both the agent and unit tests, changes have taken place over the years that have left certain bits of code unreachable. This orphaned code can complicate code maintenance and refactoring, so getting it squared away can be very helpful. Commmuniy member [@ohbarye](https://github.com/ohbarye) contributed two separate cleanup PRs for this release; one for the agent and one for the tests. [PR#1537](https://github.com/newrelic/newrelic-ruby-agent/pull/1537) [PR#1548](https://github.com/newrelic/newrelic-ruby-agent/pull/1548)

  Thank you to [@ohbarye](https://github.com/ohbarye) for contributing this helpful cleanup!

## v8.11.0

Version 8.11.0 of the agent updates the `newrelic deployments` command to work with API keys issued to newer accounts, fixes a memory leak in the instrumentation of Curb error handling, further preps for Ruby 3.2.0 support, and includes several community member driven cleanup and improvement efforts. Thank you to everyone involved!

- **Added support for New Relic REST API v2 when using `newrelic deployments` command**

  Previously, the `newrelic deployments` command only supported the older version of the deployments api, which does not currently support newer license keys. Now you can use the New Relic REST API v2 to record deployments by providing your user API key to the agent configuration using `api_key`. When this configuration option is present, the `newrelic deployments` command will automatically use the New Relic REST API v2 deployment endpoint. [PR#1461](https://github.com/newrelic/newrelic-ruby-agent/pull/1461)

  Thank you to [@Arkham](https://github.com/Arkham) for bringing this to our attention!

- **Cleanup: Performance tests, constants, rubocop-minitest assertions and refutations**

  Community member [@esquith](https://github.com/esquith) contributed a whole slew of cleanup successes for our performance test configuration, orphaned constants in our code base, and RuboCop related improvements. [PR#1406](https://github.com/newrelic/newrelic-ruby-agent/pull/1406) [PR#1408](https://github.com/newrelic/newrelic-ruby-agent/pull/1408) [PR#1409](https://github.com/newrelic/newrelic-ruby-agent/pull/1409) [PR#1411](https://github.com/newrelic/newrelic-ruby-agent/pull/1411)

  Thank you [@esquith](https://github.com/esquith) for these great contributions!

- **CI: Notify on a change from failure to success**

  A super handy, much beloved feature of certain CI and build systems is to not only notify when builds start to fail, but also to notify again when the builds once again start to go green. Community member [@luigieai](https://github.com/luigieai) was able to figure out how to configure our existing complex, multiple-3rd-party-action based GitHub Actions pipeline to notify on a switch back to success from failure. [PR#1519](https://github.com/newrelic/newrelic-ruby-agent/pull/1519)

  This is much appreciated! Thank you, [@luigieai](https://github.com/luigieai).

- **Spelling corrections**

  Community member [@jsoref](https://github.com/jsoref), author of the [Check Spelling](https://github.com/marketplace/actions/check-spelling) GitHub Action, contributed a significant number of spelling corrections throughout the code base. The intelligent issues that were flagged made for a more comprehensive review than a simple dictionary based check would have been able to provide, and the changes are much appreciated. [PR#1508](https://github.com/newrelic/newrelic-ruby-agent/pull/1508)

  Thank you very much, [@jsoref](https://github.com/jsoref)!

- **Ruby 3.2.0-preview2 compatibility**

  Ruby 3.2.0-preview1 introduced a change to the way that Ruby reports VM stats and the approach was changed yet again to a 3rd approach with the preview2 release. New Relic reports on Ruby VM stats and is keeping track of the Ruby 3.2 development process to help ensure our customers with a smooth and worthwhile upgrade process once Ruby 3.2.0 (non-preview) is released. [PR#1436](https://github.com/newrelic/newrelic-ruby-agent/pull/1436)

- **Bugfix: Fix memory leak in the Curb instrumentation**

  Community member [@charkost](https://github.com/charkost) was able to rework the `on_failure` callback logic prepped via the agent's Curb instrumentation in order to avoid some nesting that was causing memory leaks. [PR#1518](https://github.com/newrelic/newrelic-ruby-agent/pull/1518)

  Many thanks for both the heads up on the issue and the fix, [@charkost](https://github.com/charkost)!

## v8.10.1

- **Bugfix: Missing unscoped metrics when instrumentation.thread.tracing is enabled**

  Previously, when `instrumentation.thread.tracing` was set to true, some puma applications encountered a bug where a varying number of unscoped metrics would be missing. The agent now will correctly store and send all unscoped metrics.

  Thank you to @texpert for providing details of their situation to help resolve the issue.

- **Bugfix: gRPC instrumentation causes ArgumentError when other Google gems are present**

  Previously, when the agent had gRPC instrumentation enabled in an application using other gems (such as google-ads-googleads), the instrumentation could cause the error `ArgumentError: wrong number of arguments (given 3, expected 2)`. The gRPC instrumentation has been updated to prevent this issue from occurring in the future.

  Thank you to @FeminismIsAwesome for bringing this issue to our attention.

## v8.10.0

- **New gRPC instrumentation**

  The agent will now instrument [gRPC](https://grpc.io/) activity performed by clients and servers that use the [grpc](https://rubygems.org/gems/grpc) RubyGem. Instrumentation is automatic and enabled by default, so gRPC users should not need to modify any existing application code or agent configuration to benefit from the instrumentation. The instrumentation makes use of distributed tracing for a comprehensive overview of all gRPC traffic taking place across multiple monitored applications. This allows you to observe your client and server activity using any service that adheres to the W3C standard.

  The following new configuration parameters have been added for gRPC. All are optional.

  | Configuration name                   | Default | Behavior                                                                                |
  | ------------------------------------ | ------- | --------------------------------------------------------------------------------------- |
  | `instrumentation.grpc_client`        | auto    | Set to 'disabled' to disable, set to 'chain' if there are module prepending conflicts   |
  | `instrumentation.grpc_server`        | auto    | Set to 'disabled' to disable, set to 'chain' if there are module prepending conflicts   |
  | `instrumentation.grpc.host_denylist` | ""      | Provide a comma delimited list of host regex patterns (ex: "private.com$,exception.\*") |

- **Code-level metrics functionality is enabled by default**

  The code-level metrics functionality for the Ruby agent's [CodeStream integration](https://docs.newrelic.com/docs/apm/agents/ruby-agent/features/ruby-codestream-integration) is now enabled by default after we have received positive feedback and no open bugs for the past two releases.

- **Performance: Rework timing range overlap calculations for multiple transaction segments**

  Many thanks to GitHub community members @bmulholland and @hkdnet. @bmulholland alerted us to [rmosolgo/graphql-ruby#3945](https://github.com/rmosolgo/graphql-ruby/issues/3945). That Issue essentially notes that the New Relic Ruby agent incurs a significant performance hit when the `graphql` RubyGem (which ships with New Relic Ruby agent support) is used with DataLoader to generate a high number of transactions. Then @hkdnet diagnosed the root cause in the Ruby agent and put together both a proof of concept fix and a full blown PR to resolve the problem. The agent keeps track multiple segments that are concurrently in play for a given transaction in order to merge the ones whose start and stop times intersect. The logic for doing this find-and-merge operation has been reworked to a) be deferred entirely until the transaction is ready to be recorded, and b) made more performant when it is needed. GraphQL DataLoader users and other users who generate lots of activity for monitoring within a short amount of time will hopefully see some good performance gains from these changes.

- **Performance: Make frozen string literals the default for the agent**

  The Ruby `frozen_string_literal: true` magic source code comment has now been applied consistently across all Ruby files belonging to the agent. This can provide a performance boost, given that Ruby can rely on the strings remaining immutable. Previously only about a third of the agent's code was freezing string literals by default. Now that 100% of the code freezes string literals by default, we have internally observed some related performance gains through testing. We are hopeful that these will translate into some real world gains in production capacities.

- **Bugfix: Error when setting the yaml configuration with `transaction_tracer.transaction_threshold: apdex_f`**

  Originally, the agent was only checking the `transaction_tracer.transaction_threshold` from the newrelic.yml correctly if it was on two lines.

  Example:

  ```
  # newrelic.yml
  transaction_tracer:
    transaction_threshold: apdex_f
  ```

  When this was instead changed to be on one line, the agent was not able to correctly identify the value of apdex_f.

  Example:

  ```
  # newrelic.yml
  transaction_tracer.transaction_threshold: apdex_f
  ```

  This would cause prevent transactions from finishing due to the error `ArgumentError: comparison of Float with String failed`. This has now been corrected and the agent is able to process newrelic.yml with a one line `transaction_tracer.transaction_threshold: apdex_f` correctly now.

  Thank you to @oboxodo for bringing this to our attention.

- **Bugfix: Don't modify frozen Logger**

  Previously the agent would modify each instance of the Logger class by adding a unique instance variable as part of the instrumentation. This could cause the error `FrozenError: can't modify frozen Logger` to be thrown if the Logger instance had been frozen. The agent will now check if the object is frozen before attempting to modify the object. Thanks to @mkcosta for bringing this issue to our attention.

## v8.9.0

- **Add support for Dalli 3.1.0 to Dalli 3.2.2**

  Dalli versions 3.1.0 and above include breaking changes where the agent previously hooked into the gem. We have updated our instrumentation to correctly hook into Dalli 3.1.0 and above. At this time, 3.2.2 is the latest Dalli version and is confirmed to be supported.

- **Bugfix: Infinite Tracing hung on connection restart**

  Previously, when using infinite tracing, the agent would intermittently encounter a deadlock when attempting to restart the infinite tracing connection. This bug would prevent the agent from sending all data types, including non-infinite-tracing-related data. This change reworks how we restart infinite tracing to prevent potential deadlocks.

- **Bugfix: Use read_nonblock instead of read on pipe**

  Previously, our PipeChannelManager was using read which could cause Resque jobs to get stuck in some versions. This change updates the PipeChannelManager to use read_nonblock instead. This method can leverage error handling to allow the instrumentation to gracefully log a message and exit the stuck Resque job.

## v8.8.0

- **Support Makara database adapters with ActiveRecord**

  Thanks to a community submission from @lucasklaassen with [PR #1177](https://github.com/newrelic/newrelic-ruby-agent/pull/1177), the Ruby agent will now correctly work well with the [Makara gem](https://github.com/instacart/makara). Functionality such as SQL obfuscation should now work when Makara database adapters are used with Active Record.

- **Lowered the minimum payload size to compress**

  Previously the Ruby agent used a particularly large payload size threshold of 64KiB that would need to be met before the agent would compress data en route to New Relic's collector. The original value stems from segfault issues that very old Rubies (< 2.2) used to encounter when compressing smaller payloads. This value has been lowered to 2KiB (2048 bytes), which should provide a more optimal balance between the CPU cycles spent on compression and the bandwidth savings gained from it.

- **Provide Code Level Metrics for New Relic CodeStream**

  For Ruby on Rails applications and/or those with manually traced methods, the agent is now capable of reporting metrics with Ruby method-level granularity. When the new `code_level_metrics.enabled` configuration parameter is set to a `true` value, the agent will associate source-code-related metadata with the metrics for things such as Rails controller methods. Then, when the corresponding Ruby class file that defines the methods is loaded up in a [New Relic CodeStream](https://www.codestream.com/)-powered IDE, [the four golden signals](https://sre.google/sre-book/monitoring-distributed-systems/) for each method will be presented to the developer directly.

- **Supportability Metrics will always report uncompressed payload size**

  New Relic's agent specifications call for Supportability Metrics to always reference the uncompressed payload byte size. Previously, the Ruby agent was calculating the byte size after compression. Furthermore, compression is only performed on payloads of a certain size. This means that sometimes the value could have represented a compressed size and sometimes an uncompressed one. Now the uncompressed value is always used, bringing consistency for comparing two instances of the same metric and alignment with the New Relic agent specifications.

## v8.7.0

- **APM logs-in-context log forwarding on by default**

  Automatic application log forwarding is now enabled by default. This version of the agent will automatically send enriched application logs to New Relic. To learn more about this feature see [here](https://docs.newrelic.com/docs/apm/new-relic-apm/getting-started/get-started-logs-context/), and additional configuration options are available [here](https://docs.newrelic.com/docs/logs/logs-context/configure-logs-context-ruby). To learn about how to toggle log ingestion on or off by account see [here](https://docs.newrelic.com/docs/logs/logs-context/disable-automatic-logging).

- **Improved async support and Thread instrumentation**

  Previously, the agent was not able to record events and metrics inside Threads created inside of an already running transaction. This release includes 2 new configuration options to support multithreaded applications to automatically instrument threads. A new configuration option,`instrumentation.thread.tracing` (disabled by default), has been introduced that, when enabled, will allow the agent to insert New Relic tracing inside of all Threads created by an application. To support applications that only want some threads instrumented by New Relic, a new class is available, `NewRelic::TracedThread`, that will create a thread that includes New Relic instrumentation, see our [API documentation](https://www.rubydoc.info/gems/newrelic_rpm/NewRelic) for more details.

  New configuration options included in this release:
  | Configuration name | Default | Behavior |
  | ----------- | ----------- |----------- |
  | `instrumentation.thread` | `auto` (enabled) | Allows the agent to correctly nest spans inside of an asynchronous transaction |
  | `instrumentation.thread.tracing` | `false` (disabled) | Automatically add tracing to all Threads created in the application. This may be enabled by default in a future release. |

  We'd like to thank @mikeantonelli for sharing a gist with us that provided our team with an entry point for this feature.

- **Deprecate support for Ruby 2.2**

  Ruby 2.2 reached end of life on March 31, 2018. The agent has deprecated support for Ruby 2.2 and will make breaking changes for this version in its next major release.

- **Deprecate instrumentation versions with low adoption and/or versions over five years old**

  This release deprecates the following instrumentation:
  | Deprecated | Replacement |
  | ----------- | ----------- |
  | ActiveMerchant < 1.65.0 | ActiveMerchant >= 1.65.0 |
  | Acts As Solr (all versions) | none |
  | Authlogic (all versions) | none |
  | Bunny < 2.7.0 | bunny >= 2.7.0 |
  | Dalli < 3.2.1 | Dalli >= 3.2.1 |
  | DataMapper (all versions) | none |
  | Delayed Job < 4.1.0 | Delayed Job >= 4.1.0 |
  | Excon < 0.56.0 | Excon >= 0.56.0 |
  | Grape < 0.19.2 | Grape >= 0.19.2 |
  | HTTPClient < 2.8.3 | HTTPClient 2.8.3 |
  | HTTP.rb < 2.2.2 | HTTP.rb >= 2.2.2 |
  | Mongo < 2.4.1 | Mongo >= 2.4.1 |
  | Padrino < 0.15.0 | Padrino >= 0.15.0 |
  | Passenger < 5.1.3 | Passenger >= 5.1.3 |
  | Puma < 3.9.0 | Puma >= 3.9.0 |
  | Rack < 1.6.8 | Rack >= 1.6.8 |
  | Rails 3.2.x | Rails >= 4.x |
  | Rainbows (all versions) | none |
  | Sequel < 4.45.0 | Sequel >= 4.45.0 |
  | Sidekiq < 5.0.0 | Sidekiq >= 5.0.0 |
  | Sinatra < 2.0.0 | Sinatra >= 2.0.0 |
  | Sunspot (all versions) | none |
  | Typhoeus < 1.3.0 | Typhoeus >= 1.3.0 |
  | Unicorn < 5.3.0 | Unicorn >= 5.3.0 |

  For the gems with deprecated versions, we will no longer test those versions in our multiverse suite. They may, however, still be compatible with the agent. We will no longer fix bug reports for issues related to these gem versions.

- **Clarify documentation for `rake.tasks` configuration**

  The `rake.tasks` description in the default `newrelic.yml` file and the [New Relic Ruby Agent Configuration docs](https://docs.newrelic.com/docs/apm/agents/ruby-agent/configuration/ruby-agent-configuration#rake-tasks) have been updated to clarify its behavior and usage. The documentation now reads:

  > Specify an array of Rake tasks to automatically instrument. This configuration option converts the Array to a RegEx list. If you'd like to allow all tasks by default, use `rake.tasks: [.+]`. Rake tasks will not be instrumented unless they're added to this list. For more information, visit the (New Relic Rake Instrumentation docs)[/docs/apm/agents/ruby-agent/background-jobs/rake-instrumentation].

  We thank @robotfelix for suggesting these changes.

- **Internally leverage `Object.const_get` and `Object.const_defined?`**

  When dynamically checking for or obtaining a handle to a class constant from a string, leverage the `Object` class's built in methods wherever possible to enjoy simpler, more performant operations. All JRubies and CRubies v2.5 and below need a bit of assistance beyond what `Object` can provide given that those Rubies may yield an unwanted constant from a different namespace than the one that was specified. But for all other Rubies and even for those Rubies in contexts where we can 100% trust the string value coming in, leverage the `Object` class's methods and reap the benefits.

- **Enable Environment Variables setting Array configurations to be converted to Arrays**

  Prior to this change, when comma-separated lists were passed as environment variables, an error would be emitted to the `newrelic_agent.log` and a String would be set as the value. Now, Arrays will be accurately coerced.

- **Bugfix: Allow TransactionEvents to be sampled at the expected rate**

  The `transaction_events.max_samples_stored` capacity value within the TransactionEventAggregator did not match up with its expected harvest cycle interval, causing TransactionEvents to be over-sampled. This bugfix builds upon the updates made in [#952](https://github.com/newrelic/newrelic-ruby-agent/pull/952) so that the interval and capacity behave as expected for the renamed `transaction_events*` configuration options.

- **Bugfix: Error events missing attributes when created outside of a transaction**

  Previously the agent was not assigning a priority to error events that were created by calling notice_error outside the scope of a transaction. This caused issues with sampling when the error event buffer was full, resulting in a `NoMethodError: undefined method '<' for nil:NilClass` in the newrelic_agent.log. This bugfix ensures that a priority is always assigned on error events so that the agent will be able to sample these error events correctly. Thank you to @olleolleolle for bringing this issue to our attention.

## v8.6.0

- **Telemetry-in-Context: Automatic Application Logs, a quick way to view logs no matter where you are in the platform**

  - Adds support for forwarding application logs to New Relic. This automatically sends application logs that have been enriched to power Telemetry-in-Context. This is disabled by default in this release. This may be on by default in a future release.
  - Adds support for enriching application logs written to disk or standard out. This can be used with another log forwarder to power Telemetry-in-Context if in-agent log forwarding is not desired. We recommend enabling either log forwarding or local log decorating, but not both features. This is disabled by default in this release.
  - Improves speed and Resque support for logging metrics which shows the rate of log message by severity in the Logs chart in the APM Summary view. This is enabled by default in this release.

  To learn more about Telemetry-in-Context and the configuration options please see the documentation [here](https://docs.newrelic.com/docs/apm/agents/ruby-agent/configuration/ruby-agent-configuration/).

- **Improve the usage of the 'hostname' executable and other executables**

  In all places where a call to an executable binary is made (currently this is done only for the 'hostname' and 'uname' binaries), leverage a new helper method when making the call. This new helper will a) not attempt to execute the binary if it cannot be found, and b) prevent STDERR/STDOUT content from appearing anywhere except New Relic's own logs if the New Relic logger is set to the 'debug' level. When calling 'hostname', fall back to `Socket.gethostname` if the 'hostname' binary cannot be found. When calling 'uname', fall back on using a value of 'unknown' if the 'uname' command fails. Many thanks to @metaskills and @brcarp for letting us know that Ruby AWS Lambda functions can't invoke 'hostname' and for providing ideas and feedback with [Issue #697](https://github.com/newrelic/newrelic-ruby-agent/issues/697).

- **Documentation: remove confusing duplicate RUM entry from newrelic.yml**

  The `browser_monitoring.auto_instrument` configuration option to enable web page load timing (RUM) was confusingly listed twice in the newrelic.yml config file. This option is enabled by default. The newrelic.yml file has been updated to list the option only once. Many thanks to @robotfelix for bringing this to our attention with [Issue #955](https://github.com/newrelic/newrelic-ruby-agent/issues/955).

- **Bugfix: fix unit test failures when New Relic environment variables are present**

  Previously, unit tests would fail with unexpected invocation errors when `NEW_RELIC_LICENSE_KEY` and `NEW_RELIC_HOST` environment variables were present. Now, tests will discard these environment variables before running.

- **Bugfix: Curb - satisfy method_with_tracing's verb argument requirement**

  When Curb instrumentation is used (either via prepend or chain), be sure to always pass the verb argument over to `method_with_tracing` which requires it. Thank you to @knarewski for bringing this issue to our attention, for providing a means of reproducing an error, and for providing a fix. That fix has been replicated by the agent team with permission. See [Issue 1033](https://github.com/newrelic/newrelic-ruby-agent/issues/1033) for more details.

## v8.5.0

- **AWS: Support IMDSv2 by using a token with metadata API calls**

  When querying AWS for instance metadata, include a token in the request headers. If an AWS user configures instances to require a token, the agent will now work. For instances that do not require the inclusion of a token, the agent will continue to work in that context as well.

- **Muffle anticipated stderr warnings for "hostname" calls**

  When using the `hostname` binary to obtain hostname information, redirect STDERR to /dev/null. Thanks very much to @frenkel for raising this issue on behalf of OpenBSD users everywhere and for providing a solution with [PR #965](https://github.com/newrelic/newrelic-ruby-agent/pull/965).

- **Added updated configuration options for transaction events and deprecated previous configs**
  This release deprecates and replaces the following configuration options:
  | Deprecated | Replacement |
  | ----------- | ----------- |
  | event_report_period.analytic_event_data | event_report_period.transaction_event_data |
  | analytics_events.enabled | transaction_events.enabled |
  | analytics_events.max_samples_stored | transaction_events.max_samples_stored |

- **Eliminated warnings for redefined constants in ParameterFiltering**

  Fixed the ParameterFiltering constant definitions so that they are not redefined on multiple reloads of the module. Thank you to @TonyArra for bringing this issue to our attention.

- **Docker for development**

  Docker and Docker Compose may now be used for local development and testing with the provided `Dockerfile` and `docker-compose.yml` files in the project root. See [DOCKER.md](DOCKER.md) for usage instructions.

- **Bugfix: Rails 5 + Puma errors in rack "can't add a new key into hash during iteration"**

  When using rails 5 with puma, the agent would intermittently cause rack to raise a `RuntimeError: can't add a new key into hash during iteration`. We have identified the source of the error in our instrumentation and corrected the behavior so it no longer interferes with rack. Thanks to @sasharevzin for bringing attention to this error and providing a reproduction of the issue for us to investigate.

- **CI: target JRuby 9.3.3.0**

  Many thanks to @ahorek for [PR #919](https://github.com/newrelic/newrelic-ruby-agent/pull/919), [PR #921](https://github.com/newrelic/newrelic-ruby-agent/pull/921), and [PR #922](https://github.com/newrelic/newrelic-ruby-agent/pull/922) to keep us up to date on the JRuby side of things. The agent is now actively being tested against JRuby 9.3.3.0. NOTE that this release does not contain any non-CI related changes for JRuby. Old agent versions are still expected to work with newer JRubies and the newest agent version is still expected to work with older JRubies.

- **CI: Update unit tests for Rails 7.0.2**

  Ensure that the 7.0.2 release of Rails is fully compatible with all relevant tests.

- **CI: Ubuntu 20.04 LTS**

  To stay current and secure, our CI automation is now backed by version 20.04 of Ubuntu's long term support offering (previously 18.04).

## v8.4.0

- **Provide basic support for Rails 7.0**

This release includes Rails 7.0 as a tested Rails version. Updates build upon the agent's current Rails instrumentation and do not include additional instrumentation for new features.

- **Improve the performance of NewRelic::Agent::GuidGenerator#generate_guid**

This method is called by many basic operations within the agent including transactions, datastore segments, and external request segments. Thank you, @jdelstrother for contributing this performance improvement!

- **Documentation: Development environment prep instructions**

The multiverse collection of test suites requires a variety of data handling software (MySQL, Redis, memcached, etc.) to be available on the machine running the tests. The [project documentation](test/multiverse/README.md) has been updated to outline the relevant software packages, and a `Brewfile` file has been added to automate software installation with Homebrew.

- **Bugfix: Add ControllerInstrumentation::Shims to Sinatra framework**

  When the agent is disabled by setting the configuration settings `enabled`, `agent_enabled`, and/or `monitor_mode` to false, the agent loads shims for public controller instrumentation methods. These shims were missing for the Sinatra framework, causing applications to crash if the agent was disabled. Thank you, @NC-piercej for bringing this to our attention!

## v8.3.0

- **Updated the agent to support Ruby 3.1.0**

  Most of the changes involved updating the multiverse suite to exclude runs for older versions of instrumented gems that are not compatible with Ruby 3.1.0. In addition, Infinite Tracing testing was updated to accommodate `YAML::unsafe_load` for Psych 4 support.

- **Bugfix: Update AdaptiveSampler#sampled? algorithm**

  One of the clauses in `AdaptiveSampler#sampled?` would always return false due to Integer division returning a result of zero. This method has been updated to use Float division instead, to exponentially back off the number of samples required. This may increase the number of traces collected for transactions. A huge thank you to @romul for bringing this to our attention and breaking down the problem!

- **Bugfix: Correctly encode ASCII-8BIT log messages**

  The encoding update for the DecoratingLogger in v8.2.0 did not account for ASCII-8BIT encoded characters qualifying as `valid_encoding?`. Now, ASCII-8BIT characters will be encoded as UTF-8 and include replacement characters as needed. We're very grateful for @nikajukic's collaboration and submission of a test case to resolve this issue.

## v8.2.0

- **New Instrumentation for Tilt gem**

  Template rendering using [Tilt](https://github.com/rtomayko/tilt) is now instrumented. See [PR #847](https://github.com/newrelic/newrelic-ruby-agent/pull/847) for details.

- **Configuration `error_collector.ignore_errors` is marked as deprecated**

  This setting has been marked as deprecated in the documentation since version 7.2.0 and is now flagged as deprecated within the code.

- **Remove Rails 2 instrumentation**

  Though any version of Rails 2 has not been supported by the Ruby Agent since v3.18.1.330, instrumentation for ActionController and ActionWebService specific to that version were still part of the agent. This instrumentation has been removed.

- **Remove duplicated settings from newrelic.yml**

  Thank you @jakeonfire for bringing this to our attention and @kuroponzu for making the changes!

- **Bugfix: Span Events recorded when using newrelic_ignore**

  Previously, the agent was incorrectly recording span events only on transactions that should be ignored. This fix will prevent any span events from being created for transactions using newrelic_ignore, or ignored through the `rules.ignore_url_regexes` configuration option.

- **Bugfix: Print deprecation warning for Cross-Application Tracing if enabled**

  Prior to this change, the deprecation warning would log whenever the agent started up, regardless of configuration. Thank you @alpha-san for bringing this to our attention!

- **Bugfix: Scrub non-unicode characters from DecoratingLogger**

  To prevent `JSON::GeneratorErrors`, the DecoratingLogger replaces non-unicode characters with the replacement character: �. Thank you @jdelStrother for bringing this to our attention!

- **Bugfix: Distributed tracing headers emitted errors when agent was not connected**

  Previously, when the agent had not yet connected it would fail to create a trace context payload and emit an error, "TypeError: no implicit conversion of nil into String," to the agent logs. The correct behavior in this situation is to not create these headers due to the lack of required information. Now, the agent will not attempt to create trace context payloads until it has connected. Thank you @Izzette for bringing this to our attention!

## v8.1.0

- **Instrumentation for Ruby standard library Logger**

  The agent will now automatically instrument Logger, recording number of lines and size of logging output, with breakdown by severity.

- **Bugfix for Padrino instrumentation**

  A bug was introduced to the way the agent installs padrino instrumentation in 7.0.0. This release fixes the issues with the padrino instrumentation. Thanks to @sriedel for bringing this issue to our attention.

- **Bugfix: Stop deadlocks between New Relic thread and Delayed Job sampling thread**

  Running the agent's polling queries for the DelayedJobSampler within the same ActiveRecord connection decreases the frequency of deadlocks in development environments. Thanks @jdelStrother for bringing this to our attention and providing excellent sample code to speed up development!

- **Bugfix: Allow Net::HTTP request to IPv6 addresses**

  The agent will no longer raise an `URI::InvalidURIError` error if an IPv6 address is passed to Net::HTTP. Thank you @tristinbarnett and @tabathadelane for crafting a solution!

- **Bugfix: Allow integers to be passed to error_collector.ignore_status_codes configuration**

  Integers not wrapped in quotation marks can be passed to `error_collector.ignore_status_codes` in the `newrelic.yml` file. Our thanks goes to @elaguerta and @brammerl for resolving this issue!

- **Bugfix: Allow add_method_tracer to be used on BasicObjects**

  Previously, our `add_method_tracer` changes referenced `self.class` which is not available on `BasicObjects`. This has been fixed. Thanks to @toncid for bringing this issue to our attention.

## v8.0.0

- **`add_method_tracer` refactored to use prepend over alias_method chaining**

  This release overhauls the implementation of `add_method_tracer`, as detailed in [issue #502](https://github.com/newrelic/newrelic-ruby-agent/issues/502). The main breaking updates are as follows:

  - A metric name passed to `add_method_tracer` will no longer be interpolated in an instance context as before. To maintain this behavior, pass a Proc object with the same arity as the method being traced. For example:

    ```ruby
      # OLD
      add_method_tracer :foo, '#{args[0]}.#{args[1]}'

      # NEW
      add_method_tracer :foo, -> (*args) { "#{args[0]}.#{args[1]}" }
    ```

  - Similarly, the `:code_header` and `:code_footer` options to `add_method_tracer` will _only_ accept a Proc object, which will be bound to the calling instance when the traced method is invoked.

  - Calling `add_method_tracer` for a method will overwrite any previously defined tracers for that method. To specify multiple metric names for a single method tracer, pass them to `add_method_tracer` as an array.

  See updated documentation on the following pages for full details:

  - [Ruby Custom Instrumentation: Method Tracers](https://docs.newrelic.com/docs/agents/ruby-agent/api-guides/ruby-custom-instrumentation/#method_tracers)
  - [MethodTracer::ClassMethods#add_method_tracer](https://rubydoc.info/github/newrelic/newrelic-ruby-agent/NewRelic/Agent/MethodTracer/ClassMethods#add_method_tracer-instance_method)

- **Distributed tracing is enabled by default**

  [Distributed tracing](https://docs.newrelic.com/docs/distributed-tracing/enable-configure/language-agents-enable-distributed-tracing/) tracks and observes service requests as they flow through distributed systems. Distributed tracing is now enabled by default and replaces [cross application tracing](https://docs.newrelic.com/docs/agents/ruby-agent/features/cross-application-tracing-ruby/).

- **Bugfix: Incorrectly loading configuration options from newrelic.yml**

  The agent will now import the configuration options [`error_collector.ignore_messages`](https://docs.newrelic.com/docs/agents/ruby-agent/configuration/ruby-agent-configuration/#error_collector-ignore_messages) and [`error_collector.expected_messages`](https://docs.newrelic.com/docs/agents/ruby-agent/configuration/ruby-agent-configuration/#error_collector-expected_messages) from the `newrelic.yml` file correctly.

- **Cross Application is now deprecated, and disabled by default**

  [Distributed tracing](https://docs.newrelic.com/docs/distributed-tracing/enable-configure/language-agents-enable-distributed-tracing/) is replacing [cross application tracing](https://docs.newrelic.com/docs/agents/ruby-agent/features/cross-application-tracing-ruby/) as the default means of tracing between services. To continue using it, enable it with `cross_application_tracer.enabled: true` and `distributed_tracing.enabled: false`

- **Update configuration option default value for `span_events.max_samples_stored` from 1000 to 2000**

  For more information about this configuration option, visit [the Ruby agent documentation](https://docs.newrelic.com/docs/agents/ruby-agent/configuration/ruby-agent-configuration/#span_events-max_samples_stored).

- **Agent now enforces server supplied maximum value for configuration option `span_events.max_samples_stored`**

  Upon connection to the New Relic servers, the agent will now enforce a maximum value allowed for the configuration option [`span_events.max_samples_stored`](https://docs.newrelic.com/docs/agents/ruby-agent/configuration/ruby-agent-configuration/#span_events-max_samples_stored) sent from the New Relic servers.

- **Remove Ruby 2.0 required kwarg compatibility checks**

  Our agent has code that provides compatibility for required keyword arguments in Ruby versions below 2.1. Since the agent now only supports Ruby 2.2+, this code is no longer required.

- **Replace Time.now with Process.clock_gettime**

  Calls to `Time.now` have been replaced with calls to `Process.clock_gettime` to leverage the system's built-in clocks for elapsed time (`Process::CLOCK_MONOTONIC`) and wall-clock time (`Process::CLOCK_REALTIME`). This results in fewer object allocations, more accurate elapsed time records, and enhanced performance. Thanks to @sdemjanenko and @viraptor for advocating for this change!

- **Updated generated default newrelic.yml**

  Thank you @wyhaines and @creaturenex for your contribution. The default newrelic.yml that the agent can generate is now updated with commented out examples of all configuration options.

- **Bugfix: Psych 4.0 causes errors when loading newrelic.yml**

  Psych 4.0 now uses safe load behavior when using `YAML.load` which by default doesn't allow aliases, causing errors when the agent loads the config file. We have updated how we load the config file to avoid these errors.

- **Remove support for Excon versions below 0.19.0**

  Excon versions below 0.19.0 will no longer be instrumented through the Ruby agent.

- **Remove support for Mongo versions below 2.1**

  Mongo versions below 2.1 will no longer be instrumented through the Ruby agent.

- **Remove tests for Rails 3.0 and Rails 3.1**

  As of the 7.0 release, the Ruby agent stopped supporting Rails 3.0 and Rails 3.1. Despite this, we still had tests for these versions running on the agent's CI. Those tests are now removed.

- **Update test Gemfiles for patched versions**

  The gem has individual Gemfiles it uses to test against different common user setups. Rails 5.2, 6.0, and 6.1 have been updated to the latest patch versions in the test Gemfiles. Rack was updated in the Rails61 test suite to 2.1.4 to resolve a security vulnerability.

- **Remove Merb Support**

  This release removes the remaining support for the [Merb](https://weblog.rubyonrails.org/2008/12/23/merb-gets-merged-into-rails-3/) framework. It merged with Rails during the 3.0 release. Now that the Ruby agent supports Rails 3.2 and above, we thought it was time to say goodbye.

- **Remove deprecated method External.start_segment**

  The method `NewRelic::Agent::External.start_segment` has been deprecated as of Ruby Agent 6.0.0. This method is now removed.

- **Added testing and support for the following gem versions**

  - activemerchant 1.121.0
  - bunny 2.19.0
  - excon 0.85.0
  - mongo 2.14.0, 2.15.1
  - padrino 0.15.1
  - resque 2.1.0
  - sequel 5.48.0
  - yajl-ruby 1.4.1

- **This version adds support for ARM64/Graviton2 platform using Ruby 3.0.2+**

## v7.2.0

- **Expected Errors and Ignore Errors**
  This release adds support for configuration for expected/ignored errors by class name, status code, and message. The following configuration options are now available:

  - `error_collector.ignore_classes`
  - `error_collector.ignore_messages`
  - `error_collector.ignore_status_codes`
  - `error_collector.expected_classes`
  - `error_collector.expected_messages`
  - `error_collector.expected_status_codes`
    For more details about expected and ignored errors, please see our [configuration documentation](https://docs.newrelic.com/docs/agents/ruby-agent/configuration/)

- **Bugfix: resolves "can't add a new key into hash during iteration" Errors**

  Thanks to @wyhaines for this fix that prevents "can't add a new key into hash during iteration" errors from occurring when iterating over environment data.

- **Bugfix: kwarg support fixed for Rack middleware instrumentation**

  Thanks to @walro for submitting this fix. This fixes the rack instrumentation when using kwargs.

- **Update known conflicts with use of Module#Prepend**

  With our release of v7.0.0, we updated our instrumentation to use Module#Prepend by default, instead of method chaining. We have received reports of conflicts and added a check for these known conflicts. If a known conflict with prepend is detected while using the default value of 'auto' for gem instrumentation, the agent will instead install method chaining instrumentation in order to avoid this conflict. This check can be bypassed by setting the instrumentation method for the gem to 'prepend'.

## v7.1.0

- **Add support for CSP nonces when using our API to insert the browser agent**

  We now support passing in a nonce to our API method `browser_timing_header` to allow the browser agent to run on applications using CSP nonces. This allows users to inject the browser agent themselves and use the nonce required for the script to run. In order to utilize this new feature, you must disable auto instrumentation for the browser agent, and use the API method browser_timing_header to pass the nonce in and inject the script manually.

- **Removed MD5 use in the SQL sampler**

  In order to allow the agent to run in FIPS compliant environments, the usage of MD5 for aggregating slow sql traces has been replaced with SHA1.

- **Enable server-side configuration of distributed tracing**

  `distributed_tracing.enabled` may now be set in server-side application configuration.

- **Bugfix: Fix for missing part of a previous bugfix**

  Our previous fix of "nil Middlewares injection now prevented and gracefully handled in Sinatra" released in 7.0.0 was partially overwritten by some of the other changes in that release. This release adds back those missing sections of the bugfix, and should resolve the issue for sinatra users.

- **Update known conflicts with use of Module#Prepend**

  With our release of v7.0.0, we updated our instrumentation to use Module#Prepend by default, instead of method chaining. We have received reports of conflicts and added a check for these known conflicts. If a known conflict with prepend is detected while using the default value of 'auto' for gem instrumentation, the agent will instead install method chaining instrumentation in order to avoid this conflict. This check can be bypassed by setting the instrumentation method for the gem to 'prepend'.

- **Bugfix: Updated support for ActiveRecord 6.1+ instrumentation**

  Previously, the agent depended on `connection_id` to be present in the Active Support instrumentation for `sql.active_record`
  to get the current ActiveRecord connection. As of Rails 6.1, `connection_id` has been dropped in favor of providing the connection
  object through the `connection` value exclusively. This resulted in datastore spans displaying fallback behavior, including showing
  "ActiveRecord" as the database vendor.

- **Bugfix: Updated support for Resque's FORK_PER_JOB option**

  Support for Resque's FORK_PER_JOB flag within the Ruby agent was incomplete and nonfunctional. The agent should now behave
  correctly when running in a non-forking Resque worker process.

- **Bugfix: Added check for ruby2_keywords in add_transaction_tracer**

  Thanks @beauraF for the contribution! Previously, the add_transaction_tracer was not updated when we added support for ruby 3. In order to correctly support `**kwargs`, ruby2_keywords was added to correctly update the method signature to use \*\*kwargs in ruby versions that support that.

- **Confirmed support for yajl 1.4.0**

  Thanks to @creaturenex for the contribution! `yajl-ruby` 1.4.0 was added to our test suite and confirmed all tests pass, showing the agent supports this version as well.

## v7.0.0

- **Ruby Agent 6.x to 7.x Migration Guide Available**

  Please see our [Ruby Agent 6.x to 7.x migration guide](https://docs.newrelic.com/docs/agents/ruby-agent/getting-started/migration-7x-guide/) for helpful strategies and tips for migrating from earlier versions of the Ruby agent to 7.0.0. We cover new configuration settings, diagnosing and installing SSL CA certificates and deprecated items and their replacements in this guide.

- **Ruby 2.0 and 2.1 Dropped**

  Support for Ruby 2.0 and 2.1 dropped with this release. No code changes that would prevent the agent from continuing to
  work with these releases are known. However, Rubies 2.0 and 2.1 are no longer included in our test matrices and are not supported
  for 7.0.0 and onward.

- **Implemented prepend auto-instrumentation strategies for most Ruby gems/libraries**

  This release brings the auto-instrumentation strategies for most gems into the modern era for Ruby by providing both
  prepend and method-chaining (a.k.a. method-aliasing) strategies for auto instrumenting. Prepend, which has been available since
  Ruby 2.0 is now the default strategy employed in auto-instrumenting. It is known that some external gems lead to Stack Level
  too Deep exceptions when prepend and method-chaining are mixed. In such known cases, auto-instrumenting strategy will fall back
  to method-chaining automatically.

  This release also deprecates many overlapping and inconsistently named configuration settings in favor of being able to control
  behavior of instrumentation per library with one setting that can be one of auto (the default), disabled, prepend, or chain.

  Please see the above-referenced migration guide for further details.

- **Removed SSL cert bundle**

  The agent will no longer ship this bundle and will rely on system certs.

- **Removed deprecated config options**

  The following config options were previously deprecated and are no longer available

  - `disable_active_record_4`
  - `disable_active_record_5`
  - `autostart.blacklisted_constants`
  - `autostart.blacklisted_executables`
  - `autostart.blacklisted_rake_tasks`
  - `strip_exception_messages.whitelist`

- **Removed deprecated attribute**

  The attribute `httpResponseCode` was previously deprecated and replaced with `http.statusCode`. This deprecated attribute has now been removed.

- **Removed deprecated option in notice_error**

  Previously, the `:trace_only` option to NewRelic::Agent.notice_error was deprecated and replaced with `:expected`. This deprecated option has been removed.

- **Removed deprecated api methods**

  Previously the api methods `create_distributed_trace_payload` and `accept_distributed_trace_payload` were deprecated. These have now been removed. Instead, please see `insert_distributed_trace_headers` and `accept_distributed_trace_headers`, respectively.

- **Bugfix: Prevent browser monitoring middleware from installing to middleware multiple times**

  In rare cases on jRuby, the BrowserMonitoring middleware could attempt to install itself
  multiple times at start-up. This bug fix addresses that by using a mutex to introduce
  thread safety to the operation. Sintra in particular can have this race condition because
  its middleware stack is not installed until the first request is received.

- **Skip constructing Time for transactions**

  Thanks to @viraptor, we are no longer constructing an unused Time object with every call to starting a new Transaction.

- **Bugfix: nil Middlewares injection now prevented and gracefully handled in Sinatra**

  Previously, the agent could potentially inject multiples of an instrumented middleware if Sinatra received many
  requests at once during start-up and initialization due to Sinatra's ability to delay full start-up as long as possible.
  This has now been fixed and the Ruby agent correctly instruments only once as well as gracefully handles nil middleware
  classes in general.

- **Bugfix: Ensure transaction nesting max depth is always consistent with length of segments**

  Thanks to @warp for noticing and fixing the scenario where Transaction nesting_max_depth can get out of sync
  with segments length resulting in an exception when attempting to nest the initial segment which does not exist.

## v6.15.0

- **Official Ruby 3.0 support**

  The ruby agent has been verified to run on ruby 3.0.0

- **Added support for Rails 6.1**

  The ruby agent has been verified to run with Rails 6.1
  Special thanks to @hasghari for setting this up!

- **Added support for Sidekiq 6.0, 6.1**

  The ruby agent has been verified to run with both 6.0 and 6.1 versions of sidekiq

- **Bugfix: No longer overwrites sidekiq trace data**

  Distributed tracing data is now added to the job trace info rather than overwriting the existing data.

- **Bugfix: Fixes cases where errors are reported for spans with no other attributes**

  Previously, in cases where a span does not have any agent/custom attributes on it, but an error
  is noticed and recorded against the span, a `FrozenError: can't modify frozen Hash` is thrown.
  This is now fixed and errors are now correctly recorded against such span events.

- **Bugfix: `DistributedTracing.insert_distributed_trace_headers` Supportability metric now recorded**

  Previously, API calls to `DistributedTracing.insert_distributed_trace_headers` would lead to an exception
  about the missing supportability metric rather than flowing through the API implementation as intended.
  This would potentially lead to broken distributed traces as the trace headers were not inserted on the API call.
  `DistributedTracing.insert_distributed_trace_headers` now correctly records the supportability metric and
  inserts the distributed trace headers as intended.

- **Bugfix: child completions after parent completes sometimes throws exception attempting to access nil parent**

  In scenarios where the child segment/span is completing after the parent in jRuby, the parent may have already
  been freed and no longer accessible. This would lead to an attempt to call `descendant_complete` on a Nil
  object. This is fixed to protect against calling the `descendant_complete` in such cases.

- **Feature: implements `force_install_exit_handler` config flag**

  The `force_install_exit_handler` configuration flag allows an application to instruct the agent to install its
  graceful shutdown exit handler, which will send any locally cached data to the New Relic collector prior to the
  application shutting down. This is useful for when the primary framework has an embedded Sinatra application that
  is otherwise detected and skips installing the exit hook for graceful shutdowns.

- **Default prepend_net_instrumentation to false**

  Previously, `prepend_net_instrumentation` defaulted to true. However, many gems are still using monkey patching on Net::HTTP, which causes compatibility issues with using prepend. Defaulting this to false minimizes instances of
  unexpected compatibility issues.

## v6.14.0

- **Bugfix: Method tracers no longer cloning arguments**

  Previously, when calling add_method_tracer with certain combination of arguments, it would lead to the wrapped method's arguments being cloned rather than passed to the original method for manipulation as intended. This has been fixed.

- **Bugfix: Delayed Job instrumentation fixed for Ruby 2.7+**

  Previously, the agent was erroneously separating positional and keyword arguments on the instrumented method calls into
  Delayed Job's library. The led to Delayed job not auto-instrumenting correctly and has been fixed.

- **Bugfix: Ruby 2.7+ methods sometimes erroneously attributed compiler warnings to the Agent's `add_method_tracer`**

  The specific edge cases presented are now fixed by this release of the agent. There are still some known corner-cases
  that will be resolved with upcoming changes in next major release of the Agent. If you encounter a problem with adding
  method tracers and compiler warnings raised, please continue to submit small reproducible examples.

- **Bugfix: Ruby 2.7+ fix for keyword arguments on Rack apps is unnecessary and removed**

  A common fix for positional and keyword arguments for method parameters was implemented where it was not needed and
  led to RackApps getting extra arguments converted to keyword arguments rather than Hash when it expected one. This
  Ruby 2.7+ change was reverted so that Rack apps behave correctly for Ruby >= 2.7.

- **Feature: captures incoming and outgoing request headers for distributed tracing**

  HTTP request headers will be logged when log level is at least debug level. Similarly, request headers
  for exchanges with New Relic servers are now audit logged when audit logging is enabled.

- **Bugfix: `newrelic.yml.erb` added to the configuration search path**

  Previously, when a user specifies a `newrelic.yml.erb` and no `newrelic.yml` file, the agent fails to find
  the `.erb` file because it was not in the list of files searched at startup. The Ruby agent has long supported this as a
  means of configuring the agent programmatically. The `newrelic.yml.erb` filename is restored to the search
  path and will be utilized if present. NOTE: `newrelic.yml` still takes precedence over `newrelic.yml.erb` If found,
  the `.yml` file is used instead of the `.erb` file. Search directories and order of traversal remain unchanged.

- **Bugfix: dependency detection of Redis now works without raising an exception**

  Previously, when detecting if Redis was available to instrument, the dependency detection would fail with an Exception raised
  (with side effect of not attempting to instrument Redis). This is now fixed with a better dependency check that resolves falsely without raising an `Exception`.

- **Bugfix: Gracefully handles NilClass as a Middleware Class when instrumenting**

  Previously, if a NilClass is passed as the Middleware Class to instrument when processing the middleware stack,
  the agent would fail to fully load and instrument the middleware stack. This fix gracefully skips over nil classes.

- **Memory Sampler updated to recognize macOS Big Sur**

  Previously, the agent was unable to recognize the platform macOS Big Sur in the memory sampler, resulting in an error being logged. The memory sampler is now able to recognize Big Sur.

- **Prepend implementation of Net::HTTP instrumentation available**

  There is now a config option (`prepend_net_instrumentation`) that will enable the agent to use prepend while instrumenting Net::HTTP. This option is set to true by default.

## v6.13.1

- **Bugfix: obfuscating URLs to external services no longer modifying original URI**

  A recent change to the Ruby agent to obfuscate URIs sent to external services had the unintended side-effect of removing query parameters
  from the original URI. This is fixed to obfuscate while also preserving the original URI.

  Thanks to @VictorJimenezKwast for pinpointing and helpful unit test to demonstrate.

## v6.13.0

- **Bugfix: never use redirect host when accessing preconnect endpoint**

  When connecting to New Relic, the Ruby Agent uses the value in `Agent.config[:host]` to post a request to the New Relic preconnect endpoint. This endpoint returns a "redirect host" which is the URL to which agents send data from that point on.

  Previously, if the agent needed to reconnect to the collector, it would incorrectly use this redirect host to call the preconnect
  endpoint, when it should have used the original configured value in `Agent.config[:host]`. The agent now uses the correct host
  for all calls to preconnect.

- **Bugfix: calling `add_custom_attributes` no longer modifies the params of the caller**

  The previous agent's improvements to recording attributes at the span level had an unexpected
  side-effect of modifying the params passed to the API call as duplicated attributes were deleted
  in the process. This is now fixed and params passed in are no longer modified.

  Thanks to Pete Johns (@johnsyweb) for the PR that resolves this bug.

- **Bugfix: `http.url` query parameters spans are now obfuscated**

  Previously, the agent was recording the full URL of the external requests, including
  the query and fragment parts of the URL as part of the attributes on the external request
  span. This has been fixed so that the URL is obfuscated to filter out potentially sensitive data.

- **Use system SSL certificates by default**

  The Ruby agent previously used a root SSL/TLS certificate bundle by default. Now the agent will attempt to use
  the default system certificates, but will fall back to the bundled certs if there is an issue (and log that this occurred).

- **Bugfix: reduce allocations for segment attributes**

  Previously, every segment received an `Attributes` object on initialization. The agent now lazily creates attributes
  on segments, resulting in a significant reduction in object allocations for a typical transaction.

- **Bugfix: eliminate errors around Rake::VERSION with Rails**

  When running a Rails application with rake tasks, customers could see the following error:

- **Prevent connecting agent thread from hanging on shutdown**

  A bug in `Net::HTTP`'s Gzip decoder can cause the (un-catchable)
  thread-kill exception to be replaced with a (catchable) `Zlib` exception,
  which prevents a connecting agent thread from exiting during shutdown,
  causing the Ruby process to hang indefinitely.
  This workaround checks for an `aborting` thread in the `#connect` exception handler
  and re-raises the exception, allowing a killed thread to continue exiting.

  Thanks to Will Jordan (@wjordan) for chasing this one down and patching with tests.

- **Fix error messages about Rake instrumentation**

  When running a Rails application with rake tasks, customers could see the following error in logs resulting from
  a small part of rake functionality being loaded with the Rails test runner:

  ```
  ERROR : Error while detecting rake_instrumentation:
  ERROR : NameError: uninitialized constant Rake::VERSION
  ```

  Such error messages should no longer appear in this context.

  Thanks to @CamilleDrapier for pointing out this issue.

- **Remove NewRelic::Metrics**

  The `NewRelic::Metrics` module has been removed from the agent since it is no longer used.

  Thanks to @csaura for the contribution!

## v6.12.0

- The New Relic Ruby Agent is now open source under the [Apache 2 license](LICENSE)
  and you can now observe the [issues we're working on](https://github.com/orgs/newrelic/projects/17). See our [Contributing guide](https://github.com/newrelic/newrelic-ruby-agent/blob/main/CONTRIBUTING.md)
  and [Code of Conduct](https://github.com/newrelic/.github/blob/master/CODE_OF_CONDUCT.md) for details on contributing!

- **Security: Updated all uses of Rake to >= 12.3.3**

  All versions of Rake testing prior to 12.3.3 were removed to address
  [CVE-2020-8130](https://nvd.nist.gov/vuln/detail/CVE-2020-8130).
  No functionality in the agent was removed nor deprecated with this change, and older versions
  of rake are expected to continue to work as they have in the past. However, versions of
  rake < 12.3.3 are no longer tested nor supported.

- **Bugfix: fixes an error capturing content length in middleware on multi-part responses**

  In the middleware tracing, the `Content-Length` header is sometimes returned as an array of
  values when content is a multi-part response. Previously, the agent would fail with
  "NoMethodError: undefined method `to_i` for Array" Error. This bug is now fixed and
  multi-part content lengths are summed for a total when an `Array` is present.

- **Added support for auto-instrumenting Mongo gem versions 2.6 to 2.12**

- **Bugfix: MongoDB instrumentation did not handle CommandFailed events when noticing errors**

  The mongo gem sometimes returns a CommandFailed object instead of a CommandSucceeded object with
  error attributes populated. The instrumentation did not handle noticing errors on CommandFailed
  objects and resulted in logging an error and backtrace to the log file.

  Additionally, a bug in recording the metric for "findAndModify" as all lowercased "findandmodify"
  for versions 2.1 through 2.5 was fixed.

- **Bugfix: Priority Sampler causes crash in high throughput environments in rare cases**

  Previously, the priority sampling buffer would, in rare cases, generate an error in high-throughput
  environments once capacity is reached and the sampling algorithm engages. This issue is fixed.

- **Additional Transaction Information applied to Span Events**

  When Distributed Tracing and/or Infinite Tracing are enabled, the agent will now incorporate additional information from the Transaction Event on to the root Span Event of the transaction.

  The following items are affected:

  - Custom attribute values applied to the Transaction via our [add_custom_attributes](http://www.rubydoc.info/github/newrelic/newrelic-ruby-agent/NewRelic/Agent#add_custom_attributes-instance_method) API method.
  - Request parameters: `request.parameters.*`
  - Request headers: `request.headers.*`
  - Response headers: `response.headers.*`
  - Resque job arguments: `job.resque.args.*`
  - Sidekiq job arguments: `job.sidekiq.args.*`
  - Messaging arguments: `message.*`
  - `httpResponseCode` (deprecated in this version; see note below)/`http.statusCode`
  - `response.status`
  - `request.uri`
  - `request.method`
  - `host.displayName`

- **Security Recommendation**

  Review your Transaction attributes [include](https://docs.newrelic.com/docs/agents/ruby-agent/attributes/enable-disable-attributes-ruby#transaction_events-attributes-include) and [exclude](https://docs.newrelic.com/docs/agents/ruby-agent/attributes/enable-disable-attributes-ruby#transaction_events-attributes-exclude) configurations. Any attribute include or exclude settings specific to Transaction Events should be applied
  to your Span attributes [include](https://docs.newrelic.com/docs/agents/ruby-agent/attributes/enable-disable-attributes-ruby#span-events-attributes-include) and [exclude](https://docs.newrelic.com/docs/agents/ruby-agent/attributes/enable-disable-attributes-ruby#span-events-attributes-exclude) configuration or your global attributes [include](https://docs.newrelic.com/docs/agents/ruby-agent/attributes/enable-disable-attributes-ruby#attributes-include) and [exclude](https://docs.newrelic.com/docs/agents/ruby-agent/attributes/enable-disable-attributes-ruby#attributes-exclude) configuration.

- **Agent attribute deprecation: httpResponseCode**

  Starting in this agent version, the [agent attribute](https://docs.newrelic.com/docs/agents/ruby-agent/attributes/ruby-agent-attributes#attributes) `httpResponseCode` (string value) has been deprecated. Customers can begin using `http.statusCode`
  (integer value) immediately, and `httpResponseCode` will be removed in the agent's next major version update.

- **Bugfix: Eliminate warnings for distributed tracing when using sidekiq**

  Previously, using sidekiq with distributed tracing disabled resulted in warning messages\
  `WARN : Not configured to accept distributed trace headers`\
  ` WARN : Not configured to insert distributed trace headers`\
  These messages no longer appear.

## v6.11.0

- **Infinite Tracing**

  This release adds support for [Infinite Tracing](https://docs.newrelic.com/docs/understand-dependencies/distributed-tracing/enable-configure/enable-distributed-tracing). Infinite Tracing observes 100% of your distributed traces and provides visualizations for the most actionable data. With Infinite Tracing, you get examples of errors and long-running traces so you can better diagnose and troubleshoot your systems.

  Configure your agent to send traces to a trace observer in New Relic Edge. View distributed traces through New Relic’s UI. There is no need to install a collector on your network.

  Infinite Tracing is currently available on a sign-up basis. If you would like to participate, please contact your sales representative.

- **Bugfix: Cross Application Tracing (CAT) adds a missing field to response**

  Previously, the Ruby agent's Cross Application Tracing header was missing a reserved field that would lead to an error
  in the Go agent's processing of incoming headers from the Ruby agent. This fix adds that missing field to the headers, eliminating
  the issue with traces involving the Ruby agent and the Go agent.

- **Bugfix: Environment Report now supports Rails >= 6.1**

  Previously, users of Rails 6.1 would see the following deprecation warning appear when the Ruby agent attempted to
  collect enviroment data: `DEPRECATION WARNING: [] is deprecated and will be removed from Rails 6.2`. These deprecation methods
  no longer appear.

  Thanks to Sébastien Dubois (sedubois) for reporting this issue and for the contribution!

- **Added distributed tracing to Sidekiq jobs**

  Previously, Sidekiq jobs were not included in portions of <a href="https://docs.newrelic.com/docs/understand-dependencies/distributed-tracing/get-started/introduction-distributed-tracing">distributed traces</a> captured by the Ruby agent. Now you can view distributed
  traces that include Sidekiq jobs instrumented by the Ruby agent.

  Thanks to andreaseger for the contribution!

- **Bugfix: Eliminate warnings appearing when using `add_method_tracer` with Ruby 2.7**

  Previously, using `add_method_tracer` with Ruby 2.7 to trace a method that included keyword arguments resulted in warning messages:
  `warning: Using the last argument as keyword parameters is deprecated; maybe ** should be added to the call`. These messages no
  longer appear.

  Thanks to Harm de Wit and Atsuo Fukaya for reporting the issue!

## v6.10.0

- **Error attributes now added to each span that exits with an error or exception**

  Error attributes `error.class` and `error.message` are now included on the span event in which an error
  or exception was noticed, and, in the case of unhandled exceptions, on any ancestor spans that also exit with an error.
  The public API method `notice_error` now attaches these error attributes to the currently executing span.

  <a href="https://docs.newrelic.com/docs/apm/distributed-tracing/ui-data/understand-use-distributed-tracing-data#rules-limits">Spans with error details are now highlighted red in the Distributed Tracing UI</a>, and error details will expose the associated
  `error.class` and `error.message`. It is also now possible to see when an exception leaves the boundary of the span,
  and if it is caught in an ancestor span without reaching the entry span. NOTE: This “bubbling up” of exceptions will impact
  the error count when compared to prior behavior for the same trace. It is possible to have a trace that now has span errors
  without the trace level showing an error.

  If multiple errors occur on the same span, only the most recent error information is added to the attributes. Prior errors on the same span are overwritten.

  These span event attributes conform to <a href="https://docs.newrelic.com/docs/agents/manage-apm-agents/agent-data/manage-errors-apm-collect-ignore-or-mark-expected#ignore">ignored errors</a> and <a href="https://docs.newrelic.com/docs/agents/manage-apm-agents/agent-data/manage-errors-apm-collect-ignore-or-mark-expected#expected">expected errors</a>.

- **Added tests for latest Grape / Rack combination**

  For a short period of time, the latest versions of Grape and Rack had compatibility issues.
  Generally, Rack 2.1.0 should be avoided in all cases due to breaking changes in many gems
  reliant on Rack. We recommend using either Rack <= 2.0.9, or using latest Rack when using Grape
  (2.2.2 at the time of this writing).

- **Bugfix: Calculate Content-Length in bytes**

  Previously, the Content-Length HTTP header would be incorrect after injecting the Browser Monitoring
  JS when the response contained Unicode characters because the value was not calculated in bytes.
  The Content-Length is now correctly updated.

  Thanks to thaim for the contribution!

- **Bugfix: Fix Content-Length calculation when response is nil**

  Previously, calculating the Content-Length HTTP header would result in a `NoMethodError` in the case of
  a nil response. These errors will no longer occur in such a case.

  Thanks to Johan Van Ryseghem for the contribution!

- **Bugfix: DecoratingFormatter now logs timestamps as millisecond Integers**

  Previously the agent sent timestamps as a Float with milliseconds as part of the
  fractional value. Logs in Context was changed to only accept Integer values and this
  release changes DecoratingFormatter to match.

- **Added --force option to `newrelic install` cli command to allow overwriting newrelic.yml**

- **Bugfix: The fully qualified hostname now works correctly for BSD and Solaris**

  Previously, when running on systems such as BSD and Solaris, the agent was unable to determine the fully
  qualified domain name, which is used to help link Ruby agent data with data from New Relic Infrastructure.
  This information is now successfully collected on various BSD distros and Solaris.

## v6.9.0

- **Added support for W3C Trace Context, with easy upgrade from New Relic trace context**

  - [Distributed Tracing now supports W3C Trace Context headers](https://docs.newrelic.com/docs/understand-dependencies/distributed-tracing/get-started/introduction-distributed-tracing#w3c-support) for HTTP protocols when distributed tracing is enabled. Our implementation can accept and emit both
    the W3C trace header format and the New Relic trace header format. This simplifies
    agent upgrades, allowing trace context to be propagated between services with older
    and newer releases of New Relic agents. W3C trace header format will always be
    accepted and emitted. New Relic trace header format will be accepted, and you can
    optionally disable emission of the New Relic trace header format.

  - When distributed tracing is enabled by setting `distributed_tracing.enabled` to `true`,
    the Ruby agent will now accept W3C's `traceparent` and `tracestate` headers when
    calling `DistributedTracing.accept_distributed_trace_headers` or automatically via
    `http` instrumentation. When calling `DistributedTracing.insert_distributed_trace_headers`,
    or automatically via `http` instrumentation, the Ruby agent will include the W3C
    headers along with the New Relic distributed tracing header, unless the New Relic
    trace header format is disabled by setting `exclude_newrelic_header` setting to `true`.

  - Added `DistributedTracing.accept_distributed_trace_headers` API for accepting both
    New Relic and W3C TraceContext distributed traces.

  - Deprecated `DistributedTracing.accept_distributed_trace_payload` which will be removed
    in a future major release.

  - Added `DistributedTracing.insert_distributed_trace_headers` API for adding outbound
    distributed trace headers. Both W3C TraceContext and New Relic formats will be
    included unless `distributed_tracing.exclude_newrelic_header: true`.

  - Deprecated `DistributedTracing.create_distributed_trace_payload` which will be removed
    in a future major release.

  Known Issues and Workarounds

  - If a .NET agent is initiating traces as the root service, do not upgrade your
    downstream Ruby New Relic agents to this agent release.

- **Official Ruby 2.7 support**

  The Ruby agent has been verified to run with Ruby 2.7.0.

- **Reduced allocations when tracing transactions using API calls**

  Default empty hashes for `options` parameter were not frozen, leading to
  excessive and unnecessary allocations when calling APIs for tracing transactions.

  Thanks to Joel Turkel (jturkel) for the contribution!

- **Bugfix for Resque worker thread race conditions**

  Recent changes in Rack surfaced issues marshalling data for resque, surfaced a potential race-condition with closing out the worker-threads before flushing the data pipe. This
  is now fixed.

  Thanks to Bertrand Paquet (bpaquet) for the contribution!

- **Bugfix for Content-Length when injecting Browser Monitoring JS**

  The Content-Length HTTP header would be incorrect after injecting the Browser Monitoring
  JS into the HEAD tag of the HTML source with Content-Length and lead to the HTML BODY content
  being truncated in some cases. The Content-Length is now correctly updated after injecting the
  Browser Monitoring JS script.

  Thanks to Slava Kardakov (ojab) for the contribution!

## v6.8.0

- **Initial Ruby 2.7 support**

  The Ruby agent has been verified to run with Ruby 2.7.0-preview1.

- **New API method to add custom attributes to Spans**

  New API method for adding custom attributes to spans. Previously, custom
  attributes were only available at the Transaction level. Now, with Span
  level custom attributes, more granular tagging of events is possible for
  easier isolation and review of trace events. For more information:

  - [`Agent#add_custom_span_attributes`](https://www.rubydoc.info/github/newrelic/newrelic-ruby-agent/NewRelic/Agent#add_custom_span_attributes)

- **Enables ability to migrate to Configurable Security Policies (CSP) on a per agent
  basis for accounts already using High Security Mode (HSM).**

  When both [HSM](https://docs.newrelic.com/docs/agents/manage-apm-agents/configuration/high-security-mode) and [CSP](https://docs.newrelic.com/docs/agents/manage-apm-agents/configuration/enable-configurable-security-policies) are enabled for an account, an agent (this version or later)
  can successfully connect with either `high_security: true` or the appropriate
  `security_policies_token` configured. `high_security` has been added as part of
  the preconnect payload.

- **Bugfix for Logs in Context combined with act-fluent-logger-rails**

  Previously, when using the Ruby agent's Logs in Context logger
  to link logging data with trace and entity metadata for an
  improved experience in the UI, customers who were also using
  the `act-fluent-logger-rails` gem would see a `NoMethodError`
  for `clear_tags!` that would interfere with the use of this
  feature. This error no longer appears, allowing customers to
  combine the use of Logs in Context with the use of this gem.

  Please note that the Logs in Context logger does not support
  tagged logging; if you are initializing your logger with a
  `log_tags` argument, your custom tags may not appear on the
  final version of your logs.

- **Bugfix for parsing invalid newrelic.yml**

  Previously, if the newrelic.yml configuration file was invalid, and the agent
  could not start as a result, the agent would not log any indication of
  the problem.

  This version of the agent will emit a FATAL message to STDOUT when this scenario
  occurs so that customers can address issues with newrelic.yml that prevent startup.

- **Configuration options containing the terms "whitelist" and "blacklist" deprecated**

  The following local configuration settings have been deprecated:

  - `autostart.blacklisted_constants`: use `autostart.denylisted_constants` instead.
  - `autostart.blacklisted_executables`: use `autostart.denylisted_executables` instead.
  - `autostart.blacklisted_rake_tasks`: use `autostart.denylisted_rake_tasks` instead.
  - `strip_exception_messages.whitelist`: use `strip_exception_messages.allowed_classes` instead.

- **Bugfix for module loading and constant resolution in Rails**

  Starting in version 6.3, the Ruby agent has caused module loading and constant
  resolution to sometimes fail, which caused errors in some Rails applications.
  These errors were generally `NoMethodError` exceptions or I18n errors
  `translation missing` or `invalid locale`. These errors would not appear if the agent
  was removed from the application's Gemfile.
  This version of the agent fixes these issues with module loading and constant
  resolution, so these errors no longer occur.

- **Bugfix: failed to get urandom**

  Previous versions of the agent would fail unexpectedly when the Ruby process used
  every available file descriptor. The failures would include this message:

  ```
  ERROR : RuntimeError: failed to get urandom
  ```

  This version of the agent uses a different strategy for generating random IDs, and
  will not fail in the same way when no file descriptors are available.

## v6.7.0

- **Trace and Entity Metadata API**

  Several new API methods have been added to the agent:

  - [`Agent#linking_metadata`](https://www.rubydoc.info/github/newrelic/newrelic-ruby-agent/NewRelic/Agent#linking_metadata-instance_method)
  - [`Tracer#trace_id`](https://www.rubydoc.info/github/newrelic/newrelic-ruby-agent/NewRelic/Agent/Tracer#trace_id-class_method)
  - [`Tracer#span_id`](https://www.rubydoc.info/github/newrelic/newrelic-ruby-agent/NewRelic/Agent/Tracer#span_id-class_method)
  - [`Tracer#sampled?`](https://www.rubydoc.info/github/newrelic/newrelic-ruby-agent/NewRelic/Agent/Tracer#sampled?-class_method)

  These API methods allow you to access information that can be used to link data of your choosing to a trace or entity.

- **Logs in Context**

  This version of the agent includes a logger, which can be used in place of `::Logger`
  from the standard library, or `ActiveSupport::Logger` from Rails. This logger
  leverages the new trace and entity metadata API to decorate log statements with entity
  and trace metadata, so they can be correlated together in the New Relic UI.

  For more information on how to use logs in context, see https://docs.newrelic.com/docs/enable-logs-context-ruby

- **Project metadata in Gemspec**

  Project metadata has been added to the gemspec file. This means our Rubygems page will allow users to more easily
  access the agent's source code, raise issues, and read the changelog.

  Thanks to Orien Madgwick for the contribution!

## v6.6.0

- **Bugfix for ActionCable Instrumentation**

  Previous versions of the agent sometimes caused application crashes with some versions
  of ActionCable. The application would exit quickly after startup with the error:
  `uninitialized constant ActionCable::Engine`.

  Version 6.6.0 of the agent no longer crashes in this way.

- **Handling of disabling Error Collection**

  When the agent first starts, it begins collecting Error Events and Traces before
  fetching configuration from New Relic. In previous versions of the agent, those
  events or traces would be sent to New Relic, even if _Error Collection_ is disabled in
  the application's server-side configuration.

  Version 6.6.0 of the agent drops all collected Error Events and Traces if the
  configuration from the server disables _Error Collection_.

## v6.5.0

- **Change to default setting for ActiveRecord connection resolution**

  Due to incompatibilities between the faster ActiveRecord connection resolution
  released in v6.3.0 of the agent and other gems which patch ActiveRecord,
  `backport_fast_active_record_connection_lookup` will now be set to `false` by default.
  Because it results in a significant performance improvement, we recommend customers
  whose environments include ActiveRecord change this setting to `true`
  _unless_ they are using other gems which measure ActiveRecord performance, which may
  lose functionality when combined with this setting. If unsure whether to enable
  `backport_fast_active_record_connection_lookup`, we recommend enabling it in a
  development environment to make sure other gems which patch ActiveRecord are still
  working as expected.

- **Bugfix for ActiveStorage instrumentation error**

  Version 6.4.0 of the agent introduced a bug that interfered with ActiveStorage
  callbacks, resulting in the agent being unable to instrument ActiveStorage operations.
  ActiveStorage segments are now correctly recorded.

- **Bugfix for ActiveRecord 4.1 and 4.2 exception logging**

  Version 6.3.0 of the agent introduced a bug that prevented ActiveRecord versions 4.1
  and 4.2 from logging exceptions that occurred within a database transaction. This
  version of the agent restores the exception logging functionality from previous agent
  versions.
  Thanks to Oleksiy Kovyrin for the contribution!

## v6.4.0

- **Custom Metadata Collection**

  The agent now collects environment variables prefixed by `NEW_RELIC_METADATA_`. These
  may be added to transaction events to provide context between your Kubernetes cluster
  and your services. For details on the behavior, see
  [this blog post](https://blog.newrelic.com/engineering/monitoring-application-performance-in-kubernetes/).

- **Bugfix for faster ActiveRecord connection resolution**

  Version 6.3.0 of the agent backported the faster ActiveRecord connection resolution
  from Rails 6.0 to previous versions, but the implementation caused certain other gems
  which measured ActiveRecord performance to stop working. This version of the agent
  changes the implementation of this performance improvement so no such conflicts occur.

- **Bugfix for Grape instrumentation error**

  Previous versions of the agent would fail to install Grape instrumentation in Grape
  versions 1.2.0 and up if the API being instrumented subclassed `Grape::API::Instance`
  rather than `Grape::API`. A warning would also print to the newrelic_agent log:

  ```
  WARN : Error in Grape instrumentation
  WARN : NoMethodError: undefined method `name' for nil:NilClass
  ```

  This version of the agent successfully installs instrumentation for subclasses
  of `Grape::API::Instance`, and these log messages should no longer appear.

- **Bugfix for streaming responses**

  Previous versions of the agent would attempt to insert JavaScript instrumentation into
  any streaming response that did not make use of `ActionController::Live`. This resulted
  in an empty, non-streamed response being sent to the client.

  This version of the agent will not attempt to insert JavaScript instrumentation into
  a response which includes the header `Transfer-Encoding=chunked`, which indicates a
  streaming response.

  This should exclude JavaScript instrumentation for all streamed responses. To include
  this instrumentation manually, see
  [Manually instrument via agent API](https://docs.newrelic.com/docs/agents/ruby-agent/features/new-relic-browser-ruby-agent#manual_instrumentation)
  in our documentation.

## v6.3.0

- **Official Rails 6.0 support**

  This version of the agent has been verified against the Rails 6.0.0 release.

  As ActiveRecord 4, 5, and 6 use the same New Relic instrumentation, the
  `disable_active_record_4` and `disable_active_record_5` settings in NewRelic.yml are being
  deprecated in favor of the new `disable_active_record_notifications`. This new
  setting will affect the instrumentation of ActiveRecord 4, 5, and 6. The deprecated settings
  will be removed in a future release.

- **Bugfix for `newrelic deployments` script**

  For applications housed in the EU, the `newrelic deployments` script included with previous
  versions of the agent would fail with the following message: `Deployment not recorded:
Application does not exist.` This is because the script would attempt to send the deployment
  notification to the US region. The deployment script now sends deployments to the correct region.

- **Faster ActiveRecord connection resolution**

  This version of the agent uses the faster ActiveRecord connection resolution that Rails 6.0 uses, even on previous versions of Rails.
  Thanks to Callum Jones for the contribution!

- **Support non-ascii characters in hostnames**

  Previous versions of the agent would frequently log warnings like: `log writing failed.  "\xE2" from ASCII-8BIT to UTF-8` if the hostname contained a non-ascii character. This version of the agent will no longer log these warnings.
  Thanks to Rafael Petry for the contribution!

## v6.2.0

- Bugfix for superfluous `Empty JSON response` error messages

  Version 6.1.0 of the agent frequently logged error messages about an empty
  JSON response, when no error had occurred. These logs no longer appear.

- Bugfix for `Unable to calculate elapsed transaction time` warning messages

  Ruby Agent versions 5.4 through 6.1, when running in jruby without
  ObjectSpace enabled, would occasionally log a warning indicating that the
  agent was unable to calculate the elapsed transaction time. When this log
  statement appeared, the affected transactions would not be included in the
  data displayed on the capacity analysis page. These transactions are now
  correctly recorded.

## v6.1.0

- Performance monitoring on Kubernetes

  This release adds Transaction event attributes that provide
  context between your Kubernetes cluster and services. For details
  on the benefits, see this [blog
  post](https://blog.newrelic.com/engineering/monitoring-application-performance-in-kubernetes/).

- Bugfix for Bunny instrumentation when popping empty queues

  When a customer calls `Bunny::Queue#pop` on an empty queue, Bunny
  returns a `nil` value. Previous Ruby Agent versions raised a
  `NoMethodError` when trying to process this result. Now, the
  agent correctly skips processing for `nil` values. Thanks to
  Matt Campbell for the contribution.

## v6.0.0

- Tracer API for flexible custom instrumentation

  With agent version 6.0, we are introducing the `Tracer` class, an
  officially supported public API for more flexible custom
  instrumentation. By calling its `in_transaction` method, you can
  instrument an arbitrary section of Ruby code without needing to
  juggle any explicit state. Behind the scenes, the agent will
  make sure that the measured code results in an APM segment inside
  a transaction.

  The same API contains additional methods for creating
  transactions and segments, and for interacting with the current
  transaction. For more details, see the [custom instrumentation
  documentation](https://docs.newrelic.com/docs/agents/ruby-agent/api-guides/ruby-custom-instrumentation).

  If you were previously using any of the agent's private,
  undocumented APIs, such as `Transaction.wrap` or
  `Transaction.start/stop`, you will need to update your code to
  use the Tracer API.

  The full list of APIs that were removed or deprecated are:

  - `External.start_segment`
  - `Transaction.create_segment`
  - `Transaction.start`
  - `Transaction.stop`
  - `Transaction.start_datastore_segment`
  - `Transaction.start_segment`
  - `Transaction.wrap`
  - `TransactionState.current_transaction`

  If are you using any of these APIs, please see the [upgrade guide](https://docs.newrelic.com/docs/agents/ruby-agent/troubleshooting/update-private-api-calls-public-tracer-api) for a list of replacements.

- Agent detects Rails 6.0

  The agent properly detects Rails 6.0 and no longer logs an error when
  started in a Rails 6.0 environment. This does not include full Rails 6.0
  support, which will be coming in a future release. Thanks to Jacob Bednarz
  for the contribution.

## v5.7.0

- Ruby 2.6 support

  We have tested the agent with the official release of Ruby 2.6.0
  made on December 25, 2018, and it looks great! Feel free to use
  agent v5.7 to measure the performance of your Ruby 2.6
  applications.

- Support for loading Sequel core standalone

  Earlier versions of the agent required users of the Sequel data
  mapping library to load the _entire_ library. The agent will now
  enable Sequel instrumentation when an application loads Sequel's
  core standalone; i.e., without the `Sequel::Model` class. Thanks
  to Vasily Kolesnikov for the contribution!

- Grape 1.2 support

  With agent versions 5.6 and earlier, Grape 1.2 apps reported
  their transactions under the name `Proc#call` instead of the name
  of the API endpoint. Starting with agent version 5.7, all
  existing versions of Grape will report the correct transaction
  name. Thanks to Masato Ohba for the contribution!

## v5.6.0

- Bugfix for transactions with `ActionController::Live`

  Previously, transactions containing `ActionController::Live` resulted in
  incorrect calculations of capacity analysis as well as error backtraces
  appearing in agent logs in agent versions 5.4 and later. The agent now
  correctly calculates capacity for transactions with `ActionController::Live`.

- Add ability to exclude attributes from span events and transaction
  segments

  Agent versions 5.5 and lower could selectively exclude attributes
  from page views, error traces, transaction traces, and
  transaction events. With agent version 5.6 and higher, you can
  also exclude attributes from span events (via the
  `span_events.include/exclude` options) and from transaction
  segments (via the `transaction_segments.include/exclude` options).

  As with other attribute destinations, these new options will
  inherit values from the top-level `attributes.include/exclude`
  settings. See the
  [documentation](https://docs.newrelic.com/docs/agents/ruby-agent/attributes/enabling-disabling-attributes-ruby)
  for more information.

- Increasing backoff sequence on failing to connect to New Relic

  If the agent cannot reach New Relic, it will now wait for an
  increasing amount of time after each failed attempt. We are also
  starting with a shorter delay initially, which will help customer
  apps bounce back more quickly from transient network errors.

- Truncation of long stack traces

  Previous versions of the agent would truncate long stack traces to
  50 frames. To give customers more flexibility, we have added the
  `error_collector.max_backtrace_frames` configuration option.
  Thanks to Patrick Tulskie for the contribution!

- Update link in documentation

  The community forum link in `README.md` now goes to the updated
  location. Thanks to Sam Killgallon for the contribution!

- Active Storage instrumentation

  The agent now provides instrumentation for Active Storage, introduced in
  Rails 5.2. Customers will see Active Storage operations represented as
  segments within transaction traces.

## v5.5.0

- Bugfix for `perform` instrumentation with curb gem

  Use of curb's `perform` method now no longer results in nil headers
  getting returned.

- Bugfix for parsing Docker container IDs

  The agent now parses Docker container IDs correctly regardless of the
  cgroup parent.

- Use lazy load hooks for ActiveJob instrumentation

  In some instances the ActiveJob instrumentation could trigger ActiveJob
  to load before it was initialized by Rails. This could result in
  configuration changes not being properly applied. The agent now uses lazy
  load hooks which fixes this issue.

- Documentation improvement

  The `config.dot` diagram of the agent's configuration settings no
  longer includes the deleted `developer_mode` option. Thanks to
  Yuichiro Kaneko for the contribution!

## v5.4.0

- Capacity analysis for multi-threaded dispatchers

  Metrics around capacity analysis did not previously account for multi-threaded
  dispatchers, and consequently could result in capacities of over 100% being
  recorded. This version now properly accounts for multi-threaded dispatchers.

- `NewRelic::Agent.disable_transaction_tracing` deprecated

  `NewRelic::Agent.disable_transaction_tracing` has been deprecated. Users
  are encouraged to use `NewRelic::Agent.disable_all_tracing` or
  `NewRelic::Agent.ignore_transaction` instead.

- Bugfix for SQL over-obfuscation

  A bug, introduced in v5.3.0, where SQL could be over-obfuscated for some
  database adapters has been fixed.

- Bugfix for span event data in Resque processes

  A bug where span events would not be sent from Resque processes due to a
  missing endpoint has been fixed.

## v5.3.0

- Distributed Tracing

  Distributed tracing lets you see the path that a request takes as
  it travels through your distributed system. By showing the
  distributed activity through a unified view, you can troubleshoot
  and understand a complex system better than ever before.

  Distributed tracing is available with an APM Pro or equivalent
  subscription. To see a complete distributed trace, you need to
  enable the feature on a set of neighboring services. Enabling
  distributed tracing changes the behavior of some New Relic
  features, so carefully consult the
  [transition guide](https://docs.newrelic.com/docs/transition-guide-distributed-tracing)
  before you enable this feature.

  To enable distributed tracing, set the
  `distributed_tracing.enabled` configuration option to `true`.

## v5.2.0

- Use priority sampling for errors and custom events

  Priority sampling replaces the older reservoir event sampling method.
  With this change, the agent will maintain randomness across a given
  time period while improving coordination among transactions, errors,
  and custom events.

- Bugfix for wrapping datastore operations

  The agent will now complete the process of wrapping datastore
  operations even if an error occurs during execution of a callback.

- Span Events

  Finished segments whose `sampled` property is `true` will now post
  Span events to Insights.

## v5.1.0

- Rails 5.2 support

  The Ruby agent has been validated against the latest release of
  Ruby on Rails!

- Support for newer libraries and frameworks

  We have updated the multiverse suite to test the agent against
  current versions of several frameworks.

- Add `custom_attributes.enabled` configuration option

  This option is enabled by default. When it's disabled, custom
  attributes will not be transmitted on transaction events or error
  events.

- Fix Grape load order dependency

  The agent will now choose the correct name for Grape transactions
  even if the customer's app loads the agent before Grape. Thanks
  to Daniel Doubrovkine for the contribution!

- Add `webpacker:compile` to blacklisted tasks

  `webpacker:compile` is commonly used for compiling assets. It has
  been added to `AUTOSTART_BLACKLISTED_RAKE_TASKS` in the default
  configuration. Thanks to Claudio B. for the contribution!

- Make browser instrumentation W3C-compliant

  `type="text/javascript"` is optional for the `<script>` tag under
  W3C. The `type` attribute has now been removed from browser
  instrumentation. Thanks to Spharian for the contribution!

- Deferred `add_method_tracer` calls

  If a third-party library calls `add_method_tracer` before the
  agent has finished starting, we now queue these calls and run them
  when it's safe to do so (rather than skipping them and logging a
  warning).

- Bugfix for Resque `around` / `before` hooks

  In rare cases, the agent was not instrumenting Resque `around` and
  `before` hooks. This version fixes the error.

- Truncation of long stack traces

  Occasionally, long stack traces would cause complications sending
  data to New Relic. This version truncates long traces to 50 frames
  (split evenly between the top and bottom of the trace).

## v5.0.0

- SSL connections to New Relic are now mandatory

  Prior to this version, using an SSL connection to New Relic was
  the default behavior, but could be overridden. SSL connections are
  now enforced (not overridable).

- Additional security checking before trying to explain
  multi-statement SQL queries

  Customer applications might submit SQL queries containing multiple
  statements (e.g., SELECT _ FROM table; SELECT _ FROM table). For
  security reasons, we should not generate explain plans in this
  situation.

  Although the agent correctly skipped explain plans for these
  queries during testing, we have added extra checks for this
  scenario.

- Bugfix for RabbitMQ exchange names that are symbols

  The agent no longer raises a TypeError when a RabbitMQ exchange
  name is a Ruby symbol instead of a string.

- Bugfix for audit logging to stdout

  Previous agents configured to log to stdout would correctly send
  regular agent logs to stdout, but would incorrectly send audit
  logs to a text file named "stdout". This release corrects the
  error.

- Bugfix for Capistrano deployment notifications on v3.7 and beyond

  Starting with version 3.7, Capistrano uses a different technique
  to determine a project's version control system. The agent now
  works correctly with this new behavior. Thanks to Jimmy Zhang for
  the contribution.

## v4.8.0

- Initialize New Relic Agent before config initializers

When running in a Rails environment, the agent registers an initializer that
starts the agent. This initializer is now defined to run before config/initializers.
Previously, the ordering was not specified for the initializer. This change
guarantees the agent will started by the time your initializers run, so you can
safely reference the Agent in your custom initializers. Thanks to Tony Ta for
the contribution.

- Ruby 2.5 Support

The Ruby Agent has been verified to run under Ruby 2.5.

- `request.uri` Collected as an Agent Attribute

Users can now control the collection of `request.uri` on errors and transaction
traces. Previously it was always collected without the ability to turn it off.
It is now an agent attribute that can be controlled via the attributes config.
For more information on agent attributes [see here](https://docs.newrelic.com/docs/agents/manage-apm-agents/agent-data/agent-attributes).

## 4.7.1

- Bugfix for Manual Browser Instrumentation

There was a previous bug that required setting both `rum.enabled: false` and
`browser.auto_instrument: false` to completely disable browser monitoring. An
attempt to fix this in 4.7.0 resulted in breaking manual browser
instrumentation. Those changes have been reverted. We will revisit this issue
in an upcoming release.

## v4.7.0

- Expected Error API

The agent now sends up `error.expected` as an intrinsic attribute on error
events and error traces. When you pass `expected: true` to the `notice_error`
method, both Insights and APM will indicate that the error is expected.

- Typhoeus Hydra Instrumentation

The agent now has request level visibility for HTTP requests made using
Typhoeus Hydra.

- Total Time Metrics are Recorded

The agent now records Total Time metrics. In an application where segments
execute concurrently, the total time can exceed the wall-clock time for a
transaction. Users of the new Typhoeus Hydra instrumentation will notice
this as changes on the overview page. Immediately after upgrading there
will be an alert in the APM dashboard that states: "There are both old and
new time metrics for this time window". This indicates that during that time
window, some transactions report the total time metrics, while others do not.
The message will go away after waiting for enough time to elapse and / or
updating the time window.

- Add `:message` category to `set_transaction_name` public API method

The agent now permits the `:message` category to be passed into the public
API method `set_transaction_name`, which will enable the transaction to be
displayed as a messaging transaction.

- Create `prepend_active_record_instrumentation` config option

Users may now set the `prepend_active_record_instrumentation` option in
their agent config to install Active Record 3 or 4 instrumentation using
`Module.prepend` rather than `alias_method`.

- Use Lazy load hooks for `ActionController::Base` and `ActionController::API`

The agent now uses lazy load hooks to hook on `ActionController::Base` and
`ActionController::API`. Thanks Edouard Chin for the contribution!

- Use Lazy load hooks for `ActiveRecord::Base` and `ActiveRecord::Relation`

The agent uses lazy load hooks when recording supportability metrics
for `ActiveRecord::Base` and `ActiveRecord::Relation`. Thanks Joseph Haig
for the contribution!

- Check that `Rails::VERSION` is defined instead of just `Rails`

The agent now checks that `Rails::VERSION` is defined since there are cases
where `Rails` is defined but `Rails::VERSION` is not. Thanks to Alex Riedler
and nilsding for the contribution!

- Support fast RPC/direct reply-to in RabbitMQ

The agent can now handle the pseudo-queue 'amq.rabbitmq.reply-to' in its
Bunny instrumentation. Previously, using fast RPC led to a `NoMethodError`
because the reply-to queue was expected to be a `Queue` object instead of
a string.

## v4.6.0

- Public API for External Requests

The agent now has public API for instrumenting external requests and linking
up transactions via cross application tracing. See the [API Guide](https://docs.newrelic.com/docs/agents/ruby-agent/customization/ruby-agent-api-guide#externals)
for more details this new functionality.

## v4.5.0

- Send synthetics headers even when CAT disabled

The agent now sends synthetics headers whenever they are received from an
external request, even if cross-application tracing is disabled.

- Bugfix for DelayedJob Daemonization

Customers using the delayed_job script that ships with the gem may encounter
an IOError with a message indicating the stream was closed. This was due to
the agent attempting to write a byte into a Pipe that was closed during the
deamonization of the delayed_job script. This issue has been fixed.

- Collect supportability metrics for public API

The agent now collects Supportability/API/{method} metrics to track usage of
all methods in the agent's public API.

- Collect supportability metrics on `Module#prepend`

The agent now collects Supportability/PrependedModules/{Module} metrics
for ActiveRecord 4 and 5, ActionController 4 and 5, ActionView 4 and 5,
ActiveJob 5, and ActionCable 5. These help track the adoption of the
`Module#prepend` method so we can maintain compatibility with newer versions
of Ruby and Rails.

- Collect explain plans when using PostGIS ActiveRecord adapter

The agent will now collect slow SQL explain plans, if configured to, on
connections using the PostGIS adapter. Thanks Ari Pollak for the contribution!

- Lazily initialize New Relic Config

The agent will lazily initialize the New Relic config. This allows the agent
to pickup configuration from environment variables set by dotenv and similar
tools.

## v4.4.0

- Include test helper for 3rd party use

In 4.2.0, all test files were excluded from being packaged in the gem. An
agent class method `NewRelic::Agent.require_test_helper` was used by 3rd
party gem authors to test extensions to the agent. The required file is now
included in the gem.

- Collect cloud metadata from Azure, GCP, PCF, and AWS cloud platform

The agent now collects additional metadata when running in AWS, GCP, Azure, and
PCF. This information is used to provide an enhanced experience when the agent
is deployed on those platforms.

- Install `at_exit` hook when running JRuby

The agent now installs an `at_exit` hook when running JRuby, which wasn't
done before because of constraints related to older JRuby versions that
are no longer supported.

- User/Utilization and System/Utilization metrics not recorded after Resque forks

The agent no longer records invalid User/Utilization and System/Utilization
metrics, which can lead to negative values, in forks of Resque processes.

- Add `identifier` field to agent connect settings

The agent now includes a unique identifier in its connect settings, ensuring
that when multiple agents connect to multiple different apps, data are reported
for each of the apps.

- Clear transaction state after forking now opt-in

The agent waits to connect until the first web request when it detects it's
running in a forking dispatcher. When clearing the transaction state in this
situation we lose the first frame of the transaction and the subsequent
trace becomes corrupted. We've made this feature opt-in and is turned off by
default. This behavior only affects the first transaction after a dispatcher
forks.

## v4.3.0

- Instrumentation for the Bunny AMQP Client

The Bunny AMQP Client is now automatically instrumented. The agent will
report data for messages sent and received by an application. Data on messages
is available in both APM and Insights. Applications connected through a
RabbitMQ exchange will now also be visible on Service Maps as part of Cross
Application Tracing. See the [message queues documentation page](https://docs.newrelic.com/docs/agents/ruby-agent/features/message-queues)
for more details.

- Safely normalize external hostnames

The agent has been updated to check for nil host values before downcasing the
hostname. Thanks Rafael Valério for the contribution!

- PageView events will not be generated for ignored transactions

The agent now checks if transaction is ignored before injecting the New Relic
Browser Agent. This will prevent PageView events from being generated for
ignored transactions.

- Datastores required explicitly in agent

The agent has been modified to explicity `require` the Datastores module
whereas previously there were situations where the module could be
implicitly defined. Thanks Kevin Griffin for the contribution!

- Clear transaction state after forking

Previously, if a transaction was started and the process forks, the transaction
state survived the fork and `#after_fork` call in thread local storage. Now,
this state is cleared by `#after_fork`.

- Postgis adapter reports as Postgres for datastores

The agent now maps the Postgis adapter to Postgres for datastore metrics.
Thanks Vojtěch Vondra for the contribution!

- Deprecate `:trace_only` option

The `NewRelic::Agent.notice_error` API has been updated to deprecate the
`:trace_only` option in favor of `:expected`.

## v4.2.0

- Sinatra 2.0 and Padrino 0.14.x Support

The agent has been verified against the latest versions of Sinatra and Padrino.

- Rails 5.1 Support

The Ruby agent has been validated against the latest release of Ruby on Rails!

- APP_ENV considered when determining environment

The agent will now consider the APP_ENV environment when starting up.

- Test files excluded from gem

The gemspec has been updated to exclude test files from being packaged into the
gem. Thanks dimko for the contribution!

## v4.1.0

- Developer Mode removed

The Ruby Agent's Developer Mode, which provided a very limited view of your
application performance data, has been removed. For more information, check
out our [community forum](https://discuss.newrelic.com/t/feedback-on-the-ruby-agent-s-developer-mode/46957).

- Support NEW_RELIC_ENV for Rails apps

Previously, users could set the agent environment with NEW_RELIC_ENV only
for non-Rails apps. For Rails app, the agent environment would use whatever
the Rails environment was set to. Now, NEW_RELIC_ENV can also be used for
Rails apps, so that it is possible to have an agent environment that is
different from the Rails environment. Thanks Andrea Campolonghi for the
contribution, as well as Steve Schwartz for also looking into this issue!

- Normalization of external hostnames

Hostnames from URIs used in external HTTP requests are now always downcased
to prevent duplicate metrics when only case is different.

## v4.0.0

- Require Ruby 2.0.0+

The agent no longer supports Ruby versions prior to 2.0, JRuby 1.7 and
earlier, and all versions of Rubinius. Customers using affected Rubies
can continue to run 3.x agent versions, but new features or bugfixes
will not be published for 3.x agents. For more information, check out our
[community forum](https://discuss.newrelic.com/t/support-for-ruby-jruby-1-x-is-being-deprecated-in-ruby-agent-4-0-0/44787).

- OkJson vendored library removed

Ruby 1.8 did not include the JSON gem by default, so the agent included a
vendored version of [OkJson](https://github.com/kr/okjson) that it would fall
back on using in cases where the JSON gem was not available. This has been
removed.

- YAJL workaround removed

[yajl-ruby](https://github.com/brianmario/yajl-ruby) versions prior to 1.2 had
the potential to cause a segmentation fault when working large, deeply-nested
objects like thread profiles. If you are using yajl-ruby with the `JSON`
monkey patches enabled by requiring `yajl/json_gem`, you should upgrade to
at least version 1.2.

- Deprecated APIs removed

  - `Agent.abort_transaction!`
  - `Agent.add_custom_parameters`
  - `Agent.add_request_parameters`
  - `Agent.browser_timing_footer`
  - `Agent.get_stats`
  - `Agent.get_stats_no_scope`
  - `Agent.record_transaction`
  - `Agent.reset_stats`
  - `Agent.set_user_attributes`
  - `Agent::Instrumentation::Rack`
  - `ActionController#newrelic_notice_error`
  - `ActiveRecordHelper.rollup_metrics_for` (may be incompatible with newrelic_moped)
  - `Instrumentation::MetricFrame.recording_web_transaction?`
  - `Instrumentation::MetricFrame.abort_transaction!`
  - `MethodTracer.get_stats_scoped`
  - `MethodTracer.get_stats_unscoped`
  - `MethodTracer.trace_method_execution`
  - `MethodTracer.trace_method_execution_no_scope`
  - `MethodTracer.trace_method_execution_with_scope`
  - `MetricSpec#sub`
  - `MetricStats#get_stats`
  - `MetricStats#get_stats_no_scope`
  - `NoticedError#exception_class`
  - `Rack::ErrorCollector`
  - `StatsEngine::Samplers.add_sampler`
  - `StatsEngine::Samplers.add_harvest_sampler`

The above methods have had deprecation notices on them for some time and
have now been removed. Assistance migrating usage of these APIs is
available at https://docs.newrelic.com/node/2601.

The agent no longer deletes deprecated keys passed to `add_method_tracer`. Passing
in deprecated keys can cause an exception. Ensure that you are not passing any of
the following keys: `:force, :scoped_metric_only, :deduct_call_time_from_parent`
to `add_method_tracer`.

The agent no longer deletes deprecated keys passed in as options to
`NewRelic::Agent.notice_error`. If you are passing any of these deprecated
keys: `:request_params, :request, :referer` to the `notice_error` API, please
delete them otherwise they will be collected as custom attributes.

- Error handling changes

The agent now only checks for `original_exception` in environments with Rails
versions prior to 5. Checking for `Exception#cause` has been removed. In addition,
the agent now will match class name with message and backtrace when noticing
errors that have an `original_exception`.

## v3.18.1

- Ensure Mongo aggregate queries are properly obfuscated

Instrumentation for the Mongo 2.x driver had a bug where the `pipeline`
attribute of Mongo aggregate queries was not properly obfuscated. Users
who have sensitive data in their `aggregate` queries are strongly encouraged
to upgrade to this version of the agent. Users who are unable to upgrade are
encouraged to turn off query collection using by setting
`mongo.capture_queries` to false in their newrelic.yml files.

This release fixes [New Relic Security Bulletin NR17-03](https://docs.newrelic.com/docs/accounts-partnerships/accounts/security-bulletins/security-bulletin-nr17-03).

- Early access Redis 4.0 instrumentation

Our Redis instrumentation has been tested against Redis 4.0.0.rc1.

## v3.18.0

- Ruby 2.4.0 support

The agent is now tested against the official release of ruby 2.4.0,
excluding incompatible packages.

- Agent-based metrics will not be recorded outside of active transactions

The agent has historically recorded metrics outside of a transaction. In
practice, this usually occurs in applications that run background job
processors. The agent would record metrics for queries the
background job processor is making between transactions. This can lead
to display issues on the background overview page and the presence of
metrics generated by the background job processor can mask the application
generated metrics on the database page. The agent will no longer generate
metrics outside of a transaction. Custom metrics recorded using
`NewRelic::Agent.record_metric` will continue to be recorded regardless
of whether there is an active transaction.

- Include ControllerInstrumentation module with ActiveSupport.on_load

The agent will now use the `on_load :action_controller` hook to include
the ControllerInstrumentation module into both the `Base` and `API`
classes of ActionController for Rails 5. This ensures that the proper
load order is retained, minimizing side-effects of having the agent in
an application.

- Ensure values for revisions on Capistrano deploy notices

Previously, running the task to look up the changelog could
generate an error, if there weren't previous and current revisions
defined. This has now been fixed. Thanks Winfield Peterson for the
contribution!

- External Segment Rewrites

The agent has made internal changes to how it represents segments for
external web requests.

## v3.17.2

- compatibility with ruby 2.4.0-preview3

the ruby agent has been updated to work on ruby 2.4.0-preview3.

- Early Access Sinatra 2.0 instrumentation

Our Sinatra instrumentation has been updated to work with Sinatra
2.0.0.beta2.

- Include controller instrumentation module in Rails 5 API

The agent now includes the ControllerInstrumentation module into
ActionController::API. This gives Rails API controllers access to
helper methods like `newrelic_ignore` in support of the existing
event-subscription-based action instrumentation. Thanks Andreas
Thurn for the contribution!

- Use Module#prepend for ActiveRecord 5 Instrumentation

Rails 5 deprecated the use of `alias_method_chain` in favor of using
`Module#prepend`. Mixing `Module#prepend` and `alias_method_chain`
can lead to a SystemStackError when an `alias_method_chain` is
applied after a module has been prepended. This should ensure
better compatibility between our ActiveRecord Instrumentation and
other third party gems that modify ActiveRecord using `Module#prepend`.

- Use license key passed into NewRelic::Agent.manual_start

Previously, the license key passed in when manually starting the agent
with NewRelic::Agent.manual_start was not referenced when setting up
the connection to report data to New Relic. This is now fixed.

- Account for DataMapper database connection errors

Our DataMapper instrumentation traces instances of DataObjects::SQLError
being raised and removes the password from the URI attribute. However,
when DataObjects cannot connect to the database (ex: could not resolve
host), it will raise a DataObjects::ConnectionError. This inherits from
DataObjects::SQLError but has `nil` for its URI attribute, since no
connection has been made yet. To avoid the password check here on `nil`,
the agent catches and re-raises any instances of DataObjects::ConnectionError
explicitly. Thanks Postmodern for this contribution!

- Account for request methods that require arguments

When tracing a transaction, the agent tries to get the request object
from a controller if it wasn't explicitly passed in. However, this posed
problems in non-controller transactions with their own `request` methods
defined that required arguments, such as in Resque jobs. This is now fixed.

## v3.17.1

- Datastore instance reporting for Redis, MongoDB, and memcached

The agent now collects datastore instance information for Redis, MongoDB,
and memcached. This information is displayed in transaction traces and slow
query traces. For memcached only, multi requests will expand to individual
server nodes, and the operation and key(s) will show in the trace details
"Database query" section. Metrics for `get_multi` nodes will change slightly.
Parent nodes for a `get_multi` will be recorded as generic segments. Their
children will be recorded as datastore segments under the name
`get_multi_request` and represent a batch request to a single Memcached
instance.

- Rescue errors from attempts to fetch slow query explain plans

For slow queries through ActiveRecord 4+, the agent will attempt to fetch
an explain plan on SELECT statements. In the event that this causes an
error, such as being run on an adapter that doesn't implement `exec_query`,
the agent will now rescue and log those errors.

## v3.17.0

- Datastore instance reporting for ActiveRecord

The agent now collects database instance information for ActiveRecord operations,
when using the MySQL and Postgres adapters. This information (database server
and database name) is displayed in transaction traces and slow query traces.

## v3.16.3

- Add `:trace_only` option to `notice_error` API

Previously, calling `notice_error` would record the trace, increment the
error count, and consider the transaction failing for Apdex purposes. This
method now accepts a `:trace_only` boolean option which, if true, will only
record the trace and not affect the error count or transaction.

- HTTP.rb support

The agent has been updated to add instrumentation support for the HTTP gem,
including Cross Application Tracing. Thanks Tiago Sousa for the contribution!

- Prevent redundant Delayed::Job instrumentation installation

This change was to handle situations where multiple Delayed::Worker instances
are being created but Delayed::Job has already been instrumented. Thanks Tony
Brown for the contribution!

## v3.16.2

- Fix for "Unexpected frame in traced method stack" errors

Our ActiveRecord 4.x instrumentation could have generated "Unexpected frame in
traced method stack" errors when used outside of an active transaction (for
example, in custom background job handlers). This has been fixed.

## v3.16.1

- Internal datastore instrumentation rewrites

The agent's internal tracing of datastore segments has been rewritten, and
instrumentation updated to utilize the new classes.

- Fix Grape endpoint versions in transaction names

Grape 0.16 changed Route#version (formerly #route_version) to possibly return
an Array of versions for the current endpoint. The agent has been updated to
use rack.env['api.version'] set by Grape, and fall back to joining the version
Array with '|' before inclusion in the transaction name when api.version is
not available. Thanks Geoff Massanek for the contribution!

- Fix deprecation warnings from various Rails error subclasses

Rails 5 deprecates #original_exception on a few internal subclasses of
StandardError in favor of Exception#cause from Ruby stdlib. The agent has
been updated to try Exception#cause first, thus avoiding deprecation
warnings. Thanks Alexander Stuart-Kregor for the contribution!

- Fix instrumentation for Sequel 4.35.0

The latest version of Sequel changes the name and signature of the method
that the Ruby Agent wraps for instrumentation. The agent has been updated
to handle these changes. Users using Sequel 4.35.0 or newer should upgrade
their agent.

- Fix DataMapper instrumentation for additional versions

Different versions of DataMapper have different methods for retrieving the
adapter name, and Postmodern expanded our coverage. Thanks for the
contribution!

## v3.16.0

- Official Rails 5.0 support

This version of the agent has been verified against the Rails 5.0.0 release.

- Early access Action Cable instrumentation

The Ruby agent instruments Action Cable channel actions and calls to
ActionCable::Channel#Transmit in Rails 5. Feedback is welcome!

- Obfuscate queries from `oracle_enhanced` adapter correctly

This change allows the `oracle_enhanced` adapter to use the same
obfuscation as `oracle` adapters. Thanks Dan Drinkard for the contribution!

- Make it possible to define a newrelic_role for deployment with Capistrano 3

Thanks NielsKSchjoedt for the contribution!

- Retry initial connection to New Relic in Resque master if needed

Previously, if the initial connection to New Relic in a monitored Resque
master process failed, the agent would not retry, and monitoring for the
process would be lost. This has been fixed, and the agent will continue
retrying in its background harvest thread until it successfully connects.

## v3.15.2

- Run explain plans on parameterized slow queries in AR4

In our ActiveRecord 4 instrumentation, we moved to tracing slow queries
using the payloads from ActiveSupport::Notifications `sql.active_record`
events. As a result, we were unable to run explain plans on parameterized
queries. This has now been updated to pass along and use the parameter values,
when available, to get the explain plans.

- Fix getMore metric grouping issue in Mongo 2.2.x instrumentation

A metric grouping issue had cropped up when using the most recent Mongo gem
(2.2.0) with the most recent release of the server (3.2.4). We now have a more
future-proof setup for preventing these.

- Restore older DataMapper support after password obfuscation fix

Back in 3.14.3, we released a fix to avoid inadvertently sending sensitive
information from DataMapper SQLErrors. Our implementation did not account for
DataMapper versions below v0.10.0 not implementing the #options accessor.
Thanks Bram de Vries for the fix to our fix!

- Padrino 0.13.1 Support

Users with Padrino 0.13.x apps were previously seeing the default transaction
name "(unknown)" for all of their routes. We now provide the full Padrino
route template in transaction names, including any parameter placeholders.
Thanks Robert Schulze for the contribution!

- Update transaction naming for Grape 0.16.x

In Grape 0.16.x, `route_` methods are no longer prefixed. Thanks to Daniel
Doubrovkine for the contribution!

- Fix name collision on method created for default metric name fix

We had a name collision with the yard gem, which sets a `class_name` method
on Module. We've renamed our internal method to `derived_class_name` instead.

## v3.15.1

- Rack 2 alpha support

This release includes experimental support for Rack 2 as of 2.0.0.alpha.
Rack 2 is still in development, but the agent should work as expected for
those who are experimenting with Rack 2.

- Rails 5 beta 3 support

We've tweaked our Action View instrumentation to accommodate changes introduced
in Rails v5.0.0.beta3.

- Defer referencing ::ActiveRecord::Base to avoid triggering its autoloading
  too soon

In 3.12.1 and later versions of the agent, the agent references (and
therefore loads) ActiveRecord::Base earlier on in the Rails loading process.
This could jump ahead of initializers that should be run first. We now wait
until ActiveRecord::Base is loaded elsewhere.

- Fix explain plans for non-parameterized queries with single quote literals

The agent does not run explain plans for queries still containing parameters
(such as `SELECT * FROM UNICORNS WHERE ID = $1 LIMIT 1`). This check was
unfortunately mutating the query to be obfuscated, causing an inability to
collect an explain plan. This has now been fixed.

- Fix default metric name for tracing class methods

When using `add_method_tracer` on a class method but without passing in a
`metric_name_code`, the default metric name will now look like
`Custom/ClassName/Class/method_name`. We also addressed default
metric names for anonymous classes and modules.

- Fix issue when rendering SQL strings in developer mode

When we obfuscate SQL statements, we rewrite the Statement objects as
SQL strings inline in our sample buffers at harvest time. However, in
developer mode, we also read out of these buffers when rendering pages.
Depending on whether a harvest has run yet, the buffer will contain either
Statement objects, SQL strings, or a mix. Now, developer mode can handle
them all!

- Fix DelayedJob Sampler reporting incorrect counts in Active Record 3 and below

When fixing various deprecation warnings on ActiveRecord 4, we introduced
a regression in our DelayedJob sampler which caused us to incorrectly report
failed and locked job counts in ActiveRecord 3 and below. This is now fixed.
Thanks Rangel Dokov for the contribution!

## v3.15.0

- Rails 5 support

This release includes experimental support for Rails 5 as of 5.0.0.beta2.
Please note that this release does not include any support for ActionCable,
the WebSockets framework new to Rails 5.

- Don't include extension from single format Grape API transaction names

Starting with Grape 0.12.0, an API with a single format no longer declares
methods with `.:format`, but with an extension such as `.json`. Thanks Daniel
Doubrovkine for the contribution!

- Fix warnings about shadowing outer local variable when running tests

Thanks Rafael Almeida de Carvalho for the contribution!

- Check config first for Rails middleware instrumentation installation

Checking the config first avoids issues with mock classes that don't implement
`VERSION`. Thanks Jesse Sanford for the contribution!

- Remove a trailing whitespace in the template for generated newrelic.yml

Thanks Paul Menzel for the contribution!

- Reference external resources in comments and readme with HTTPS

Thanks Benjamin Quorning for the contribution!

## v3.14.3

- Don't inadvertently send sensitive information from DataMapper SQLErrors

DataObjects::SQLError captures the SQL query, and when using versions of
data_objects prior to 0.10.8, built a URI attribute that contained the
database connection password. The :query attribute now respects the obfuscation
level set for slow SQL traces and splices out any password parameters to the
URI when sending up traced errors to New Relic.

- Improved SQL obfuscation algorithm

To help standardize SQL obfuscation across New Relic language agents, we've
improved the algorithm used and added more test cases.

- Configurable longer sql_id attribute on slow SQL traces

The sql_id attribute on slow SQL traces is used to aggregate normalized
queries together. Previously, these IDs would generally be 9-10 digits long,
due to a backend restriction. If `slow_sql.use_longer_sql_id` is set to `true`,
these IDs will now be 18-19 digits long.

## v3.14.2

- Improved transaction names for Sinatra

The agent will now use sinatra.route for transaction names on Sinatra 1.4.3+,
which sets it in the request environment. This gives names that closer resemble the
routes defined in the Sinatra DSL. Thanks to Brian Phillips for the suggestion!

- Bugfix for error flag on transaction events

There was an issue causing the error flag to always be set to false for Insights
transaction events that has been fixed.

- Official support for Sidekiq 4

The Ruby agent now officially supports Sidekiq 4.

- Additional attributes collected

The agent now collects the following information in web transactions:
Content-Length HTTP response and Content-Type HTTP request headers.

## v3.14.1

- Add support for setting a display name on hosts

You can now configure a display name for your hosts using process_host.display_name,
to more easily distinguish dynamically assigned hosts. For more info, see
https://docs.newrelic.com/docs/apm/new-relic-apm/maintenance/add-rename-remove-hosts#display_name

- Fixes automatic middleware instrumentation for Puma 2.12.x

Starting with version 2.12.x the Puma project inlines versions of Rack::Builder
and Rack::URLMap under the Puma namespace. This had the unfortunate side effect of
breaking automatic Rack middleware instrumentation. We now instrument Puma::Rack::Builder
and Puma::Rack::URLMap and once again have automatic Rack middleware instrumentation for
applications running on Puma.

- Do not use a DelayedJob's display_name for naming the transaction

A DelayedJob's name may be superceded by a display_name, which can
lead to a metric grouping issue if the display_name contains unique
identifiers. We no longer use job name methods that may lead to an
arbitrary display_name. Instead, we use the appropriate class and/or
method names, depending what makes sense for the job and how it's called.

- Improvements to Mongo 2.1.x instrumentation

Fixes issue where getMore operations in batched queries could create metric grouping issues.
Previously when multiple Mongo queries executed in the same scope only a single query was recorded
as part of a transaction trace. Now transaction trace nodes will be created for every query
executed during a transaction.

- Bugfix for NewRelic::Agent.notice_error

Fixes issue introduced in v3.14.0 where calling NewRelic::Agent.notice_error outside of an active
transaction results in a NoMethodError.

- Bugfix for Resque TransactionError events

Fixes error preventing Transaction Error events generated in Resque tasks from being sent to New Relic.

## v3.14.0

- pruby marshaller removed

The deprecated pruby marshaller has now been removed; the `marshaller` config
option now only accepts `json`. Customers still running Ruby 1.8.7/REE must
add the `json` gem to their Gemfile, or (preferably) upgrade to Ruby 1.9.3 or
newer.

- Log dates in ISO 8601 format

The agent will now log dates in ISO 8601 (YYYY-mm-dd) format, instead of
mm/dd/yy.

- Additional attributes collected

The agent now collects the following information in web transactions:
Accept, Host, User-Agent, Content-Length HTTP request headers, HTTP request
method, and Content-Type HTTP response header.

- TransactionErrors reported for Advanced Analytics for APM Errors

With this release, the agent reports TransactionError events. These new events
power the beta feature Advanced Analytics for APM Errors. The error events are
also available today through New Relic Insights.

Advanced Analytics for APM Errors lets you see all of your errors, with
granular detail. Filter and group by any attribute to analyze them. Take
action to resolve issues through collaboration.

For more information, see https://docs.newrelic.com/docs/apm/applications-menu/events/view-apm-errors-error-traces

## v3.13.2

- Don't fail to send data when using 'mathn' library

Version 3.12.1 introduced a bug with applications using the 'mathn' library
that would prevent the agent from sending data to New Relic. This has been
fixed.

## v3.13.1

- Don't use a pager when running `git log` command

This would cause Capistrano deploys to hang when a large number of commits were being deployed.
Thanks to John Naegle for reporting and fixing this issue!

- Official support for JRuby 9.0.0.0

The Ruby agent is now officially fully tested and supported on JRuby 9.0.0.0.

- Instrumentation for MongoDB 2.1.x

Visibility in your MongoDB queries returns when using version 2.1.0 of
the Mongo driver or newer. Thanks to Durran Jordan of MongoDB for contributing
the Mongo Monitoring instrumentation!

- Fix for ArgumentError "invalid byte sequence in UTF-8"

This would come up when trying to parse out the operation from a database query
containing characters that would trigger a invalid byte sequence in UTF-8 error.
Thanks to Mario Izquierdo for reporting this issue!

- Improved database metric names for ActiveRecord::Calculations queries

Aggregate metrics recorded for queries made via the ActiveRecord::Calculations
module (#count, #sum, #max, etc.) will now be associated with the correct
model name, rather than being counted as generic 'select' operations.

- Allow at_exit handlers to be installed for Rubinius

Rubinius can support the at_exit block used by install_exit_handler.
Thanks to Aidan Coyle for reporting and fixing this issue!

## v3.13.0

- Bugfix for uninitialized constant NewRelic::Agent::ParameterFiltering

Users in some environments encountered a NameError: uninitialized constant
NewRelic::Agent::ParameterFiltering from the Rails instrumentation while
running v3.12.x of the Ruby agent. This issue has been fixed.

- Rake task instrumentation

The Ruby agent now provides opt-in tracing for Rake tasks. If you run
long jobs via Rake, you can get all the visibility and goodness of New Relic
that your other background jobs have. To enable this, see
https://docs.newrelic.com/docs/agents/ruby-agent/frameworks/rake

- Redis instrumentation

Redis operations will now show up on the Databases tab and in transaction
traces. By default, only command names will be captured; to capture command
arguments, set `transaction_tracer.record_redis_arguments` to `true` in
your configuration.

- Fix for over-obfuscated SQL Traces and PostgreSQL

An issue with the agent obfuscating column and table names from Slow SQL
Traces when using PostgreSQL has been resolved.

- Rubinius 2.5.8 VM metric renaming support

Rubinius 2.5.8 changed some VM metric names and eliminated support for
total allocated object counters. The agent has been updated accordingly.

- Fix agent attributes with a value of false not being stored

An issue introduced in v3.12.1 prevented attributes (like those added with
`add_custom_attributes`) from being stored if their value was false. This has
been fixed.

## v3.12.1

- More granular Database metrics for ActiveRecord 3 and 4

Database metrics recorded for non-SELECT operations (UPDATE, INSERT, DELETE,
etc.) on ActiveRecord 3 and 4 now include the model name that the query was
being executed against, allowing you to view these queries broken down by
model on the Datastores page. Thanks to Bill Kayser for reporting this issue!

- Support for Multiverse testing third party gems

The Ruby agent has rich support for testing multiple gem versions, but
previously that wasn't accessible to third party gems. Now you can now
simply `require 'task/multiverse'` in your Rakefile to access the same
test:multiverse task that New Relic uses itself. For more details, see:

https://docs.newrelic.com/docs/agents/ruby-agent/frameworks/third-party-instrumentation#testing-your-extension

- Use Sidekiq 3.x's error handler

Sidekiq 3.x+ provides an error handler for internal and middleware related
failures. Failures at these points were previously unseen by the Ruby agent,
but now they are properly traced.

- Better error messages for common configuration problems with Capistrano

Templating errors in newrelic.yml would result in obscure error messages
during Capistrano deployments. These messages now more properly reflect the
root cause of the errors.

- newrelic_ignore methods allow strings

The newrelic_ignore methods previously only supported passing symbols, and
would quietly ignore any strings passed. Now strings can be passed as well
to get the intuitive ignoring behavior you'd expect.

- Replace DNS resolver for Resque jobs with Resolv

In some circumstances customers with a very high number of short-lived Resque
jobs were experiencing deadlocks during DNS resolution. Resolv is an all Ruby
DNS resolver that replaces the libc implementation to prevent these deadlocks.

## v3.12.0

- Flexible capturing of attributes

The Ruby agent now allows you more control over exactly which request
parameters and job arguments are attached to transaction traces, traced
errors, and Insights events. For details, see:

https://docs.newrelic.com/docs/agents/ruby-agent/ruby-agent-attributes

- Fixed missing URIs in traces for retried Excon requests

If Excon's idempotent option retried a request, the transaction trace node
for the call would miss having the URI assigned. This has been fixed.

- Capturing request parameters from rescued exceptions in Grape

If an exception was handled via a rescue_from in Grape, request parameters
were not properly set on the error trace. This has been fixed. Thanks to
Ankit Shah for helping us spot the bug.

## v3.11.2

- Better naming for Rack::URLMap

If a Rack app made direct use of Rack::URLMap, instrumentation would miss
out on using the clearest naming based on the app class. This has been
fixed.

- Avoid performance regression in makara database adapter

Delegation in the makara database adapter caused performance issues when the
agent looked up a connection in the pool. The agent now uses a faster
lookup to work around this problem in makara, and allocates less as well.
Thanks Mike Nelson for the help in resolving this!

- Allow audit logging to STDOUT

Previously audit logs of the agent's communication with New Relic could only
write to a file. This prevented using the feature on cloud providers like
Heroku. Now STDOUT is an allowed destination for `audit_log.path`. Logging
can also be restricted to certain endpoints via `audit_log.endpoints`.

For more information see https://docs.newrelic.com/docs/agents/ruby-agent/installation-configuration/ruby-agent-configuration#audit_log

- Fix for crash during startup when Rails required but not used

If an application requires Rails but wasn't actually running it, the Ruby
agent would fail during startup. This has been fixed.

- Use IO.select explicitly in the event loop

If an application adds their own select method to Object/Kernel or mixes in a
module that overrides the select method (as with ActionView::Helpers) we would
previously have used their implementation instead of the intended IO.select,
leading to all sorts of unusual errors. We now explicitly reference IO.select
in the event loop to avoid these issues.

- Fix for background thread hangs on old Linux kernels

When running under Ruby 1.8.7 on Linux kernel versions 2.6.11 and earlier,
the background thread used by the agent to report data would hang, leading
to no data being reported. This has been be fixed.

## v3.11.1

If an application adds their own select method to Object/Kernel or mixes in a
module that overrides the select method (as with ActionView::Helpers) we would
previously have used their implementation instead of the intended IO.select,
leading to all sorts of unusual errors. We now explicitly reference IO.select
in the event loop to avoid these issues.

- Fix for background thread hangs on old Linux kernels

When running under Ruby 1.8.7 on Linux kernel versions 2.6.11 and earlier,
the background thread used by the agent to report data would hang, leading
to no data being reported. This has been be fixed.

## v3.11.1

The Ruby agent incorrectly rescued exceptions at a point which caused
sequel_pg 1.6.11 to segfault. This has been fixed. Thanks to Oldrich
Vetesnik for the report!

## v3.11.0

- Unified view for SQL database and NoSQL datastore products.

The response time charts in the application overview page will now include
NoSQL datastores, such as MongoDB, and also the product name of existing SQL
databases such as MySQL, Postgres, etc.

The Databases page will now enable the filtering of metrics and operations
by product, and includes a table listing all operations.

For existing SQL databases, in addition to the existing breakdown of SQL
statements and operations, the queries are now also associated with the
database product being used.

For NoSQL datastores, such as MongoDB, we have now added information about
operations performed against those products, similar to what is being done
for SQL databases.

Because this introduces a notable change to how SQL database metrics are
collected, it is important that you upgrade the agent version on all hosts.
If you are unable to transition to the latest agent version on all hosts at
the same time, you can still access old and new metric data for SQL
databases, but the information will be split across two separate views.

For more information see https://docs.newrelic.com/docs/apm/applications-menu/monitoring/databases-slow-queries-dashboard

- Track background transactions as Key Transactions

In prior versions of the Ruby agent, only web transactions could be tracked
as Key Transactions. This functionality is now available to all
transactions, including custom Apdex values and X-Ray sessions.

For more information see https://docs.newrelic.com/docs/apm/selected-transactions/key-transactions/key-transactions-tracking-important-transactions-or-events

- More support and documentation for third-party extensions

It's always been possible to write extension gems for the Ruby agent, but
now there's one location with best practices and recommendations to guide
you in writing extensions. Check out
https://docs.newrelic.com/docs/agents/ruby-agent/frameworks/third-party-instrumentation

We've also added simpler APIs for tracing datastores and testing your
extensions. It's our way of giving back to everyone who's helped build on
the agent over the years. <3

- Fix for anonymous class middleware naming

Metric names based off anonymous middlewares lacked a class name in the UI.
The Ruby agent will now look for a superclass, or default to AnonymousClass
in those cases.

- Improved exit behavior in the presence of Sinatra

The agent uses an `at_exit` hook to ensure data from the last < 60s before a
process exits is sent to New Relic. Previously, this hook was skipped if
Sinatra::Application was defined. This unfortunately missed data for
short-lived background processes that required, but didn't run, Sinatra. Now
the agent only skips its `at_exit` hook if Sinatra actually runs from
`at_exit`.

## v3.10.0

- Support for the Grape framework

We now instrument the Grape REST API framework! To avoid conflicts with the
third-party newrelic-grape gem, our instrumentation will not be installed if
newrelic-grape is present in the Gemfile.

For more details, see https://docs.newrelic.com/docs/agents/ruby-agent/frameworks/grape-instrumentation

- Automatic Cross Application Tracing support for all Rack applications

Previously Rack apps not using Rails or Sinatra needed to include the
AgentHooks middleware to get Cross Application Tracing support. With
these changes, this is no longer necessary. Any explicit references to
AgentHooks can be removed unless the `disable_middleware_instrumentation`
setting is set to `true`.

- Metrics no longer reported from Puma master processes

When using Puma's cluster mode with the preload_app! configuration directive,
the agent will no longer start its reporting thread in the Puma master
process. This should result in more accurate instance counts, and more
accurate stats on the Ruby VMs page (since the master process will be
excluded).

- Better support for Sinatra apps used with Rack::Cascade

Previously, using a Sinatra application as part of a Rack::Cascade chain would
cause all transactions to be named after the Sinatra application, rather than
allowing downstream applications to set the transaction name when the Sinatra
application returned a 404 response. This has been fixed.

- Updated support for Rubinius 2.3+ metrics

Rubinius 2.3 introduced a new system for gathering metrics from the
underlying VM. Data capture for the Ruby VM's page has been updated to take
advantage of these. Thanks Yorick Peterse for the contribution!

- Fix for missing ActiveJob traced errors

ActiveJobs processed by backends where the Ruby agent lacked existing
instrumentation missed reporting traced errors. This did not impact
ActiveJobs used with Sidekiq or Resque, and has been fixed.

- Fix possible crash in middleware tracing

In rare circumstances, a failure in the agent early during tracing of a web
request could lead to a cascading error when trying to capture the HTTP status
code of the request. This has been fixed. Thanks to Michal Cichra for the fix!

## v3.9.9

- Support for Ruby 2.2

A new version of Ruby is available, and the Ruby agent is ready to run on
it. We've been testing things out since the early previews so you can
upgrade to the latest and greatest and use New Relic right away to see how
the new Ruby's performing for you.

- Support for Rails 4.2 and ActiveJob

Not only is a new Ruby available, but a new Rails is out too! The Ruby agent
provides all the usual support for Rails that you'd expect, and we
instrument the newly released ActiveJob framework that's part of 4.2.

- Security fix for handling of error responses from New Relic servers

This release fixes a potential security issue wherein an attacker who was able
to impersonate New Relic's servers could have triggered arbitrary code
execution in agent's host processes by sending a specially-crafted error
response to a data submission request.

This issue is mitigated by the fact that the agent uses SSL certificate
checking in order to verify the identity of the New Relic servers to which it
connects. SSL is enabled by default by the agent, and can be enforced
account-wide by enabling High Security Mode for your account:

https://docs.newrelic.com/docs/accounts-partnerships/accounts/security/high-security

- Fix for transactions with invalid URIs

If an application used the agent's `ignore_url_regexes` config setting to
ignore certain transactions, but received an invalid URI, the agent would
fail to record the transaction. This has been fixed.

- Fixed incompatibility with newrelic-grape

The 3.9.8 release of the Ruby agent included disabled prototyped
instrumentation for the Grape API framework. This introduced an
incompatibility with the existing third party extension newrelic-grape. This
has been fixed. Newrelic-grape continues to be the right solution until
full agent support for Grape is available.

## v3.9.8

- Custom Insights events API

In addition to attaching custom parameters to the events that the Ruby agent
generates automatically for each transaction, you can now record custom event
types into Insights with the new NewRelic::Agent.record_custom_event API.

For details, see https://docs.newrelic.com/docs/insights/new-relic-insights/adding-querying-data/inserting-custom-events-new-relic-agents

- Reduced memory usage for idling applications

Idling applications using the agent could previously appear to leak memory
because of native allocations during creation of new SSL connections to our
servers. These native allocations didn't factor into triggering Ruby's
garbage collector.

The agent will now re-use a single TCP connection to our servers for as long
as possible, resulting in improved memory usage for applications that are
idling and not having GC triggered for other reasons.

- Don't write to stderr during CPU sampling

The Ruby agent's code for gathering CPU information would write error
messages to stderr on some FreeBSD systems. This has been fixed.

- LocalJumpError on Rails 2.x

Under certain conditions, Rails 2.x controller instrumentation could fail
with a LocalJumpError when an action was not being traced. This has been
fixed.

- Fixed config lookup in warbler packaged apps

When running a Ruby application from a standalone warbler .jar file on
JRuby, the packaged config/newrelic.yml was not properly found. This has
been fixed, and thanks to Bob Beaty for the help getting it fixed!

- Hash iteration failure in middleware

If a background thread iterated over the keys in the Rack env hash, it could
cause failures in New Relic's AgentHooks middleware. This has been fixed.

## v3.9.7

- Support for New Relic Synthetics

The Ruby agent now gives you additional information for requests from New
Relic Synthetics. More transaction traces and events give you a clearer look
into how your application is performing around the world.

For more details, see https://docs.newrelic.com/docs/synthetics/new-relic-synthetics/getting-started/new-relic-synthetics

- Support for multiple job per fork gems with Resque

The resque-jobs-per-fork and resque-multi-job-forks gems alter Resque to
fork every N jobs instead of every job. This previously caused issues for
the Ruby agent, but those have been resolved. These gems are fully supported.

Running Resque with the FORK_PER_JOB=false environment variable setting is
also supported now.

For more details on our Resque support, see https://docs.newrelic.com/docs/agents/ruby-agent/background-jobs/resque-instrumentation

- Support agent when starting Resque Pool from Rake task

When running resque-pool with its provided rake tasks, the agent would not
start-up properly. Thanks Tiago Sousa for the fix!

- Fix for DelayedJob + Rails 4.x queue depth metrics

The Ruby agent periodically records DelayedJob queuedepth as a metric, but
this didn't work properly in Rails 4.x applications. This has been fixed.
Thanks Jonathan del Strother for his help with the issue!

- Fix for failure in background transactions with rules.ignore_url_regexes

The recently added feature for ignoring transactions via URL regexes caused
errors for non-web transactions. This has been fixed.

- Rename the TransactionNamer.name method to TransactionNamer.name_for

The internal TransactionNamer class had a class method called 'name', with a
different signature than the existing Class#name method and could cause
problems when trying to introspect instances of the class.

Thanks to Dennis Taylor for contributing this fix!

## v3.9.6

- Rails 4.2 ActiveJob support

A new version of Rails is coming! One of the highlight features is
ActiveJob, a framework for interacting with background job processors. This
release of the Ruby agent adds instrumentation to give you insight into
ActiveJob, whether you're just testing it out or running it for real.

Metrics are recorded around enqueuing ActiveJobs, and background transactions
are started for any ActiveJob performed where the agent didn't already
provide specific instrumentation (such as DelayedJob, Resque and Sidekiq).

Since Rails 4.2 is still in beta we'd love to hear any feedback on this
instrumentation so it'll be rock solid for the general release!

- Ruby 2.2.0-preview1 updates

Ruby 2.2.0 is on its way later in the year, and the Ruby agent is ready for
it. Updates to the GC stats and various other small changes have already been
applied, and our automated tests are running against 2.2.0 so the agent will
be ready on release day.

- Ignoring transactions by URL

While you could always ignore transactions by controller and action, the
Ruby agent previously lacked a way to ignore by specific URLs or patterns
without code changes. This release adds the config setting,
`rules.ignore_url_regexes` to ignore specific transactions based on the
request URL as well. For more information, see the documentation at:
https://docs.newrelic.com/docs/agents/ruby-agent/installation-configuration/ignoring-specific-transactions#config-ignoring

- Better dependency detection in non-Rack applications

The Ruby agent runs dependency detection at key points in the Rack and Rails
lifecycle, but non-Rails apps could occasionally miss out instrumenting late
loaded libraries. The agent now runs an additional dependency detection
during manual_start to more seamlessly install instrumentation in any app.

- Excluding /newrelic routes from developer mode

Recent changes to track time in middleware resulted in New Relic's developer
mode capturing its own page views in the list. This has been fixed. Thanks
to Ignatius Reza Lesmana for the report!

- Spikes in external time

Timeouts during certain external HTTP requests could result in incorrect
large spikes in the time recorded by the agent. This has been fixed.

- Recognize browser_monitoring.auto_instrument setting in non-Rails apps

The `browser_monitoring.auto_instrument` config setting disables
auto-injection of JavaScript into your pages, but was not properly obeyed in
Sinatra and other non-Rails contexts. This has been fixed.

- Failures to gather CPU thread time on JRuby

JRuby running on certain JVM's and operating systems (FreeBSD in particular)
did not always support the method being used to gather CPU burn metrics.
This would result in a failure during those transactions. This has been
fixed.

- Fix for rare race condition in Resque instrumentation

A race condition in the agent's Resque instrumentation that could cause rare
Resque job failures in high-throughput Resque setups has been fixed. This bug
would manifest as an exception with the following error message:
"RuntimeError: can't add a new key into hash during iteration" and a backtrace
leading through the PipeChannelManager class in the agent.

## v3.9.5

- Per-dyno data on Heroku

When running on Heroku, data from the agent can now be broken out by dyno
name, allowing you to more easily see what's happening on a per-dyno level.
Dynos on Heroku are now treated in the same way that distinct hosts on other
platforms work.

By default, 'scheduler' and 'run' dyno names will be aggregated into
'scheduler._' and 'run._' to avoid unbounded growth in the number of reported
hostnames.

Read more about this feature on our Heroku docs page:
https://docs.newrelic.com/docs/agents/ruby-agent/miscellaneous/ruby-agent-heroku

- HTTP response codes in Insights events

The Ruby agent will now capture HTTP response codes from Rack applications
(including Rails and Sinatra apps) and include them under the httpResponseCode
attribute on events sent to Insights.

- Stricter limits on memory usage of SQL traces

The agent now imposes stricter limits on the number of distinct SQL traces
that it will buffer in memory at any point in time, leading to more
predictable memory consumption even in exceptional circumstances.

- Improved reliability of thread profiling

Several issues that would previously have prevented the successful completion
and transmission of thread profiles to New Relic's servers have been fixed.

These issues were related to the use of recursion in processing thread
profiles, and have been addressed by both limiting the maximum depth of the
backtraces recorded in thread profiles, and eliminating the agent's use of
recursion in processing profile data.

- Allow tracing Rails view helpers with add_method_tracer

Previously, attempting to trace a Rails view helper method using
add_method_tracer on the view helper module would lead to a NoMethodError
when the traced method was called (undefined method `trace_execution_scoped').
This has been fixed.

This issue was an instance of the Ruby 'dynamic module inclusion' or 'double
inclusion' problem. Usage of add_method_tracer now no longer relies upon the
target class having actually picked up the trace_execution_scoped method from
the NewRelic::Agent::MethodTracer module.

- Improved performance of queue time parsing

The number of objects allocated while parsing the front-end timestamps on
incoming HTTP requests has been significantly reduced.

Thanks to Aleksei Magusev for the contribution!

## v3.9.4

- Allow agent to use alternate certificate stores

When connecting via SSL to New Relic services, the Ruby agent verifies its
connection via a certificate bundle shipped with the agent. This had problems
with certain proxy configurations, so the `ca_bundle_path` setting in
newrelic.yml can now override where the agent locates the cert bundle to use.

For more information see the documentation at:
https://docs.newrelic.com/docs/agents/ruby-agent/installation-configuration/ssl-settings-ruby-agent

- Rails 4.2 beta in tests

Although still in beta, a new version of Rails is on its way! We're
already running our automated test suites against the beta to ensure New
Relic is ready the day the next Rails is released.

- ActiveRecord 4 cached queries fix

Queries that were hitting in the ActiveRecord 4.x query cache were
incorrectly being counted as database time by the agent.

- Fix for error in newrelic.yml loading

If your application ran with a RAILS_ENV that was not listed in newrelic.yml
recent agent versions would give a NameError rather than a helpful message.
This has been fixed. Thanks Oleksiy Kovyrin for the patch!

## v3.9.3

- Fix to prevent proxy credentials transmission

This update prevents proxy credentials set in the agent config file from
being transmitted to New Relic.

## v3.9.2

- Added API for ignoring transactions

This release adds three new API calls for ignoring transactions:

    - `NewRelic::Agent.ignore_transaction`
    - `NewRelic::Agent.ignore_apdex`
    - `NewRelic::Agent.ignore_enduser`

The first of these ignores a transaction completely: nothing about it will be
reported to New Relic. The second ignores only the Apdex metric for a single
transaction. The third disables javascript injection for browser monitoring
for the current transaction.

These methods differ from the existing newrelic*ignore\*\* method in that they
may be called *during\* a transaction based on some dynamic runtime criteria,
as opposed to at the class level on startup.

See the docs for more details on how to use these methods:
https://docs.newrelic.com/docs/agents/ruby-agent/installation-and-configuration/ignoring-specific-transactions

- Improved SQL obfuscation

SQL queries containing string literals ending in backslash ('\') characters
would previously not have been obfuscated correctly by the Ruby agent prior to
transmission to New Relic. In addition, SQL comments were left un-obfuscated.
This has been fixed, and the test coverage for SQL obfuscation has been
improved.

- newrelic_ignore\* methods now work when called in a superclass

The newrelic_ignore\* family of methods previously did not apply to subclasses
of the class from which it was called, meaning that Rails controllers
inheriting from a single base class where newrelic_ignore had been called
would not be ignored. This has been fixed.

- Fix for rare crashes in Rack::Request#params on Sinatra apps

Certain kinds of malformed HTTP requests could previously have caused
unhandled exceptions in the Ruby agent's Sinatra instrumentation, in the
Rack::Request#params method. This has been fixed.

- Improved handling for rare errors caused by timeouts in Excon requests

In some rare cases, the agent would emit a warning message in its log file and
abort instrumentation of a transaction if a timeout occurred during an
Excon request initiated from within that transaction. This has been fixed.

- Improved behavior when the agent is misconfigured

When the agent is misconfigured by attempting to shut it down without
it ever having been started, or by attempting to disable instrumentation after
instrumentation has already been installed, the agent will no longer raise an
exception, but will instead log an error to its log file.

- Fix for ignore_error_filter not working in some configurations

The ignore_error_filter method allows you to specify a block to be evaluated
in order to determine whether a given error should be ignored by the agent.
If the agent was initially disabled, and then later enabled with a call to
manual_start, the ignore_error_filter would not work. This has been fixed.

- Fix for Capistrano 3 ignoring newrelic_revision

New Relic's Capistrano recipes support passing parameters to control the
values recorded with deployments, but user provided :newrelic_revision was
incorrectly overwritten. This has been fixed.

- Agent errors logged with ruby-prof in production

If the ruby-prof gem was available in an environment without New Relic's
developer mode enabled, the agent would generate errors to its log. This has
been fixed.

- Tighter requirements on naming for configuration environment variables

The agent would previously assume any environment variable containing
'NEWRELIC' was a configuration setting. It now looks for this string as a
prefix only.

Thanks to Chad Woolley for the contribution!

## v3.9.1

- Ruby 1.8.7 users: upgrade or add JSON gem now

Ruby 1.8.7 is end-of-lifed, and not receiving security updates, so we strongly
encourage all users with apps on 1.8.7 to upgrade.

If you're not able to upgrade yet, be aware that a coming release of the Ruby
agent will require users of Ruby 1.8.7 to have the 'json' gem available within
their applications in order to continue sending data to New Relic.

For more details, see:
https://docs.newrelic.com/docs/ruby/ruby-1.8.7-support

- Support for new Cross Application Trace view

This release enhances cross application tracing with a visualization of
the cross application calls that a specific Transaction Trace is involved
in. The new visualization helps you spot bottlenecks in external services
within Transaction Traces and gives you an end-to-end understanding
of how the transaction trace is used by other applications and services.
This leads to faster problem diagnosis and better collaboration across
teams. All agents involved in the cross application communication must
be upgraded to see the complete graph. You can view cross application
traces from in the Transaction Trace drill-down.

- High security mode V2

The Ruby agent now supports V2 of New Relic's high security mode. To enable
it, you must add 'high\_security: true' to your newrelic.yml file, _and_ enable
high security mode through the New Relic web interface. The local agent
setting must be in agreement with the server-side setting, or the agent will
shut down and no data will be collected.

Customers who already had the server-side high security mode setting enabled
must add 'high_security: true' to their agent configuration files when
upgrading to this release.

For details on high security mode, see:
http://docs.newrelic.com/docs/accounts-partnerships/accounts/security/high-security

- Improved memcached instrumentation

More accurate instrumentation for the 'cas' command when using version 1.8.0
or later of the memcached gem. Previous versions of the agent would count all
time spent in the block given to 'cas' as memcache time, but 1.8.0 and later
allows us to more accurately measure just the time spent talking to memcache.

Many thanks to Francis Bogsanyi for contributing this change!

- Improved support for Rails apps launched from outside the app root directory

The Ruby agent attempts to resolve the location of its configuration file at
runtime relative to the directory that the host process is started from.

In cases where the host process was started from outside of the application's
root directory (for example, if the process is started from '/'), it will
now also attempt to locate its configuration file based on the value of
Rails.root for Rails applications.

- Better compatibility with ActionController::Live

Browser Application Monitoring auto-injection can cause request failures under
certain circumstances when used with ActionController::Live, so the agent will
now automatically detect usage of ActionController::Live, and not attempt
auto-injection for those requests (even if auto-instrumentation is otherwise
enabled).

Many thanks to Rodrigo Rosenfeld Rosas for help diagnosing this issue!

- Fix for occasional spikes in external services time

Certain kinds of failures during HTTP requests made by an application could
have previously resulted in the Ruby agent reporting erroneously large amounts
of time spent in outgoing HTTP requests. This issue manifested most obviously
in spikes on the 'Web external' band on the main overview graph. This issue
has now been fixed.

- Fix 'rake newrelic:install' for Rails 4 applications

The newrelic:install rake task was previously not working for Rails 4
applications and has been fixed.

Thanks to Murahashi Sanemat Kenichi for contributing this fix!

## v3.9.0

- Rack middleware instrumentation

The Ruby agent now automatically instruments Rack middlewares!

This means that the agent can now give you a more complete picture of your
application's response time, including time spent in middleware. It also means
that requests which previously weren't captured by the agent because they
never made it to the bottom of your middleware stack (usually a Rails or
Sinatra application) will now be captured.

After installing this version of the Ruby agent, you'll see a new 'Middleware'
band on your application's overview graph, and individual middlewares will
appear in transaction breakdown charts and transaction traces.

The agent can instrument middlewares that are added from a config.ru file via
Rack::Builder, or via Rails' middleware stack in Rails 3.0+.

This instrumentation may be disabled with the
disable_middleware_instrumentation configuration setting.

For more details, see the documentation for this feature:

    - http://docs.newrelic.com/docs/ruby/rack-middlewares
    - http://docs.newrelic.com/docs/ruby/middleware-upgrade-changes

- Capistrano 3.x support

Recording application deployments using Capistrano 3.x is now supported.

Many thanks to Jennifer Page for the contribution!

- Better support for Sidekiq's Delayed extensions

Sidekiq jobs executed via the Delayed extensions (e.g. the #delay method) will
now be named after the actual class that #delay was invoked against, and will
have their job arguments correctly captured if the sidekiq.capture_params
configuration setting is enabled.

Many thanks to printercu for the contribution!

- Improved Apdex calculation with ignored error classes

Previously, a transaction resulting in an exception that bubbled up to the top
level would always be counted as failing for the purposes of Apdex
calculations (unless the transaction name was ignored entirely). Now,
exceptions whose classes have been ignored by the
error_collector.ignore_errors configuration setting will not cause a
transaction to be automatically counted as failing.

- Allow URIs that are not parseable by stdlib's URI if addressable is present

There are some URIs that are valid by RFC 3986, but not parseable by Ruby's
stdlib URI class. The Ruby agent will now attempt to use the addressable gem
to parse URIs if it is present, allowing requests against these problematic
URIs to be instrumented.

Many thanks to Craig R Webster and Amir Yalon for their help with this issue!

- More robust error collection from Resque processes

Previously, traced errors where the exception class was defined in the Resque
worker but not in the Resque master process would not be correctly handled by
the agent. This has been fixed.

- Allow Sinatra apps to set the New Relic environment without setting RACK_ENV

The NEW_RELIC_ENV environment variable may now be used to specify the
environment the agent should use from its configuration file, independently of
RACK_ENV.

Many thanks to Mario Izquierdo for the contribution!

- Better error handling in Browser Application Monitoring injection

The agent middleware that injects the JavaScript code necessary for Browser
Application Monitoring now does a better job of catching errors that might
occur during the injection process.

- Allow disabling of Net::HTTP instrumentation

Most instrumentation in the Ruby agent can be disabled easily via a
configuration setting. Our Net::HTTP instrumentation was previously an
exception, but now it can also be disabled with the disable_net_http
configuration setting.

- Make Rails constant presence check more defensive

The Ruby agent now guards against the (rare) case where an application has a
Rails constant defined, but no Rails::VERSION constant (because Rails is not
actually present).

Many thanks to Vladimir Kiselev for the contribution!

## v3.8.1

- Better handling for Rack applications implemented as middlewares

When using a Sinatra application as a middleware around another app (for
example, a Rails app), or manually instrumenting a Rack middleware wrapped
around another application, the agent would previously generate two separate
transaction names in the New Relic UI (one for the middleware, and one for
the inner application).

As of this release, the agent will instead unify these two parts into a single
transaction in the UI. The unified name will be the name assigned to the
inner-most traced transaction by default. Calls to
NewRelic::Agent.set_transaction_name will continue to override the default
names assigned by the agent's instrumentation code.

This change also makes it possible to run X-Ray sessions against transactions
of the 'inner' application in cases where one instrumented app is wrapped in
another that's implemented as a middleware.

- Support for mongo-1.10.0

The Ruby agent now instruments version 1.10.0 of the mongo gem (versions 1.8.x
and 1.9.x were already supported, and continue to be).

- Allow setting configuration file path via an option to manual_start

Previously, passing the :config_path option to NewRelic::Agent.manual_start
would not actually affect the location that the agent would use to look for
its configuration file. This has been fixed, and the log messages emitted when
a configuration file is not found should now be more helpful.

## v3.8.0

- Better support for forking and daemonizing dispatchers (e.g. Puma, Unicorn)

The agent should now work out-of-the box with no special configuration on
servers that fork or daemonize themselves (such as Unicorn or Puma in some
configurations). The agent's background thread will be automatically restarted
after the first transaction processed within each child process.

This change means it's no longer necessary to set the
'restart_thread_in_children setting' in your agent configuration file if you
were doing so previously.

- Rails 4.1 support

Rails 4.1 has shipped, and the Ruby agent is ready for it! We've been running
our test suites against the release candidates with no significant issues, so
we're happy to announce full compatibility with this new release of Rails.

- Ruby VM measurements

The Ruby agent now records more detailed information about the performance and
behavior of the Ruby VM, mainly focused around Ruby's garbage collector. This
information is exposed on the new 'Ruby VM' tab in the UI. For details about
what is recorded, see:

http://docs.newrelic.com/docs/ruby/ruby-vm-stats

- Separate in-transaction GC timings for web and background processes

Previously, an application with GC instrumentation enabled, and both web and
background processes reporting into it would show an overly inflated GC band
on the application overview graph, because data from both web and non-web
transactions would be included. This has been fixed, and GC time during web
and non-web transactions is now tracked separately.

- More accurate GC measurements on multi-threaded web servers

The agent could previously have reported inaccurate GC times on multi-threaded
web servers such as Puma. It will now correctly report GC timings in
multi-threaded contexts.

- Improved ActiveMerchant instrumentation

The agent will now trace the store, unstore, and update methods on
ActiveMerchant gateways. In addition, a bug preventing ActiveMerchant
instrumentation from working on Ruby 1.9+ has been fixed.

Thanks to Troex Nevelin for the contribution!

- More robust Real User Monitoring script injection with charset meta tags

Previous versions of the agent with Real User Monitoring enabled could have
injected JavaScript code into the page above a charset meta tag. By the HTML5
spec, the charset tag must appear in the first 1024 bytes of the page, so the
Ruby agent will now attempt to inject RUM script after a charset tag, if one
is present.

- More robust connection sequence with New Relic servers

A rare bug that could cause the agent's initial connection handshake with
New Relic servers to silently fail has been fixed, and better logging has been
added to the related code path to ease diagnosis of any future issues.

- Prevent over-counting of queue time with nested transactions

When using add_transaction_tracer on methods called from within a Rails or
Sinatra action, it was previously possible to get inflated queue time
measurements, because queue time would be recorded for both the outer
transaction (the Rails or Sinatra action) and the inner transaction (the
method given to add_transaction_tracer). This has been fixed, so only the
outermost transaction will now record queue time.

## v3.7.3

- Obfuscation for PostgreSQL explain plans

Fixes an agent bug with PostgreSQL where parameters from the original query
could appear in explain plans sent to New Relic servers, even when SQL
obfuscation was enabled. Parameters from the query are now masked in explain
plans prior to transmission when transaction_tracer.record_sql is set to
'obfuscated' (the default setting).

For more information, see:
https://docs.newrelic.com/docs/traces/security-for-postgresql-explain-plans

- More accurate categorization of SQL statements

Some SQL SELECT statements that were previously being mis-categorized as
'SQL - OTHER' will now correctly be tagged as 'SQL - SELECT'. This
particularly affected ActiveRecord users using PostgreSQL.

- More reliable Typhoeus instrumentation

Fixed an issue where an exception raised from a user-specified on_complete
block would cause our Typhoeus instrumentation to fail to record the request.

- Fix for Puma 2.8.0 cluster mode (3.7.3.204)

Puma's 2.8.0 release renamed a hook New Relic used to support Puma's cluster
mode. This resulted in missing data for users running Puma. Thanks Benjamin
Kudria for the fix!

- Fix for deployment command bug (3.7.3.204)

Problems with file loading order could result in `newrelic deployments`
failing with an unrecognized command error. This has been fixed.

## v3.7.2

- Mongo instrumentation improvements

Users of the 'mongo' MongoDB client gem will get more detailed instrumentation
including support for some operations that were not previously captured, and
separation of aggregate metrics for web transactions from background jobs.

An issue with ensure_index when passed a symbol or string was also fixed.
Thanks Maxime RETY for the report!

- More accurate error tracing in Rails 4

Traced errors in Rails 4 applications will now be correctly associated with
the transaction they occurred in, and custom attributes attached to the
transaction will be correctly attached to the traced error as well.

- More accurate partial-rendering metrics for Rails 4

View partials are now correctly treated as sub-components of the containing
template render in Rails 4 applications, meaning that the app server breakdown
graphs for Rails 4 transactions should be more accurate and useful.

- Improved Unicorn 4.8.0 compatibility

A rare issue that could lead to spurious traced errors on app startup for
applications using Unicorn 4.8.0 has been fixed.

- meta_request gem compatibility

An incompatibility with the meta_request gem has been fixed.

- Typhoeus 0.6.4+ compatibility

A potential crash with Typhoeus 0.6.4+ when passing a URI object instead of a
String instance to one of Typhoeus's HTTP request methods has been fixed.

- Sequel single threaded mode fix

The agent will no longer attempt to run EXPLAIN queries for slow SQL
statements issued using the Sequel gem in single-threaded mode, since
doing so could potentially cause crashes.

- Additional functionality for add_custom_parameters

Calling add_custom_parameters adds parameters to the system codenamed
Rubicon. For more information, see http://newrelic.com/software-analytics

- Update gem signing cert (3.7.2.195)

The certificate used to sign newrelic_rpm expired in February. This patch
updates that for clients installing with verification.

## v3.7.1

- MongoDB support

The Ruby agent provides support for the mongo gem, versions 1.8 and 1.9!
Mongo calls are captured for transaction traces along with their parameters,
and time spent in Mongo shows up on the Database tab.

Support for more Mongo gems and more UI goodness will be coming, so watch
http://docs.newrelic.com/docs/ruby/mongo for up-to-date status.

- Harvest thread restarts for forked and daemonized processes

Historically framework specific code was necessary for the Ruby agent to
successfully report data after an app forked or daemonized. Gems or scripts
with daemonizing modes had to wait for agent support or find workarounds.

With 3.7.1 setting `restart_thread_in_children: true` in your newrelic.yml
automatically restarts the agent in child processes without requiring custom
code. For now the feature is opt-in, but future releases may default it on.

- Fix for missing HTTP time

The agent previously did not include connection establishment time for
outgoing Net::HTTP requests. This has been corrected, and reported HTTP
timings should now be more accurate.

- Fix for Mongo ensure_index instrumentation (3.7.1.182)

The Mongo instrumentation for ensure_index in 3.7.1.180 was not properly
calling through to the uninstrumented version of this method. This has been
fixed in 3.7.1.182. Thanks to Yuki Miyauchi for the fix!

- Correct first reported metric timespan for forking dispatchers (3.7.1.188)

The first time a newly-forked process (in some configurations) reported metric
data, it would use the startup time of the parent process as the start time
for that metric data instead of its own start time. This has been fixed.

## v3.7.0

- Official Rubinius support (for Rubinius >= 2.2.1)

We're happy to say that all known issues with the Ruby agent running on
Rubinius have been resolved as of Rubinius version 2.2.1! See
http://docs.newrelic.com/docs/ruby/rubinius for the most up-to-date status.

- RUM injection updates

The Ruby agent's code for both automatic and manual injection of Real User
Monitoring scripts has been improved. No application changes are required, but
the new injection logic is simpler, faster, more robust, and paves the way for
future improvements to Real User Monitoring.

- More robust communication with New Relic

Failures when transmitting data to New Relic could cause data to be held over
unnecessarily to a later harvest. This has been improved both to handle
errors more robustly and consistently, and to send data as soon as possible.

- Fix for agent not restarting on server-side config changes

A bug in 3.6.9 caused the agent to not reset correctly after server-side
config changes. New settings would not be received without a full process
restart. This has been fixed.

- Blacklisting rake spec tasks

A blacklist helps the agent avoid starting during rake tasks. Some default
RSpec tasks were missing. Thanks for the contribution Kohei Hasegawa!

## v3.6.9

- Experimental Rubinius 2.x support

The agent is now being tested against the latest version of Rubinius. While
support is still considered experimental, you can track the progress at
http://docs.newrelic.com/docs/ruby/rubinius for up to date status.

- Capture arguments for Resque and Sidekiq jobs

The agent can optionally record arguments for your Resque and Sidekiq jobs on
transaction traces and traced errors. This is disabled by default, but may be
enabled by setting resque.capture_params or sidekiq.capture_params.

Thanks to Juan Ignacio Pumarino, Ken Mayer, Paul Henry, and Eric Saxby for
their help with this feature!

- Supported versions rake task and documentation

We've improved our documentation for what Ruby and gem versions we support.
Run `rake newrelic:supported_versions` or see the latest agent's versions at
https://docs.newrelic.com/docs/ruby/supported-frameworks.

- ActiveRecord 4.0 explain plans for JRuby and Rubinius

The agent's ActiveRecord 4.0 instrumentation could not gather SQL explain
plans on JRuby by default because of a dependency on ObjectSpace, which isn't
available by default. This has been fixed.

- Fix for Curb http_put_with_newrelic

A bug in the agent caused PUT calls in the Curb gem to crash. This has been
fixed. Thanks to Michael D'Auria and Kirk Diggler for the contributions!

- Fix for head position on RUM injection

Certain unusual HTML documents resulted in browser monitoring injecting
incorrect content. Thanks Alex McHale for the contribution!

- Specify the Content-Type header in developer mode

Thanks Jared Ning for the contribution!

## v3.6.8

- X-Ray Sessions support

X-Ray Sessions provide more targeted transaction trace samples and thread
profiling for web transactions. For full details see our X-Ray sessions
documentation at https://newrelic.com/docs/site/xray-sessions.

- Percentiles and Histograms

The Ruby Agent now captures data that provides percentile and histogram views
in the New Relic UI.

- CPU metrics re-enabled for JRuby >= 1.7.0

To work around a JRuby bug, the Ruby agent stopped gathering CPU metrics on
that platform. With the bug fixed, the agent can gather those metrics again.
Thanks Bram de Vries for the contribution!

- Missing Resque transaction traces (3.6.8.168)

A bug in 3.6.8.164 prevented transaction traces in Resque jobs from being
communicated back to New Relic. 3.6.8.168 fixes this.

- Retry on initial connect (3.6.8.168)

Failure to contact New Relic on agent start-up would not properly retry. This
has been fixed.

- Fix potential memory leak on failure to send to New Relic (3.6.8.168)

  3.6.8.164 introduced a potential memory leak when transmission of some kinds
  of data to New Relic servers failed. 3.6.8.168 fixes this.

## v3.6.7

- Resque-pool support

Resque processes started via the resque-pool gem weren't recognized by the
Ruby agent. The agent now starts correctly in those worker processes.

- Environment-based configuration

All settings in newrelic.yml can now be configured via environment variables.
See https://newrelic.com/docs/ruby/ruby-agent-configuration for full details.

- Additional locking option for Resque (3.6.7.159)

There have been reports of worker process deadlocks in Resque when using the
Ruby agent. An optional lock is now available to avoid those deadlocks. See
https://newrelic.com/docs/ruby/resque-instrumentation for more details.

- HTTP connection setup timeout (3.6.7.159)

HTTP initialization in the agent lacked an appropriate timeout,
leading to dropouts in reporting under certain network error conditions.

- Unnecessary requests from Resque jobs (3.6.7.159)

An issue causing Resque jobs to unnecessarily make requests against New Relic
servers was fixed.

- Fix compatibility issues with excon and curb instrumentation

This release of the agent fixes a warning seen under certain circumstances
with the excon gem (most notably, when excon was used by fog), as well as
a bug with the curb instrumentation that conflicted with the feedzirra gem.

- Allow license key to be set by Capistrano variables

A license key can be passed via a Capistrano variable where previously it
could only be in newrelic.yml. Thanks Chris Marshall for the contribution!

- Make HTTP client instrumentation aware of "Host" request header

If a "Host" header is set explicitly on an HTTP request, that hostname will
be used for external metrics. Thanks Mislav Marohnić for the contribution!

- Fix ActiveSupport::Concern warnings with MethodTracer

Including NewRelic::Agent::MethodTracer in a class using Concerns could cause
deprecation warnings. Thanks Mike Połtyn for the contribution!

- Fix Authlogic constant name

Code checking for the Authlogic module was using in the wrong case. Thanks
Dharam Gollapudi for the contribution!

## v3.6.6

- HTTPClient and Curb support

The Ruby agent now supports the HTTPClient and Curb HTTP libraries! Cross
application tracing and more is fully supported for these libraries. For more
details see https://newrelic.com/docs/ruby/ruby-http-clients.

- Sinatra startup improvements

In earlier agent versions, newrelic_rpm had to be required after Sinatra to
get instrumentation. Now the agent should start when your Sinatra app starts
up in rackup, thin, unicorn, or similar web servers.

- Puma clustered mode support

Clustered mode in Puma was not reporting data without manually adding a hook
to Puma's configuration. The agent will now automatically add this hook.

- SSL certificate verification

Early versions of the agent's SSL support provided an option to skip
certificate verification. This option has been removed.

## v3.6.5

- Rails 4.0 Support

The Ruby agent is all set for the recent general release of Rails 4.0! We've
been tracking the RC's, and that work paid off. Versions 3.6.5 and 3.6.4 of
the Ruby agent should work fine with Rails 4.0.0.

- Excon and Typhoeus support

The Ruby agent now supports the Excon and Typhoeus HTTP libraries! For more
details see https://newrelic.com/docs/ruby/ruby-http-clients.

## v3.6.4

- Exception Whitelist

We've improved exception message handling for applications running in
high security mode. Enabling 'high_security' now removes exception messages
entirely rather than simply obfuscating any SQL.

By default this feature affects all exceptions, though you can configure a
whitelist of exceptions whose messages should be left intact.

More details: https://newrelic.com/docs/ruby/ruby-agent-configuration

- Fix a race condition affecting some Rails applications at startup

Some Rails applications using newrelic_rpm were affected by a race condition
at startup that manifested as an error when model classes with associations
were first loaded. The cause of these errors has been addressed by moving the
generation of the agent's EnvironmentReport on startup from a background
thread to the main thread.

## v3.6.3

- Better Sinatra Support

A number of improvements have been made to our Sinatra instrumentation.
More details: https://newrelic.com/docs/ruby/sinatra-support-in-the-ruby-agent

Sinatra instrumentation has been updated to more accurately reflect the final
route that was actually executed, taking pass and conditions into account.

New Relic middlewares for error collection, real user monitoring, and cross
application tracing are automatically inserted into the middleware stack.

Ignoring routes, similar to functionality available to Rails controllers, is
now available in Sinatra as well.

Routes in 1.4 are properly formatting in transaction names. Thanks Zachary
Anker for the contribution!

- Padrino Support

Along with improving our support of Sinatra, we've also extended that to
supporting Padrino, a framework that builds on Sinatra. Web transactions
should show up in New Relic now for Padrino apps automatically. The agent has
been tested against the latest Padrino in versions 0.11.x and 0.10.x.

- Main overview graph only shows web transactions

In the past database times from background jobs mixed with other web transaction
metrics in the main overview graph. This often skewed graphs. A common workaround
was to send background jobs to a separate application, but that should no longer
be necessary as the overview graphs now only represent web transactions.

## v3.6.2

- Sequel support

The Ruby agent now supports Sequel, a database toolkit for Ruby. This
includes capturing SQL calls and model operations in transaction traces, and
recording slow SQL calls. See https://newrelic.com/docs/ruby/sequel-instrumentation
for full details.

- Thread profiling fix

The prior release of the agent (version 3.6.1) broke thread profiling. A
profile would appear to run, but return no data. This has been fixed.

- Fix for over-counted Net::HTTP calls

Under some circumstances, calls into Net::HTTP were being counted twice in
metrics and transaction traces. This has been fixed.

- Missing traced errors for Resque applications

Traced errors weren't displaying for some Resque workers, although the errors
were factored into the overall count graphs. This has been fixed, and traced
errors should be available again after upgrading the agent.

## v3.6.1

- Full URIs for HTTP requests are recorded in transaction traces

When recording a transaction trace node for an outgoing HTTP call via
Net::HTTP, the agent will now save the full URI (instead of just the hostname)
for the request. Embedded credentials, the query string, and the fragment will
be stripped from the URI before it is saved.

- Simplify Agent Autostart Logic

Previously the agent would only start when it detected a supported
"Dispatcher", meaning a known web server or background task framework. This
was problematic for customers using webservers that the agent was not
configured to detect (e.g. Puma). Now the agent will attempt to report any
time it detects it is running in a monitored environment (e.g. production).
There are two exceptions to this. The agent will not autostart in a rails
console or irb session or when the process was invoked by a rake task (e.g.
rake assets:precompile). The NEWRELIC_ENABLE environment variable can be set
to true or false to force the agent to start or not start.

- Don't attempt to resolve collector hostname when proxy is in use

When a proxy is configured, the agent will not attempt to lookup and cache the
IP address of New Relic server to which it is sending data, since DNS may not
be available in some environments. Thanks to Bill Kirtley for the contribution

- Added NewRelic::Agent.set_transaction_name and NewRelic::Agent.get_transaction_name

Ordinarily the name of your transaction is defined up-front, but if you'd like to
change the name of a transaction while it is still running you can use
**NewRelic::Agent.set_transaction_name()**. Similarly, if you need to know the name
of the currently running transaction, you can use **NewRelic::Agent.get_transaction_name()**.

## v3.6.0

- Sidekiq support

The Ruby agent now supports the Sidekiq background job framework. Traces from
Sidekiq jobs will automatically show up in the Background tasks on New Relic
similar to Resque and Delayed::Job tasks.

- Improved thread safety

The primary metrics data structures in the Ruby agent are now thread safe.
This should provide better reliability for the agent under JRuby and threaded
scenarios such as Sidekiq or Puma.

- More robust environment report

The agent's analysis of the local environment (e.g. OS, Processors, loaded
gems) will now work in a wider variety of app environments, including
Sinatra.

- Experimental Rainbows! support

The Ruby agent now automatically detects and instruments the Rainbows! web
server. This support is considered experimental at present, and has not been
tested with all dispatch modes.

Thanks to Joseph Chen for the contribution.

- Fix a potential file descriptor leak in Resque instrumentation

A file descriptor leak that occurred when DontPerform exceptions were used to
abort processing of a job has been fixed. This should allow the Resque
instrumentation work correctly with the resque-lonely_job gem.

## v3.5.8

- Key Transactions

  The Ruby agent now supports Key Transactions! Check out more details on the
  feature at https://newrelic.com/docs/site/key-transactions

- Ruby 2.0

  The Ruby agent is compatible with Ruby 2.0.0 which was just released.

- Improved Sinatra instrumentation

  Several cases around the use of conditions and pass in Sinatra are now
  better supported by the Ruby agent. Thanks Konstantin for the help!

- Outbound HTTP headers

  Adds a 'X-NewRelic-ID' header to outbound Net::HTTP requests. This change
  helps improve the correlation of performance between services in a service-
  oriented architecture for a forthcoming feature. In the meantime, to disable
  the header, set this in your newrelic.yml:

  cross_application_tracer:
  enabled: false

- Automatically detect Resque dispatcher

  The agent does better auto-detection for the Resque worker process.
  This should reduce the need to set NEW_RELIC_DISPATCHER=resque directly.

## v3.5.7

- Resolved some issues with tracking of frontend queue time, particularly
  when the agent is running on an app hosted on Heroku. The agent will now
  more reliably parse the headers described in
  https://newrelic.com/docs/features/tracking-front-end-time and will
  automatically detect whether the times provided are in seconds,
  milliseconds or microseconds.

## v3.5.6

- Use HTTPS by default

  The agent now defaults to using SSL when it communicates with New Relic's
  servers. By default is already configured New Relic does not transmit any
  sensitive information (e.g. SQL parameters are masked), but SSL adds an
  additional layer of security. Upgrading customers may need to remove the
  "ssl: false" directive from their newrelic.yml to enable ssl. Customers on
  Jruby may need to install the jruby-openssl gem to take advantage of this
  feature.

- Fix two Resque-related issues

  Fixes a possible hang on exit of an instrumented Resque master process
  (https://github.com/defunkt/resque/issues/578), as well as a file descriptor
  leak that could occur during startup of the Resque master process.

- Fix for error graph over 100%

  Some errors were double counted toward the overall error total. This
  resulted in graphs with error percentages over 100%. This duplication did
  not impact the specific error traces captured, only the total metric.

- Notice gracefully handled errors in Sinatra

  When show_exceptions was set to false in Sinatra, errors weren't caught
  by New Relic's error collector. Now handled errors also have the chance
  to get reported back.

- Ruby 2.0 compatibility fixes

  Ruby 2.0 no longer finds protected methods by default, but will with a flag.
  http://tenderlovemaking.com/2012/09/07/protected-methods-and-ruby-2-0.html

  Thanks Ravil Bayramgalin and Charlie Somerville for the fixes.

- Auto-detect Trinidad as dispatcher

  Code already existing for detecting Trinidad as a dispatcher, but was only
  accessible via an ENV variable. This now auto-detects on startup. Thanks
  Robert Rasmussen for catching that.

- Coercion of types in collector communication

  Certain metrics can be recorded with a Ruby Rational type, which JSON
  serializes as a string rather than a floating point value. We now treat
  coerce each outgoing value, and log issues before sending the data.

- Developer mode fix for chart error

  Added require to fix a NameError in developer mode for summary page. Thanks
  to Ryan B. Harvey.

- Don't touch deprecated RAILS_ROOT if on Rails 3

  Under some odd startup conditions, we would look for the RAILS_ROOT constant
  after failing to find the ::Rails.root in a Rails 3 app, causing deprecation
  warnings. Thanks for Adrian Irving-Beer for the fix.

## v3.5.5

- Add thread profiling support

  Thread profiling performs statistical sampling of backtraces of all threads
  within your Ruby processes. This feature requires MRI >= 1.9.2, and is
  controlled via the New Relic web UI. JRuby support (in 1.9.x compat mode) is
  considered experimental, due to issues with JRuby's Thread#backtrace.

- Add audit logging capability

  The agent can now log all of the data it sends to the New Relic servers to
  a special log file for human inspection. This feature is off by default, and
  can be enabled by setting the audit_log.enabled configuration key to true.
  You may also control the location of the audit log with the audit_log.path key.

- Use config system for dispatcher, framework, and config file detection

  Several aspects of the agent's configuration were not being handled by the
  configuration system. Detection/configuration of the dispatcher (e.g. passenger,
  unicorn, resque), framework (e.g. rails3, sinatra), and newrelic.yml
  location are now handled via the Agent environment, manual, and default
  configuration sources.

- Updates to logging across the agent

  We've carefully reviewed the logging messages that the agent outputs, adding
  details in some cases, and removing unnecessary clutter. We've also altered
  the startup sequence to ensure that we don't spam STDOUT with messages
  during initialization.

- Fix passing environment to manual_start()

  Thanks to Justin Hannus. The :env key, when passed to Agent.manual_start,
  can again be used to specify which section of newrelic.yml is loaded.

- Rails 4 support

  This release includes preliminary support for Rails 4 as of 4.0.0.beta.
  Rails 4 is still in development, but the agent should work as expected for
  people who are experimenting with the beta.

## v3.5.4

- Add queue time support for sinatra apps

  Sinatra applications can now take advantage of front end queue time
  reporting. Thanks to Winfield Peterson for this contribution.

- Simplify queue time configuration for nginx 1.2.6+

  Beginning in version 1.2.6, recently released as a development version, the
  $msec variable can be used to set an http header. This change allows front
  end queue time to be tracked in New Relic simply by adding this line to the
  nginx config:

  proxy_set_header X-Queue-Start "t=${msec}000"

  It will no longer be necessary to compile a patched version of nginx or
  compile in the perl or lua module to enable this functionality.

  Thanks to Lawrence Pit for the contribution.

- Report back build number and stage along with version info

  In the 3.5.3 series the agent would fail to report its full version number
  to NewRelic's environment report. For example it would report its version
  as 3.5.3 instead of 3.5.3.25 or 3.5.3.25.beta. The agent will now report
  its complete version number as defined in newrelic_rpm.gemspec.

- The host and the port that the agent reports to can now be set from environment vars

  The host can be set with NEW_RELIC_HOST and the port with NEW_RELIC_PORT. These setting
  will override any other settings in your newrelic.yml.

- Fix RUM reporting to multiple applications

  When the agent is configured to report to multiple "roll up" applications
  RUM did not work correctly.

## v3.5.3

- Update the collector protocol to use JSON and Ruby primitives

  The communication between the agent and the NewRelic will not longer be
  marshaled Ruby objects, but rather JSON in the case of Ruby 1.9 and marshaled
  Ruby primitives in the case of 1.8. This results in greater harvest efficiency
  as well as feature parity with other New Relic agents.

- Fix incorrect application of conditions in sinatra instrumentation

  The agent's sinatra instrumentation was causing sinatra's conditions to
  be incorrectly applied in some obscure cases. The bug was triggered
  when a condition was present on a lower priority route that would match
  the current request, except for the presence of a higher priority route.

## v3.5.2

- Simplified process of running agent test suite and documented code
  contribution process in GUIDELINES_FOR_CONTRIBUTING.

## v3.5.1

- Enabling Memory Profiling on Lion and Mountain Lion

  The agent's list of supported platforms for memory profiling wasn't correctly checking
  for more recent versions of OS X.

- Fixed an arity issue encountered when calling newrelic_notice_error from Rails applications.

- End user queue time was not being properly reported, works properly now.

- Server-side configuration for ignoring errors was not being heeded by agent.

- Better handling of a thread safety issue.

  Some issues may remain, which we are working to address, but they should be gracefully handled
  now, rather than crashing the running app.

- Use "java_import" rather than "include_class" when require Java Jars into a JRuby app.

  Thanks to Jan Habermann for the pull request

- Replaced alias_method mechanism with super call in DataMapper instrumentation.

  Thanks to Michael Rykov for the pull request

- Fixed the Rubinius GC profiler.

  Thanks to Dirkjan Bussink

- Use ActiveSupport.on_load to load controller instrumentation Rails 3.

  Thanks to Jonathan del Strother

- Reduce the number of thread local reference in a particular high traffic method

  Thanks to Jeremy Kemper

## v3.5.0.1

- (Fix) Due to a serious resource leak we have ended support for versions of Phusion Passenger
  older than 2.1.1. Users of older versions are encouraged upgrade to a more recent version.

## v3.5.0

- (Fix) RUM Stops Working After 3.4.2.1 Agent Upgrade

  v3.4.2.1 introduced a bug that caused the browser monitor auto instrumentation
  (for RUM) default to be false. The correct value of true is now used

- When the Ruby Agent detects Unicorn as the dispatcher it creates an INFO level log message
  with additional information

  To help customers using Unicorn, if the agent detects it (Unicorn) is being used as the
  dispatcher an INFO level log message it created that includes a link to New Relic
  online doc that has additional steps that may be required to get performance data reporting.

- (Fix) In version 3.4.2 of the Ruby Agent the server side value for Apdex T was disregarded

  With version 3.4.2 of the agent, the value set in the newrelic.yml file took precedence over the
  value set in the New Relic UI. As of version 3.5.0 only the value for Apdex T set in the
  New Relic UI will be used. Any setting in the yaml file will be ignored.

- Improved Error Detection/Reporting capabilities for Rails 3 apps

  Some errors are missed by the agent's exception reporting handlers because they are
  generated in the rails stack, outside of the instrumented controller action. A Rack
  middleware is now included that can detect these errors as they bubble out of the middleware stack.
  Note that this does not include Routing Errors.

- The Ruby Agent now logs certain information it receives from the New Relic servers

  After connecting to the New Relic servers the agent logs the New Relic URL
  of the app it is reporting to.

- GC profiling overhead for Ruby 1.9 reduced

  For Ruby 1.9 the amount of time spent in GC profiling has been reduced.

- Know issue with Ruby 1.8.7-p334, sqlite3-ruby 1.3.0 or older, and resque 1.23.0

  The Ruby Agent will not work in conjunction with Ruby 1.8.7-p334, sqlite3-ruby 1.3.3
  or earlier, and resque 1.23.0. Your app will likely stop functioning. This is a known problem
  with Ruby versions up to 1.8.7-p334. Upgrading to the last release of Ruby 1.8.7
  is recommended. This issue has been present in every version of the agent we've tested
  going back for a year.

## v3.4.2.1

- Fix issue when app_name is nil

  If the app_name setting ends up being nil an exception got generated and the application
  wouldn't run. This would notably occur when running a Heroku app locally without the
  NEW_RELIC_APP_NAME environment variable set. A nil app_name is now detected and an
  error logged specifying remediation.

## v3.4.2

- The RUM NRAGENT tk value gets more robustly sanitized to prevent potential XSS vulnerabilities

  The code that scrubs the token used in Real User Monitoring has been enhanced to be
  more robust.

- Support for Apdex T in server side configuration

  For those using server side configuration the Ruby Agent now supports setting
  the Apdex T value via the New Relic UI.

- Refactoring of agent config code

  The code that reads the configuration information and configures the agent
  got substantially reorganized, consolidated, simplified, and made more robust.

## v3.4.1

#### Bug Fixes

- Fix edge case in RUM auto instrumentation where X-UA-Compatible meta tag is
  present but </head> tag is missing.

  There is a somewhat obscure edge case where RUM auto instrumentation will
  crash a request. The issue seems to be triggered when the X-UA-Compatible
  meta tag is present and the </head> tag is missing.

- Fixed reference to @service.request_timeout to @request_timeout in
  new_relic_service.rb. (Thanks to Matthew Savage)

  When a timeout occurred during connection to the collector an "undefined
  method `request_timeout' for nil:NilClass'" would get raised.

- preserve visibility on traced methods.

  Aliased methods now have the same visibility as the original traced method.
  A couple of the esoteric methods created in the process weren't getting the
  visibility set properly.

- Agent service does not connect to directed shard collector after connecting
  to proxy

  After connecting to collector proxy name of real collector was updated, but
  ip address was not being updated causing connections to go to the proxy.
  Agent now looks up ip address for real collector.

- corrupt marshal data from pipe children crashing agent

  If the agent received corrupted data from the Resque worker child agent
  it could crash the agent itself. fixed.

- should reset RubyBench GC counter between polls

  On Ruby REE, the GC profiler does not reset the counter between polls. This
  is only a problem if GC could happen _between_ transactions, as in, for
  example, out-of-band GC in Unicorn. fixed.

## v3.4.0.1

- Prevent the agent from resolving the collector address when disabled.
- Fix for error collector configuration that was introduced during beta.
- Preserve method visibility when methods are traced with #add_method_tracer and #add_transaction_tracer

## v3.4.0

- Major refactor of data transmission mechanism. This enabled child processes to send data to parent processes, which then send the data to the New Relic service. This should only affect Resque users, dramatically improving their experience.
- Moved Resque instrumentation from rpm_contrib to main agent. Resque users should discontinue use of rpm_contrib or upgrade to 2.1.11.
- Resolve issue with configuring the Error Collector when using server-side configuration.

## v3.3.5

- [FIX] Allow tracing of methods ending in ! and ?
- [PERF] Give up after scanning first 50k of the response in RUM
  auto-instrumentation.
- [FIX] Don't raise when extracting metrics from SQL queries with non UTF-8 bytes.
- Replaced "Custom/DJ Locked Jobs" metric with new metrics for
  monitoring DelayedJob: queue_length, failed_jobs, and locked_jobs, all under
  Workers/DelayedJob. queue_length is also broken out by queue name or priority
  depending on the version of DelayedJob deployed.

## v3.3.4.1

- Bug fix when rendering empty collection in Rails 3.1+

## v3.3.4

- Rails 3 view instrumentation

## v3.3.3

- Improved Sinatra instrumentation
- Limit the number of nodes collected in long running transactions to prevent leaking memory

## v3.3.2.1

- [SECURITY] fix for cookie handling by End User Monitoring instrumentation

## v3.3.2

- deployments recipe change: truncate git SHAs to 7 characters
- Fixes for obfuscation of PostgreSQL and SQLite queries
- Fix for lost database connections when using a forking framework
- Workaround for RedHat kernel bug which prevented blocking reads of /proc fs
- Do not trap signals when handling exceptions

## v3.3.1

- improved Ruby 1.8.6 support
- fix for issues with RAILS_ROOT deprecation warnings
- fixed incorrect 1.9 GC time reporting
- obfuscation for Slow SQL queries respects transaction trace config
- fix for RUM instrumentation reporting bad timing info in some cases
- refactored ActiveRecord instrumentation, no longer requires Rails

## v3.3.0

- fix for GC instrumentation when using Ruby 1.9
- new feature to correlate browser and server transaction traces
- new feature to trace slow sql statements
- fix to help cope with malformed rack responses
- do not try to instrument versions of ActiveMerchant that are too old

## v3.2.0.1

- Updated LICENSE
- Updated links to support docs

## v3.2.0

- Fix over-detection of mongrel and unicorn and only start the agent when
  actual server is running
- Improve developer mode backtraces to support ruby 1.9.2, windows
- Fixed some cases where Memcache instrumentation was failing to load
- Ability to set log destination by NEW_RELIC_LOG env var
- Fix to mutex lib load issue
- Performance enhancements (thanks to Jeremy Kemper)
- Fix overly verbose STDOUT message (thanks to Anselm Helbig)

## v3.1.2

- Fixed some thread safety issues
- Work around for Ruby 1.8.7 Marshal crash bug
- Numerous community patches (Gabriel Horner, Bradley Harris, Diego Garcia,
  Tommy Sullivan, Greg Hazel, John Thomas Marino, Paul Elliott, Pan Thomakos)
- Fixed RUM instrumentation bug

## v3.1.1

- Support for Rails 3.1 (thanks to Ben Hoskings via github)
- Support for Rubinius
- Fixed issues affecting some Delayed Job users where log files were not appearing
- Fixed an issue where some instrumentation might not get loaded in Rails apps
- Fix for memcached cas method (thanks to Andrew Long and Joseph Palermo )
- Fix for logger deprecation warning (thanks to Jonathan del Strother via github)
- Support for logging to STDOUT
- Support for Spymemcached client on jruby

## v3.1.0

- Support for aggregating data from short-running
  processes to reduce reporting overhead
- Numerous bug fixes
- Increased unit test coverage

## v3.0.1

- Updated Real User Monitoring to reduce javascript size and improve
  compatibility, fix a few known bugs

## v3.0.0

- Support for Real User Monitoring
- Back end work on internals to improve reliability
- added a 'log_file_name' and 'log_file_path' configuration variable to allow
  setting the path and name of the agent log file
- Improve reliability of statistics calculations
- Remove some previously deprecated methods
- Remove Sequel instrumentation pending more work

## v2.14.1

- Avoid overriding methods named 'log' when including the MethodTracer module
- Ensure that all load paths for 'new_relic/agent' go through 'new_relic/control' first
- Remove some debugging output from tests

## v2.14.0

- Dependency detection framework to prevent multi-loading or early-loading
  of instrumentation files

## v2.13.5

- Moved the API helper to the github newrelic_api gem.
- Revamped queue time to include server, queue, and middleware time
- Increased test coverage and stability
- Add Trinidad as a dispatcher (from Calavera, on github)
- Sequel instrumentation from Aman Gupta
- patches to 1.9 compatibility from dkastner on github
- Support for 1.9.2's garbage collection instrumentation from Justin Weiss
- On Heroku, existing queue time headers will be detected
- Fix rack constant scoping in dev mode for 1.9 (Rack != ::Rack)
- Fixes for instrumentation loading failing on Exception classes that
  are not subclasses of StandardError
- Fix active record instrumentation load order for Rails 3

## v2.13.4

- Update DNS lookup code to remove hardcoded IP addresses

## v2.13.3

- Dalli instrumentation from Mike Perham (thanks Mike)
- Datamapper instrumentation from Jordan Ritter (thanks Jordan)
- Apdex now defaults to 0.5
  !!! Please be aware that if you are not setting an apdex,
  !!! this will cause a change in the apparent performance of your app.
- Make metric hashes threadsafe (fixes problems sending metrics in Jruby
  threaded code)
- Delete obsolete links to metric docs in developer mode
- Detect gems when using Bundler
- Fix newrelic_ignore in Rails 3
- Break metric parser into a separate vendored gem
- When using Unicorn, preload_app: true is recommended to get proper
  after_fork behavior.

## v2.13.2

- Remove a puts. Yes, a whole release for a puts.

## v2.13.1

- Add missing require in rails 3 framework control

## v2.13.0

- developer mode is now a rack middleware and can be used on any framework;
  it is no longer supported automatically on versions of Rails prior to 2.3;
  see README for details
- memcache key recording for transaction traces
- use system_timer gem if available, fall back to timeout lib
- address instability issues in JRuby 1.2
- renamed executable 'newrelic_cmd' to 'newrelic'; old name still supported
  for backward compatibility
- added 'newrelic install' command to install a newrelic.yml file in the
  current directory
- optimization to execution time measurement
- optimization to startup sequence
- change startup sequence so that instrumentation is installed after all
  other gems and plugins have loaded
- add option to override automatic flushing of data on exit--send_data_on_exit
  defaults to 'true'
- ignored errors no longer affect apdex score
- added record_transaction method to the api to allow recording
  details from web and background transactions occurring outside RPM
- fixed a bug related to enabling a gold trial / upgrade not sending
  transaction traces correctly

## v2.12.3

- fix regression in startup sequence

## v2.12.2

- fix for regression in Rails 2.1 inline rendering
- workaround bug found in some rubies that caused a segv and/or NoMemoryError
  when deflating content for upload
- avoid creating connection thread in unicorn/passenger spawners

## v2.12.1

- fix bug in profile mode
- fix race condition in Delayed::Job instrumentation loading
- fix glassfish detection in latest glassfish gem

## v2.12.0

- support basic instrumentation for ActsAsSolr and Sunspot

## v2.11.3

- fix bug in startup when running JRuby

## v2.11.2

- fix for unicorn not reporting when the proc line had 'master' in it
- fix regression for passenger 2.0 and earlier
- fix after_fork in the shim

## v2.11.1

- republished gem without generated rdocs

## v2.11.0

- rails3 instrumentation (no developer mode support yet)
- removed the ensure_worker_thread started and instead defined an after_fork
  handler that will set up the agent properly in forked processes.
- change at_exit handler so the shutdown always goes after other shutdown
  handlers
- add visibility to active record db transactions in the rpm transaction
  traces (thanks to jeremy kemper)
- fix regression in merb support which caused merb apps not to start
- added NewRelic::Agent.logger to the public api to write to the agent
  log file.
- optimizations to background thread, controller instrumentation, memory
  usage
- add logger method to public_api
- support list notation for ignored exceptions in the newrelic.yml

## v2.10.8

- fix bug in delayed_job instrumentation that caused the job queue sampler
  to run in the wrong place
- change startup sequence and code that restarts the worker loop
  thread
- detect the unicorn master and dont start the agent; hook in after_fork
- fix problem with the Authlogic metric names which caused errors in
  developer mode. Authlogic metrics now adhere to the convention of
  prefixing the name with 'Custom'
- allow more correct overriding of transaction trace settings in the
  call to #manual_start
- simplify WorkerLoop and add better protection for concurrency
- preliminary support for rails3

## v2.10.6

- fix missing URL and referrer on some traced errors and transactions
- gather traced errors _after_ executing the rescue chain in ActionController
- always load controller instrumentation
- pick up token validation from newrelic.yml

## v2.10.5

- fix bug in delayed_job instrumentation occurring when there was no DJ log

## v2.10.4

- fix incompatibility with Capistrano 2.5.16
- strip down URLs reported in transactions and errors to path only

## v2.10.3

- optimization to reduce overhead: move background samplers into foreground thread
- change default config file to ignore RoutingErrors
- moved the background task instrumentation into a separate tab in the RPM UI
- allow override of the RPM application name via NEWRELIC_APP_NAME environment variable
- revised Delayed::Job instrumentation so no manual_start is required
- send buffered data on shutdown
- expanded support for queue length and queue time
- remove calls to starts_with to fix Sinatra and non-rails deployments
- fix problem with apdex scores recording too low in some circumstances
- switch to jeweler for gem building
- minor fixes, test improvements, doc and rakefile improvements
- fix incompatibility with Hoptoad where Hoptoad was not getting errors handled by New Relic
- many other optimizations, bug fixes and documentation improvements

## v2.10.2.

- beta release of 2.10
- fix bugs with Sinatra app instrumentation
- minor doc updates

## v2.10.1.

- alpha release of 2.10
- rack support, including metal; ignores 404s; requires a module inclusion (see docs)
- sinatra support, displays actions named by the URI pattern matched
- add API method to abort transaction recording for in-flight transactions
- remove account management calls from newrelic_api.rb
- truncating extremely large transaction traces for efficiency
- fix error reporting in recipes; add newrelic_rails_env option to recipes to
  override the rails env used to pull the app_name out of newrelic.yml
- added TorqueBox recognition (thanks Bob McWhirter)
- renamed config settings: enabled => monitor_mode; developer => developer_mode;
  old names will still work in newrelic.yml
- instrumentation for DelayedJob (thanks Travis Tilley)
- added config switches to turn off certain instrumentation when you aren't
  interested in the metrics, to save on overhead--see newrelic.yml for details.
- add profiling support to dev mode; very experimental!
- add 'multi_threaded' config option to indicate when the app is running
  multi-threaded, so we can disable some instrumentation
- fix test failures in JRuby, REE
- improve Net::HTTP instrumentation so it's more efficient and distinguishes calls
  between web and non-web transactions.
- database instrumentation notices all database commands in addition to the core commands
- add support for textmate to dev mode
- added add_transaction_tracer method to support instrumenting methods as
  if they were web transactions; this will facilitate better visibility of background
  tasks and eventually things like rack, metal and Sinatra
- adjusted apdex scores to reflect time spent in the mongrel queue
- fixed incompatibility with JRuby on startup
- implemented CPU measure for JRuby which reflects the cpu burn for
  all controller actions (does not include background tasks)
- fixed scope issue with GC instrumentation, subtracting time from caller
- added # of GC calls to GC instrumentation
- renamed the dispatcher metric
- refactored stats_engine code for readability
- optimization: reduce wakeup times for harvest thread

## v2.10.0.

- alpha release of 2.10
- support unicorn
- instrumentation of GC for REE and MRE with GC patch
- support agent restarting when changes are made to the account
- removed #newrelic_notice_error from Object class, replaced by NewRelic::Agent#notice_error
- collect histogram statistics
- add custom parameters to newrelic_notice_error call to display
  extra info for errors
- add method disable_all_tracing(&block) to execute a block without
  capturing metrics
- newrelic_ignore now blocks all instrumentation collection for
  the specified actions
- added doc to method_tracer API and removed second arg
  requirement for add_method_tracer call
- instrumentation for Net::HTTP
- remove method_tracer shim to avoid timing problems in monitoring daemons
- for non-rails daemons, look at APP_ROOT and NRCONFIG env vars for custom locations

## v2.9.9.

- Disable at_exit handler for Unicorn which sometimes caused the
  agent to stop reporting immediately.

## v2.9.8.

- add instrumentation for Net::HTTP calls, to show up as "External"
- added support for validating agents in the cloud.
- recognize Unicorn dispatcher
- add NewRelic module definitions to ActiveRecord instrumentation

## v2.9.5.

- Snow Leopard memory fix

## v2.9.4.

- clamp size of data sent to server
- reset statistics for passenger when forking to avoid erroneous data
- fix problem deserializing errors from the server
- fix incompatibility with postgres introduced in 2.9.

## v2.9.3.

- fix startup failure in Windows due to memory sampler
- add JRuby environment information

## v2.9.2.

- change default apdex_t to 0.5 seconds
- fix bug in deployments introduced by multi_homed setting
- support overriding the log in the agent api
- fix JRuby problem using objectspace
- display custom parameters when looking at transactions in dev mode
- display count of sql statements on the list of transactions in dev mode
- fixes for merb--thanks to Carl Lerche

## v2.9.1.

- add newrelic_ignore_apdex method to controller classes to allow
  you to omit some actions from apdex statistics
- Add hook for Passenger shutdown events to get more timely shutdown
  notices; this will help in more accurate memory readings in
  Passenger
- add newrelic_notice_error to Object class
- optional ability to verify SSL certificates, note that this has some
  performance and reliability implications
- support multi-homed host with multiple apps running on duplicate
  ports

## v2.9.0.

Noteworthy Enhancements

- give visibility to templates and partials in Rails 2.1 and later, in
  dev mode and production
- change active record metrics to capture statistics in adapter log()
  call, resulting in lower overhead and improved visibility into
  different DB operations; only AR operations that are not hitting the
  query cache will be measured to avoid overhead
- added mongrel_rpm to the gem, a standalone daemon listening for custom
  metric values sent from local processes (experimental); do mongrel_rpm
  --help
- add API for system monitoring daemons (refer to KB articles); changed
  API for manual starting of the agent; refer to
  NewRelic::Agent.manual_start for details
- do certificate verification on ssl connections to
  collector.newrelic.com
- support instances appearing in more than one application by allowing a
  semicolon separated list of names for the newrelic.yml app_name
  setting.
- combined agent logfiles into a single logfile
- use rpm server time for transaction traces rather than agent time

Developer Mode (only) Enhancements

- show partial rendering in traces
- improved formatting of metric names in traces
- added number of queries to transactions in the transaction list
- added some sorting options for the transaction list
- added a page showing the list of active threads

Compatibility Enhancements

- ruby 1.9.1 compatibility
- support concurrency when determining busy times, for 2.2 compatibility
- in jruby, use Java used heap for memory sampling if the system memory
  is not accessible from an unsupported platform
- jruby will no longer start the agent now when running the console or
  rake tasks
- API support for RPM as a footnote add-in
- webrick support restored

Noteworthy bugfixes

- sample memory on linux by reading /proc/#{$$}/status file
- fixed ambiguous 'View' metrics showing up in controller breakdown
- removed Numeric extensions, including round_to, and to_ms
- using a different timeout mechanism when we post data to RPM
- remove usage of Rails::Info which had a side effect of enabling
  ActiveRecord even when it wasn't an active framework
- moved CPU sampler off background thread and onto the harvest thread
- tests now run cleanly in any rails app using test:newrelic or
  test:plugins

Agent improvements to support future RPM enhancements

- add instrumentation to capture metrics on response codes; not yet
  working in rails 2.3.\*
- added http referrer to traced errors
- capture gem requirements from rails
- capture cpu utilization adjusted for processor count
- transaction sampling

## v2.8.10.

- fix thin support with rails 2.3.2 when using script/server
- fix incompatibility with rails 2.3.2 and script/server options
  processing
- minor tweak to environment gathering for gem mode

## v2.8.9.

- fix problem finding the newrelic controller in dev mode
- fix incompatibility with older versions of optparse
- fix potential jvm problem with jruby
- remove test:all task definition to avoid conflicts
- change error message about window sampler in windows not supported to a
  warning message

## v2.8.8.

- fix error with jruby on windows
- fix problem where webrick was being incorrectly detected causing some
  problems with mongrel application assignments--had to disable webrick
  for now

## v2.8.7.

- fix for ssl connection hanging problems
- fix problem recognizing mongrel in rails 2.3.2
- fastcgi support in rails 2.3.2
- put back webrick support

## v2.8.6.

- fix for capture_params when using file uploads in controller actions
- use pure ruby NS lookup for collector host to eliminate possibly
  blocking applications

## v2.8.5.

- fix reference to CommandError which was breaking some cap scripts
- fix incompatibility with Rails 2.0 in the server API
- fix problem with litespeed with Lite accounts
- fix problem when ActiveRecord is disabled
- moved merb instrumentation to Merb::Controller instead of
  AbstractController to address incompatibility with MailController
- fix problem in devmode displaying sql with embedded urls

## v2.8.4.

- fix bug in capistrano recipe causing cap commands to fail with error
  about not finding Version class

## v2.8.3.

- refactor unit tests so they will run in a generic rails environment
- require classes in advance to avoid autoloading. this is to address
  incompatibilities with desert as well as more flexibility in gem
  initialization
- fixed newrelic_helper.rb 1.9 incompatibility

## v2.8.2.

- fix Ruby 1.9 syntax compatibility errors
- update the class loading sanity check, will notify server of errors
- fix agent output on script and rake task execution

## v2.8.1.

- Convert the deployment information upload script to an executable and
  put in the bin directory. When installed as a gem this command is
  symlinked to /usr/bin. Usage: newrelic_cmd deployments --help
- Fix issue invoking api when host is not set in newrelic.yml
- Fix deployments api so it will work from a gem
- Fix thin incompatibility in developer mode

## v2.8.0.

- add beta of api in new_relic_api.rb
- instrumented dynamic finders in ActiveRecord
- preliminary support for capturing deployment information via capistrano
- change memory sampler for solaris to use /usr/bin/ps
- allow ERB in newrelic.yml file
- merged support for merb into this version
- fix incompatibility in the developer mode with the safe_erb plugin
- fix module namespace issue causing an error accessing
  NewRelic::Instrumentation modules
- fix issue where the agent sometimes failed to start-up if there was a
  transient network problem
- fix IgnoreSilentlyException message

## v2.7.4.

- fix error when trying to serialize some kinds of Enumerable objects
- added extra debug logging
- added app_name to app mapping

## v2.7.3.

- fix compatibility issue with 1.8.5 causing error with Dir.glob

## v2.7.2.

- fix problem with passenger edge not being a detected environment

## v2.7.1.

- fix problem with skipped dispatcher instrumentation

## v2.7.0.

- Repackage to support both plugin and Gem installation
- Support passenger/litespeed/jruby application naming
- Update method for calculating dispatcher queue time
- Show stack traces in RPM Transaction Traces
- Capture error source for TemplateErrors
- Clean up error stack traces.
- Support query plans from postgres
- Performance tuning
- bugfixes

## v2.5.3.

- fix error in transaction tracing causing traces not to show up

## v2.5.2.

- fixes for postgres explain plan support

## v2.5.1.

- bugfixes

## v2.5.0.

- add agent support for rpm 1.1 features
- Fix regression error with thin support

## v2.4.3.

- added 'newrelic_ignore' controller class method with :except and :only options for finer grained control
  over the blocking of instrumentation in controllers.
- bugfixes

## v2.4.2.

- error reporting in early access

## v2.4.1.

- bugfix: initializing developer mode

## v2.4.0.

- Beta support for LiteSpeed and Passenger

## v2.3.7.

- bugfixes

## v2.3.6.

- bugfixes

## v2.3.5.

- bugfixes: pie chart data, rails 1.1 compatibility

## v2.3.4.

- bugfix

## v2.3.3.

- bugfix for non-mysql databases

## v2.3.2.

- bugfixes
- Add enhancement for Transaction Traces early access feature

## v2.3.1.

- bugfixes

## v2.3.0.

- Add support for Transaction Traces early access feature

## v2.2.2.

- bugfixes

## v2.2.1.

- Add rails 2.1 support for Developer Mode
- Changes to memory sampler: Add support for JRuby and fix Solaris support.

* Stop catching exceptions and start catching StandardError; other exception cleanup
* Add protective exception catching to the stats engine
* Improved support for thin domain sockets
* Support JRuby environments

## v2.1.6.

- bugfixes

## v2.1.5.

- bugfixes

## v2.1.4.

- bugfixes

## v2.1.3.

- bugfixes

## v2.1.2.

- bugfixes

## v2.1.1.

- bugfixes

## v2.1.0.

- release for private beta<|MERGE_RESOLUTION|>--- conflicted
+++ resolved
@@ -2,15 +2,11 @@
 
 ## dev
 
-<<<<<<< HEAD
-Version <dev> hardens the browser agent insertion logic to better proactively anticipate errors.
-=======
 Version <dev> introduces the option to store tracer state on the thread-level and hardens the browser agent insertion logic to better proactively anticipate errors.
 
 - **Feature: Store tracer state on thread-level**
 
   A new configuration option, `thread_local_tracer_state`, stores New Relic's tracer state on the thread-level, as opposed to the default fiber-level storage. This configuration is turned off by default. Our thanks go to community member [@markiz](https://github.com/markiz) who contributed the idea, code, configuration option, and tests for this new feature! [PR#2475](https://github.com/newrelic/newrelic-ruby-agent/pull/2475).
->>>>>>> 301e753f
 
 - **Bugfix: Harden the browser agent insertion logic**
 
