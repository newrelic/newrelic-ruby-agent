--- conflicted
+++ resolved
@@ -30,12 +30,7 @@
       * Resque job arguments: `job.resque.args.*`
       * Sidekiq job arguments: `job.sidekiq.args.*`
       * Messaging arguments: `message.*`
-<<<<<<< HEAD
-      * `httpResponseCode`
-=======
       * `httpResponseCode` (deprecated in this version; see note below)/`http.statusCode`
-      * `request.uri`
->>>>>>> 2f43b4f3
       * `response.status`
       * `request.uri`
       * `request.method`
