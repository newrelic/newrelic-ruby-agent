--- conflicted
+++ resolved
@@ -18,15 +18,13 @@
 
   When the agent is started within an [Agent Control](https://docs-preview.newrelic.com/docs/new-relic-agent-control) environment, a health check file will be created at the configured file location for every agent process. By default, this location is: '/newrelic/apm/health'. The health check files will be updated at the configured frequency, which defaults to every five seconds. [PR#2995](https://github.com/newrelic/newrelic-ruby-agent/pull/2995)
 
-<<<<<<< HEAD
 - **Feature: Add Redshift as recognized ActiveRecord adapter**
 
   When the agent does not recognize an activerecord adapter, host, port, and database name information is not added to the datastore span. Redshift will now be treated like PostgreSQL, and the agent will save the host, port, and database name on the span. [PR#3032](https://github.com/newrelic/newrelic-ruby-agent/pull/3032)
-=======
+
 - **Feature: Add instrumentation for aws-sdk-kinesis**
 
   The agent now has instrumentation for the [aws-sdk-kinesis](https://rubygems.org/gems/aws-sdk-kinesis) gem. It will record message broker segments for `get_records`, `put_record`, and `put_records` operations. All other operations will record standard segments. [PR#2974](https://github.com/newrelic/newrelic-ruby-agent/pull/2974)
->>>>>>> d3e939cd
 
 - **Bugfix: Stop emitting inaccurate debug-level log about deprecated configuration options**
 
