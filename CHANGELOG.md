--- conflicted
+++ resolved
@@ -1,6 +1,5 @@
 # New Relic Ruby Agent Release Notes
 
-<<<<<<< HEAD
 ## v9.0.0
 
   Version 9.0.0 of the agent enables thread tracing.
@@ -11,10 +10,7 @@
 
 
 
-## Upcoming Release
-=======
 ## 8.16.0
->>>>>>> c890712b
 
 Version 8.16.0 of the agent introduces additional Ruby on Rails instrumentation (especially for Rails 6 and 7) for various Action\*/Active\* libraries whose actions produce [Active Support notifications events](https://guides.rubyonrails.org/active_support_instrumentation.html).
 
