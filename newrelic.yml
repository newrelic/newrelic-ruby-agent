--- conflicted
+++ resolved
@@ -169,12 +169,9 @@
   # If true, disables Action Cable instrumentation.
   # disable_action_cable_instrumentation: false
 
-<<<<<<< HEAD
   # If true, disables ActionDispatch instrumentation
   # disable_action_dispatch: false
 
-  # If true, disables instrumentation for Active Record 4, 5, and 6.
-=======
   # If true, disables Action Mailbox instrumentation.
   # disable_action_mailbox: false
 
@@ -182,7 +179,6 @@
   # disable_action_mailer: false
 
   # If true, disables instrumentation for Active Record 4+
->>>>>>> edd2cc41
   # disable_active_record_notifications: false
 
   # If true, disables Active Storage instrumentation.
