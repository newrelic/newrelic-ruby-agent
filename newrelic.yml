#
# This file configures the New Relic Agent.  New Relic monitors Ruby, Java,
# .NET, PHP, Python, Node, and Go applications with deep visibility and low
# overhead.  For more information, visit www.newrelic.com.

# Generated <%= Time.now.strftime('%B %d, %Y') %><%= ", for version #{@agent_version}" if @agent_version %>
#<%= "\n# #{generated_for_user}\n#" if generated_for_user %>
# For full documentation of agent configuration options, please refer to
# https://docs.newrelic.com/docs/agents/ruby-agent/installation-configuration/ruby-agent-configuration

common: &default_settings
  # Required license key associated with your New Relic account.
  license_key: <%= license_key %>

  # Your application name. Renaming here affects where data displays in New
  # Relic. For more details, see https://docs.newrelic.com/docs/apm/new-relic-apm/maintenance/renaming-applications
  app_name: <%= app_name %>

  # To disable the agent regardless of other settings, uncomment the following:
  # agent_enabled: false

  # Logging level for log/newrelic_agent.log; options are error, warn, info, or
  # debug.
  log_level: info

  # All of the following configuration options are optional. Review them, and
  # uncomment or edit them if they appear relevant to your application needs.

  # If `true`, all logging-related features for the agent can be enabled or disabled
  # independently. If `false`, all logging-related features are disabled.
  # application_logging.enabled: true

  # If `true`, the agent captures log records emitted by this application.
  # application_logging.forwarding.enabled: true

  # Defines the maximum number of log records to buffer in memory at a time.
  # application_logging.forwarding.max_samples_stored: 10000

  # If `true`, the agent captures metrics related to logging for this application.
  # application_logging.metrics.enabled: true

  # If `true`, the agent decorates logs with metadata to link to entities, hosts, traces, and spans.
  # application_logging.local_decorating.enabled: false

  # If `true`, the agent will report source code level metrics for traced methods
  # code_level_metrics.enabled: false

  # If true, enables transaction event sampling.
  # transaction_events.enabled: true

  # Defines the maximum number of request events reported from a single harvest.
  # transaction_events.max_samples_stored: 1200

  # Prefix of attributes to exclude from all destinations. Allows * as wildcard at
  # end.
  # attributes_exclude: []

  # Prefix of attributes to include in all destinations. Allows * as wildcard at
  # end.
  # attributes_include: []

  # If true, enables capture of attributes for all destinations.
  # attributes.enabled: true

  # If true, enables an audit log which logs communications with the New Relic
  # collector.
  # audit_log.enabled: false

  # List of allowed endpoints to include in audit log.
  # audit_log.endpoints: [".*"]

  # Specifies a path to the audit log file (including the filename).
  # audit_log.path: "/audit_log"

  # Specify a list of constants that should prevent the agent from starting
  # automatically. Separate individual constants with a comma ,.
  # For example, Rails::Console,UninstrumentedBackgroundJob.
  # autostart.denylisted_constants: "rails::console"

  # Defines a comma-delimited list of executables that the agent should not
  # instrument. For example, rake,my_ruby_script.rb.
  # autostart.denylisted_executables: "irb,rspec"

  # Defines a comma-delimited list of Rake tasks that the agent should not
  # instrument. For example, assets:precompile,db:migrate.
  # autostart.denylisted_rake_tasks: "about,assets:clean,assets:clobber,assets:environment,assets:precompile,assets:precompile:all,db:create,db:drop,db:fixtures:load,db:migrate,db:migrate:status,db:rollback,db:schema:cache:clear,db:schema:cache:dump,db:schema:dump,db:schema:load,db:seed,db:setup,db:structure:dump,db:version,doc:app,log:clear,middleware,notes,notes:custom,rails:template,rails:update,routes,secret,spec,spec:features,spec:requests,spec:controllers,spec:helpers,spec:models,spec:views,spec:routing,spec:rcov,stats,test,test:all,test:all:db,test:recent,test:single,test:uncommitted,time:zones:all,tmp:clear,tmp:create,webpacker:compile"

  # Backports the faster Active Record connection lookup introduced in Rails 6,
  # which improves agent performance when instrumenting Active Record. Note that
  # this setting may not be compatible with other gems that patch Active Record.
  # backport_fast_active_record_connection_lookup: false

  # If true, the agent captures attributes from browser monitoring.
  # browser_monitoring.attributes.enabled: false

  # Prefix of attributes to exclude from browser monitoring. Allows * as wildcard
  # at end.
  # browser_monitoring.attributes.exclude: []

  # Prefix of attributes to include in browser monitoring. Allows * as wildcard at
  # end.
  # browser_monitoring.attributes.include: []

  # This is true by default, this enables auto-injection of the JavaScript header
  # for page load timing (sometimes referred to as real user monitoring or RUM).
  # browser_monitoring.auto_instrument: true

  # Manual override for the path to your local CA bundle. This CA bundle will be
  # used to validate the SSL certificate presented by New Relic's data collection
  # service.
  # ca_bundle_path: nil

  # Enable or disable the capture of memcache keys from transaction traces.
  # capture_memcache_keys: false

  # When true, the agent captures HTTP request parameters and attaches them to
  # transaction traces, traced errors, and TransactionError events. When using the
  # capture_params setting, the Ruby agent will not attempt to filter secret
  # information. Recommendation: To filter secret information from request
  # parameters,use the attributes.include setting instead. For more information,
  # see the Ruby attribute examples.
  # capture_params: false

  # If true, the agent will clear Tracer::State in Agent.drop_buffered_data.
  # clear_transaction_state_after_fork: false

  # Path to newrelic.yml. If undefined, the agent checks the following directories
  # (in order): config/newrelic.yml, newrelic.yml, $HOME/.newrelic/newrelic.yml
  # and $HOME/newrelic.yml.
  # config_path: newrelic.yml

  # If true, enables cross application tracing. Cross application tracing is now
  # deprecated, and disabled by default. Distributed tracing is replacing cross
  # application tracing as the default means of tracing between services.
  # To continue using it, set `cross_application_tracer.enabled: true` and
  # `distributed_tracing.enabled: false`
  # cross_application_tracer.enabled: false

  # If false, custom attributes will not be sent on New Relic Insights events.
  # custom_attributes.enabled: true

  # If true, the agent captures New Relic Insights custom events.
  # custom_insights_events.enabled: true

  # Specify a maximum number of custom Insights events to buffer in memory at a
  # time.
  # custom_insights_events.max_samples_stored: 1000

  # If false, the agent will not add database_name parameter to transaction or #
  # slow sql traces.
  # datastore_tracer.database_name_reporting.enabled: true

  # If false, the agent will not report datastore instance metrics, nor add host
  # or  port_path_or_id parameters to transaction or slow SQL traces.
  # datastore_tracer.instance_reporting.enabled: true

  # If true, disables Action Cable instrumentation.
  # disable_action_cable_instrumentation: false

  # If true, disables instrumentation for Active Record 4, 5, and 6.
  # disable_active_record_notifications: false

  # If true, disables Active Storage instrumentation.
  # disable_active_storage: false

  # If true, disables Active Job instrumentation.
  # disable_activejob: false

  # If true, disables Active Record instrumentation.
  # disable_active_record_instrumentation: false

  # If true, the agent won't sample the CPU usage of the host process.
  # disable_cpu_sampler: false

  # If true, disables DataMapper instrumentation.
  # disable_data_mapper: false

  # If true, the agent won't measure the depth of Delayed Job queues.
  # disable_delayed_job_sampler: false

  # If true, disables the use of GC::Profiler to measure time spent in garbage
  # collection
  # disable_gc_profiler: false

  # If true, the agent won't sample the memory usage of the host process.
  # disable_memory_sampler: false

  # If true, the agent won't wrap third-party middlewares in instrumentation
  # (regardless of whether they are installed via Rack::Builder or Rails).
  # disable_middleware_instrumentation: false

  # If true, disables the collection of sampler metrics. Sampler metrics are
  # metrics that are not event-based (such as CPU time or memory usage).
  # disable_samplers: false

  # If true, disables Sequel instrumentation.
  # disable_sequel_instrumentation: false

  # If true, disables Sidekiq instrumentation.
  # disable_sidekiq: false

  # If true, disables agent middleware for Sinatra. This middleware is responsible
  # for advanced feature support such as distributed tracing, page load
  # timing, and error collection.
  # disable_sinatra_auto_middleware: false

  # If true, disables view instrumentation.
  # disable_view_instrumentation: false

  # If true, the agent won't sample performance measurements from the Ruby VM.
  # disable_vm_sampler: false

  # Distributed tracing tracks and observes service requests as they flow through distributed systems.
  # With distributed tracing data, you can quickly pinpoint failures or performance issues and fix them.
  # distributed_tracing.enabled: true

  # If true, the agent captures attributes from error collection.
  # error_collector.attributes.enabled: false

  # Prefix of attributes to exclude from error collection.
  # Allows * as wildcard at end.
  # error_collector.attributes.exclude: []

  # Prefix of attributes to include in error collection.
  # Allows * as wildcard at end.
  # error_collector.attributes.include: []

  # If true, the agent collects TransactionError events.
  # error_collector.capture_events: true

  # If true, the agent captures traced errors and error count metrics.
  # error_collector.enabled: true

  # A list of error classes that the agent should treat as expected.
  # error_collector.expected_classes: []

  # A map of error classes to a list of messages. When an error of one of the
  # classes specified here occurs, if its error message contains one of the
  # strings corresponding to it here, that error will be treated as expected.
  # error_collector.expected_messages: {}

  # A comma separated list of status codes, possibly including ranges. Errors
  # associated with these status codes, where applicable, will be treated as
  # expected.
  # error_collector.expected_status_codes: ""

  # A list of error classes that the agent should ignore.
  # error_collector.ignore_classes: []

  # A map of error classes to a list of messages. When an error of one of the
  # classes specified here occurs, if its error message contains one of the
  # strings corresponding to it here, that error will be ignored.
  # error_collector.ignore_messages: ""

  # A comma separated list of status codes, possibly including ranges. Errors
  # associated with these status codes, where applicable, will be ignored.
  # error_collector.ignore_status_codes: ""

  # Defines the maximum number of frames in an error backtrace. Backtraces over
  # this amount are truncated at the beginning and end.
  # error_collector.max_backtrace_frames: 50

  # Defines the maximum number of TransactionError events sent to Insights per
  # harvest cycle.
  # error_collector.max_event_samples_stored: 100

  # Allows newrelic distributed tracing headers to be suppressed on outbound
  # requests.
  # exclude_newrelic_header: false

  # Forces the exit handler that sends all cached data to collector before
  # shutting down to be installed regardless of detecting scenarios where it
  # generally should bot be. Known use-case for this option is where Sinatra is
  # running as an embedded service within another framework and the agent is
  # detecting the Sinatra app and skipping the at_exit handler as a result.
  # Sinatra classically runs the entire application in an at_exit block and would
  # otherwise misbehave if the Agent's at_exit handler was also installed in
  # those circumstances. Note: send_data_on_exit should also be set to true in
  # tandem with this setting.
  # force_install_exit_handler: false

  # Ordinarily the agent reports dyno names with a trailing dot and process ID
  # (for example, worker.3). You can remove this trailing data by specifying the
  # prefixes you want to report without trailing data (for example, worker).
  # heroku.dyno_name_prefixes_to_shorten: ["scheduler", "run"]

  # If true, the agent uses Heroku dyno names as the hostname.
  # heroku.use_dyno_names: true

  # If true, enables high security mode. Ensure that you understand the
  # implication of enabling high security mode before enabling this setting.
  # https://docs.newrelic.com/docs/agents/manage-apm-agents/configuration/high-security-mode/
  # high_security: false

  # Configures the hostname for the Trace Observer Host. When configured, enables
  # tail-based sampling by sending all recorded spans to a Trace Observer for
  # further sampling decisions, irrespective of any usual agent sampling decision.
  # infinite_tracing.trace_observer.host: ""

  # Configures the TCP/IP port for the Trace Observer Host
  # infinite_tracing.trace_observer.port: 443

  # Controls auto-instrumentation of bunny at start up.
  # May be one of [auto|prepend|chain|disabled].
  # instrumentation.bunny: auto

  # Controls auto-instrumentation of Curb at start up.
  # May be one of [auto|prepend|chain|disabled].
  # instrumentation.curb: auto

  # Controls auto-instrumentation of Delayed Job at start up.
  # May be one of [auto|prepend|chain|disabled].
  # instrumentation.delayed_job: auto

  # Controls auto-instrumentation of Excon at start up.
  # May be one of [enabled|disabled].
  # instrumentation.excon: auto

  # Controls auto-instrumentation of Grape at start up.
  # May be one of [auto|prepend|chain|disabled].
  # instrumentation.grape: auto

  # Controls auto-instrumentation of HTTPClient at start up.
  # May be one of [auto|prepend|chain|disabled].
  # instrumentation.httpclient: auto

  # Controls auto-instrumentation of http.rb gem at start up.
  # May be one of [auto|prepend|chain|disabled].
  # instrumentation.httprb: auto

  # Controls auto-instrumentation of the Ruby standard library Logger.rb.
  # May be one of [auto|prepend|chain|disabled].
  # instrumentation.logger: auto

  # Controls auto-instrumentation of ActiveSupport::Logger at start up.
  # May be one of [auto|prepend|chain|disabled].
  # instrumentation.active_support.logger: auto

  # Controls auto-instrumentation of memcache-client gem for Memcache at start up.
  # May be one of [auto|prepend|chain|disabled].
  # instrumentation.memcache_client: auto

  # Controls auto-instrumentation of dalli gem for Memcache at start up.
  # May be one of [auto|prepend|chain|disabled].
  # instrumentation.memcache: auto

  # Controls auto-instrumentation of memcached gem for Memcache at start up.
  # May be one of [auto|prepend|chain|disabled].
  # instrumentation.memcached: auto

  # Controls auto-instrumentation of Mongo at start up.
  # May be one of [enabled|disabled].
  # instrumentation.mongo: auto

  # Controls auto-instrumentation of Net::HTTP at start up.
  # May be one of [auto|prepend|chain|disabled].
  # instrumentation.net_http: auto

  # Controls auto-instrumentation of Puma::Rack::URLMap at start up.
  # May be one of [auto|prepend|chain|disabled].
  # instrumentation.puma_rack_urlmap: auto

  # Controls auto-instrumentation of Puma::Rack. When enabled, the agent hooks
  # into the to_app method in Puma::Rack::Builder to find gems to instrument
  # during application startup. May be one of [auto|prepend|chain|disabled].
  # instrumentation.puma_rack: auto

  # Controls auto-instrumentation of Rack::URLMap at start up.
  # May be one of [auto|prepend|chain|disabled].
  # instrumentation.rack_urlmap: auto

  # Controls auto-instrumentation of Rack. When enabled, the agent hooks into the
  # to_app method in Rack::Builder to find gems to instrument during application
  # startup. May be one of [auto|prepend|chain|disabled].
  # instrumentation.rack: auto

  # Controls auto-instrumentation of rake at start up.
  # May be one of [auto|prepend|chain|disabled].
  # instrumentation.rake: auto

  # Controls auto-instrumentation of Redis at start up.
  # May be one of [auto|prepend|chain|disabled].
  # instrumentation.redis: auto

  # Controls auto-instrumentation of resque at start up.
  # May be one of [auto|prepend|chain|disabled].
  # instrumentation.resque: auto

  # Controls auto-instrumentation of Sinatra at start up.
  # May be one of [auto|prepend|chain|disabled].
  # instrumentation.sinatra: auto

  # Controls auto-instrumentation of Tilt at start up.
  # May be one of [auto|prepend|chain|disabled].
  # instrumentation.tilt: auto

  # Controls auto-instrumentation of Typhoeus at start up.
  # May be one of [auto|prepend|chain|disabled].
  # instrumentation.typhoeus: auto

  # Controls auto-instrumentation of the Thread class at start up to allow the agent to correctly nest spans inside of an asyncronous transaction.
  # May be one of [auto|prepend|chain|disabled].
  # instrumentation.thread: auto

  # Controls auto-instrumentation of the Thread class at start up to automatically add tracing to all Threads created in the application.
  # instrumentation.thread.tracing: false

<<<<<<< HEAD
# Controls auto-instrumentation of gRPC clients at start up.
# May be one of [auto|prepend|chain|disabled].
# instrumentation.grpc_client: auto

# Controls auto-instrumentation of gRPC servers at start up.
# May be one of [auto|prepend|chain|disabled].
# instrumentation.grpc_server: auto

# A dictionary of label names and values that will be applied to the data sent
# from this agent. May also be expressed asa semicolon-delimited ; string of
# colon-separated : pairs.
# For example,<var>Server</var>:<var>One</var>;<var>Data Center</var>:<var>Primary</var>.
# labels: ""
=======
  # A dictionary of label names and values that will be applied to the data sent
  # from this agent. May also be expressed asa semicolon-delimited ; string of
  # colon-separated : pairs.
  # For example,<var>Server</var>:<var>One</var>;<var>Data Center</var>:<var>Primary</var>.
  # labels: ""
>>>>>>> 8d5f585a

  # Defines a name for the log file.
  # log_file_name: "newrelic_agent.log"

  # Defines a path to the agent log file, excluding the filename.
  # log_file_path: "log/"

  # Specifies a marshaller for transmitting data to the New Relic collector.
  # Currently json is the only valid value for this setting.
  # marshaller: json

  # If true, the agent will collect metadata about messages and attach them as
  # segment parameters.
  # message_tracer.segment_parameters.enabled: true

  # If true, the agent captures Mongo queries in transaction traces.
  # mongo.capture_queries: true

  # If true, the agent obfuscates Mongo queries in transaction traces.
  # mongo.obfuscate_queries: true

  # When true, the agent transmits data about your app to the New Relic collector.
  # monitor_mode: true

  # If true, uses Module#prepend rather than alias_method for Active Record
  # instrumentation.
  # prepend_active_record_instrumentation: false

  # Specify a custom host name for display in the New Relic UI
  # Be be aware that you cannot rename a hostname, so please rename
  # process_host.display_name: "default hostname"

  # Defines a host for communicating with the New Relic collector via a proxy
  # server.
  # proxy_host: nil

  # Defines a password for communicating with the New Relic collector via a proxy
  # server.
  # proxy_pass: nil

  # Defines a port for communicating with the New Relic collector via a proxy
  # server.
  # proxy_port: nil

  # Defines a user for communicating with the New Relic collector via a proxy
  # server.
  # proxy_user: nil

  # Timeout for waiting on connect to complete before a rake task
  # rake.connect_timeout: 10

  # Specify an array of Rake tasks to automatically instrument.
  # This configuration option converts the Array to a RegEx list.
  # If you'd like to allow all tasks by default, use `rake.tasks: [.+]`.
  # Rake tasks will not be instrumented unless they're added to this list.
  # For more information, visit the (New Relic Rake Instrumentation docs)[/docs/apm/agents/ruby-agent/background-jobs/rake-instrumentation].
  # rake.tasks: []

  # Define transactions you want the agent to ignore, by specifying a list of
  # patterns matching the URI you want to ignore.
  # rules.ignore_url_regexes: []

  # Applies Language Agent Security Policy settings.
  # security_policies_token: ""

  # If true, enables the exit handler that sends data to the New Relic collector
  # before shutting down.
  # send_data_on_exit: true

  # If true, the agent collects slow SQL queries.
  # slow_sql.enabled: false

  # If true, the agent collects explain plans in slow SQL queries. If this setting
  # is omitted, the transaction_tracer.explain.enabled setting will be applied as
  # the default setting for explain plans in slow SQL as well.
  # slow_sql.explain_enabled: false

  # Specify a threshold in seconds. The agent collects slow SQL queries and
  # explain plans that exceed this threshold.
  # slow_sql.explain_threshold: 1.0

  # Defines an obfuscation level for slow SQL queries.
  # Valid options are obfuscated, raw, or none.
  # slow_sql.record_sql: none

  # Generate a longer sql_id for slow SQL traces. sql_id is used for aggregation
  # of similar queries.
  # slow_sql.use_longer_sql_id: false

  # If true, the agent captures attributes on span events.
  # span_events_attributes.enabled: true

  # Defines the maximum number of span events reported from a single harvest.
  # This can be any integer between 1 and 10000. Increasing this value may impact
  # memory usage.
  # span_events.max_samples_stored: 2000

  # Prefix of attributes to exclude from span events. Allows * as wildcard at end.
  # span_events.attributes.exclude: []

  # Prefix of attributes to include on span events. Allows * as wildcard at end.
  # span_events.attributes.include: []

  # If true, enables span event sampling.
  # span_events.enabled: true

  # Sets the maximum number of span events to buffer when streaming to the trace
  # observer.
  # span_events.queue_size: 10000

  # Specify a list of exceptions you do not want the agent to strip when
  # strip_exception_messages is true. Separate exceptions with a comma. For
  # example, "ImportantException,PreserveMessageException".
  # strip_exception_messages.allowed_classes: ""

  # If true, the agent strips messages from all exceptions except those in the
  # allowlist. Enabled automatically in high security mode.
  # strip_exception_messages.enabled: true

  # When set to true, forces a synchronous connection to the New Relic collector
  # during application startup. For very short-lived processes, this helps ensure # the New Relic agent has time to report.
  # sync_startup: false

  # If true, enables use of the thread profiler.
  # thread_profiler.enabled: false

  # Defines the maximum number of seconds the agent should spend attempting to
  # connect to the collector.
  # timeout: 120

  # If true, the agent captures attributes from transaction events.
  # transaction_events_attributes.enabled: false

  # Prefix of attributes to exclude from transaction events.
  # Allows * as wildcard at end.
  # transaction_events.attributes.exclude: []

  # Prefix of attributes to include in transaction events.
  # Allows * as wildcard at end.
  # transaction_events.attributes.include: []

  # If true, the agent captures attributes on transaction segments.
  # transaction_segments_attributes.enabled: true

  # Prefix of attributes to exclude from transaction segments.
  # Allows * as wildcard at end.
  # transaction_segments.attributes.exclude: []

  # Prefix of attributes to include on transaction segments.
  # Allows * as wildcard at end.
  # transaction_segments.attributes.include: []

  # If true, the agent captures attributes from transaction traces.
  # transaction_tracer.attributes.enabled: false

  # Prefix of attributes to exclude from transaction traces.
  # Allows * as wildcard at end.
  # transaction_tracer.attributes.exclude: []

  # Prefix of attributes to include in transaction traces.
  # Allows * as wildcard at end.
  # transaction_tracer.attributes.include: []

  # If true, enables collection of transaction traces.
  # transaction_tracer.enabled: true

  # Threshold (in seconds) above which the agent will collect explain plans.
  # Relevant only when explain.enabled is true.
  # transaction_tracer.explain_threshold: 0.5

  # If true, enables the collection of explain plans in transaction traces.
  # This setting will also apply to explain plans in slow SQL traces if
  # slow_sql.explain enabled is not set separately.
  # transaction_tracer.explain.enabled:  true

  # Maximum number of transaction trace nodes to record in a single transaction
  # trace.
  # transaction_tracer.limit_segments: 4000

  # If true, the agent records Redis command arguments in transaction traces.
  # transaction_tracer.record_redis_arguments: false

  # Obfuscation level for SQL queries reported in transaction trace nodes.
  # By default, this is set to obfuscated, which strips out the numeric and string
  # literals. If you do not want the agent to capture query information, set this
  # to 'none'. If you want the agent to capture all query information in its
  # original form, set this to 'raw'. When you enable high security mode this is
  # automatically set to 'obfuscated'
  # transaction_tracer.record_sql: 'obfuscated'

  # Specify a threshold in seconds. The agent includes stack traces in transaction
  # trace nodes when the stack trace duration exceeds this threshold.
  # transaction_tracer.stack_trace_threshold: 0.5

  # Specify a threshold in seconds. Transactions with a duration longer than this
  # threshold are eligible for transaction traces. Specify a float value or the
  # string apdex_f.
  # transaction_tracer.transaction_threshold: 1.0

  # If true, the agent automatically detects that it is running in an AWS
  # environment.
  # utilization.detect_aws: true

  # If true, the agent automatically detects that it is running in an Azure
  # environment.
  # utilization.detect_azure: true

  # If true, the agent automatically detects that it is running in Docker.
  # utilization.detect_docker: true

  # If true, the agent automatically detects that it is running in an Google Cloud
  # Platform environment.
  # utilization.detect_gcp: true

  # If true, the agent automatically detects that it is running in Kubernetes.
  # utilization.detect_kubernetes: true

  # If true, the agent automatically detects that it is running in a Pivotal Cloud Foundry environment.
  # utilization.detect_pcf: true

# Environment-specific settings are in this section.
# RAILS_ENV or RACK_ENV (as appropriate) is used to determine the environment.
# If your application has other named environments, configure them here.
development:
  <<: *default_settings
  app_name: <%= app_name %> (Development)

test:
  <<: *default_settings
  # It doesn't make sense to report to New Relic from automated test runs.
  monitor_mode: false

staging:
  <<: *default_settings
  app_name: <%= app_name %> (Staging)

production:
  <<: *default_settings<|MERGE_RESOLUTION|>--- conflicted
+++ resolved
@@ -405,27 +405,19 @@
   # Controls auto-instrumentation of the Thread class at start up to automatically add tracing to all Threads created in the application.
   # instrumentation.thread.tracing: false
 
-<<<<<<< HEAD
-# Controls auto-instrumentation of gRPC clients at start up.
-# May be one of [auto|prepend|chain|disabled].
-# instrumentation.grpc_client: auto
-
-# Controls auto-instrumentation of gRPC servers at start up.
-# May be one of [auto|prepend|chain|disabled].
-# instrumentation.grpc_server: auto
-
-# A dictionary of label names and values that will be applied to the data sent
-# from this agent. May also be expressed asa semicolon-delimited ; string of
-# colon-separated : pairs.
-# For example,<var>Server</var>:<var>One</var>;<var>Data Center</var>:<var>Primary</var>.
-# labels: ""
-=======
+  # Controls auto-instrumentation of gRPC clients at start up.
+  # May be one of [auto|prepend|chain|disabled].
+  # instrumentation.grpc_client: auto
+
+  # Controls auto-instrumentation of gRPC servers at start up.
+  # May be one of [auto|prepend|chain|disabled].
+  # instrumentation.grpc_server: auto
+
   # A dictionary of label names and values that will be applied to the data sent
   # from this agent. May also be expressed asa semicolon-delimited ; string of
   # colon-separated : pairs.
   # For example,<var>Server</var>:<var>One</var>;<var>Data Center</var>:<var>Primary</var>.
   # labels: ""
->>>>>>> 8d5f585a
 
   # Defines a name for the log file.
   # log_file_name: "newrelic_agent.log"
