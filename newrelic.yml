#
# This file configures the New Relic agent.  New Relic monitors Ruby, Java,
# .NET, PHP, Python, Node, and Go applications with deep visibility and low
# overhead.  For more information, visit www.newrelic.com.

# Generated <%= Time.now.strftime('%B %d, %Y') %><%= ", for version #{@agent_version}" if @agent_version %>
#<%= "\n# #{generated_for_user}\n#" if generated_for_user %>
# For full documentation of agent configuration options, please refer to
# https://docs.newrelic.com/docs/agents/ruby-agent/installation-configuration/ruby-agent-configuration

common: &default_settings
  # Required license key associated with your New Relic account.
  license_key: <%= license_key %>

  # Your application name. Renaming here affects where data displays in New
  # Relic. For more details, see https://docs.newrelic.com/docs/apm/new-relic-apm/maintenance/renaming-applications
  app_name: <%= app_name %>

  # To disable the agent regardless of other settings, uncomment the following:
  # agent_enabled: false

  # Logging level for log/newrelic_agent.log; options are error, warn, info, or
  # debug.
  log_level: info

  # All of the following configuration options are optional. Review them, and
  # uncomment or edit them if they appear relevant to your application needs.

  # An array of ActiveSupport custom event names to subscribe to and instrument.
  # For example,
  # - one.custom.event
  # - another.event
  # - a.third.event
  # active_support_custom_events_names: []

  # If false, all LLM instrumentation (OpenAI only for now) will be disabled and
  # no metrics, events, or spans will be sent. AI Monitoring is automatically
  # disabled if high_security mode is enabled.
  # ai_monitoring.enabled: false

  # If false, LLM instrumentation (OpenAI only for now) will not capture input and
  # output content on specific LLM events.
  # The excluded attributes include:
  # * content from LlmChatCompletionMessage events
  # * input from LlmEmbedding events
  # This is an optional security setting to prevent recording sensitive data sent
  # to and received from your LLMs.
  # ai_monitoring.record_content.enabled: true

  # If true, enables capture of all HTTP request headers for all destinations.
  # allow_all_headers: false

  # Your New Relic userKey. Required when using the New Relic REST API v2 to
  # record deployments using the newrelic deployments command.
  # api_key: ""

  # If true, enables log decoration and the collection of log events and metrics.
  # application_logging.enabled: true

  # A hash with key/value pairs to add as custom attributes to all log events
  # forwarded to New Relic. If sending using an environment variable, the value
  # must be formatted like: "key1=value1,key2=value2"
  # application_logging.forwarding.custom_attributes: {}

  # If true, the agent captures log records emitted by your application.
  # application_logging.forwarding.enabled: true

  # If true, the agent attaches labels to log records.
  # application_logging.forwarding.labels.enabled: false

  # A case-insensitive array or comma-delimited string containing the labels to
  # exclude from log records.
  # application_logging.forwarding.labels.exclude: []

  # Sets the minimum level a log event must have to be forwarded to New Relic.
  # This is based on the integer values of Ruby's Logger::Severity constants:
  # https://github.com/ruby/logger/blob/113b82a06b3076b93a71cd467e1605b23afb3088/lib/logger/severity.rb
  # The intention is to forward logs with the level given to the configuration, as
  # well as any logs with a higher level of severity.
  # For example, setting this value to "debug" will forward all log events to New
  # Relic. Setting this value to "error" will only forward log events with the
  # levels "error", "fatal", and "unknown".
  # Valid values (ordered lowest to highest):
  # * "debug"
  # * "info"
  # * "warn"
  # * "error"
  # * "fatal"
  # * "unknown"
  # application_logging.forwarding.log_level: debug

  # Defines the maximum number of log records to buffer in memory at a time.
  # application_logging.forwarding.max_samples_stored: 10000

  # If true, the agent decorates logs with metadata to link to entities, hosts,
  # traces, and spans.
  # application_logging.local_decorating.enabled: false

  # If true, the agent captures metrics related to logging for your application.
  # application_logging.metrics.enabled: true

  # If true, enables capture of attributes for all destinations.
  # attributes.enabled: true

  # Prefix of attributes to exclude from all destinations. Allows * as wildcard at
  # end.
  # attributes.exclude: []

  # Prefix of attributes to include in all destinations. Allows * as wildcard at
  # end.
  # attributes.include: []

  # If true, enables an audit log which logs communications with the New Relic
  # collector.
  # audit_log.enabled: false

  # List of allowed endpoints to include in audit log.
  # audit_log.endpoints: [".*"]

  # Specifies a path to the audit log file (including the filename).
  # audit_log.path: log/newrelic_audit.log

  # An array of CLASS#METHOD (for instance methods) and/or CLASS.METHOD (for class
  # methods) strings representing Ruby methods that the agent can automatically
  # add custom instrumentation to. This doesn't require any modifications of the
  # source code that defines the methods.
  # Use fully qualified class names (using the :: delimiter) that include any
  # module or class namespacing.
  # Here is some Ruby source code that defines a render_png instance method for an
  # Image class and a notify class method for a User class, both within a
  # MyCompany module namespace:
  #
  # module MyCompany
  #   class Image
  #     def render_png
  #       # code to render a PNG
  #     end
  #   end
  #
  #   class User
  #     def self.notify
  #       # code to notify users
  #     end
  #   end
  # end
  #
  # Given that source code, the newrelic.yml config file might request
  # instrumentation for both of these methods like so:
  #
  # automatic_custom_instrumentation_method_list:
  # - MyCompany::Image#render_png
  # - MyCompany::User.notify
  #
  # That configuration example uses YAML array syntax to specify both methods.
  # Alternatively, you can use a comma-delimited string:
  #
  # automatic_custom_instrumentation_method_list: 'MyCompany::Image#render_png,
  # MyCompany::User.notify'
  #
  # Whitespace around the comma(s) in the list is optional. When configuring the
  # agent with a list of methods via the
  # NEW_RELIC_AUTOMATIC_CUSTOM_INSTRUMENTATION_METHOD_LIST environment variable,
  # use this comma-delimited string format:
  #
  # export
  # NEW_RELIC_AUTOMATIC_CUSTOM_INSTRUMENTATION_METHOD_LIST='MyCompany::Image#render_png,
  # MyCompany::User.notify'
  #
  # automatic_custom_instrumentation_method_list: []

  # Specify a list of constants that should prevent the agent from starting
  # automatically. Separate individual constants with a comma ,. For example,
  # "Rails::Console,UninstrumentedBackgroundJob".
  # autostart.denylisted_constants: Rails::Command::ConsoleCommand,Rails::Command::CredentialsCommand,Rails::Command::Db::System::ChangeCommand,Rails::Command::DbConsoleCommand,Rails::Command::DestroyCommand,Rails::Command::DevCommand,Rails::Command::EncryptedCommand,Rails::Command::GenerateCommand,Rails::Command::InitializersCommand,Rails::Command::NotesCommand,Rails::Command::RoutesCommand,Rails::Command::RunnerCommand,Rails::Command::SecretsCommand,Rails::Console,Rails::DBConsole

  # Defines a comma-delimited list of executables that the agent should not
  # instrument. For example, "rake,my_ruby_script.rb".
  # autostart.denylisted_executables: irb,rspec

  # Defines a comma-delimited list of Rake tasks that the agent should not
  # instrument. For example, "assets:precompile,db:migrate".
  # autostart.denylisted_rake_tasks: about,assets:clean,assets:clobber,assets:environment,assets:precompile,assets:precompile:all,db:create,db:drop,db:fixtures:load,db:migrate,db:migrate:status,db:rollback,db:schema:cache:clear,db:schema:cache:dump,db:schema:dump,db:schema:load,db:seed,db:setup,db:structure:dump,db:version,doc:app,log:clear,middleware,notes,notes:custom,rails:template,rails:update,routes,secret,spec,spec:features,spec:requests,spec:controllers,spec:helpers,spec:models,spec:views,spec:routing,spec:rcov,stats,test,test:all,test:all:db,test:recent,test:single,test:uncommitted,time:zones:all,tmp:clear,tmp:create,webpacker:compile

  # Backports the faster ActiveRecord connection lookup introduced in Rails 6,
  # which improves agent performance when instrumenting ActiveRecord. Note that
  # this setting may not be compatible with other gems that patch ActiveRecord.
  # backport_fast_active_record_connection_lookup: false

  # If true, the agent captures attributes from browser monitoring.
  # browser_monitoring.attributes.enabled: false

  # Prefix of attributes to exclude from browser monitoring. Allows * as wildcard
  # at end.
  # browser_monitoring.attributes.exclude: []

  # Prefix of attributes to include in browser monitoring. Allows * as wildcard at
  # end.
  # browser_monitoring.attributes.include: []

  # If true, enables auto-injection of the JavaScript header for page load timing
  # (sometimes referred to as real user monitoring or RUM).
  # browser_monitoring.auto_instrument: true

  # If true, enables auto-injection of Content Security Policy Nonce in browser
  # monitoring scripts. For now, auto-injection only works with Rails 5.2+.
  # browser_monitoring.content_security_policy_nonce: true

  # Manual override for the path to your local CA bundle. This CA bundle validates
  # the SSL certificate presented by New Relic's data collection service.
  # ca_bundle_path: nil

  # Enable or disable the capture of memcache keys from transaction traces.
  # capture_memcache_keys: false

  # When true, the agent captures HTTP request parameters and attaches them to
  # transaction traces, traced errors, and TransactionError events.
  # When using the capture_params setting, the Ruby agent will not attempt to
  # filter secret information. Recommendation: To filter secret information from
  # request parameters, use the attributes.include setting instead. For more
  # information, see the Ruby attribute examples.
  # capture_params: false

  # If true, the agent will clear Tracer::State in Agent.drop_buffered_data.
  # clear_transaction_state_after_fork: false

  # The AWS account ID for the AWS account associated with this app
  # cloud.aws.account_id: nil

  # If true, the agent will report source code level metrics for traced methods.
  # See:
  # https://docs.newrelic.com/docs/apm/agents/ruby-agent/features/ruby-codestream-integration/
  # code_level_metrics.enabled: true

  # Path to newrelic.yml. If undefined, the agent checks the following directories
  # (in order):
  # * config/newrelic.yml
  # * newrelic.yml
  # * $HOME/.newrelic/newrelic.yml
  # * $HOME/newrelic.yml
  # config_path: newrelic.yml

  # If false, custom attributes will not be sent on events.
  # custom_attributes.enabled: true

  # If true, the agent captures custom events.
  # custom_insights_events.enabled: true

  # * Specify a maximum number of custom events to buffer in memory at a time.
  # * When configuring the agent for AI monitoring, set to max value 100000. This
  # ensures the agent captures the maximum amount of LLM events.
  # custom_insights_events.max_samples_stored: 3000

  # If false, the agent will not add database_name parameter to transaction or
  # slow sql traces.
  # datastore_tracer.database_name_reporting.enabled: true

  # If false, the agent will not report datastore instance metrics, nor add host
  # or port_path_or_id parameters to transaction or slow SQL traces.
  # datastore_tracer.instance_reporting.enabled: true

  # If true, disables Action Cable instrumentation.
  # disable_action_cable_instrumentation: false

  # If true, disables Action Controller instrumentation.
  # disable_action_controller: false

  # If true, disables Action Mailbox instrumentation.
  # disable_action_mailbox: false

  # If true, disables Action Mailer instrumentation.
  # disable_action_mailer: false

  # If true, disables Active Record instrumentation.
  # disable_active_record_instrumentation: false

  # If true, disables instrumentation for Active Record 4+
  # disable_active_record_notifications: false

  # If true, disables Active Storage instrumentation.
  # disable_active_storage: false

  # If true, disables Active Support instrumentation.
  # disable_active_support: false

  # If true, disables Active Job instrumentation.
  # disable_activejob: false

  # If true, the agent won't sample the CPU usage of the host process.
  # disable_cpu_sampler: false

  # If true, the agent won't measure the depth of Delayed Job queues.
  # disable_delayed_job_sampler: false

  # If true, disables the use of GC::Profiler to measure time spent in garbage
  # collection
  # disable_gc_profiler: false

  # If true, the agent won't sample the memory usage of the host process.
  # disable_memory_sampler: false

  # If true, the agent won't wrap third-party middlewares in instrumentation
  # (regardless of whether they are installed via Rack::Builder or Rails).
  # When middleware instrumentation is disabled, if an application is using
  # middleware that could alter the response code, the HTTP status code reported
  # on the transaction may not reflect the altered value.
  # disable_middleware_instrumentation: false

  # If true, disables agent middleware for Roda. This middleware is responsible
  # for advanced feature support such as page load timing and error collection.
  # disable_roda_auto_middleware: false

  # If true, disables the collection of sampler metrics. Sampler metrics are
  # metrics that are not event-based (such as CPU time or memory usage).
  # disable_samplers: false

  # If true, disables Sequel instrumentation.
  # disable_sequel_instrumentation: false

  # If true, disables Sidekiq instrumentation.
  # disable_sidekiq: false

  # If true, disables agent middleware for Sinatra. This middleware is responsible
  # for advanced feature support such as cross application tracing, page load
  # timing, and error collection.
  # disable_sinatra_auto_middleware: false

  # If true, disables view instrumentation.
  # disable_view_instrumentation: false

  # If true, the agent won't sample performance measurements from the Ruby VM.
  # disable_vm_sampler: false

  # Distributed tracing lets you see the path that a request takes through your
  # distributed system. Enabling distributed tracing changes the behavior of some
  # New Relic features, so carefully consult the transition guide before you
  # enable this feature.
  # distributed_tracing.enabled: true

  # If true, the agent captures Elasticsearch queries in transaction traces.
  # elasticsearch.capture_queries: true

  # If true, the agent obfuscates Elasticsearch queries in transaction traces.
  # elasticsearch.obfuscate_queries: true

  # If true, the agent captures attributes from error collection.
  # error_collector.attributes.enabled: true

  # Prefix of attributes to exclude from error collection. Allows * as wildcard at
  # end.
  # error_collector.attributes.exclude: []

  # Prefix of attributes to include in error collection. Allows * as wildcard at
  # end.
  # error_collector.attributes.include: []

  # If true, the agent collects TransactionError events.
  # error_collector.capture_events: true

  # If true, the agent captures traced errors and error count metrics.
  # error_collector.enabled: true

  # A list of error classes that the agent should treat as expected.
  # This option can't be set via environment variable.
  # error_collector.expected_classes: []

  # A map of error classes to a list of messages. When an error of one of the
  # classes specified here occurs, if its error message contains one of the
  # strings corresponding to it here, that error will be treated as expected.
  # This option can't be set via environment variable.
  # error_collector.expected_messages: {}

  # A comma separated list of status codes, possibly including ranges. Errors
  # associated with these status codes, where applicable, will be treated as
  # expected.
  # error_collector.expected_status_codes: ""

  # A list of error classes that the agent should ignore.
  # This option can't be set via environment variable.
  # error_collector.ignore_classes: ["ActionController::RoutingError", "Sinatra::NotFound"]

  # A map of error classes to a list of messages. When an error of one of the
  # classes specified here occurs, if its error message contains one of the
  # strings corresponding to it here, that error will be ignored.
  # This option can't be set via environment variable.
  # error_collector.ignore_messages: {}

  # A comma separated list of status codes, possibly including ranges. Errors
  # associated with these status codes, where applicable, will be ignored.
  # error_collector.ignore_status_codes: ""

  # Defines the maximum number of frames in an error backtrace. Backtraces over
  # this amount are truncated in the middle, preserving the beginning and the end
  # of the stack trace.
  # error_collector.max_backtrace_frames: 50

  # Defines the maximum number of TransactionError events reported per harvest
  # cycle.
  # error_collector.max_event_samples_stored: 100

  # Allows newrelic distributed tracing headers to be suppressed on outbound
  # requests.
  # exclude_newrelic_header: false

  # The exit handler that sends all cached data to the collector before shutting
  # down is forcibly installed. This is true even when it detects scenarios where
  # it generally should not be. The known use case for this option is when Sinatra
  # runs as an embedded service within another framework. The agent detects the
  # Sinatra app and skips the at_exit handler as a result. Sinatra classically
  # runs the entire application in an at_exit block and would otherwise misbehave
  # if the agent's at_exit handler was also installed in those circumstances.
  # Note: send_data_on_exit should also be set to true in tandem with this
  # setting.
  # force_install_exit_handler: false

  # Ordinarily the agent reports dyno names with a trailing dot and process ID
  # (for example, worker.3). You can remove this trailing data by specifying the
  # prefixes you want to report without trailing data (for example, worker).
  # heroku.dyno_name_prefixes_to_shorten: ["scheduler", "run"]

  # If true, the agent uses Heroku dyno names as the hostname.
  # heroku.use_dyno_names: true

  # If true, enables high security mode. Ensure you understand the implications of
  # high security mode before enabling this setting.
  # high_security: false

  # If true (the default), data sent to the trace observer is batched instead of
  # sending each span individually.
  # infinite_tracing.batching: true

  # Configure the compression level for data sent to the trace observer.
  # May be one of: :none, :low, :medium, :high.
  # Set the level to :none to disable compression.
  # infinite_tracing.compression_level: high

  # Configures the hostname for the trace observer Host. When configured, enables
  # tail-based sampling by sending all recorded spans to a trace observer for
  # further sampling decisions, irrespective of any usual agent sampling decision.
  # infinite_tracing.trace_observer.host: ""

  # Configures the TCP/IP port for the trace observer Host
  # infinite_tracing.trace_observer.port: 443

  # Controls auto-instrumentation of ActiveSupport::BroadcastLogger at start up.
  # May be one of: auto, prepend, chain, disabled. Used in Rails versions >= 7.1.
  # instrumentation.active_support_broadcast_logger: auto

  # Controls auto-instrumentation of ActiveSupport::Logger at start up. May be one
  # of: auto, prepend, chain, disabled. Used in Rails versions below 7.1.
  # instrumentation.active_support_logger: auto

  # Controls auto-instrumentation of Async::HTTP at start up. May be one of: auto,
  # prepend, chain, disabled.
  # instrumentation.async_http: auto

  # Controls auto-instrumentation of the aws-sdk-firehose library at start-up. May
  # be one of auto, prepend, chain, disabled.
  # instrumentation.aws_sdk_firehose: auto

  # Controls auto-instrumentation of the aws-sdk-kinesis library at start-up. May
  # be one of auto, prepend, chain, disabled.
  # instrumentation.aws_sdk_kinesis: auto

  # Controls auto-instrumentation of the aws_sdk_lambda library at start-up. May
  # be one of auto, prepend, chain, disabled.
  # instrumentation.aws_sdk_lambda: auto

  # Controls auto-instrumentation of the aws-sdk-sqs library at start-up. May be
  # one of: auto, prepend, chain, disabled.
  # instrumentation.aws_sqs: auto

  # Controls auto-instrumentation of bunny at start-up. May be one of: auto,
  # prepend, chain, disabled.
  # instrumentation.bunny: auto

  # Controls auto-instrumentation of the concurrent-ruby library at start-up. May
  # be one of: auto, prepend, chain, disabled.
  # instrumentation.concurrent_ruby: auto

  # Controls auto-instrumentation of Curb at start-up. May be one of: auto,
  # prepend, chain, disabled.
  # instrumentation.curb: auto

  # Controls auto-instrumentation of Delayed Job at start-up. May be one of: auto,
  # prepend, chain, disabled.
  # instrumentation.delayed_job: auto

  # Controls auto-instrumentation of the aws-sdk-dynamodb library at start-up. May
  # be one of auto, prepend, chain, disabled.
  # instrumentation.dynamodb: auto

  # Controls auto-instrumentation of the elasticsearch library at start-up. May be
  # one of: auto, prepend, chain, disabled.
  # instrumentation.elasticsearch: auto

  # Controls auto-instrumentation of ethon at start up. May be one of auto,
  # prepend, chain, disabled
  # instrumentation.ethon: auto

  # Controls auto-instrumentation of Excon at start-up. May be one of: enabled,
  # disabled.
  # instrumentation.excon: enabled

  # Controls auto-instrumentation of the Fiber class at start-up. May be one of:
  # auto, prepend, chain, disabled.
  # instrumentation.fiber: auto

  # Controls auto-instrumentation of Grape at start-up. May be one of: auto,
  # prepend, chain, disabled.
  # instrumentation.grape: auto

  # Specifies a list of hostname patterns separated by commas that will match gRPC
  # hostnames that traffic is to be ignored by New Relic for. New Relic's gRPC
  # client instrumentation will ignore traffic streamed to a host matching any of
  # these patterns, and New Relic's gRPC server instrumentation will ignore
  # traffic for a server running on a host whose hostname matches any of these
  # patterns. By default, no traffic is ignored when gRPC instrumentation is
  # itself enabled. For example, "private.com$,exception.*"
  # instrumentation.grpc.host_denylist: []

  # Controls auto-instrumentation of gRPC clients at start-up. May be one of:
  # auto, prepend, chain, disabled.
  # instrumentation.grpc_client: auto

  # Controls auto-instrumentation of gRPC servers at start-up. May be one of:
  # auto, prepend, chain, disabled.
  # instrumentation.grpc_server: auto

  # Controls auto-instrumentation of HTTPClient at start-up. May be one of: auto,
  # prepend, chain, disabled.
  # instrumentation.httpclient: auto

  # Controls auto-instrumentation of http.rb gem at start-up. May be one of: auto,
  # prepend, chain, disabled.
  # instrumentation.httprb: auto

  # Controls auto-instrumentation of httpx at start up. May be one of auto,
  # prepend, chain, disabled
  # instrumentation.httpx: auto

  # Controls auto-instrumentation of Ruby standard library Logger at start-up. May
  # be one of: auto, prepend, chain, disabled.
  # instrumentation.logger: auto

  # Controls auto-instrumentation of the LogStasher library at start-up. May be
  # one of: auto, prepend, chain, disabled.
  # instrumentation.logstasher: auto

  # Controls auto-instrumentation of dalli gem for Memcache at start-up. May be
  # one of: auto, prepend, chain, disabled.
  # instrumentation.memcache: auto

  # Controls auto-instrumentation of memcache-client gem for Memcache at start-up.
  # May be one of: auto, prepend, chain, disabled.
  # instrumentation.memcache_client: auto

  # Controls auto-instrumentation of memcached gem for Memcache at start-up. May
  # be one of: auto, prepend, chain, disabled.
  # instrumentation.memcached: auto

  # Controls auto-instrumentation of Mongo at start-up. May be one of: enabled,
  # disabled.
  # instrumentation.mongo: enabled

  # Controls auto-instrumentation of Net::HTTP at start-up. May be one of: auto,
  # prepend, chain, disabled.
  # instrumentation.net_http: auto

  # Controls auto-instrumentation of the opensearch-ruby library at start-up. May
  # be one of auto, prepend, chain, disabled.
  # instrumentation.opensearch: auto

  # Controls auto-instrumentation of Puma::Rack. When enabled, the agent hooks
  # into the to_app method in Puma::Rack::Builder to find gems to instrument
  # during application startup. May be one of: auto, prepend, chain, disabled.
  # instrumentation.puma_rack: auto

  # Controls auto-instrumentation of Puma::Rack::URLMap at start-up. May be one
  # of: auto, prepend, chain, disabled.
  # instrumentation.puma_rack_urlmap: auto

  # Controls auto-instrumentation of Rack. When enabled, the agent hooks into the
  # to_app method in Rack::Builder to find gems to instrument during application
  # startup. May be one of: auto, prepend, chain, disabled.
  # instrumentation.rack: auto

  # Controls auto-instrumentation of Rack::URLMap at start-up. May be one of:
  # auto, prepend, chain, disabled.
  # instrumentation.rack_urlmap: auto

  # Controls auto-instrumentation of rake at start-up. May be one of: auto,
  # prepend, chain, disabled.
  # instrumentation.rake: auto

  # Controls auto-instrumentation of the rdkafka library at start-up. May be one
  # of auto, prepend, chain, disabled.
  # instrumentation.rdkafka: auto

  # Controls auto-instrumentation of Redis at start-up. May be one of: auto,
  # prepend, chain, disabled.
  # instrumentation.redis: auto

  # Controls auto-instrumentation of resque at start-up. May be one of: auto,
  # prepend, chain, disabled.
  # instrumentation.resque: auto

  # Controls auto-instrumentation of Roda at start-up. May be one of: auto,
  # prepend, chain, disabled.
  # instrumentation.roda: auto

  # Controls auto-instrumentation of the ruby-kafka library at start-up. May be
  # one of auto, prepend, chain, disabled.
  # instrumentation.ruby_kafka: auto

  # Controls auto-instrumentation of the ruby-openai gem at start-up. May be one
  # of: auto, prepend, chain, disabled. Defaults to disabled in high security
  # mode.
  # instrumentation.ruby_openai: auto

  # Controls auto-instrumentation of Sinatra at start-up. May be one of: auto,
  # prepend, chain, disabled.
  # instrumentation.sinatra: auto

  # Controls auto-instrumentation of Stripe at startup. May be one of: enabled,
  # disabled.
  # instrumentation.stripe: enabled

  # Controls auto-instrumentation of the Thread class at start-up to allow the
  # agent to correctly nest spans inside of an asynchronous transaction. This does
  # not enable the agent to automatically trace all threads created (see
  # instrumentation.thread.tracing). May be one of: auto, prepend, chain,
  # disabled.
  # instrumentation.thread: auto

  # Controls auto-instrumentation of the Thread class at start-up to automatically
  # add tracing to all Threads created in the application.
  # instrumentation.thread.tracing: true

  # Controls auto-instrumentation of the Tilt template rendering library at
  # start-up. May be one of: auto, prepend, chain, disabled.
  # instrumentation.tilt: auto

  # Controls auto-instrumentation of Typhoeus at start-up. May be one of: auto,
  # prepend, chain, disabled.
  # instrumentation.typhoeus: auto

  # Controls auto-instrumentation of ViewComponent at startup. May be one of:
  # auto, prepend, chain, disabled.
  # instrumentation.view_component: auto

  # A dictionary of label names and values that will be applied to the data sent
  # from this agent. May also be expressed as a semicolon-delimited ; string of
  # colon-separated : pairs. For example, Server:One;Data Center:Primary.
  # labels: ""

  # Defines a name for the log file.
  # log_file_name: newrelic_agent.log

  # Defines a path to the agent log file, excluding the filename.
  # log_file_path: log/

  # Specifies a marshaller for transmitting data to the New Relic collector.
  # Currently json is the only valid value for this setting.
  # marshaller: json

  # If true, the agent will collect metadata about messages and attach them as
  # segment parameters.
  # message_tracer.segment_parameters.enabled: true

  # If true, the agent captures Mongo queries in transaction traces.
  # mongo.capture_queries: true

  # If true, the agent obfuscates Mongo queries in transaction traces.
  # mongo.obfuscate_queries: true

  # When true, the agent transmits data about your app to the New Relic collector.
  # monitor_mode: true

  # If true, the agent captures OpenSearch queries in transaction traces.
  # opensearch.capture_queries: true

  # If true, the agent obfuscates OpenSearch queries in transaction traces.
  # opensearch.obfuscate_queries: true

  # If true, uses Module#prepend rather than alias_method for ActiveRecord
  # instrumentation.
  # prepend_active_record_instrumentation: false

  # Specify a custom host name for display in the New Relic UI.
  # process_host.display_name: default hostname

  # Defines a host for communicating with the New Relic collector via a proxy
  # server.
  # proxy_host: nil

  # Defines a password for communicating with the New Relic collector via a proxy
  # server.
  # proxy_pass: nil

  # Defines a port for communicating with the New Relic collector via a proxy
  # server.
  # proxy_port: 8080

  # Defines a user for communicating with the New Relic collector via a proxy
  # server.
  # proxy_user: nil

  # Timeout for waiting on connect to complete before a rake task
  # rake.connect_timeout: 10

  # Specify an Array of Rake tasks to automatically instrument. This configuration
  # option converts the Array to a RegEx list. If you'd like to allow all tasks by
  # default, use rake.tasks: [.+]. No rake tasks will be instrumented unless
  # they're added to this list. For more information, visit the New Relic Rake
  # Instrumentation docs.
  # rake.tasks: []

  # Define transactions you want the agent to ignore, by specifying a list of
  # patterns matching the URI you want to ignore. For more detail, see the docs on
  # ignoring specific transactions.
  # rules.ignore_url_regexes: []

  # Applies Language Agent Security Policy settings.
  # security_policies_token: ""

  # If true, enables the exit handler that sends data to the New Relic collector
  # before shutting down.
  # send_data_on_exit: true

  # If true, the agent will operate in a streamlined mode suitable for use with
  # short-lived serverless functions. NOTE: Only AWS Lambda functions are
  # supported currently and this option isn't intended for use without New Relic's
  # Ruby Lambda layer offering.
  # serverless_mode.enabled: false

  # An array of strings that will collectively serve as a denylist for filtering
  # which Sidekiq job arguments get reported to New Relic. To capture any Sidekiq
  # arguments, 'job.sidekiq.args.*' must be added to the separate
  # :'attributes.include' configuration option. Each string in this array will be
  # turned into a regular expression via Regexp.new to permit advanced matching.
  # For job argument hashes, if either a key or value matches the pair will be
  # excluded. All matching job argument array elements and job argument scalars
  # will be excluded.
  # sidekiq.args.exclude: []

  # An array of strings that will collectively serve as an allowlist for filtering
  # which Sidekiq job arguments get reported to New Relic. To capture any Sidekiq
  # arguments, 'job.sidekiq.args.*' must be added to the separate
  # :'attributes.include' configuration option. Each string in this array will be
  # turned into a regular expression via Regexp.new to permit advanced matching.
  # For job argument hashes, if either a key or value matches the pair will be
  # included. All matching job argument array elements and job argument scalars
  # will be included.
  # sidekiq.args.include: []

  # If true, the agent collects slow SQL queries.
  # slow_sql.enabled: true

  # If true, the agent collects explain plans in slow SQL queries. If this setting
  # is omitted, the transaction_tracer.explain_enabled setting will be applied as
  # the default setting for explain plans in slow SQL as well.
  # slow_sql.explain_enabled: true

  # Specify a threshold in seconds. The agent collects slow SQL queries and
  # explain plans that exceed this threshold.
  # slow_sql.explain_threshold: 0.5

  # Defines an obfuscation level for slow SQL queries. Valid options are
  # obfuscated, raw, or none.
  # slow_sql.record_sql: obfuscated

  # Generate a longer sql_id for slow SQL traces. sql_id is used for aggregation
  # of similar queries.
  # slow_sql.use_longer_sql_id: false

  # If true, the agent captures attributes on span events.
  # span_events.attributes.enabled: true

  # Prefix of attributes to exclude from span events. Allows * as wildcard at end.
  # span_events.attributes.exclude: []

  # Prefix of attributes to include on span events. Allows * as wildcard at end.
  # span_events.attributes.include: []

  # If true, enables span event sampling.
  # span_events.enabled: true

  # * Defines the maximum number of span events reported from a single harvest.
  # Any Integer between 1 and 10000 is valid.'
  # * When configuring the agent for AI monitoring, set to max value 10000.This
  # ensures the agent captures the maximum amount of distributed traces.
  # span_events.max_samples_stored: 2000

  # Sets the maximum number of span events to buffer when streaming to the trace
  # observer.
  # span_events.queue_size: 10000

  # Specify a list of exceptions you do not want the agent to strip when
  # strip_exception_messages is true. Separate exceptions with a comma. For
  # example, "ImportantException,PreserveMessageException".
  # strip_exception_messages.allowed_classes: ""

  # If true, the agent strips messages from all exceptions except those in the
  # allowed classes list. Enabled automatically in high security mode.
  # strip_exception_messages.enabled: false

  # An array of strings to specify which keys and/or values inside a Stripe
  # event's user_data hash should
  # not be reported to New Relic. Each string in this array will be turned into a
  # regular expression via
  # Regexp.new to permit advanced matching. For each hash pair, if either the key
  # or value is matched the pair
  # isn't reported. By default, no user_data is reported. Use this option only if
  # the
  # stripe.user_data.include option is also used.
  # stripe.user_data.exclude: []

  # An array of strings to specify which keys inside a Stripe event's user_data
  # hash should be reported
  # to New Relic. Each string in this array will be turned into a regular
  # expression via Regexp.new to
  # enable advanced matching. Setting the value to ["."] will report all
  # user_data.
  # stripe.user_data.include: []

  # When set to true, forces a synchronous connection to the New Relic collector
  # during application startup. For very short-lived processes, this helps ensure
  # the New Relic agent has time to report.
  # sync_startup: false

  # If true, tracer state storage is thread-local, otherwise, fiber-local
  # thread_local_tracer_state: false

  # If true, enables use of the thread profiler.
  # thread_profiler.enabled: false

  # Defines the maximum number of seconds the agent should spend attempting to
  # connect to the collector.
  # timeout: 120

  # If true, the agent captures attributes from transaction events.
  # transaction_events.attributes.enabled: true

  # Prefix of attributes to exclude from transaction events. Allows * as wildcard
  # at end.
  # transaction_events.attributes.exclude: []

  # Prefix of attributes to include in transaction events. Allows * as wildcard at
  # end.
  # transaction_events.attributes.include: []

  # If true, enables transaction event sampling.
  # transaction_events.enabled: true

  # Defines the maximum number of transaction events reported from a single
  # harvest.
  # transaction_events.max_samples_stored: 1200

  # If true, the agent captures attributes on transaction segments.
  # transaction_segments.attributes.enabled: true

  # Prefix of attributes to exclude from transaction segments. Allows * as
  # wildcard at end.
  # transaction_segments.attributes.exclude: []

  # Prefix of attributes to include on transaction segments. Allows * as wildcard
  # at end.
  # transaction_segments.attributes.include: []

  # If true, the agent captures attributes from transaction traces.
  # transaction_tracer.attributes.enabled: true

  # Prefix of attributes to exclude from transaction traces. Allows * as wildcard
  # at end.
  # transaction_tracer.attributes.exclude: []

  # Prefix of attributes to include in transaction traces. Allows * as wildcard at
  # end.
  # transaction_tracer.attributes.include: []

  # If true, enables collection of transaction traces.
  # transaction_tracer.enabled: true

  # If true, enables the collection of explain plans in transaction traces. This
  # setting will also apply to explain plans in slow SQL traces if
  # slow_sql.explain_enabled isn't set separately.
  # transaction_tracer.explain_enabled: true

  # Threshold (in seconds) above which the agent will collect explain plans.
  # Relevant only when explain_enabled is true.
  # transaction_tracer.explain_threshold: 0.5

  # Maximum number of transaction trace nodes to record in a single transaction
  # trace.
  # transaction_tracer.limit_segments: 4000

  # If true, the agent records Redis command arguments in transaction traces.
  # transaction_tracer.record_redis_arguments: false

  # Obfuscation level for SQL queries reported in transaction trace nodes.
  # By default, this is set to obfuscated, which strips out the numeric and string
  # literals.
  # - If you do not want the agent to capture query information, set this to none.
  # - If you want the agent to capture all query information in its original form,
  # set this to raw.
  # - When you enable high security mode, this is automatically set to obfuscated.
  # transaction_tracer.record_sql: obfuscated

  # Specify a threshold in seconds. The agent includes stack traces in transaction
  # trace nodes when the stack trace duration exceeds this threshold.
  # transaction_tracer.stack_trace_threshold: 0.5

  # Specify a threshold in seconds. Transactions with a duration longer than this
  # threshold are eligible for transaction traces. Specify a float value or the
  # string apdex_f.
  # transaction_tracer.transaction_threshold: 1.0

  # If true, the agent automatically detects that it is running in an AWS
  # environment.
  # utilization.detect_aws: true

  # If true, the agent automatically detects that it is running in an Azure
  # environment.
  # utilization.detect_azure: true

  # If true, the agent automatically detects that it is running in Docker.
  # utilization.detect_docker: true

  # If true, the agent automatically detects that it is running in an Google Cloud
  # Platform environment.
  # utilization.detect_gcp: true

  # If true, the agent automatically detects that it is running in Kubernetes.
  # utilization.detect_kubernetes: true

  # If true, the agent automatically detects that it is running in a Pivotal Cloud
  # Foundry environment.
  # utilization.detect_pcf: true

  # BEGIN security agent
  #
  #   NOTE: At this time, the security agent is intended for use only within
  #         a dedicated security testing environment with data that can tolerate
  #         modification or deletion. The security agent is available as a
  #         separate Ruby gem, newrelic_security. It is recommended that this
  #         separate gem only be introduced to a security testing environment
  #         by leveraging Bundler grouping like so:
  #
  #         # Gemfile
  #         gem 'newrelic_rpm'               # New Relic APM observability agent
  #         gem 'newrelic-infinite_tracing'  # New Relic Infinite Tracing
  #
  #         group :security do
  #           gem 'newrelic_security', require: false # New Relic security agent
  #         end
  #
  #   NOTE: All "security.*" configuration parameters are related only to the
  #         security agent, and all other configuration parameters that may
  #         have "security" in the name somewhere are related to the APM agent.
<<<<<<< HEAD
  # If true, the security agent loads (the agent performs a Ruby 'require')
=======

  # If true, the security agent is loaded (a Ruby 'require' is performed)
>>>>>>> b37881bc
  # security.agent.enabled: false

  # The port the application is listening on. This setting is mandatory for
  # Passenger servers. The agent detects other servers by default.
  # security.application_info.port: nil

  # If true, the security agent is started (the agent runs in its event loop)
  # security.enabled: false

  # Defines API paths the security agent should ignore in IAST scans. Accepts an
  # array of regex patterns matching the URI to ignore. The regex pattern should
  # find a complete match for the URL without the endpoint. For example,
  # [".*account.*"], [".*/\api\/v1\/.*?\/login"]
  # security.exclude_from_iast_scan.api: []

  # An array of HTTP request body keys the security agent should ignore in IAST
  # scans.
  # security.exclude_from_iast_scan.http_request_parameters.body: []

  # An array of HTTP request headers the security agent should ignore in IAST
  # scans. The array should specify a list of patterns matching the headers to
  # ignore.
  # security.exclude_from_iast_scan.http_request_parameters.header: []

  # An array of HTTP request query parameters the security agent should ignore in
  # IAST scans. The array should specify a list of patterns matching the HTTP
  # request query parameters to ignore.
  # security.exclude_from_iast_scan.http_request_parameters.query: []

  # If true, disables system command injection detection in IAST scans.
  # security.exclude_from_iast_scan.iast_detection_category.command_injection: false

  # If true, disables the detection of low-severity insecure settings. For
  # example, hash, crypto, cookie, random generators, trust boundary).
  # security.exclude_from_iast_scan.iast_detection_category.insecure_settings: false

  # If true, disables file operation-related IAST detections (File Access &
  # Application integrity violation)
  # security.exclude_from_iast_scan.iast_detection_category.invalid_file_access: false

  # If true, disables Javascript injection detection in IAST scans.
  # security.exclude_from_iast_scan.iast_detection_category.javascript_injection: false

  # If true, disables LDAP injection detection in IAST scans.
  # security.exclude_from_iast_scan.iast_detection_category.ldap_injection: false

  # If true, disables NOSQL injection detection in IAST scans.
  # security.exclude_from_iast_scan.iast_detection_category.nosql_injection: false

  # If true, disables Reflected Cross-Site Scripting (RXSS) detection in IAST
  # scans.
  # security.exclude_from_iast_scan.iast_detection_category.rxss: false

  # If true, disables SQL injection detection in IAST scans.
  # security.exclude_from_iast_scan.iast_detection_category.sql_injection: false

  # If true, disables Sever-Side Request Forgery (SSRF) detection in IAST scans.
  # security.exclude_from_iast_scan.iast_detection_category.ssrf: false

  # If true, disables XPATH injection detection in IAST scans.
  # security.exclude_from_iast_scan.iast_detection_category.xpath_injection: false

  # A unique test identifier when runnning IAST in a CI/CD environment to
  # differentiate between different test runs. For example, a build number.
  # security.iast_test_identifier: nil

  # Defines the mode for the security agent to operate in. Currently only IAST is
  # supported
  # security.mode: IAST

  # Sets the maximum number of HTTP requests allowed for the IAST scan per minute.
  # Any Integer between 12 and 3600 is valid. The default value is 3600.
  # security.scan_controllers.iast_scan_request_rate_limit: 3600

  # If true, enables the sending of HTTP responses bodies. Disabling this also
  # disables Reflected Cross-Site Scripting (RXSS) vulnerability detection.
  # security.scan_controllers.report_http_response_body: true

  # The number of application instances for a specific entity to perform IAST
  # analysis on.
  # security.scan_controllers.scan_instance_count: 0

  # If true, allows IAST to continuously gather trace data in the background. The
  # security agent uses collected data to perform an IAST scan at the scheduled
  # time.
  # security.scan_schedule.always_sample_traces: false

  # Specifies the delay time (in minutes) before the IAST scan begins after the
  # application starts.
  # security.scan_schedule.delay: 0

  # Indicates the duration (in minutes) for which the IAST scan will be performed.
  # security.scan_schedule.duration: 0

  # Specifies a cron expression that sets when the IAST scan should run.
  # security.scan_schedule.schedule: ""

  # Defines the endpoint URL for posting security-related data
  # security.validator_service_url: wss://csec.nr-data.net

  # END security agent

# Environment-specific settings are in this section.
# RAILS_ENV or RACK_ENV (as appropriate) is used to determine the environment.
# If your application has other named environments, configure them here.
development:
  <<: *default_settings
  app_name: <%= app_name %> (Development)

test:
  <<: *default_settings
  # It doesn't make sense to report to New Relic from automated test runs.
  monitor_mode: false

staging:
  <<: *default_settings
  app_name: <%= app_name %> (Staging)

production:
  <<: *default_settings<|MERGE_RESOLUTION|>--- conflicted
+++ resolved
@@ -957,12 +957,8 @@
   #   NOTE: All "security.*" configuration parameters are related only to the
   #         security agent, and all other configuration parameters that may
   #         have "security" in the name somewhere are related to the APM agent.
-<<<<<<< HEAD
-  # If true, the security agent loads (the agent performs a Ruby 'require')
-=======
 
   # If true, the security agent is loaded (a Ruby 'require' is performed)
->>>>>>> b37881bc
   # security.agent.enabled: false
 
   # The port the application is listening on. This setting is mandatory for
