#!/usr/bin/ruby
module NewRelic
  module VERSION #:nodoc:
    MAJOR = 3
    MINOR = 2
<<<<<<< HEAD
    TINY  = 0
    BUILD = 'rum_2' #'0' # Set to nil for a release, 'beta1', 'alpha', etc for prerelease builds
=======
    TINY  = 1
    BUILD = 'alpha' #'0' # Set to nil for a release, 'beta1', 'alpha', etc for prerelease builds
>>>>>>> f3f934bf
    STRING = [MAJOR, MINOR, TINY, BUILD].compact.join('.')
  end

  # Helper class for managing version comparisons
  class VersionNumber
    attr_reader :parts
    include Comparable
    def initialize(version_string)
      version_string ||= '1.0.0'
      @parts = version_string.split('.').map{|n| n =~ /^\d+$/ ? n.to_i : n}
    end
    def major_version; @parts[0]; end
    def minor_version; @parts[1]; end
    def tiny_version; @parts[2]; end

    def <=>(other)
      other = self.class.new(other) if other.is_a? String
      self.class.compare(self.parts, other.parts)
    end

    def to_s
      @parts.join(".")
    end

    def hash
      @parts.hash
    end

    def eql? other
      (self <=> other) == 0
    end

    private
    def self.compare(parts1, parts2)
      a, b = parts1.first, parts2.first
      case
        when a.nil? && b.nil? then 0
        when a.nil? then b.is_a?(Fixnum) ?  -1 : 1
        when b.nil? then -compare(parts2, parts1)
        when a.to_s == b.to_s then compare(parts1[1..-1], parts2[1..-1])
        when a.is_a?(String) then b.is_a?(Fixnum) ?  -1 : (a <=> b)
        when b.is_a?(String) then -compare(parts2, parts1)
        else # they are both fixnums, not nil
          a <=> b
      end
    end
  end
end<|MERGE_RESOLUTION|>--- conflicted
+++ resolved
@@ -3,13 +3,8 @@
   module VERSION #:nodoc:
     MAJOR = 3
     MINOR = 2
-<<<<<<< HEAD
-    TINY  = 0
+    TINY  = 2
     BUILD = 'rum_2' #'0' # Set to nil for a release, 'beta1', 'alpha', etc for prerelease builds
-=======
-    TINY  = 1
-    BUILD = 'alpha' #'0' # Set to nil for a release, 'beta1', 'alpha', etc for prerelease builds
->>>>>>> f3f934bf
     STRING = [MAJOR, MINOR, TINY, BUILD].compact.join('.')
   end
 
