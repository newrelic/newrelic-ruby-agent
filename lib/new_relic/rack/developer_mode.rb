require 'rack'
require 'rack/request'
require 'rack/response'
require 'rack/file'
require 'new_relic/metric_parser/metric_parser'
require 'new_relic/collection_helper'

module NewRelic
  module Rack
    class DeveloperMode

      VIEW_PATH = File.expand_path('../../../../ui/views/', __FILE__)
      HELPER_PATH = File.expand_path('../../../../ui/helpers/', __FILE__)
      require File.join(HELPER_PATH, 'developer_mode_helper.rb')
<<<<<<< HEAD
      require 'new_relic/metric_parser/metric_parser'

      include NewRelic::DeveloperModeHelper

      def initialize(app)
        @app = app
      end

      def call(env)
        return @app.call(env) unless /^\/newrelic/ =~ Rack::Request.new(env).path_info
        dup._call(env)
      end

      protected

      def _call(env)
        @req = Rack::Request.new(env)
        @rendered = false
        case @req.path_info
        when /profile/
          profile
        when /file/
          Rack::File.new(VIEW_PATH).call(env)
        when /index/
          index
        when /threads/
          threads
        when /reset/
          reset
        when /show_sample_detail/
          show_sample_data
        when /show_sample_summary/
          show_sample_data
        when /show_sample_sql/
          show_sample_data
        when /explain_sql/
          explain_sql
        when /show_source/
          show_source
        when /^\/newrelic\/?$/
          index
        else
          @app.call(env)
        end
      end

      private

      def index
        get_samples
        render(:index)
      end

      def reset
        NewRelic::Agent.instance.transaction_sampler.reset!
        Rack::Response.new{|r| r.redirect('/newrelic/')}.finish
      end

      def explain_sql
        get_segment

        return render(:sample_not_found) unless @sample

        @sql = @segment[:sql]
        @trace = @segment[:backtrace]

        if NewRelic::Agent.agent.record_sql == :obfuscated
          @obfuscated_sql = @segment.obfuscated_sql
        end

        explanations = @segment.explain_sql
        if explanations
          @explanation = explanations.first
          if !@explanation.blank?
            first_row = @explanation.first
            # Show the standard headers if it looks like a mysql explain plan
            # Otherwise show blank headers
            if first_row.length < NewRelic::MYSQL_EXPLAIN_COLUMNS.length
              @row_headers = nil
            else
              @row_headers = NewRelic::MYSQL_EXPLAIN_COLUMNS
            end
          end
        end
        render(:explain_sql)
      end

      def profile
        NewRelic::Control.instance.profiling = params['start'] == 'true'
        index
      end

      def threads
        render(:threads)
      end

=======


      include NewRelic::DeveloperModeHelper

      def initialize(app)
        @app = app
      end

      def call(env)
        return @app.call(env) unless /^\/newrelic/ =~ Rack::Request.new(env).path_info
        dup._call(env)
      end

      protected

      def _call(env)
        @req = Rack::Request.new(env)
        @rendered = false
        case @req.path_info
        when /profile/
          profile
        when /file/
          Rack::File.new(VIEW_PATH).call(env)
        when /index/
          index
        when /threads/
          threads
        when /reset/
          reset
        when /show_sample_detail/
          show_sample_data
        when /show_sample_summary/
          show_sample_data
        when /show_sample_sql/
          show_sample_data
        when /explain_sql/
          explain_sql
        when /show_source/
          show_source
        when /^\/newrelic\/?$/
          index
        else
          @app.call(env)
        end
      end

      private

      def index
        get_samples
        render(:index)
      end

      def reset
        NewRelic::Agent.instance.transaction_sampler.reset!
        Rack::Response.new{|r| r.redirect('/newrelic/')}.finish
      end

      def explain_sql
        get_segment

        return render(:sample_not_found) unless @sample

        @sql = @segment[:sql]
        @trace = @segment[:backtrace]

        if NewRelic::Agent.agent.record_sql == :obfuscated
          @obfuscated_sql = @segment.obfuscated_sql
        end

        explanations = @segment.explain_sql
        if explanations
          @explanation = explanations.first
          if !@explanation.blank?
            first_row = @explanation.first
            # Show the standard headers if it looks like a mysql explain plan
            # Otherwise show blank headers
            if first_row.length < NewRelic::MYSQL_EXPLAIN_COLUMNS.length
              @row_headers = nil
            else
              @row_headers = NewRelic::MYSQL_EXPLAIN_COLUMNS
            end
          end
        end
        render(:explain_sql)
      end

      def profile
        NewRelic::Control.instance.profiling = params['start'] == 'true'
        index
      end

      def threads
        render(:threads)
      end

>>>>>>> 25b7a823
      def render(view, layout=true)
        add_rack_array = true
        if view.is_a? Hash
          layout = false
          if view[:object]
            object = view[:object]
          end

          if view[:collection]
            return view[:collection].map do |object|
              render({:partial => view[:partial], :object => object})
            end.join(' ')
          end

          if view[:partial]
            add_rack_array = false
            view = "_#{view[:partial]}"
          end
        end
        binding = Proc.new {}.binding
        if layout
          body = render_with_layout(view) do
            render_without_layout(view, binding)
          end
        else
          body = render_without_layout(view, binding)
        end
        if add_rack_array
          Rack::Response.new(body).finish
        else
          body
        end
      end

      # You have to call this with a block - the contents returned from
      # that block are interpolated into the layout
      def render_with_layout(view)
        body = ERB.new(File.read(File.join(VIEW_PATH, 'layouts/newrelic_default.rhtml')))
        body.result(Proc.new {}.binding)
      end

      # you have to pass a binding to this (a proc) so that ERB can have
      # access to helper functions and local variables
      def render_without_layout(view, binding)
        ERB.new(File.read(File.join(VIEW_PATH, 'newrelic', view.to_s + '.rhtml')), nil, nil, 'frobnitz').result(binding)
      end

      def content_tag(tag, contents, opts={})
        opt_values = opts.map {|k, v| "#{k}=\"#{v}\"" }.join(' ')
        "<#{tag} #{opt_values}>#{contents}</#{tag}>"
      end

      def sample
        @sample || @samples[0]
      end

      def params
        @req.params
      end

      def segment
        @segment
      end


      # show the selected source file with the highlighted selected line
      def show_source
        @filename = params['file']
        line_number = params['line'].to_i

        if !File.readable?(@filename)
          @source="<p>Unable to read #{@filename}.</p>"
          return
        end
        begin
          file = File.new(@filename, 'r')
        rescue => e
          @source="<p>Unable to access the source file #{@filename} (#{e.message}).</p>"
          return
        end
        @source = ""

        @source << "<pre>"
        file.each_line do |line|
          # place an anchor 6 lines above the selected line (if the line # < 6)
          if file.lineno == line_number - 6
            @source << "</pre><pre id = 'selected_line'>"
            @source << line.rstrip
            @source << "</pre><pre>"

            # highlight the selected line
          elsif file.lineno == line_number
            @source << "</pre><pre class = 'selected_source_line'>"
            @source << line.rstrip
            @source << "</pre><pre>"
          else
            @source << line
          end
        end
        render(:show_source)
      end

      def show_sample_data
        get_sample

        return render(:sample_not_found) unless @sample

        @request_params = @sample.params['request_params'] || {}
        @custom_params = @sample.params['custom_params'] || {}

        controller_metric = @sample.root_segment.called_segments.first.metric_name

        metric_parser = NewRelic::MetricParser::MetricParser.for_metric_named controller_metric
        @sample_controller_name = metric_parser.controller_name
        @sample_action_name = metric_parser.action_name

        render(:show_sample)
      end

      def get_samples
        @samples = NewRelic::Agent.instance.transaction_sampler.samples.select do |sample|
          sample.params[:path] != nil
        end

        return @samples = @samples.sort{|x,y| y.omit_segments_with('(Rails/Application Code Loading)|(Database/.*/.+ Columns)').duration <=>
          x.omit_segments_with('(Rails/Application Code Loading)|(Database/.*/.+ Columns)').duration} if params['h']
        return @samples = @samples.sort{|x,y| x.params[:uri] <=> y.params[:uri]} if params['u']
        @samples = @samples.reverse
      end

      def get_sample
        get_samples
        id = params['id']
        sample_id = id.to_i
        @samples.each do |s|
          if s.sample_id == sample_id
            @sample = stripped_sample(s)
            return
          end
        end
      end

      def get_segment
        get_sample
        return unless @sample

        segment_id = params['segment'].to_i
        @segment = @sample.find_segment(segment_id)
      end
    end
  end
end<|MERGE_RESOLUTION|>--- conflicted
+++ resolved
@@ -12,8 +12,7 @@
       VIEW_PATH = File.expand_path('../../../../ui/views/', __FILE__)
       HELPER_PATH = File.expand_path('../../../../ui/helpers/', __FILE__)
       require File.join(HELPER_PATH, 'developer_mode_helper.rb')
-<<<<<<< HEAD
-      require 'new_relic/metric_parser/metric_parser'
+
 
       include NewRelic::DeveloperModeHelper
 
@@ -109,104 +108,6 @@
         render(:threads)
       end
 
-=======
-
-
-      include NewRelic::DeveloperModeHelper
-
-      def initialize(app)
-        @app = app
-      end
-
-      def call(env)
-        return @app.call(env) unless /^\/newrelic/ =~ Rack::Request.new(env).path_info
-        dup._call(env)
-      end
-
-      protected
-
-      def _call(env)
-        @req = Rack::Request.new(env)
-        @rendered = false
-        case @req.path_info
-        when /profile/
-          profile
-        when /file/
-          Rack::File.new(VIEW_PATH).call(env)
-        when /index/
-          index
-        when /threads/
-          threads
-        when /reset/
-          reset
-        when /show_sample_detail/
-          show_sample_data
-        when /show_sample_summary/
-          show_sample_data
-        when /show_sample_sql/
-          show_sample_data
-        when /explain_sql/
-          explain_sql
-        when /show_source/
-          show_source
-        when /^\/newrelic\/?$/
-          index
-        else
-          @app.call(env)
-        end
-      end
-
-      private
-
-      def index
-        get_samples
-        render(:index)
-      end
-
-      def reset
-        NewRelic::Agent.instance.transaction_sampler.reset!
-        Rack::Response.new{|r| r.redirect('/newrelic/')}.finish
-      end
-
-      def explain_sql
-        get_segment
-
-        return render(:sample_not_found) unless @sample
-
-        @sql = @segment[:sql]
-        @trace = @segment[:backtrace]
-
-        if NewRelic::Agent.agent.record_sql == :obfuscated
-          @obfuscated_sql = @segment.obfuscated_sql
-        end
-
-        explanations = @segment.explain_sql
-        if explanations
-          @explanation = explanations.first
-          if !@explanation.blank?
-            first_row = @explanation.first
-            # Show the standard headers if it looks like a mysql explain plan
-            # Otherwise show blank headers
-            if first_row.length < NewRelic::MYSQL_EXPLAIN_COLUMNS.length
-              @row_headers = nil
-            else
-              @row_headers = NewRelic::MYSQL_EXPLAIN_COLUMNS
-            end
-          end
-        end
-        render(:explain_sql)
-      end
-
-      def profile
-        NewRelic::Control.instance.profiling = params['start'] == 'true'
-        index
-      end
-
-      def threads
-        render(:threads)
-      end
-
->>>>>>> 25b7a823
       def render(view, layout=true)
         add_rack_array = true
         if view.is_a? Hash
