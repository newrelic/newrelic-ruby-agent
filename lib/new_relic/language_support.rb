--- conflicted
+++ resolved
@@ -5,14 +5,9 @@
     def self.included(base)
       # need to use syck rather than psych when possible
       if defined?(::YAML::ENGINE)
-<<<<<<< HEAD
-        unless NewRelic::LanguageSupport.using_engine?('jruby') &&
-                NewRelic::LanguageSupport.using_version?('1.9')
-=======
         if !NewRelic::LanguageSupport.using_engine?('jruby') &&
             (NewRelic::LanguageSupport.using_version?('1.9.1') ||
              NewRelic::LanguageSupport.using_version?('1.9.2'))
->>>>>>> 03e4718f
           base.class_eval do
             def load_newrelic_yml(*args)
               yamler = ::YAML::ENGINE.yamler
