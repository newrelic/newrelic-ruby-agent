# encoding: utf-8
# This file is distributed under New Relic's license terms.
# See https://github.com/newrelic/rpm/blob/master/LICENSE for complete details.

module NewRelic
  module Agent
    module Datastores
      module MetricHelper
        ROLLUP_METRIC        = "Datastore/all".freeze
        WEB_ROLLUP_METRIC    = "Datastore/allWeb".freeze
        OTHER_ROLLUP_METRIC  = "Datastore/allOther".freeze
        DEFAULT_PRODUCT_NAME = "ActiveRecord".freeze
        OTHER = "Other".freeze

        ALL = "all".freeze

        def self.statement_metric_for(product, collection, operation)
          "Datastore/statement/#{product}/#{collection}/#{operation}"
        end

        def self.operation_metric_for(product, operation)
          "Datastore/operation/#{product}/#{operation}"
        end

        def self.rollup_metric
          if NewRelic::Agent::Transaction.recording_web_transaction?
            WEB_ROLLUP_METRIC
          else
            OTHER_ROLLUP_METRIC
          end
        end

        def self.product_rollup_metric(metric, product)
          metric.sub(ALL, "#{product}/#{ALL}")
        end

        def self.metrics_for(product, operation, collection = nil)
          current_rollup_metric = rollup_metric

          if overrides = overridden_operation_and_collection
            operation, collection = overrides
          end

          # Order of these metrics matters--the first metric in the list will
          # be treated as the scoped metric in a bunch of different cases.
          metrics = [
            operation_metric_for(product, operation),
            product_rollup_metric(current_rollup_metric, product),
            product_rollup_metric(ROLLUP_METRIC, product),
            current_rollup_metric,
            ROLLUP_METRIC
          ]

          metrics.unshift statement_metric_for(product, collection, operation) if collection

          metrics
        end

        # Allow Transaction#with_database_metric_name to override our
        # collection and operation
        def self.overridden_operation_and_collection #THREAD_LOCAL_ACCESS
          state = NewRelic::Agent::TransactionState.tl_get
          txn   = state.current_transaction
          txn ?  txn.instrumentation_state[:datastore_override] : nil
        end

<<<<<<< HEAD
=======
        ACTIVE_RECORD_ADAPTER_TO_PRODUCT_NAME = {
          "MySQL" => "MySQL",
          "Mysql2" => "MySQL",
          "PostgreSQL" => "Postgres",
          "SQLite" => "SQLite"
        }.freeze

        def self.product_name_from_active_record_adapter(adapter)
          ACTIVE_RECORD_ADAPTER_TO_PRODUCT_NAME.fetch(adapter, DEFAULT_PRODUCT_NAME)
        end

        def self.metrics_from_sql(product, sql) #THREAD_LOCAL_ACCESS
          operation = NewRelic::Agent::Database.parse_operation_from_query(sql) || OTHER
          metrics = metrics_for(product, operation)

          txn = NewRelic::Agent::Transaction.tl_current

          if metric_override = txn && txn.database_metric_name
            metrics.shift
            metrics.unshift metric_override
          end

          metrics
        end
>>>>>>> 399d8ed2
      end
    end
  end
end<|MERGE_RESOLUTION|>--- conflicted
+++ resolved
@@ -56,6 +56,11 @@
           metrics
         end
 
+        def self.metrics_from_sql(product, sql)
+          operation = NewRelic::Agent::Database.parse_operation_from_query(sql) || OTHER
+          metrics_for(product, operation)
+        end
+
         # Allow Transaction#with_database_metric_name to override our
         # collection and operation
         def self.overridden_operation_and_collection #THREAD_LOCAL_ACCESS
@@ -64,33 +69,6 @@
           txn ?  txn.instrumentation_state[:datastore_override] : nil
         end
 
-<<<<<<< HEAD
-=======
-        ACTIVE_RECORD_ADAPTER_TO_PRODUCT_NAME = {
-          "MySQL" => "MySQL",
-          "Mysql2" => "MySQL",
-          "PostgreSQL" => "Postgres",
-          "SQLite" => "SQLite"
-        }.freeze
-
-        def self.product_name_from_active_record_adapter(adapter)
-          ACTIVE_RECORD_ADAPTER_TO_PRODUCT_NAME.fetch(adapter, DEFAULT_PRODUCT_NAME)
-        end
-
-        def self.metrics_from_sql(product, sql) #THREAD_LOCAL_ACCESS
-          operation = NewRelic::Agent::Database.parse_operation_from_query(sql) || OTHER
-          metrics = metrics_for(product, operation)
-
-          txn = NewRelic::Agent::Transaction.tl_current
-
-          if metric_override = txn && txn.database_metric_name
-            metrics.shift
-            metrics.unshift metric_override
-          end
-
-          metrics
-        end
->>>>>>> 399d8ed2
       end
     end
   end
