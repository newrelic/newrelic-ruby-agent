--- conflicted
+++ resolved
@@ -122,43 +122,6 @@
         @sql_traces.delete(shortest_key)
       end
 
-<<<<<<< HEAD
-      # Records an SQL query, potentially creating a new slow SQL trace, or
-      # aggregating the query into an existing slow SQL trace.
-      #
-      # This method should be used only by gem authors wishing to extend
-      # the Ruby agent to instrument new database interfaces - it should
-      # generally not be called directly from application code.
-      #
-      # @param sql [String] the SQL query being recorded
-      # @param metric_name [String] is the metric name under which this query will be recorded
-      # @param config [Object] is the driver configuration for the connection
-      # @param duration [Float] number of seconds the query took to execute
-      # @param explainer [Proc] for internal use only - 3rd-party clients must
-      #                         not pass this parameter.
-      #
-      # @api public
-      # @deprecated Use {Datastores.notice_sql} instead.
-      #
-      def notice_sql(sql, metric_name, config, duration, state = nil, explainer = nil, binds = nil, name = nil) # THREAD_LOCAL_ACCESS sometimes
-        NewRelic::Agent.logger.warn(
-          'The SqlSampler#notice_sql method is deprecated. Please use Datastores.notice_sql instead.'
-        )
-        state ||= Tracer.state
-        data = state.sql_sampler_transaction_data
-        return unless data
-
-        if state.is_sql_recorded?
-          if duration > Agent.config[:'slow_sql.explain_threshold']
-            backtrace = caller.join("\n")
-            statement = Database::Statement.new(sql, config, explainer, binds, name)
-            data.sql_data << SlowSql.new(statement, metric_name, duration, backtrace)
-          end
-        end
-      end
-
-=======
->>>>>>> e88a1f49
       PRIORITY = 'priority'.freeze
 
       def distributed_trace_attributes(state)
