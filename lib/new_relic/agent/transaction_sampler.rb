require 'new_relic/agent'
require 'new_relic/control'
require 'new_relic/agent/transaction_sample_builder'
module NewRelic
  module Agent
    
    # This class contains the logic of sampling a transaction -
    # creation and modification of transaction samples
    class TransactionSampler

      # Module defining methods stubbed out when the agent is disabled
      module Shim #:nodoc:
        def notice_first_scope_push(*args); end
        def notice_push_scope(*args); end
        def notice_pop_scope(*args); end
        def notice_scope_empty(*args); end
      end

      BUILDER_KEY = :transaction_sample_builder

<<<<<<< HEAD
      attr_accessor :stack_trace_threshold, :random_sampling, :sampling_rate, :slow_capture_threshold

=======
      attr_accessor :stack_trace_threshold, :random_sampling, :sampling_rate
      attr_accessor :explain_threshold, :explain_enabled, :transaction_threshold
>>>>>>> 8f8ba490
      attr_reader :samples, :last_sample, :disabled

      def initialize
        # @samples is an array of recent samples up to @max_samples in
        # size - it's only used by developer mode
        @samples = []
        @force_persist = []
        @max_samples = 100

        # @harvest_count is a count of harvests used for random
        # sampling - we pull 1 @random_sample in every @sampling_rate harvests
        @harvest_count = 0
        @random_sample = nil
        @sampling_rate = 10
        @slow_capture_threshold = 2.0
        configure!

        # This lock is used to synchronize access to the @last_sample
        # and related variables. It can become necessary on JRuby or
        # any 'honest-to-god'-multithreaded system
        @samples_lock = Mutex.new
      end

      def configure!
        # @segment_limit and @stack_trace_threshold come from the
        # configuration file, with built-in defaults that should
        # suffice for most customers
        config = NewRelic::Control.instance
        sampler_config = config.fetch('transaction_tracer', {})
        
        # enable if sampler_config.fetch('enabled', true)
        
        @segment_limit = sampler_config.fetch('limit_segments', 4000)
        @stack_trace_threshold = sampler_config.fetch('stack_trace_threshold', 0.500).to_f
        @explain_threshold = sampler_config.fetch('explain_threshold', 0.5).to_f
        @explain_enabled = sampler_config.fetch('explain_enabled', true)
        @transaction_threshold = sampler_config.fetch('transation_threshold', 2.0)
      end

      # Returns the current sample id, delegated from `builder`
      def current_sample_id
        b=builder
        b and b.sample_id
      end

      # Enable the transaction sampler - this also registers it with
      # the statistics engine.
      def enable
        @disabled = false
        NewRelic::Agent.instance.stats_engine.transaction_sampler = self
      end

      # Disable the transaction sampler - this also deregisters it
      # with the statistics engine.
      def disable
        @disabled = true
        NewRelic::Agent.instance.stats_engine.remove_transaction_sampler(self)
      end

      def enabled?
        !@disabled
      end

      # Set with an integer value n, this takes one in every n
      # harvested samples. It also resets the harvest count to a
      # random integer between 0 and (n-1)
      def sampling_rate=(val)
        @sampling_rate = val.to_i
        @harvest_count = rand(val.to_i).to_i
      end


      # Creates a new transaction sample builder, unless the
      # transaction sampler is disabled. Takes a time parameter for
      # the start of the transaction sample
      def notice_first_scope_push(time)
        start_builder(time.to_f) unless disabled
      end

      # This delegates to the builder to create a new open transaction
      # segment for the specified scope, beginning at the optionally
      # specified time.
      #
      # Note that in developer mode, this captures a stacktrace for
      # the beginning of each segment, which can be fairly slow
      def notice_push_scope(scope, time=Time.now)
        return unless builder

        builder.trace_entry(scope, time.to_f)

        capture_segment_trace if NewRelic::Control.instance.developer_mode?
      end

      # in developer mode, capture the stack trace with the segment.
      # this is cpu and memory expensive and therefore should not be
      # turned on in production mode
      def capture_segment_trace
        return unless NewRelic::Control.instance.developer_mode?
        segment = builder.current_segment
        if segment
          # Strip stack frames off the top that match /new_relic/agent/
          trace = caller
          while trace.first =~/\/lib\/new_relic\/agent\//
            trace.shift
          end

          trace = trace[0..39] if trace.length > 40
          segment[:backtrace] = trace
        end
      end

      # Defaults to zero, otherwise delegated to the transaction
      # sample builder
      def scope_depth
        return 0 unless builder

        builder.scope_depth
      end

      # Informs the transaction sample builder about the end of a
      # traced scope
      def notice_pop_scope(scope, time = Time.now)
        return unless builder
        raise "frozen already???" if builder.sample.frozen?
        builder.trace_exit(scope, time.to_f)
      end

      # This is called when we are done with the transaction.  We've
      # unwound the stack to the top level. It also clears the
      # transaction sample builder so that it won't continue to have
      # scopes appended to it.
      #
      # It sets various instance variables to the finished sample,
      # depending on which settings are active. See `store_sample`
      def notice_scope_empty(time=Time.now)

        last_builder = builder
        return unless last_builder

        last_builder.finish_trace(time.to_f)
        clear_builder
        return if last_builder.ignored?

        @samples_lock.synchronize do
          # NB this instance variable may be used elsewhere, it's not
          # just a side effect
          @last_sample = last_builder.sample
          store_sample(@last_sample)
        end
      end

      # Samples can be stored in three places: the random sample
      # variable, when random sampling is active, the developer mode
      # @samples array, and the @slowest_sample variable if it is
      # slower than the current occupant of that slot
      def store_sample(sample)
        store_random_sample(sample)
        store_sample_for_developer_mode(sample)
        store_slowest_sample(sample)
        
        if NewRelic::Agent::TransactionInfo.get.force_persist_sample?(sample)
          store_force_persist(sample)
        end
      end

      # Only active when random sampling is true - this is very rarely
      # used. Always store the most recent sample so that random
      # sampling can pick a few of the samples to store, upon harvest
      def store_random_sample(sample)
        if @random_sampling
          @random_sample = sample
        end
      end
      
      def store_force_persist(sample)
        @force_persist << sample

        # WARNING - this clamp should be configurable
        if @force_persist.length > 15
          @force_persist.sort! {|a,b| b.duration <=> a.duration}
          @force_persist = @force_persist[0..14]
        end
      end

      # Samples take up a ton of memory, so we only store a lot of
      # them in developer mode - we truncate to @max_samples
      def store_sample_for_developer_mode(sample)
        return unless NewRelic::Control.instance.developer_mode?
        @samples = [] unless @samples
        @samples << sample
        truncate_samples
      end

      # Sets @slowest_sample to the passed in sample if it is slower
      # than the current sample in @slowest_sample
      def store_slowest_sample(sample)
        if slowest_sample?(@slowest_sample, sample)
          @slowest_sample = sample
        end
      end

      # Checks to see if the old sample exists, or if it's duration is
      # less than the new sample
      def slowest_sample?(old_sample, new_sample)
        old_sample.nil? || (new_sample.duration > old_sample.duration)
      end

      # Smashes the @samples array down to the length of @max_samples
      # by taking the last @max_samples elements of the array
      def truncate_samples
        if @samples.length > @max_samples
          @samples = @samples[-@max_samples..-1]
        end
      end

      # Delegates to the builder to store the path, uri, and
      # parameters if the sampler is active
      def notice_transaction(path, uri=nil, params={})
        builder.set_transaction_info(path, uri, params) if !disabled && builder
      end

      # Tells the builder to ignore a transaction, if we are currently
      # creating one. Only causes the sample to be ignored upon end of
      # the transaction, and does not change the metrics gathered
      # outside of the sampler
      def ignore_transaction
        builder.ignore_transaction if builder
      end

      # For developer mode profiling support - delegates to the builder
      def notice_profile(profile)
        builder.set_profile(profile) if builder
      end

      # Sets the CPU time used by a transaction, delegates to the builder
      def notice_transaction_cpu_time(cpu_time)
        builder.set_transaction_cpu_time(cpu_time) if builder
      end

      MAX_DATA_LENGTH = 16384
      # This method is used to record metadata into the currently
      # active segment like a sql query, memcache key, or Net::HTTP uri
      #
      # duration is seconds, float value.
      def notice_extra_data(message, duration, key, config=nil, config_key=nil)
        return unless builder
        segment = builder.current_segment
        if segment
          segment[key] = truncate_message(append_new_message(segment[key],
                                                             message))
          segment[config_key] = config if config_key
          append_backtrace(segment, duration)
        end
      end

      private :notice_extra_data

      # Truncates the message to `MAX_DATA_LENGTH` if needed, and
      # appends an ellipsis because it makes the trucation clearer in
      # the UI
      def truncate_message(message)
        if message.length > (MAX_DATA_LENGTH - 4)
          message[0..MAX_DATA_LENGTH - 4] + '...'
        else
          message
        end
      end

      # Allows the addition of multiple pieces of metadata to one
      # segment - i.e. traced method calls multiple sql queries
      def append_new_message(old_message, message)
        if old_message
          old_message + ";\n" + message
        else
          message
        end
      end

      # Appends a backtrace to a segment if that segment took longer
      # than the specified duration
      def append_backtrace(segment, duration)
        segment[:backtrace] = caller.join("\n") if (duration >= @stack_trace_threshold || Thread.current[:capture_deep_tt])
      end

      # some statements (particularly INSERTS with large BLOBS
      # may be very large; we should trim them to a maximum usable length
      # config is the driver configuration for the connection
      # duration is seconds, float value.
      def notice_sql(sql, config, duration)
        if NewRelic::Agent.is_sql_recorded?
          notice_extra_data(sql, duration, :sql, config, :connection_config)
        end
      end

      # Adds non-sql metadata to a segment - generally the memcached
      # key
      #
      # duration is seconds, float value.
      def notice_nosql(key, duration)
        notice_extra_data(key, duration, :key)
      end

      # Every 1/n harvests, adds the most recent sample to the harvest
      # array if it exists. Makes sure that the random sample is not
      # also the slowest sample for this harvest by `uniq!`ing the
      # result array
      #
      # random sampling is very, very seldom used
      def add_random_sample_to(result)
        return unless @random_sampling && @sampling_rate && @sampling_rate.to_i > 0
        @harvest_count += 1
        if (@harvest_count.to_i % @sampling_rate.to_i) == 0
          result << @random_sample if @random_sample
        end
        nil # don't assume this method returns anything
      end
      
      def add_force_persist_to(result)
        result.concat(@force_persist)
        @force_persist = []
      end

      # Returns an array of slow samples, with either one or two
      # elements - one element unless random sampling is enabled. The
      # sample returned will be the slowest sample among those
      # available during this harvest
      def add_samples_to(result, slow_threshold)
        
        # pull out force persist
        force_persist = result.select {|sample| sample.force_persist} || []
        result.reject! {|sample| sample.force_persist}
        
        force_persist.each {|sample| store_force_persist(sample)}
        
        
        # Now get the slowest sample
        if @slowest_sample && @slowest_sample.duration >= slow_threshold
          result << @slowest_sample
        end

        result.compact!
        result = result.sort_by { |x| x.duration }
        result = result[-1..-1] || []               # take the slowest sample
        
        add_random_sample_to(result)
        add_force_persist_to(result)
        
        result.uniq
      end

      # get the set of collected samples, merging into previous samples,
      # and clear the collected sample list. Truncates samples to a
      # specified @segment_limit to save memory and bandwith
      # transmitting samples to the server.
      def harvest(previous = [], slow_threshold = 2.0)
        return [] if disabled
        result = Array(previous)
        
        @samples_lock.synchronize do
          result = add_samples_to(result, slow_threshold)
                    
          # clear previous transaction samples
          @slowest_sample = nil
          @random_sample = nil
          @last_sample = nil
        end
        
        # Clamp the number of TTs we'll keep in memory and send
        #
        result = clamp_number_tts(result, 20) if result.length > 20
        
        # Truncate the samples at 2100 segments. The UI will clamp them at 2000 segments anyway.
        # This will save us memory and bandwidth.
        result.each { |sample| sample.truncate(@segment_limit) }
        result
      end
      
      # JON - THIS CODE NEEDS A UNIT TEST
      def clamp_number_tts(tts, limit)
        tts.sort! do |a,b|
          if a.force_persist && b.force_persist
            b.duration <=> a.duration
          elsif a.force_persist
            -1
          elsif b.force_persist
            1
          else
            b.duration <=> a.duration
          end
        end        
        
        tts[0..(limit-1)]  
      end

      # reset samples without rebooting the web server
      def reset!
        @samples = []
        @last_sample = nil
        @random_sample = nil
        @slowest_sample = nil
      end

      # Checks to see if the transaction sampler is disabled, if
      # transaction trace recording is disabled by a thread local, or
      # if execution is untraced - if so it clears the transaction
      # sample builder from the thread local, otherwise it generates a
      # new transaction sample builder with the stated time as a
      # starting point and saves it in the thread local variable
      def start_builder(time=nil)
        if disabled || !NewRelic::Agent.is_transaction_traced? || !NewRelic::Agent.is_execution_traced?
          clear_builder
        else
          Thread::current[BUILDER_KEY] ||= TransactionSampleBuilder.new(time)
        end
      end

      # The current thread-local transaction sample builder
      def builder
        Thread::current[BUILDER_KEY]
      end

      # Sets the thread local variable storing the transaction sample
      # builder to nil to clear it
      def clear_builder
        Thread::current[BUILDER_KEY] = nil
      end

    end
  end
end<|MERGE_RESOLUTION|>--- conflicted
+++ resolved
@@ -18,13 +18,9 @@
 
       BUILDER_KEY = :transaction_sample_builder
 
-<<<<<<< HEAD
-      attr_accessor :stack_trace_threshold, :random_sampling, :sampling_rate, :slow_capture_threshold
-
-=======
       attr_accessor :stack_trace_threshold, :random_sampling, :sampling_rate
       attr_accessor :explain_threshold, :explain_enabled, :transaction_threshold
->>>>>>> 8f8ba490
+      attr_accessor :slow_capture_threshold
       attr_reader :samples, :last_sample, :disabled
 
       def initialize
