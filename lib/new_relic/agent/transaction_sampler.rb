--- conflicted
+++ resolved
@@ -362,10 +362,6 @@
       # sample returned will be the slowest sample among those
       # available during this harvest
       def add_samples_to(result, slow_threshold)
-<<<<<<< HEAD
-=======
-
->>>>>>> 9ca1c5fa
         # pull out force persist
         force_persist = result.select {|sample| sample.force_persist} || []
         result.reject! {|sample| sample.force_persist}
