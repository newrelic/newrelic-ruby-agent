--- conflicted
+++ resolved
@@ -23,15 +23,9 @@
   DEFAULT_REPORT_FREQUENCY = 60
 
   # The namespace and keys of config values
-<<<<<<< HEAD
   CONFIG_NAMESPACE = 'request_sampler'
   SAMPLE_RATE_KEY  = "#{CONFIG_NAMESPACE}.sample_rate_ms".to_sym
   ENABLED_KEY      = "#{CONFIG_NAMESPACE}.enabled".to_sym
-=======
-  CONFIG_NAMESPACE         = 'request_sampler'
-  ENABLED_KEY              = "#{CONFIG_NAMESPACE}.enabled".to_sym
-  SAMPLE_RATE_KEY          = "#{CONFIG_NAMESPACE}.sample_rate_ms".to_sym
->>>>>>> 0774dfdd
 
   # The type field of the sample
   SAMPLE_TYPE              = 'Transaction'
@@ -56,17 +50,7 @@
     @samples               = []
 
     event_listener.subscribe( :transaction_finished, &method(:on_transaction_finished) )
-
-    NewRelic::Agent.config.register_callback(SAMPLE_RATE_KEY) do |rate_ms|
-      NewRelic::Agent.logger.debug "RequestSampler sample rate to %dms" % [ rate_ms ]
-      @normal_sample_rate_ms = rate_ms
-      self.reset
-    end
-
-    NewRelic::Agent.config.register_callback(ENABLED_KEY) do |enabled|
-      NewRelic::Agent.logger.debug "RequestSampler enabled to #{enabled}"
-      @enabled = enabled
-    end
+    self.register_config_callbacks
   end
 
 
@@ -76,14 +60,14 @@
 
   # The sample rate, in milliseconds between samples, that the sampler uses
   # under normal circumstances
-  attr_accessor :normal_sample_rate_ms
+  attr_reader :normal_sample_rate_ms
 
   # The current sample rate, which may be different from the #normal_sample_rate_ms
   # if the sampler is throttled.
-  attr_accessor :sample_rate_ms
+  attr_reader :sample_rate_ms
 
   # The Time when the last sample was kept
-  attr_accessor :last_sample_taken
+  attr_reader :last_sample_taken
 
 
   ### Fetch a copy of the sampler's gathered samples.
@@ -108,38 +92,30 @@
   # :group: Event handlers
   #
 
-<<<<<<< HEAD
-  # Event handler for the :transaction_finished event.
-  def on_transaction_finished( metric, duration, options={} )
-    return unless @enabled
-=======
-  # Event handler for the :finished_configuring event.
-  def on_finished_configuring
-    NewRelic::Agent.logger.debug "Finished configuring RequestSampler"
+  def register_config_callbacks
     NewRelic::Agent.config.register_callback(SAMPLE_RATE_KEY) do |rate_ms|
+      NewRelic::Agent.logger.debug "RequestSampler sample rate to %dms" % [ rate_ms ]
+
       if rate_ms < MIN_SAMPLE_RATE_MS
         NewRelic::Agent.logger.warn "  limiting RequestSampler frequency to %dms (was %dms)" %
           [ MIN_SAMPLE_RATE_MS, rate_ms ]
         rate_ms = MIN_SAMPLE_RATE_MS
       end
 
-      NewRelic::Agent.logger.debug "  setting RequestSampler sample rate to %dms" % [ rate_ms ]
       @normal_sample_rate_ms = rate_ms
       self.reset
     end
-    NewRelic::Agent.config.register_callback(ENABLED_KEY) do |truefalse|
-      NewRelic::Agent.logger.info "%sabling the Request Sampler." % [ truefalse ? 'En' : 'Dis' ]
-      @enabled = truefalse
+
+    NewRelic::Agent.config.register_callback(ENABLED_KEY) do |enabled|
+      NewRelic::Agent.logger.info "%sabling the Request Sampler." % [ enabled ? 'En' : 'Dis' ]
+      @enabled = enabled
     end
   end
 
 
   # Event handler for the :transaction_finished event.
   def on_transaction_finished( metric, duration, options={} )
-    # :TODO: Remove before merging to release branch
-    NewRelic::Agent.logger.debug "On transaction finished: %p (%f)" % [ metric, duration ]
->>>>>>> 0774dfdd
-
+    return unless @enabled
     self << {
       NAME_KEY     => string(metric),
       DURATION_KEY => float(duration)
@@ -193,8 +169,7 @@
   # Returns +true+ if a sample added now should be kept based on the sample
   # frequency.
   def should_sample?
-    return false unless @enabled && @last_sample_taken
-    NewRelic::Agent.logger.debug "  enabled and last sample was %0.9fs ago" % [ Time.now - @last_sample_taken ]
+    return false unless @last_sample_taken
     return ((Time.now - @last_sample_taken) * 1000).ceil >= @sample_rate_ms
   end
 
@@ -206,7 +181,6 @@
     sample[TYPE_KEY]      = SAMPLE_TYPE
     sample[TIMESTAMP_KEY] = @last_sample_taken
 
-NewRelic::Agent.logger.debug "Adding sample: %p" % [ sample ]
     @samples << sample
   end
 
