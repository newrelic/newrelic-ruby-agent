# This file is distributed under New Relic's license terms.
# See https://github.com/newrelic/newrelic-ruby-agent/blob/main/LICENSE for complete details.
# frozen_string_literal: true

module NewRelic
  module Agent
    module OpenTelemetry
      module Trace
        class Span < ::OpenTelemetry::Trace::Span
          attr_accessor :finishable

          def finish(end_timestamp: nil)
            finishable&.finish
          end

<<<<<<< HEAD
          def set_attribute(key, value)
            NewRelic::Agent.add_custom_span_attributes(key => value)
          end

          def add_attributes(attributes)
            NewRelic::Agent.add_custom_span_attributes(attributes)
=======
          def record_exception(exception, attributes: nil)
            NewRelic::Agent.notice_error(exception, attributes: attributes)
>>>>>>> 5f652c7b
          end
        end
      end
    end
  end
end<|MERGE_RESOLUTION|>--- conflicted
+++ resolved
@@ -13,17 +13,16 @@
             finishable&.finish
           end
 
-<<<<<<< HEAD
           def set_attribute(key, value)
             NewRelic::Agent.add_custom_span_attributes(key => value)
           end
 
           def add_attributes(attributes)
             NewRelic::Agent.add_custom_span_attributes(attributes)
-=======
+          end
+
           def record_exception(exception, attributes: nil)
             NewRelic::Agent.notice_error(exception, attributes: attributes)
->>>>>>> 5f652c7b
           end
         end
       end
