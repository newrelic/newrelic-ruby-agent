--- conflicted
+++ resolved
@@ -25,17 +25,11 @@
               NewRelic::Agent::Tracer.start_segment(name: name)
             end
 
-<<<<<<< HEAD
             otel_span = get_otel_span_from_finishable(finishable)
             otel_span.finishable = finishable
             add_remote_context_to_otel_span(otel_span, parent_otel_context)
+            otel_span.add_attributes(attributes) if attributes          
             otel_span
-=======
-            span = get_span_from_finishable(finishable)
-            span.finishable = finishable
-            span.add_attributes(attributes) if attributes
-            span
->>>>>>> 12a17603
           end
 
           def in_span(name, attributes: nil, links: nil, start_timestamp: nil, kind: nil)
