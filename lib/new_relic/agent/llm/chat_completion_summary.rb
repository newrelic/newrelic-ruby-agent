# This file is distributed under New Relic's license terms.
# See https://github.com/newrelic/newrelic-ruby-agent/blob/main/LICENSE for complete details.
# frozen_string_literal: true

require_relative 'response_headers'

module NewRelic
  module Agent
    module Llm
      class ChatCompletionSummary < LlmEvent
        include ResponseHeaders

<<<<<<< HEAD
        ATTRIBUTES = %i[api_key_last_four_digits request_max_tokens
          response_number_of_messages request_model response_usage_total_tokens response_usage_prompt_tokens response_usage_completion_tokens response_choices_finish_reason
          request_temperature duration error]
        ATTRIBUTE_NAME_EXCEPTIONS = {
          response_number_of_messages: 'response.number_of_messages',
          request_model: 'request.model',
          response_usage_total_tokens: 'response.usage.total_tokens',
          response_usage_prompt_tokens: 'response.usage.prompt_tokens',
          response_usage_completion_tokens: 'response.usage.completion_tokens',
          response_choices_finish_reason: 'response.choices.finish_reason',
          temperature: 'request.temperature'
        }

=======
        ATTRIBUTES = %i[request_max_tokens response_number_of_messages
          request_model response_choices_finish_reason request_temperature
          duration error]
        ATTRIBUTE_NAME_EXCEPTIONS = {
          response_number_of_messages: 'response.number_of_messages',
          request_model: 'request.model',
          response_choices_finish_reason: 'response.choices.finish_reason',
          request_temperature: 'request.temperature'
        }
        ERROR_COMPLETION_ID = 'completion_id'
>>>>>>> a155f8c3
        EVENT_NAME = 'LlmChatCompletionSummary'

        attr_accessor(*ATTRIBUTES)

        def attributes
          LlmEvent::ATTRIBUTES + ResponseHeaders::ATTRIBUTES + ATTRIBUTES
        end

        def attribute_name_exceptions
          # TODO: OLD RUBIES < 2.6
          # Hash#merge accepts multiple arguments in 2.6
          # Remove condition once support for Ruby <2.6 is dropped
          if RUBY_VERSION >= '2.6.0'
            LlmEvent::ATTRIBUTE_NAME_EXCEPTIONS.merge(ResponseHeaders::ATTRIBUTE_NAME_EXCEPTIONS, ATTRIBUTE_NAME_EXCEPTIONS)
          else
            LlmEvent::ATTRIBUTE_NAME_EXCEPTIONS.merge(ResponseHeaders::ATTRIBUTE_NAME_EXCEPTIONS).merge(ATTRIBUTE_NAME_EXCEPTIONS)
          end
        end

        def attribute_name_exceptions
          # TODO: OLD RUBIES < 2.6
          # Hash#merge accepts multiple arguments in 2.6
          # Remove condition once support for Ruby <2.6 is dropped
          if RUBY_VERSION >= '2.6.0'
            LlmEvent::ATTRIBUTE_NAME_EXCEPTIONS.merge(ResponseHeaders::ATTRIBUTE_NAME_EXCEPTIONS, ATTRIBUTE_NAME_EXCEPTIONS)
          else
            LlmEvent::ATTRIBUTE_NAME_EXCEPTIONS.merge(ResponseHeaders::ATTRIBUTE_NAME_EXCEPTIONS).merge(ATTRIBUTE_NAME_EXCEPTIONS)
          end
        end

        def event_name
          EVENT_NAME
        end

        def error_attributes(exception)
          attrs = {}
          attrs[ERROR_COMPLETION_ID] = id

          error_attributes_from_response(exception, attrs)
        end

        private

        def error_attributes_from_response(exception, attrs)
          return attrs unless exception.respond_to?(:response)

          attrs[ERROR_ATTRIBUTE_STATUS_CODE] = exception.response.dig(:status)
          attrs[ERROR_ATTRIBUTE_CODE] = exception.response.dig(:body, ERROR_STRING, CODE_STRING)
          attrs[ERROR_ATTRIBUTE_PARAM] = exception.response.dig(:body, ERROR_STRING, PARAM_STRING)

          attrs
        end
      end
    end
  end
end<|MERGE_RESOLUTION|>--- conflicted
+++ resolved
@@ -10,21 +10,6 @@
       class ChatCompletionSummary < LlmEvent
         include ResponseHeaders
 
-<<<<<<< HEAD
-        ATTRIBUTES = %i[api_key_last_four_digits request_max_tokens
-          response_number_of_messages request_model response_usage_total_tokens response_usage_prompt_tokens response_usage_completion_tokens response_choices_finish_reason
-          request_temperature duration error]
-        ATTRIBUTE_NAME_EXCEPTIONS = {
-          response_number_of_messages: 'response.number_of_messages',
-          request_model: 'request.model',
-          response_usage_total_tokens: 'response.usage.total_tokens',
-          response_usage_prompt_tokens: 'response.usage.prompt_tokens',
-          response_usage_completion_tokens: 'response.usage.completion_tokens',
-          response_choices_finish_reason: 'response.choices.finish_reason',
-          temperature: 'request.temperature'
-        }
-
-=======
         ATTRIBUTES = %i[request_max_tokens response_number_of_messages
           request_model response_choices_finish_reason request_temperature
           duration error]
@@ -35,24 +20,12 @@
           request_temperature: 'request.temperature'
         }
         ERROR_COMPLETION_ID = 'completion_id'
->>>>>>> a155f8c3
         EVENT_NAME = 'LlmChatCompletionSummary'
 
         attr_accessor(*ATTRIBUTES)
 
         def attributes
           LlmEvent::ATTRIBUTES + ResponseHeaders::ATTRIBUTES + ATTRIBUTES
-        end
-
-        def attribute_name_exceptions
-          # TODO: OLD RUBIES < 2.6
-          # Hash#merge accepts multiple arguments in 2.6
-          # Remove condition once support for Ruby <2.6 is dropped
-          if RUBY_VERSION >= '2.6.0'
-            LlmEvent::ATTRIBUTE_NAME_EXCEPTIONS.merge(ResponseHeaders::ATTRIBUTE_NAME_EXCEPTIONS, ATTRIBUTE_NAME_EXCEPTIONS)
-          else
-            LlmEvent::ATTRIBUTE_NAME_EXCEPTIONS.merge(ResponseHeaders::ATTRIBUTE_NAME_EXCEPTIONS).merge(ATTRIBUTE_NAME_EXCEPTIONS)
-          end
         end
 
         def attribute_name_exceptions
