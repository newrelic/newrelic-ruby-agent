# This file is distributed under New Relic's license terms.
# See https://github.com/newrelic/newrelic-ruby-agent/blob/main/LICENSE for complete details.
# frozen_string_literal: true

module NewRelic
  module Agent
    module Llm
      class Embedding < LlmEvent
        include ResponseHeaders

<<<<<<< HEAD
        ATTRIBUTES = %i[input api_key_last_four_digits request_model
          response_usage_total_tokens response_usage_prompt_tokens duration
          error]
        ATTRIBUTE_NAME_EXCEPTIONS = {
          request_model: 'request.model',
          response_usage_total_tokens: 'response.usage.total_tokens',
          response_usage_prompt_tokens: 'response.usage.prompt_tokens'
        }
=======
        ATTRIBUTES = %i[input request_model duration error]
        ATTRIBUTE_NAME_EXCEPTIONS = {
          request_model: 'request.model'
        }
        ERROR_EMBEDDING_ID = 'embedding_id'
>>>>>>> a155f8c3
        EVENT_NAME = 'LlmEmbedding'

        attr_accessor(*ATTRIBUTES)

        def attributes
          LlmEvent::ATTRIBUTES + ResponseHeaders::ATTRIBUTES + ATTRIBUTES
        end

        def attribute_name_exceptions
          # TODO: OLD RUBIES < 2.6
          # Hash#merge accepts multiple arguments in 2.6
          # Remove condition once support for Ruby <2.6 is dropped
          if RUBY_VERSION >= '2.6.0'
            LlmEvent::ATTRIBUTE_NAME_EXCEPTIONS.merge(ResponseHeaders::ATTRIBUTE_NAME_EXCEPTIONS, ATTRIBUTE_NAME_EXCEPTIONS)
          else
            LlmEvent::ATTRIBUTE_NAME_EXCEPTIONS.merge(ResponseHeaders::ATTRIBUTE_NAME_EXCEPTIONS).merge(ATTRIBUTE_NAME_EXCEPTIONS)
          end
        end

        def event_name
          EVENT_NAME
        end

        def error_attributes(exception)
          attrs = {}
          attrs[ERROR_EMBEDDING_ID] = id

          error_attributes_from_response(exception, attrs)
        end

        private

        def error_attributes_from_response(exception, attrs)
          return attrs unless exception.respond_to?(:response)

          attrs[ERROR_ATTRIBUTE_STATUS_CODE] = exception.response.dig(:status)
          attrs[ERROR_ATTRIBUTE_CODE] = exception.response.dig(:body, ERROR_STRING, CODE_STRING)
          attrs[ERROR_ATTRIBUTE_PARAM] = exception.response.dig(:body, ERROR_STRING, PARAM_STRING)

          attrs
        end
      end
    end
  end
end<|MERGE_RESOLUTION|>--- conflicted
+++ resolved
@@ -8,22 +8,11 @@
       class Embedding < LlmEvent
         include ResponseHeaders
 
-<<<<<<< HEAD
-        ATTRIBUTES = %i[input api_key_last_four_digits request_model
-          response_usage_total_tokens response_usage_prompt_tokens duration
-          error]
-        ATTRIBUTE_NAME_EXCEPTIONS = {
-          request_model: 'request.model',
-          response_usage_total_tokens: 'response.usage.total_tokens',
-          response_usage_prompt_tokens: 'response.usage.prompt_tokens'
-        }
-=======
         ATTRIBUTES = %i[input request_model duration error]
         ATTRIBUTE_NAME_EXCEPTIONS = {
           request_model: 'request.model'
         }
         ERROR_EMBEDDING_ID = 'embedding_id'
->>>>>>> a155f8c3
         EVENT_NAME = 'LlmEmbedding'
 
         attr_accessor(*ATTRIBUTES)
