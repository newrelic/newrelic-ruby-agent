--- conflicted
+++ resolved
@@ -28,33 +28,16 @@
           NewRelic::Agent::Deprecator.deprecate("#{self.class}.rollup_metrics_for",
                                                 "NewRelic::Agent::Datastores::MetricHelper.metrics_for")
 
-          [NewRelic::Agent::Datastores::MetricHelper.context_metric,
+          [NewRelic::Agent::Datastores::MetricHelper.rollup_metric,
            NewRelic::Agent::Datastores::MetricHelper::ROLLUP_METRIC]
         end
 
-<<<<<<< HEAD
         def operation_and_model(name, sql)
           if name && name.respond_to?(:split)
             model, raw_operation = name.split(' ')
             if model && raw_operation
               operation = map_operation(raw_operation)
               return [operation, model]
-=======
-        # this should be targeted for deprecation and removal in favor
-        # of MetricHelper#metric_for_sql
-        def metric_for_sql(sql) #THREAD_LOCAL_ACCESS
-          txn = NewRelic::Agent::Transaction.tl_current
-          metric = txn && txn.database_metric_name
-
-          if metric.nil?
-            operation = NewRelic::Agent::Database.parse_operation_from_query(sql)
-
-            if operation
-              # Could not determine the model/operation so use a fallback metric
-              metric = "Database/SQL/#{operation}"
-            else
-              metric = "Database/SQL/other"
->>>>>>> 399d8ed2
             end
           end
 
