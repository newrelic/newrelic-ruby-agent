# This file is distributed under New Relic's license terms.
# See https://github.com/newrelic/newrelic-ruby-agent/blob/main/LICENSE for complete details.
# frozen_string_literal: true

module NewRelic
  module Agent
    module Instrumentation
      module NetHTTP
        INSTRUMENTATION_NAME = NewRelic::Agent.base_name(name)

        def request_with_tracing(request)
          NewRelic::Agent.record_instrumentation_invocation(INSTRUMENTATION_NAME)

          wrapped_request = NewRelic::Agent::HTTPClients::NetHTTPRequest.new(self, request)

          segment = NewRelic::Agent::Tracer.start_external_request_segment(
            library: wrapped_request.type,
            uri: wrapped_request.uri,
            procedure: wrapped_request.method
          )

          begin
            response = nil
            segment.add_request_headers(wrapped_request)

            # RUBY-1244 Disable further tracing in request to avoid double
            # counting if connection wasn't started (which calls request again).
            NewRelic::Agent.disable_all_tracing do
              response = NewRelic::Agent::Tracer.capture_segment_error(segment) do
                yield
              end
            end

            wrapped_response = NewRelic::Agent::HTTPClients::NetHTTPResponse.new(response)

<<<<<<< HEAD
            if openai_parent?(segment)
              populate_openai_response_headers(wrapped_response, segment.parent)
            elsif bedrock_parent?(segment)
              populate_bedrock_response_headers(wrapped_response, segment.parent)
=======
            if NewRelic::Agent::LLM.openai_parent?(segment)
              NewRelic::Agent::LLM.populate_openai_response_headers(wrapped_response, segment.parent)
>>>>>>> 301e753f
            end

            segment.process_response_headers(wrapped_response)

            response
          ensure
            segment&.finish
          end
        end
<<<<<<< HEAD

        def openai_parent?(segment)
          segment&.parent&.name&.match?(OPENAI_SEGMENT_PATTERN)
        end

        def populate_openai_response_headers(response, parent)
          return unless parent.instance_variable_defined?(:@llm_event)

          parent.llm_event.populate_openai_response_headers(response.to_hash)
        end

        def bedrock_parent?(segment)
          segment&.parent&.name&.match?(/Llm\/.*\/Bedrock\/.*/)
        end

        def populate_bedrock_response_headers(response, parent)
          return unless parent.instance_variable_defined?(:@llm_event)

          NewRelic::Agent::Llm::ResponseHeaders.populate_bedrock_response_headers(parent, response.to_hash)
        end
=======
>>>>>>> 301e753f
      end
    end
  end
end<|MERGE_RESOLUTION|>--- conflicted
+++ resolved
@@ -33,15 +33,8 @@
 
             wrapped_response = NewRelic::Agent::HTTPClients::NetHTTPResponse.new(response)
 
-<<<<<<< HEAD
-            if openai_parent?(segment)
-              populate_openai_response_headers(wrapped_response, segment.parent)
-            elsif bedrock_parent?(segment)
-              populate_bedrock_response_headers(wrapped_response, segment.parent)
-=======
             if NewRelic::Agent::LLM.openai_parent?(segment)
               NewRelic::Agent::LLM.populate_openai_response_headers(wrapped_response, segment.parent)
->>>>>>> 301e753f
             end
 
             segment.process_response_headers(wrapped_response)
@@ -50,17 +43,6 @@
           ensure
             segment&.finish
           end
-        end
-<<<<<<< HEAD
-
-        def openai_parent?(segment)
-          segment&.parent&.name&.match?(OPENAI_SEGMENT_PATTERN)
-        end
-
-        def populate_openai_response_headers(response, parent)
-          return unless parent.instance_variable_defined?(:@llm_event)
-
-          parent.llm_event.populate_openai_response_headers(response.to_hash)
         end
 
         def bedrock_parent?(segment)
@@ -72,8 +54,6 @@
 
           NewRelic::Agent::Llm::ResponseHeaders.populate_bedrock_response_headers(parent, response.to_hash)
         end
-=======
->>>>>>> 301e753f
       end
     end
   end
