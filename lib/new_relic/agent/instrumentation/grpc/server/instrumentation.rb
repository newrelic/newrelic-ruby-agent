--- conflicted
+++ resolved
@@ -10,17 +10,13 @@
           def handle_with_tracing(active_call, mth, inter_ctx)
             return yield unless trace_with_newrelic?
             trace_headers = active_call.metadata.delete(NewRelic::NEWRELIC_KEY)
-<<<<<<< HEAD
-            ::NewRelic::Agent::DistributedTracing::accept_distributed_trace_headers(trace_headers, 'Other') if ::NewRelic::Agent.config[:'distirbuted_tracing.enabled']
+            ::NewRelic::Agent::DistributedTracing::accept_distributed_trace_headers(trace_headers, 'Other') if ::NewRelic::Agent.config[:'distributed_tracing.enabled']
 
             finishable = NewRelic::Agent::Tracer.start_transaction_or_segment(
               name: mth.original_name,
               category: :web,
               options: server_options(active_call.metadata, mth.original_name)
             )
-=======
-            ::NewRelic::Agent::DistributedTracing::accept_distributed_trace_headers(trace_headers, 'Other') if ::NewRelic::Agent.config[:'distributed_tracing.enabled']
->>>>>>> 8abbaec4
             yield
           ensure
             finishable.finish
