--- conflicted
+++ resolved
@@ -27,21 +27,10 @@
             set_distributed_tracing_headers(metadata)
 
             NewRelic::Agent.disable_all_tracing do
-<<<<<<< HEAD
-              response = NewRelic::Agent::Tracer.capture_segment_error(segment) do
-                yield
-              end
-            end
-
-            wrapped_response = NewRelic::Agent::Instrumentation::GRPC::Client::ResponseWrapper.new(response)
-            segment.process_response_headers(wrapped_response)
-            response
-=======
               NewRelic::Agent::Tracer.capture_segment_error segment do
                 yield
               end
             end
->>>>>>> 4ea1c7a4
           ensure
             segment.finish
           end
