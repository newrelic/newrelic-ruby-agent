--- conflicted
+++ resolved
@@ -141,21 +141,6 @@
       end
     end
 
-<<<<<<< HEAD
-=======
-    def calculate_token_count(model, content)
-      return unless NewRelic::Agent.llm_token_count_callback
-
-      begin
-        count = NewRelic::Agent.llm_token_count_callback.call({model: model, content: content})
-      rescue => e
-        NewRelic::Agent.logger.warn("Error calculating token count using the provided proc. Error: #{e}'")
-      end
-
-      count if count.is_a?(Integer) && count > 0
-    end
-
->>>>>>> 7aef0a5f
     def record_content_enabled?
       NewRelic::Agent.config[:'ai_monitoring.record_content.enabled']
     end
