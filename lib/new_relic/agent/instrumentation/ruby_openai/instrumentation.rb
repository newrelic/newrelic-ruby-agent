# This file is distributed under New Relic's license terms.
# See https://github.com/newrelic/newrelic-ruby-agent/blob/main/LICENSE for complete details.
# frozen_string_literal: true

module NewRelic::Agent::Instrumentation
  module OpenAI
    VENDOR = 'openAI' # AIM expects this capitalization style for the UI
    INSTRUMENTATION_NAME = NewRelic::Agent.base_name(name)
    EMBEDDINGS_PATH = '/embeddings'
    CHAT_COMPLETIONS_PATH = '/chat/completions'
    EMBEDDINGS_SEGMENT_NAME = 'Llm/embedding/OpenAI/embeddings'
    CHAT_COMPLETIONS_SEGMENT_NAME = 'Llm/completion/OpenAI/chat'

    def json_post_with_new_relic(path:, parameters:)
      return yield unless path == EMBEDDINGS_PATH || path == CHAT_COMPLETIONS_PATH

      NewRelic::Agent.record_instrumentation_invocation(INSTRUMENTATION_NAME)
      NewRelic::Agent::Llm::LlmEvent.set_llm_agent_attribute_on_transaction

      if path == EMBEDDINGS_PATH
        embeddings_instrumentation(parameters) { yield }
      elsif path == CHAT_COMPLETIONS_PATH
        chat_completions_instrumentation(parameters) { yield }
      end
    end

    private

    def embeddings_instrumentation(parameters)
      segment = NewRelic::Agent::Tracer.start_segment(name: EMBEDDINGS_SEGMENT_NAME)
      record_openai_metric
      event = create_embeddings_event(parameters)
      segment.llm_event = event
      begin
        response = NewRelic::Agent::Tracer.capture_segment_error(segment) { yield }
        # TODO: Remove !response.include?('error') when we drop support for versions below 4.0.0
        add_embeddings_response_params(response, event) if response && !response.include?('error')

        response
      ensure
        finish(segment, event)
      end
    end

    def chat_completions_instrumentation(parameters)
      segment = NewRelic::Agent::Tracer.start_segment(name: CHAT_COMPLETIONS_SEGMENT_NAME)
      record_openai_metric
      event = create_chat_completion_summary(parameters)
      segment.llm_event = event
      messages = create_chat_completion_messages(parameters, event.id)

      begin
        response = NewRelic::Agent::Tracer.capture_segment_error(segment) { yield }
        # TODO: Remove !response.include?('error') when we drop support for versions below 4.0.0
        if response && !response.include?('error')
          add_chat_completion_response_params(parameters, response, event)
          messages = update_chat_completion_messages(messages, response, event)
        end

        response
      ensure
        finish(segment, event)
        messages&.each { |m| m.record }
      end
    end

    def create_chat_completion_summary(parameters)
      NewRelic::Agent::Llm::ChatCompletionSummary.new(
        vendor: VENDOR,
        request_max_tokens: parameters[:max_tokens] || parameters['max_tokens'],
        request_model: parameters[:model] || parameters['model'],
        temperature: parameters[:temperature] || parameters['temperature'],
        metadata: llm_custom_attributes
      )
    end

    def create_embeddings_event(parameters)
      event = NewRelic::Agent::Llm::Embedding.new(
        vendor: VENDOR,
        request_model: parameters[:model] || parameters['model'],
        metadata: llm_custom_attributes
      )
      add_input(event, (parameters[:input] || parameters['input']))

      event
    end

    def add_chat_completion_response_params(parameters, response, event)
      event.response_number_of_messages = (parameters[:messages] || parameters['messages']).size + response['choices'].size
      # The response hash always returns keys as strings, so we don't need to run an || check here
      event.response_model = response['model']
      event.response_choices_finish_reason = response['choices'][0]['finish_reason']
    end

    def add_embeddings_response_params(response, event)
      event.response_model = response['model']
      event.token_count = calculate_token_count(event.request_model, event.input)
    end

    def create_chat_completion_messages(parameters, summary_id)
      (parameters[:messages] || parameters['messages']).map.with_index do |message, index|
        msg = NewRelic::Agent::Llm::ChatCompletionMessage.new(
          role: message[:role] || message['role'],
          sequence: index,
          completion_id: summary_id,
          vendor: VENDOR
        )
        add_content(msg, (message[:content] || message['content']))

        msg
      end
    end

    def create_chat_completion_response_messages(response, sequence_origin, summary_id)
      response['choices'].map.with_index(sequence_origin) do |choice, index|
        msg = NewRelic::Agent::Llm::ChatCompletionMessage.new(
          role: choice['message']['role'],
          sequence: index,
          completion_id: summary_id,
          vendor: VENDOR,
          is_response: true
        )
        add_content(msg, choice['message']['content'])

        msg
      end
    end

    def update_chat_completion_messages(messages, response, summary)
      messages += create_chat_completion_response_messages(response, messages.size, summary.id)
      response_id = response['id'] || NewRelic::Agent::GuidGenerator.generate_guid

      messages.each do |message|
        message.id = "#{response_id}-#{message.sequence}"
        message.request_id = summary.request_id
        message.response_model = response['model']
        message.metadata = llm_custom_attributes

        model = message.is_response ? message.response_model : summary.request_model

        message.token_count = calculate_token_count(model, message.content)
      end
    end

<<<<<<< HEAD
    def calculate_token_count(model, content)
      # return unless NewRelic::Agent.config['ai_monitoring.record_content.enabled']
      return unless NewRelic::Agent.llm_token_count_callback

      count = NewRelic::Agent.llm_token_count_callback.call({model: model, content: content})
      return count if count.is_a?(Integer) && count > 0
=======
    def record_content_enabled?
      NewRelic::Agent.config[:'ai_monitoring.record_content.enabled']
    end

    def add_content(message, content)
      message.content = content if record_content_enabled?
    end

    def add_input(event, input)
      event.input = input if record_content_enabled?
>>>>>>> d7905ff9
    end

    def llm_custom_attributes
      attributes = NewRelic::Agent::Tracer.current_transaction&.attributes&.custom_attributes&.select { |k| k.to_s.match(/llm.*/) }

      attributes&.transform_keys! { |key| key[4..-1] }
    end

    def record_openai_metric
      NewRelic::Agent.record_metric(nr_supportability_metric, 0.0)
    end

    def segment_noticed_error?(segment)
      segment&.instance_variable_get(:@noticed_error)
    end

    def nr_supportability_metric
      @nr_supportability_metric ||= "Supportability/Ruby/ML/OpenAI/#{::OpenAI::VERSION}"
    end

    def finish(segment, event)
      segment&.finish

      return unless event

      if segment
        event.error = true if segment_noticed_error?(segment)
        event.duration = segment.duration
      end

      event.record
    end
  end
end<|MERGE_RESOLUTION|>--- conflicted
+++ resolved
@@ -142,14 +142,14 @@
       end
     end
 
-<<<<<<< HEAD
     def calculate_token_count(model, content)
-      # return unless NewRelic::Agent.config['ai_monitoring.record_content.enabled']
+      return unless record_content_enabled?
       return unless NewRelic::Agent.llm_token_count_callback
 
       count = NewRelic::Agent.llm_token_count_callback.call({model: model, content: content})
       return count if count.is_a?(Integer) && count > 0
-=======
+    end
+
     def record_content_enabled?
       NewRelic::Agent.config[:'ai_monitoring.record_content.enabled']
     end
@@ -160,7 +160,6 @@
 
     def add_input(event, input)
       event.input = input if record_content_enabled?
->>>>>>> d7905ff9
     end
 
     def llm_custom_attributes
