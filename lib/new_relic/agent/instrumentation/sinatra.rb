# encoding: utf-8
# This file is distributed under New Relic's license terms.
# See https://github.com/newrelic/newrelic-ruby-agent/blob/main/LICENSE for complete details.

require_relative 'sinatra/transaction_namer'
require_relative 'sinatra/ignorer'
require_relative 'sinatra/instrumentation'
require_relative 'sinatra/chain'
require_relative 'sinatra/prepend'

DependencyDetection.defer do
  named :sinatra

  depends_on { defined?(::Sinatra) && defined?(::Sinatra::Base) }
  depends_on { Sinatra::Base.private_method_defined?(:dispatch!) }
  depends_on { Sinatra::Base.private_method_defined?(:process_route) }
  depends_on { Sinatra::Base.private_method_defined?(:route_eval) }

  executes do
    ::NewRelic::Agent.logger.info 'Installing Sinatra instrumentation'
  end

  executes do
    if use_prepend?
      prepend_instrument ::Sinatra::Base, NewRelic::Agent::Instrumentation::Sinatra::Prepend
    else
      chain_instrument NewRelic::Agent::Instrumentation::Sinatra::Chain
    end

    ::Sinatra::Base.class_eval { register ::NewRelic::Agent::Instrumentation::Sinatra::Ignorer }
    ::Sinatra.module_eval { register NewRelic::Agent::Instrumentation::Sinatra::Ignorer }
  end

  executes do
    if Sinatra::Base.respond_to?(:build)
      # These requires are inside an executes block because they require rack, and
      # we can't be sure that rack is available when this file is first required.
      require 'new_relic/rack/agent_hooks'
      require 'new_relic/rack/browser_monitoring'
      if use_prepend?
        prepend_instrument ::Sinatra::Base.singleton_class, NewRelic::Agent::Instrumentation::Sinatra::Build::Prepend
      else
        chain_instrument NewRelic::Agent::Instrumentation::Sinatra::Build::Chain
      end
    else
      ::NewRelic::Agent.logger.info("Skipping auto-injection of middleware for Sinatra - requires Sinatra 1.2.1+")
    end
  end
<<<<<<< HEAD
=======
end

module NewRelic
  module Agent
    module Instrumentation
      # NewRelic instrumentation for Sinatra applications.  Sinatra actions will
      # appear in the UI similar to controller actions, and have breakdown charts
      # and transaction traces.
      #
      # The actions in the UI will correspond to the pattern expression used
      # to match them, not directly to full URL's.
      module Sinatra
        include ::NewRelic::Agent::Instrumentation::ControllerInstrumentation

        # Expected method for supporting ControllerInstrumentation
        def newrelic_request_headers(_)
          request.env
        end

        def self.included(clazz)
          clazz.extend(ClassMethods)
        end

        module ClassMethods
          def newrelic_middlewares
            middlewares = [NewRelic::Rack::BrowserMonitoring]
            if NewRelic::Rack::AgentHooks.needed?
              middlewares << NewRelic::Rack::AgentHooks
            end
            middlewares
          end

          def build_with_newrelic(*args, &block)
            unless NewRelic::Agent.config[:disable_sinatra_auto_middleware]
              newrelic_middlewares.each do |middleware_class|
                try_to_use(self, middleware_class)
              end
            end
            build_without_newrelic(*args, &block)
          end

          def install_lock
            @install_lock ||= Mutex.new
          end

          def try_to_use(app, clazz)
            install_lock.synchronize do
              has_middleware = app.middleware && app.middleware.any? { |info| info && info[0] == clazz }
              app.use(clazz) unless has_middleware
            end
          end
        end

        # Capture last route we've seen. Will set for transaction on route_eval
        def process_route_with_newrelic(*args, &block)
          begin
            env["newrelic.last_route"] = args[0]
          rescue => e
            ::NewRelic::Agent.logger.debug("Failed determining last route in Sinatra", e)
          end

          process_route_without_newrelic(*args, &block)
        end

        # If a transaction name is already set, this call will tromple over it.
        # This is intentional, as typically passing to a separate route is like
        # an entirely separate transaction, so we pick up the new name.
        #
        # If we're ignored, this remains safe, since set_transaction_name
        # care for the gating on the transaction's existence for us.
        def route_eval_with_newrelic(*args, &block)
          begin
            txn_name = TransactionNamer.transaction_name_for_route(env, request)
            unless txn_name.nil?
              ::NewRelic::Agent::Transaction.set_default_transaction_name(
                "#{self.class.name}/#{txn_name}", :sinatra)
            end
          rescue => e
            ::NewRelic::Agent.logger.debug("Failed during route_eval to set transaction name", e)
          end

          route_eval_without_newrelic(*args, &block)
        end

        def dispatch_with_newrelic #THREAD_LOCAL_ACCESS
          request_params = get_request_params
          filtered_params = ParameterFiltering::apply_filters(request.env, request_params || {})

          name = TransactionNamer.initial_transaction_name(request)
          perform_action_with_newrelic_trace(:category => :sinatra,
                                             :name => name,
                                             :params => filtered_params) do
            dispatch_and_notice_errors_with_newrelic
          end
        end

        def get_request_params
          begin
            @request.params
          rescue => e
            NewRelic::Agent.logger.debug("Failed to get params from Rack request.", e)
            nil
          end
        end

        def dispatch_and_notice_errors_with_newrelic
          dispatch_without_newrelic
        ensure
          # Will only see an error raised if :show_exceptions is true, but
          # will always see them in the env hash if they occur
          had_error = env.has_key?('sinatra.error')
          ::NewRelic::Agent.notice_error(env['sinatra.error']) if had_error
        end

        def do_not_trace?
          Ignorer.should_ignore?(self, :routes)
        end

        # Overrides ControllerInstrumentation implementation
        def ignore_apdex?
          Ignorer.should_ignore?(self, :apdex)
        end

        # Overrides ControllerInstrumentation implementation
        def ignore_enduser?
          Ignorer.should_ignore?(self, :enduser)
        end
      end
    end
  end
>>>>>>> 7d33dded
end<|MERGE_RESOLUTION|>--- conflicted
+++ resolved
@@ -46,137 +46,4 @@
       ::NewRelic::Agent.logger.info("Skipping auto-injection of middleware for Sinatra - requires Sinatra 1.2.1+")
     end
   end
-<<<<<<< HEAD
-=======
-end
-
-module NewRelic
-  module Agent
-    module Instrumentation
-      # NewRelic instrumentation for Sinatra applications.  Sinatra actions will
-      # appear in the UI similar to controller actions, and have breakdown charts
-      # and transaction traces.
-      #
-      # The actions in the UI will correspond to the pattern expression used
-      # to match them, not directly to full URL's.
-      module Sinatra
-        include ::NewRelic::Agent::Instrumentation::ControllerInstrumentation
-
-        # Expected method for supporting ControllerInstrumentation
-        def newrelic_request_headers(_)
-          request.env
-        end
-
-        def self.included(clazz)
-          clazz.extend(ClassMethods)
-        end
-
-        module ClassMethods
-          def newrelic_middlewares
-            middlewares = [NewRelic::Rack::BrowserMonitoring]
-            if NewRelic::Rack::AgentHooks.needed?
-              middlewares << NewRelic::Rack::AgentHooks
-            end
-            middlewares
-          end
-
-          def build_with_newrelic(*args, &block)
-            unless NewRelic::Agent.config[:disable_sinatra_auto_middleware]
-              newrelic_middlewares.each do |middleware_class|
-                try_to_use(self, middleware_class)
-              end
-            end
-            build_without_newrelic(*args, &block)
-          end
-
-          def install_lock
-            @install_lock ||= Mutex.new
-          end
-
-          def try_to_use(app, clazz)
-            install_lock.synchronize do
-              has_middleware = app.middleware && app.middleware.any? { |info| info && info[0] == clazz }
-              app.use(clazz) unless has_middleware
-            end
-          end
-        end
-
-        # Capture last route we've seen. Will set for transaction on route_eval
-        def process_route_with_newrelic(*args, &block)
-          begin
-            env["newrelic.last_route"] = args[0]
-          rescue => e
-            ::NewRelic::Agent.logger.debug("Failed determining last route in Sinatra", e)
-          end
-
-          process_route_without_newrelic(*args, &block)
-        end
-
-        # If a transaction name is already set, this call will tromple over it.
-        # This is intentional, as typically passing to a separate route is like
-        # an entirely separate transaction, so we pick up the new name.
-        #
-        # If we're ignored, this remains safe, since set_transaction_name
-        # care for the gating on the transaction's existence for us.
-        def route_eval_with_newrelic(*args, &block)
-          begin
-            txn_name = TransactionNamer.transaction_name_for_route(env, request)
-            unless txn_name.nil?
-              ::NewRelic::Agent::Transaction.set_default_transaction_name(
-                "#{self.class.name}/#{txn_name}", :sinatra)
-            end
-          rescue => e
-            ::NewRelic::Agent.logger.debug("Failed during route_eval to set transaction name", e)
-          end
-
-          route_eval_without_newrelic(*args, &block)
-        end
-
-        def dispatch_with_newrelic #THREAD_LOCAL_ACCESS
-          request_params = get_request_params
-          filtered_params = ParameterFiltering::apply_filters(request.env, request_params || {})
-
-          name = TransactionNamer.initial_transaction_name(request)
-          perform_action_with_newrelic_trace(:category => :sinatra,
-                                             :name => name,
-                                             :params => filtered_params) do
-            dispatch_and_notice_errors_with_newrelic
-          end
-        end
-
-        def get_request_params
-          begin
-            @request.params
-          rescue => e
-            NewRelic::Agent.logger.debug("Failed to get params from Rack request.", e)
-            nil
-          end
-        end
-
-        def dispatch_and_notice_errors_with_newrelic
-          dispatch_without_newrelic
-        ensure
-          # Will only see an error raised if :show_exceptions is true, but
-          # will always see them in the env hash if they occur
-          had_error = env.has_key?('sinatra.error')
-          ::NewRelic::Agent.notice_error(env['sinatra.error']) if had_error
-        end
-
-        def do_not_trace?
-          Ignorer.should_ignore?(self, :routes)
-        end
-
-        # Overrides ControllerInstrumentation implementation
-        def ignore_apdex?
-          Ignorer.should_ignore?(self, :apdex)
-        end
-
-        # Overrides ControllerInstrumentation implementation
-        def ignore_enduser?
-          Ignorer.should_ignore?(self, :enduser)
-        end
-      end
-    end
-  end
->>>>>>> 7d33dded
 end