require 'new_relic/agent/instrumentation/metric_frame'
require 'new_relic/agent/instrumentation/queue_time'
module NewRelic
  module Agent
    module Instrumentation
      # == NewRelic instrumentation for controller actions and tasks
      #
      # This instrumentation is applied to the action controller to collect
      # metrics for every web request.
      #
      # It can also be used to capture performance information for
      # background tasks and other non-web transactions, including
      # detailed transaction traces and traced errors.
      #
      # For details on how to instrument background tasks see
      # ClassMethods#add_transaction_tracer and
      # #perform_action_with_newrelic_trace
      #
      module ControllerInstrumentation

        def self.included(clazz) # :nodoc:
          clazz.extend(ClassMethods)
        end

        # This module is for importing stubs when the agent is disabled
        module ClassMethodsShim # :nodoc:
          def newrelic_ignore(*args); end
          def newrelic_ignore_apdex(*args); end
          def newrelic_ignore_enduser(*args); end
        end

        module Shim # :nodoc:
          def self.included(clazz)
            clazz.extend(ClassMethodsShim)
          end
          def newrelic_notice_error(*args); end
          def new_relic_trace_controller_action(*args); yield; end
          def newrelic_metric_path; end
          def perform_action_with_newrelic_trace(*args); yield; end
        end

        module ClassMethods
          # Have NewRelic ignore actions in this controller.  Specify the actions as hash options
          # using :except and :only.  If no actions are specified, all actions are ignored.
          def newrelic_ignore(specifiers={})
            newrelic_ignore_aspect('do_not_trace', specifiers)
          end
          # Have NewRelic omit apdex measurements on the given actions.  Typically used for
          # actions that are not user facing or that skew your overall apdex measurement.
          # Accepts :except and :only options, as with #newrelic_ignore.
          def newrelic_ignore_apdex(specifiers={})
            newrelic_ignore_aspect('ignore_apdex', specifiers)
          end

          def newrelic_ignore_enduser(specifiers={})
            newrelic_ignore_aspect('ignore_enduser', specifiers)
          end

          def newrelic_ignore_aspect(property, specifiers={}) # :nodoc:
            if specifiers.empty?
              self.newrelic_write_attr property, true
            elsif ! (Hash === specifiers)
              ::NewRelic::Agent.logger.error "newrelic_#{property} takes an optional hash with :only and :except lists of actions (illegal argument type '#{specifiers.class}')"
            else
              self.newrelic_write_attr property, specifiers
            end
          end

          # Should be monkey patched into the controller class implemented
          # with the inheritable attribute mechanism.
          def newrelic_write_attr(attr_name, value) # :nodoc:
            instance_variable_set "@#{attr_name}", value
          end
          def newrelic_read_attr(attr_name) # :nodoc:
            instance_variable_get "@#{attr_name}"
          end

          # Add transaction tracing to the given method.  This will treat
          # the given method as a main entrypoint for instrumentation, just
          # like controller actions are treated by default.  Useful especially
          # for background tasks.
          #
          # Example for background job:
          #   class Job
          #     include NewRelic::Agent::Instrumentation::ControllerInstrumentation
          #     def run(task)
          #        ...
          #     end
          #     # Instrument run so tasks show up under task.name.  Note single
          #     # quoting to defer eval to runtime.
          #     add_transaction_tracer :run, :name => '#{args[0].name}'
          #   end
          #
          # Here's an example of a controller that uses a dispatcher
          # action to invoke operations which you want treated as top
          # level actions, so they aren't all lumped into the invoker
          # action.
          #
          #   MyController < ActionController::Base
          #     include NewRelic::Agent::Instrumentation::ControllerInstrumentation
          #     # dispatch the given op to the method given by the service parameter.
          #     def invoke_operation
          #       op = params['operation']
          #       send op
          #     end
          #     # Ignore the invoker to avoid double counting
          #     newrelic_ignore :only => 'invoke_operation'
          #     # Instrument the operations:
          #     add_transaction_tracer :print
          #     add_transaction_tracer :show
          #     add_transaction_tracer :forward
          #   end
          #
          # Here's an example of how to pass contextual information into the transaction
          # so it will appear in transaction traces:
          #
          #   class Job
          #     include NewRelic::Agent::Instrumentation::ControllerInstrumentation
          #     def process(account)
          #        ...
          #     end
          #     # Include the account name in the transaction details.  Note the single
          #     # quotes to defer eval until call time.
          #     add_transaction_tracer :process, :params => '{ :account_name => args[0].name }'
          #   end
          #
          # See NewRelic::Agent::Instrumentation::ControllerInstrumentation#perform_action_with_newrelic_trace
          # for the full list of available options.
          #
          def add_transaction_tracer(method, options={})
            # The metric path:
            options[:name] ||= method.to_s
            # create the argument list:
            options_arg = []
            options.each do |key, value|
              valuestr = case
                         when value.is_a?(Symbol)
                           value.inspect
                         when key == :params
                           value.to_s
                         else
                           %Q["#{value.to_s}"]
                         end
              options_arg << %Q[:#{key} => #{valuestr}]
            end
            traced_method, punctuation = method.to_s.sub(/([?!=])$/, ''), $1
            visibility = NewRelic::Helper.instance_method_visibility self, method

            class_eval <<-EOC
              def #{traced_method.to_s}_with_newrelic_transaction_trace#{punctuation}(*args, &block)
                perform_action_with_newrelic_trace(#{options_arg.join(',')}) do
                  #{traced_method.to_s}_without_newrelic_transaction_trace#{punctuation}(*args, &block)
                 end
              end
            EOC
            without_method_name = "#{traced_method.to_s}_without_newrelic_transaction_trace#{punctuation}"
            with_method_name = "#{traced_method.to_s}_with_newrelic_transaction_trace#{punctuation}"
            alias_method without_method_name, method.to_s
            alias_method method.to_s, with_method_name
            send visibility, method
            send visibility, with_method_name
            ::NewRelic::Agent.logger.debug("Traced transaction: class = #{self.name}, method = #{method.to_s}, options = #{options.inspect}")
          end
        end

        # Must be implemented in the controller class:
        # Determine the path that is used in the metric name for
        # the called controller action.  Of the form controller_path/action_name
        #
        def newrelic_metric_path(action_name_override = nil) # :nodoc:
          raise "Not implemented!"
        end

        # Yield to the given block with NewRelic tracing.  Used by
        # default instrumentation on controller actions in Rails and Merb.
        # But it can also be used in custom instrumentation of controller
        # methods and background tasks.
        #
        # This is the method invoked by instrumentation added by the
        # <tt>ClassMethods#add_transaction_tracer</tt>.
        #
        # Here's a more verbose version of the example shown in
        # <tt>ClassMethods#add_transaction_tracer</tt> using this method instead of
        # #add_transaction_tracer.
        #
        # Below is a controller with an +invoke_operation+ action which
        # dispatches to more specific operation methods based on a
        # parameter (very dangerous, btw!).  With this instrumentation,
        # the +invoke_operation+ action is ignored but the operation
        # methods show up in New Relic as if they were first class controller
        # actions
        #
        #   MyController < ActionController::Base
        #     include NewRelic::Agent::Instrumentation::ControllerInstrumentation
        #     # dispatch the given op to the method given by the service parameter.
        #     def invoke_operation
        #       op = params['operation']
        #       perform_action_with_newrelic_trace(:name => op) do
        #         send op, params['message']
        #       end
        #     end
        #     # Ignore the invoker to avoid double counting
        #     newrelic_ignore :only => 'invoke_operation'
        #   end
        #
        #
        # When invoking this method explicitly as in the example above, pass in a
        # block to measure with some combination of options:
        #
        # * <tt>:category => :controller</tt> indicates that this is a
        #   controller action and will appear with all the other actions.  This
        #   is the default.
        # * <tt>:category => :task</tt> indicates that this is a
        #   background task and will show up in New Relic with other background
        #   tasks instead of in the controllers list
        # * <tt>:category => :rack</tt> if you are instrumenting a rack
        #   middleware call.  The <tt>:name</tt> is optional, useful if you
        #   have more than one potential transaction in the #call.
        # * <tt>:category => :uri</tt> indicates that this is a
        #   web transaction whose name is a normalized URI, where  'normalized'
        #   means the URI does not have any elements with data in them such
        #   as in many REST URIs.
        # * <tt>:name => action_name</tt> is used to specify the action
        #   name used as part of the metric name
        # * <tt>:params => {...}</tt> to provide information about the context
        #   of the call, used in transaction trace display, for example:
        #   <tt>:params => { :account => @account.name, :file => file.name }</tt>
        #   These are treated similarly to request parameters in web transactions.
        #
        # Seldomly used options:
        #
        # * <tt>:force => true</tt> indicates you should capture all
        #   metrics even if the #newrelic_ignore directive was specified
        # * <tt>:class_name => aClass.name</tt> is used to override the name
        #   of the class when used inside the metric name.  Default is the
        #   current class.
        # * <tt>:path => metric_path</tt> is *deprecated* in the public API.  It
        #   allows you to set the entire metric after the category part.  Overrides
        #   all the other options.
        # * <tt>:request => Rack::Request#new(env)</tt> is used to pass in a
        #   request object that may respond to uri and referer.
        #
        # If a single argument is passed in, it is treated as a metric
        # path.  This form is deprecated.
        def perform_action_with_newrelic_trace(*args, &block)
          request = newrelic_request(args)
          NewRelic::Agent::TransactionInfo.reset(request)

          # Skip instrumentation based on the value of 'do_not_trace' and if
          # we aren't calling directly with a block.
          if !block_given? && do_not_trace?
            # Also ignore all instrumentation in the call sequence
            NewRelic::Agent.disable_all_tracing do
              return perform_action_without_newrelic_trace(*args)
            end
          end

          control = NewRelic::Control.instance
          return perform_action_with_newrelic_profile(args, &block) if control.profiling?

          frame_data = _push_metric_frame(block_given? ? args : [])
          begin
            NewRelic::Agent.trace_execution_scoped frame_data.recorded_metrics, :force => frame_data.force_flag do
              frame_data.start_transaction
              begin
                NewRelic::Agent::BusyCalculator.dispatcher_start frame_data.start
                result = if block_given?
                  yield
                else
                  perform_action_without_newrelic_trace(*args)
                end
                if defined?(request) && request && defined?(response) && response
                  if !Agent.config[:disable_mobile_headers]
                    NewRelic::Agent::BrowserMonitoring.insert_mobile_response_header(request, response)
                  end
                end
                result
              rescue => e
                frame_data.notice_error(e)
                raise
              end
            end
          ensure
            NewRelic::Agent::BusyCalculator.dispatcher_finish
            # Look for a metric frame in the thread local and process it.
            # Clear the thread local when finished to ensure it only gets called once.
            frame_data.record_apdex unless ignore_apdex?
            frame_data.pop

            NewRelic::Agent::TransactionInfo.get.ignore_end_user = true if ignore_enduser?
          end
        end

        protected

        def newrelic_request(args)
          opts = args.first
          # passed as a parameter to add_transaction_tracer
          if opts.respond_to?(:keys) && opts.respond_to?(:[]) && opts[:request]
            opts[:request]
          # in a Rack app
          elsif opts.respond_to?(:keys) && opts.respond_to?(:[]) &&
              opts['rack.version']
            Rack::Request.new(args)
          # in a Rails app
          elsif self.respond_to?(:request)
            self.request
          end
        end

        # Should be implemented in the dispatcher class
        def newrelic_response_code; end

        def newrelic_request_headers
          self.respond_to?(:request) && self.request.respond_to?(:headers) && self.request.headers
        end

        # overrideable method to determine whether to trace an action
        # or not - you may override this in your controller and supply
        # your own logic for ignoring transactions.
        def do_not_trace?
          _is_filtered?('do_not_trace')
        end

        # overrideable method to determine whether to trace an action
        # for purposes of apdex measurement - you can use this to
        # ignore things like api calls or other fast non-user-facing
        # actions
        def ignore_apdex?
          _is_filtered?('ignore_apdex')
        end

        def ignore_enduser?
          _is_filtered?('ignore_enduser')
        end

        private

        # Profile the instrumented call.  Dev mode only.  Experimental
        # - should definitely not be used on production applications
        def perform_action_with_newrelic_profile(args)
          frame_data = _push_metric_frame(block_given? ? args : [])
          val = nil
          NewRelic::Agent.trace_execution_scoped frame_data.metric_name do
            MetricFrame.current(true).start_transaction
            NewRelic::Agent.disable_all_tracing do
              # turn on profiling
              profile = RubyProf.profile do
                if block_given?
                  val = yield
                else
                  val = perform_action_without_newrelic_trace(*args)
                end
              end
              NewRelic::Agent.instance.transaction_sampler.notice_profile profile
            end
          end
          return val
        ensure
          frame_data.pop
        end

        def transaction_name(options={})
          name = "#{category_name(options)}/#{path_name(options)}"
          NewRelic::Agent.instance.transaction_rules.rename(name)
        end

        def category_name(options)
          case options[:category]
            when :controller, nil then 'Controller'
            when :task then 'OtherTransaction/Background' # 'Task'
            when :rack then 'Controller/Rack' #'WebTransaction/Rack'
            when :uri then 'Controller' #'WebTransaction/Uri'
            when :sinatra then 'Controller/Sinatra' #'WebTransaction/Uri'
              # for internal use only
            else options[:category].to_s
          end
        end

        def path_name(options)
          if options.any?
            options[:path] || path_class_and_action(options)
          else
            newrelic_metric_path
          end
        end

        def path_class_and_action(options)
          metric_class = options[:class_name]

          if !metric_class && (self.is_a?(Class) || self.is_a?(Module))
            metric_class = self.name
          else
            metric_class = self.class.name
          end

          [ metric_class, options[:name] ].compact.join('/')
        end

        # Write a metric frame onto a thread local if there isn't already one there.
        # If there is one, just update it.
        def _push_metric_frame(args) # :nodoc:
          frame_data = NewRelic::Agent::Instrumentation::MetricFrame.current(true)

          frame_data.apdex_start ||= _detect_upstream_wait(frame_data.start)
          _record_queue_length

          # If a block was passed in, then the arguments represent options for the instrumentation,
          # not app method arguments.
          options = {}
          if args.any?
            if args.last.is_a?(Hash)
              options = args.pop
              frame_data.force_flag = options[:force]
              frame_data.request = options[:request] if options[:request]
            end
            available_params = options[:params] || {}
            options[:name] ||= args.first
          else
            available_params = self.respond_to?(:params) ? self.params : {}
          end
          frame_data.request ||= self.request if self.respond_to? :request

          txn_name = transaction_name(options || {})

          frame_data.push(txn_name)
          NewRelic::Agent::TransactionInfo.get.transaction_name = txn_name
          frame_data.filtered_params = (respond_to? :filter_parameters) ? filter_parameters(available_params) : available_params
          frame_data
        end

        # Filter out a request if it matches one of our parameters for
        # ignoring it - the key is either 'do_not_trace' or 'ignore_apdex'
        def _is_filtered?(key)
          ignore_actions = self.class.newrelic_read_attr(key) if self.class.respond_to? :newrelic_read_attr
          case ignore_actions
          when nil; false
          when Hash
            only_actions = Array(ignore_actions[:only])
            except_actions = Array(ignore_actions[:except])
            only_actions.include?(action_name.to_sym) || (except_actions.any? && !except_actions.include?(action_name.to_sym))
          else
            true
          end
        end
        # Take a guess at a measure representing the number of requests waiting in mongrel
        # or heroku.
        def _record_queue_length
          if newrelic_request_headers
            if queue_depth = newrelic_request_headers['HTTP_X_HEROKU_QUEUE_DEPTH']
              queue_depth = queue_depth.to_i rescue nil
            elsif mongrel = NewRelic::Control.instance.local_env.mongrel
              # Always subtrace 1 for the active mongrel
              queue_depth = [mongrel.workers.list.length.to_i - 1, 0].max rescue nil
            end
            NewRelic::Agent.agent.stats_engine.get_stats_no_scope('Mongrel/Queue Length').trace_call(queue_depth) if queue_depth
          end
        end

        # Return a Time instance representing the upstream start time.
        # now is a Time instance to fall back on if no other candidate
        # for the start time is found.
        def _detect_upstream_wait(now)
          if newrelic_request_headers
            queue_start = QueueTime.parse_frontend_timestamp(newrelic_request_headers, now)
            QueueTime.record_frontend_metrics(queue_start, now) if queue_start
          end
          queue_start || now
        rescue => e
          ::NewRelic::Agent.logger.error("Error detecting upstream wait time:", e)
          now
        end

<<<<<<< HEAD
        # returns the NewRelic::MethodTraceStats object associated
=======
        # returns the NewRelic::Stats object associated
>>>>>>> 56965e5b
        # with the dispatcher time measurement
        def _dispatch_stat
          NewRelic::Agent.agent.stats_engine.get_stats_no_scope 'HttpDispatcher'
        end

      end
    end
  end
end<|MERGE_RESOLUTION|>--- conflicted
+++ resolved
@@ -471,11 +471,7 @@
           now
         end
 
-<<<<<<< HEAD
-        # returns the NewRelic::MethodTraceStats object associated
-=======
         # returns the NewRelic::Stats object associated
->>>>>>> 56965e5b
         # with the dispatcher time measurement
         def _dispatch_stat
           NewRelic::Agent.agent.stats_engine.get_stats_no_scope 'HttpDispatcher'
