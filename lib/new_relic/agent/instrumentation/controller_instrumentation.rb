--- conflicted
+++ resolved
@@ -264,15 +264,7 @@
             # Look for a metric frame in the thread local and process it.
             # Clear the thread local when finished to ensure it only gets called once.
             frame_data.record_apdex unless _is_filtered?('ignore_apdex')
-<<<<<<< HEAD
-
-            if Thread::current[:browser_request]
-              NewRelic::Agent.instance.stats_engine.get_stats_no_scope("HttpDispatcherWithBrowser").record_data_point(Time.now - frame_data.start)
-            end
-
-=======
             
->>>>>>> b08ff10c
             frame_data.pop
           end
         end
