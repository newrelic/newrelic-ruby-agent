# encoding: utf-8
# This file is distributed under New Relic's license terms.
# See https://github.com/newrelic/newrelic-ruby-agent/blob/main/LICENSE for complete details.
require 'new_relic/agent/instrumentation/active_record_helper'
require 'new_relic/agent/instrumentation/notifications_subscriber'

# Listen for ActiveSupport::Notifications events for ActiveRecord query
# events.  Write metric data, transaction trace nodes and slow sql
# nodes for each event.
module NewRelic
  module Agent
    module Instrumentation
      class ActiveRecordSubscriber < NotificationsSubscriber
        CACHED_QUERY_NAME = 'CACHE'.freeze

        def initialize
          define_cachedp_method
          # We cache this in an instance variable to avoid re-calling method
          # on each query.
          @explainer = method(:get_explain_plan)
          super
        end

        # The cached? method is dynamically defined based on ActiveRecord version.
        # This file can and often is required before ActiveRecord is loaded. For
        # that reason we define the cache? method in initialize. The behavior
        # difference is that AR 5.1 includes a key in the payload to check,
        # where older versions set the :name to CACHE.

        def define_cachedp_method
          # we don't expect this to be called more than once, but we're being
          # defensive.
          return if defined?(cached?)

          if defined?(::ActiveRecord) && ::ActiveRecord::VERSION::STRING >= "5.1.0"
            def cached?(payload)
              payload.fetch(:cached, false)
            end
          else
            def cached?(payload)
              payload[:name] == CACHED_QUERY_NAME
            end
          end
        end

        def start(name, id, payload) # THREAD_LOCAL_ACCESS
          return if cached?(payload)
          return unless NewRelic::Agent.tl_is_execution_traced?

          config = active_record_config(payload)
          segment = start_segment(config, payload)
          push_segment(id, segment)
        rescue => e
          log_notification_error(e, name, 'start')
        end

        def finish(name, id, payload) # THREAD_LOCAL_ACCESS
          return if cached?(payload)
          return unless state.is_execution_traced?

          if segment = pop_segment(id)
            if exception = exception_object(payload)
              segment.notice_error(exception)
            end
            segment.finish
          end
        rescue => e
          log_notification_error(e, name, 'finish')
        end

        def get_explain_plan(statement)
          connection = NewRelic::Agent::Database.get_connection(statement.config) do
            ::ActiveRecord::Base.send("#{statement.config[:adapter]}_connection",
              statement.config)
          end
          if connection && connection.respond_to?(:exec_query)
            return connection.exec_query("EXPLAIN #{statement.sql}",
              "Explain #{statement.name}",
              statement.binds)
          end
        rescue => e
          NewRelic::Agent.logger.debug "Couldn't fetch the explain plan for #{statement} due to #{e}"
        end

        def active_record_config(payload)
          # handle if the notification payload provides the AR connection
          # available in Rails 6+ & our ActiveRecordNotifications#log extension
          if payload[:connection]
            connection_config = payload[:connection].instance_variable_get(:@config)
            return connection_config if connection_config
          end

          return unless connection_id = payload[:connection_id]

          ::ActiveRecord::Base.connection_handler.connection_pool_list.each do |handler|
<<<<<<< HEAD
            connection = handler.connections.detect { |conn| conn.object_id == connection_id }

            return connection.instance_variable_get(:@config) if connection
=======
            # RE: https://github.com/newrelic/newrelic-ruby-agent/issues/507
            spec_config = handler.spec && handler.spec.config
            return spec_config if using_makara?(spec_config)

            connection = handler.connections.detect do |conn|
              conn.object_id == connection_id
            end
>>>>>>> c84f71b8

            # when using makara, handler.connections will be empty, so use the
            # spec config instead.
            # https://github.com/newrelic/newrelic-ruby-agent/issues/507
            # thank you @lucasklaassen
            return handler.spec.config if use_spec_config?(handler)
          end

          nil
        end

        def use_spec_config?(handler)
          handler.spec && handler.spec.config && handler.spec.config[:adapter].end_with?('makara')
        end

        def start_segment(config, payload)
          sql = Helper.correctly_encoded payload[:sql]
          product, operation, collection = ActiveRecordHelper.product_operation_collection_for(
            payload[:name],
            sql,
            config && config[:adapter]
          )

          host = nil
          port_path_or_id = nil
          database = nil

          if ActiveRecordHelper::InstanceIdentification.supported_adapter?(config)
            host = ActiveRecordHelper::InstanceIdentification.host(config)
            port_path_or_id = ActiveRecordHelper::InstanceIdentification.port_path_or_id(config)
            database = config && config[:database]
          end

          segment = Tracer.start_datastore_segment(product: product,
            operation: operation,
            collection: collection,
            host: host,
            port_path_or_id: port_path_or_id,
            database_name: database)

          segment._notice_sql sql, config, @explainer, payload[:binds], payload[:name]
          segment
        end

        # https://github.com/instacart/makara
        # This gem defines new database adapters and handles connection pooling config
        # information differently than the default active_record adapters
        # Config is returned within the same format
        def using_makara?(spec_config)
          spec_config && spec_config[:adapter].include?('makara')
        end
      end
    end
  end
end<|MERGE_RESOLUTION|>--- conflicted
+++ resolved
@@ -93,25 +93,15 @@
           return unless connection_id = payload[:connection_id]
 
           ::ActiveRecord::Base.connection_handler.connection_pool_list.each do |handler|
-<<<<<<< HEAD
             connection = handler.connections.detect { |conn| conn.object_id == connection_id }
 
             return connection.instance_variable_get(:@config) if connection
-=======
-            # RE: https://github.com/newrelic/newrelic-ruby-agent/issues/507
-            spec_config = handler.spec && handler.spec.config
-            return spec_config if using_makara?(spec_config)
-
-            connection = handler.connections.detect do |conn|
-              conn.object_id == connection_id
-            end
->>>>>>> c84f71b8
 
             # when using makara, handler.connections will be empty, so use the
             # spec config instead.
             # https://github.com/newrelic/newrelic-ruby-agent/issues/507
             # thank you @lucasklaassen
-            return handler.spec.config if use_spec_config?(handler)
+            # return handler.spec.config if use_spec_config?(handler)
           end
 
           nil
@@ -149,14 +139,6 @@
           segment._notice_sql sql, config, @explainer, payload[:binds], payload[:name]
           segment
         end
-
-        # https://github.com/instacart/makara
-        # This gem defines new database adapters and handles connection pooling config
-        # information differently than the default active_record adapters
-        # Config is returned within the same format
-        def using_makara?(spec_config)
-          spec_config && spec_config[:adapter].include?('makara')
-        end
       end
     end
   end
