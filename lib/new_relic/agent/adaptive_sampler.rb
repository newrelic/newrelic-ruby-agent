--- conflicted
+++ resolved
@@ -28,12 +28,8 @@
           elsif @sampled_count < @target
             rand(@seen_last) < @target
           else
-<<<<<<< HEAD
-            rand(@seen) < (@target**(@target / @sampled_count) - @target**0.5)
-=======
             # you've met the target and need to exponentially back off
             rand(@seen) < exponential_backoff
->>>>>>> bd950ce6
           end
 
           @sampled_count += 1 if sampled
