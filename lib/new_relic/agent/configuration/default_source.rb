--- conflicted
+++ resolved
@@ -1575,11 +1575,7 @@
           :type => String,
           :dynamic_name => true,
           :allowed_from_server => false,
-<<<<<<< HEAD
-          :description => 'Controls auto-instrumentation of the concurrent_ruby library at start up. May be one of [auto|prepend|chain|disabled].'
-=======
           :description => 'Controls auto-instrumentation of the concurrent-ruby library at start up. May be one of [auto|prepend|chain|disabled].'
->>>>>>> 4590d5ac
         },
         :'instrumentation.curb' => {
           :default => instrumentation_value_of(:disable_curb),
