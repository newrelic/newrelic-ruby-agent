# encoding: utf-8
# This file is distributed under New Relic's license terms.
# See https://github.com/newrelic/newrelic-ruby-agent/blob/main/LICENSE for complete details.

require 'forwardable'

module NewRelic
  module Agent
    module Configuration

      # Helper since default Procs are evaluated in the context of this module
      def self.value_of(key)
        Proc.new do
          NewRelic::Agent.config[key]
        end
      end

      # Combines potentially two properties into one.
      # Given the example:
      #    :disable_net_http and :prepend_net_instrumentation
      #    if :disable_net_http is true, then returned value is "disabled"
      #    if :prepend_net_instrumentation is false, then returned value is "chain"
      #    otherwise, "auto" is returned.
      #
      # Intent is:
      #     - if user sets disable_xxx property, then don't instrument
      #     - if user set prepend to `false` then we use method_alias chaining
      #     - auto, when returned means, try to use prepend unless conflicting gems discovered
      #
      def self.instrumentation_value_of(disable_key, prepend_key=nil)
        Proc.new do
          if NewRelic::Agent.config[disable_key]
            "disabled"
          elsif prepend_key && !NewRelic::Agent.config[prepend_key]
            "chain"
          else
            "auto"
          end
        end
      end

      def self.deprecated_description new_setting, description
        link_ref = new_setting.to_s.gsub(".", "-")
        %{<a href="##{link_ref}"><code>#{new_setting}</code>}
      end

      class Boolean
        def self.===(o)
          TrueClass === o or FalseClass === o
        end
      end

      class DefaultSource
        attr_reader :defaults

        extend Forwardable
        def_delegators :@defaults, :has_key?, :each, :merge, :delete, :keys, :[], :to_hash

        def initialize
          @defaults = default_values
        end

        def default_values
          result = {}
          ::NewRelic::Agent::Configuration::DEFAULTS.each do |key, value|
            result[key] = value[:default]
          end
          result
        end

        def self.transform_for(key)
          default_settings = ::NewRelic::Agent::Configuration::DEFAULTS[key]
          default_settings[:transform] if default_settings
        end

        def self.config_search_paths
          Proc.new {
            paths = [
              File.join("config","newrelic.yml"),
              File.join("newrelic.yml"),
              File.join("config","newrelic.yml.erb"),
              File.join("newrelic.yml.erb")
            ]

            if NewRelic::Control.instance.root
              paths << File.join(NewRelic::Control.instance.root, "config", "newrelic.yml")
              paths << File.join(NewRelic::Control.instance.root, "newrelic.yml")
              paths << File.join(NewRelic::Control.instance.root, "config", "newrelic.yml.erb")
              paths << File.join(NewRelic::Control.instance.root, "newrelic.yml.erb")
            end

            if ENV["HOME"]
              paths << File.join(ENV["HOME"], ".newrelic", "newrelic.yml")
              paths << File.join(ENV["HOME"], "newrelic.yml")
              paths << File.join(ENV["HOME"], ".newrelic", "newrelic.yml.erb")
              paths << File.join(ENV["HOME"], "newrelic.yml.erb")
            end

            # If we're packaged for warbler, we can tell from GEM_HOME
            if ENV["GEM_HOME"] && ENV["GEM_HOME"].end_with?(".jar!")
              app_name = File.basename(ENV["GEM_HOME"], ".jar!")
              paths << File.join(ENV["GEM_HOME"], app_name, "config", "newrelic.yml")
              paths << File.join(ENV["GEM_HOME"], app_name, "config", "newrelic.yml.erb")
            end

            paths
          }
        end

        def self.config_path
          Proc.new {
            found_path = NewRelic::Agent.config[:config_search_paths].detect do |file|
              File.expand_path(file) if File.exist? file
            end
            found_path || ""
          }
        end

        def self.framework
          Proc.new {
            case
            when defined?(::NewRelic::TEST) then :test
            when defined?(::Merb) && defined?(::Merb::Plugins) then :merb
            when defined?(::Rails::VERSION)
              case Rails::VERSION::MAJOR
              when 0..2
                :rails
              when 3
                :rails3
              when 4..6
                :rails_notifications
              else
                ::NewRelic::Agent.logger.error "Detected unsupported Rails version #{Rails::VERSION::STRING}"
              end
            when defined?(::Sinatra) && defined?(::Sinatra::Base) then :sinatra
            when defined?(::NewRelic::IA) then :external
            else :ruby
            end
          }
        end

        def self.agent_enabled
          Proc.new {
            NewRelic::Agent.config[:enabled] &&
            (NewRelic::Agent.config[:test_mode] || NewRelic::Agent.config[:monitor_mode]) &&
            NewRelic::Agent::Autostart.agent_should_start?
          }
        end

        DEFAULT_LOG_DIR = 'log/'.freeze

        def self.audit_log_path
          Proc.new {
            log_file_path = NewRelic::Agent.config[:log_file_path]
            wants_stdout  = (log_file_path.upcase == 'STDOUT')
            audit_log_dir = wants_stdout ? DEFAULT_LOG_DIR : log_file_path

            File.join(audit_log_dir, 'newrelic_audit.log')
          }
        end

        def self.app_name
          Proc.new { NewRelic::Control.instance.env }
        end

        def self.dispatcher
          Proc.new { NewRelic::Control.instance.local_env.discovered_dispatcher }
        end

        def self.thread_profiler_enabled
          Proc.new { NewRelic::Agent::Threading::BacktraceService.is_supported? }
        end

        # This check supports the js_errors_beta key we've asked clients to
        # set. Once JS errors are GA, browser_monitoring.loader can stop
        # being dynamic.
        def self.browser_monitoring_loader
          Proc.new { NewRelic::Agent.config[:js_errors_beta] ? "full" : "rum"}
        end

        def self.transaction_tracer_transaction_threshold
          Proc.new { NewRelic::Agent.config[:apdex_t] * 4 }
        end

        def self.profiling_available
          Proc.new {
            begin
              require 'ruby-prof'
              true
            rescue LoadError
              false
            end
          }
        end

        def self.host
          Proc.new do
            regex = /\A(?<identifier>.+?)x/
            if matches = regex.match(String(NewRelic::Agent.config[:license_key]))
              "collector.#{matches['identifier']}.nr-data.net"
            else
              'collector.newrelic.com'
            end
          end
        end

        def self.api_host
          Proc.new do
            if String(NewRelic::Agent.config[:license_key]).start_with? 'eu'
              'rpm.eu.newrelic.com'
            else
              'rpm.newrelic.com'
            end
          end
        end

        def self.convert_to_regexp_list(raw_value)
          value_list = convert_to_list(raw_value)
          value_list.map do |value|
            /#{value}/
          end
        end

        def self.convert_to_list(value)
          case value
          when String
            value.split(/\s*,\s*/)
          when Array
            value
          else
            raise ArgumentError.new("Config value '#{value}' couldn't be turned into a list.")
          end
        end

        SEMICOLON = ';'.freeze
        def self.convert_to_list_on_semicolon value
          case value
          when Array then value
          when String then value.split(SEMICOLON)
          else []
          end
        end

        def self.convert_to_constant_list(raw_value)
          const_names = convert_to_list(raw_value)
          const_names.map! do |class_name|
            const = ::NewRelic::LanguageSupport.constantize(class_name)

            unless const
              NewRelic::Agent.logger.warn("Ignoring unrecognized constant '#{class_name}' in #{raw_value}")
            end

            const
          end
          const_names.compact
        end

        def self.enforce_fallback(allowed_values: nil, fallback: nil)
          Proc.new do |configured_value|
            if allowed_values.any? { |v| v =~ /#{configured_value}/i }
              configured_value
            else
              fallback
            end
          end
        end
      end

      AUTOSTART_DENYLISTED_RAKE_TASKS = [
        'about',
        'assets:clean',
        'assets:clobber',
        'assets:environment',
        'assets:precompile',
        'assets:precompile:all',
        'db:create',
        'db:drop',
        'db:fixtures:load',
        'db:migrate',
        'db:migrate:status',
        'db:rollback',
        'db:schema:cache:clear',
        'db:schema:cache:dump',
        'db:schema:dump',
        'db:schema:load',
        'db:seed',
        'db:setup',
        'db:structure:dump',
        'db:version',
        'doc:app',
        'log:clear',
        'middleware',
        'notes',
        'notes:custom',
        'rails:template',
        'rails:update',
        'routes',
        'secret',
        'spec',
        'spec:features',
        'spec:requests',
        'spec:controllers',
        'spec:helpers',
        'spec:models',
        'spec:views',
        'spec:routing',
        'spec:rcov',
        'stats',
        'test',
        'test:all',
        'test:all:db',
        'test:recent',
        'test:single',
        'test:uncommitted',
        'time:zones:all',
        'tmp:clear',
        'tmp:create',
        'webpacker:compile'
      ].join(',').freeze

      DEFAULTS = {
        :license_key => {
          :default => '',
          :public => true,
          :type => String,
          :allowed_from_server => false,
          :description => 'Your New Relic <a href="https://docs.newrelic.com/docs/accounts-partnerships/accounts/account-setup/license-key">license key</a>.'
        },
        :agent_enabled => {
          :default => DefaultSource.agent_enabled,
          :public => true,
          :type => Boolean,
          :allowed_from_server => false,
          :description => 'If <code>true</code>, allows the Ruby agent to run.'
        },
        :enabled => {
          :default => true,
          :public => false,
          :type => Boolean,
          :aliases => [:enable],
          :allowed_from_server => false,
          :description => 'Enable or disable the agent.'
        },
        :app_name => {
          :default => DefaultSource.app_name,
          :public => true,
          :type => String,
          :allowed_from_server => false,
          :transform => DefaultSource.method(:convert_to_list_on_semicolon),
          :description => 'Specify the <a href="https://docs.newrelic.com/docs/apm/new-relic-apm/installation-configuration/name-your-application">application name</a> used to aggregate data in the New Relic UI. To report data to <a href="https://docs.newrelic.com/docs/apm/new-relic-apm/installation-configuration/using-multiple-names-app">multiple apps at the same time</a>, specify a list of names separated by a semicolon <code>;</code>. For example, <code>MyApp</code> or <code>MyStagingApp;Instance1</code>.'
        },
        :entity_guid => {
          :default => nil,
          :allow_nil => true,
          :public => true,
          :type => String,
          :allowed_from_server => true,
          :description => 'The <a href="https://docs.newrelic.com/attribute-dictionary/span/entityguid">Entity GUID</a> for the entity running this agent.'
        },
        :monitor_mode => {
          :default => value_of(:enabled),
          :public => true,
          :type => Boolean,
          :allowed_from_server => false,
          :description => 'When <code>true</code>, the agent transmits data about your app to the New Relic <a href="https://docs.newrelic.com/docs/apm/new-relic-apm/getting-started/glossary#collector">collector</a>.'
        },
        :test_mode => {
          :default => false,
          :public => false,
          :type => Boolean,
          :allowed_from_server => false,
          :description => 'Used in tests for agent to start up but not connect to collector. Formerly used <code>developer_mode</code> in test config for this purpose.'
        },
        :log_level => {
          :default => 'info',
          :public => true,
          :type => String,
          :allowed_from_server => false,
          :description => 'Sets the level of detail of log messages. Possible log levels, in increasing verbosity, are: <code>error</code>, <code>warn</code>, <code>info</code> or <code>debug</code>.'
        },
        :high_security => {
          :default => false,
          :public => true,
          :type => Boolean,
          :allowed_from_server => false,
          :description => 'If <code>true</code>, enables <a href="https://docs.newrelic.com/docs/accounts-partnerships/accounts/security/high-security">high security mode</a>. Ensure you understand the implications of high security mode before enabling this setting.'
        },
        :security_policies_token => {
          :default => '',
          :public => true,
          :type => String,
          :allowed_from_server => false,
          :description => 'Applies Language Agent Security Policy settings.'
        },
        :proxy_host => {
          :default => nil,
          :allow_nil => true,
          :public => true,
          :type => String,
          :allowed_from_server => false,
          :description => 'Defines a host for communicating with the New Relic <a href="https://docs.newrelic.com/docs/apm/new-relic-apm/getting-started/glossary#collector">collector</a> via a proxy server.'
        },
        :proxy_port => {
          :default => 8080,
          :allow_nil => true,
          :public => true,
          :type => Integer,
          :allowed_from_server => false,
          :description => 'Defines a port for communicating with the New Relic <a href="https://docs.newrelic.com/docs/apm/new-relic-apm/getting-started/glossary#collector">collector</a> via a proxy server.'
        },
        :proxy_user => {
          :default => nil,
          :allow_nil => true,
          :public => true,
          :type => String,
          :allowed_from_server => false,
          :exclude_from_reported_settings => true,
          :description => 'Defines a user for communicating with the New Relic <a href="https://docs.newrelic.com/docs/apm/new-relic-apm/getting-started/glossary#collector">collector</a> via a proxy server.'
        },
        :proxy_pass => {
          :default => nil,
          :allow_nil => true,
          :public => true,
          :type => String,
          :allowed_from_server => false,
          :exclude_from_reported_settings => true,
          :description => 'Defines a password for communicating with the New Relic <a href="https://docs.newrelic.com/docs/apm/new-relic-apm/getting-started/glossary#collector">collector</a> via a proxy server.'
        },
        :capture_params => {
          :default => false,
          :public => true,
          :type => Boolean,
          :allowed_from_server => false,
          :description => 'When <code>true</code>, the agent captures HTTP request parameters ' \
            'and attaches them to transaction traces, traced errors, and ' \
            '<a href="https://docs.newrelic.com/attribute-dictionary?attribute_name=&events_tids%5B%5D=8241">'\
            '<code>TransactionError</code> events.' \
            "\n" \
            '<div class="callout-warning">' \
            "\n" \
            '<p>When using the <code>capture_params</code> setting, the Ruby agent will not attempt ' \
            'to filter secret information. <b>Recommendation:</b> To filter secret information from ' \
            'request parameters, use the <a href="/docs/agents/ruby-agent/attributes/enable-disable-attributes-ruby">' \
            '<code>attributes.include</code> setting</a> instead. For more information, see the ' \
            '<a href="/docs/agents/ruby-agent/attributes/ruby-attribute-examples#ex_req_params">' \
            'Ruby attribute examples</a>.' \
            "</p>\n" \
            '</div>'
        },
        :config_path => {
          :default => DefaultSource.config_path,
          :public => true,
          :type => String,
          :allowed_from_server => false,
          :description => 'Path to <b>newrelic.yml</b>. If undefined, the agent checks the following directories (in order): <b>config/newrelic.yml</b>, <b>newrelic.yml</b>, <b>$HOME/.newrelic/newrelic.yml</b> and <b>$HOME/newrelic.yml</b>.'
        },
        :config_search_paths => {
          :default => DefaultSource.config_search_paths,
          :public => false,
          :type => Array,
          :allowed_from_server => false,
          :description => "An array of candidate locations for the agent\'s configuration file."
        },
        :dispatcher => {
          :default => DefaultSource.dispatcher,
          :public => false,
          :type => Symbol,
          :allowed_from_server => false,
          :description => 'Autodetected application component that reports metrics to New Relic.'
        },
        :framework => {
          :default => DefaultSource.framework,
          :public => false,
          :type => Symbol,
          :allowed_from_server => false,
          :description => 'Autodetected application framework used to enable framework-specific functionality.'
        },
        :'autostart.blacklisted_constants' => {
          :default => 'Rails::Console',
          :public => true,
          :type => String,
          :allowed_from_server => false,
          :description => 'Deprecated.  ' \
              'For agent versions 6.8.0 or higher, ' \
              'use <a href="#autostart-denylisted_constants"><code>' \
                'autostart.denylisted_constants' \
              '</code></a> instead.'
        },
        :'autostart.denylisted_constants' => {
          :default => 'Rails::Console',
          :public => true,
          :type => String,
          :allowed_from_server => false,
          :description => 'Specify a list of constants that should prevent the agent from starting automatically. Separate individual constants with a comma <code>,</code>. For example, <code>Rails::Console,UninstrumentedBackgroundJob</code>.'
        },
        :'autostart.blacklisted_executables' => {
          :default => 'irb,rspec',
          :public => true,
          :type => String,
          :allowed_from_server => false,
          :description => 'Deprecated.  ' \
              'For agent versions 6.8.0 or higher, ' \
              'use <a href="#autostart-denylisted_executables"><code>' \
                'autostart.denylisted_executables' \
              '</code></a> instead.'
        },
        :'autostart.denylisted_executables' => {
          :default => value_of(:'autostart.blacklisted_executables'),
          :public => true,
          :type => String,
          :allowed_from_server => false,
          :description => 'Defines a comma-delimited list of executables that the agent should not instrument. For example, <code>rake,my_ruby_script.rb</code>.'
        },
        :'autostart.blacklisted_rake_tasks' => {
          :default => AUTOSTART_DENYLISTED_RAKE_TASKS,
          :public => true,
          :type => String,
          :allowed_from_server => false,
          :description => 'Deprecated.  ' \
              'For agent versions 6.8.0 or higher, ' \
              'use <a href="#autostart-denylisted_rake_tasks"><code>' \
                'autostart.denylisted_rake_tasks' \
              '</code></a> instead.'
        },
        :'autostart.denylisted_rake_tasks' => {
          :default => value_of(:'autostart.blacklisted_rake_tasks'),
          :public => true,
          :type => String,
          :allowed_from_server => false,
          :description => 'Defines a comma-delimited list of Rake tasks that the agent should not instrument. For example, <code>assets:precompile,db:migrate</code>.'
        },

        :disable_rake => {
          :default => false,
          :public => true,
          :type => Boolean,
          :allowed_from_server => false,
          :deprecated => true,
          :description => deprecated_description(:'instrumentation.rake', 'If <code>true</code>, disables Rake instrumentation.')
        },
        :disable_rake_instrumentation => {
          :default => false,
          :public => false,
          :type => Boolean,
          :allowed_from_server => false,
          :deprecated => true,
          :description => deprecated_description(:'instrumentation.rake', 'Enable or disable Rake instrumentation. Preferred key is `disable_rake`')
        },
        :'rake.tasks' => {
          :default => [],
          :public => true,
          :type => Array,
          :allowed_from_server => false,
          :transform => DefaultSource.method(:convert_to_regexp_list),
          :description => 'Specify an array of Rake tasks to automatically instrument.'
        },
        :'rake.connect_timeout' => {
          :default => 10,
          :public => true,
          :type => Integer,
          :allowed_from_server => false,
          :description => 'Timeout for waiting on connect to complete before a rake task'
        },
        :apdex_t => {
          :default => 0.5,
          :public => true,
          :type => Float,
          :allowed_from_server => true,
          :deprecated => true,
          :description => 'Deprecated. For agent versions 3.5.0 or higher, <a href="https://docs.newrelic.com/docs/apm/new-relic-apm/apdex/changing-your-apdex-settings">set your Apdex T via the New Relic UI</a>.'
        },
        :'strip_exception_messages.enabled' => {
          :default => value_of(:high_security),
          :public => true,
          :type => Boolean,
          :allowed_from_server => false,
          :description => 'If true, the agent strips messages from all exceptions except those in the <a href="#strip_exception_messages-allowlist">allowlist</a>. Enabled automatically in <a href="https://docs.newrelic.com/docs/accounts-partnerships/accounts/security/high-security">high security mode</a>.'
        },
        :'strip_exception_messages.whitelist' => {
          :default => '',
          :public => true,
          :type => String,
          :deprecated => true,
          :allowed_from_server => false,
          :transform => DefaultSource.method(:convert_to_constant_list),
          :description => 'Deprecated.  ' \
              'For agent versions 6.8.0 or higher, ' \
              'use <a href="#strip_exception_messages.allowed_classes"><code>' \
                'strip_exception_messages.allowed_classes' \
              '</code></a> instead.'
        },
        :'strip_exception_messages.allowed_classes' => {
          :default => '',
          :public => true,
          :type => String,
          :allowed_from_server => false,
          :transform => DefaultSource.method(:convert_to_constant_list),
          :description => 'Specify a list of exceptions you do not want the agent to strip when <a href="#strip_exception_messages-enabled">strip_exception_messages</a> is <code>true</code>. Separate exceptions with a comma. For example, <code>"ImportantException,PreserveMessageException"</code>.'
        },
        :host => {
          :default => DefaultSource.host,
          :public => false,
          :type => String,
          :allowed_from_server => false,
          :description => "URI for the New Relic data collection service."
        },
        :api_host => {
          :default => DefaultSource.api_host,
          :public => false,
          :type => String,
          :allowed_from_server => false,
          :description => 'API host for New Relic.'
        },
        :port => {
          :default => 443,
          :public => false,
          :type => Integer,
          :allowed_from_server => false,
          :description => 'Port for the New Relic data collection service.'
        },
        :api_port => {
          :default => value_of(:port),
          :public => false,
          :type => Integer,
          :allowed_from_server => false,
          :description => 'Port for the New Relic API host.'
        },
        :sync_startup => {
          :default => false,
          :public => true,
          :type => Boolean,
          :allowed_from_server => false,
          :description => 'When set to <code>true</code>, forces a synchronous connection to the New Relic <a href="https://docs.newrelic.com/docs/apm/new-relic-apm/getting-started/glossary#collector">collector</a> during application startup. For very short-lived processes, this helps ensure the New Relic agent has time to report.'
        },
        :send_data_on_exit => {
          :default => true,
          :public => true,
          :type => Boolean,
          :allowed_from_server => false,
          :description => 'If <code>true</code>, enables the exit handler that sends data to the New Relic <a href="https://docs.newrelic.com/docs/apm/new-relic-apm/getting-started/glossary#collector">collector</a> before shutting down.'
        },
        :max_payload_size_in_bytes => {
          :default => 1000000,
          :public => false,
          :type => Integer,
          :allowed_from_server => true,
          :description => 'Maximum number of bytes to send to the New Relic data collection service.'
        },
        :put_for_data_send => {
          :default => false,
          :public => false,
          :type => Boolean,
          :allowed_from_server => false,
          :description => 'Use HTTP PUT requests instead of POST.'
        },
        :compressed_content_encoding => {
          :default => 'gzip',
          :public => false,
          :type => String,
          :allowed_from_server => false,
          :description => 'Encoding to use if data needs to be compressed. The options are deflate and gzip.'
        },
        :simple_compression => {
          :default => false,
          :public => false,
          :type => Boolean,
          :allowed_from_server => false,
          :description => 'When enabled the agent will compress payloads destined for the collector, but will not pre-compress parts of the payload.'
        },
        :timeout => {
          :default => 2 * 60, # 2 minutes
          :public => true,
          :type => Integer,
          :allowed_from_server => false,
          :description => 'Defines the maximum number of seconds the agent should spend attempting to connect to the collector.'
        },
        :send_environment_info => {
          :default => true,
          :public => false,
          :type => Boolean,
          :allowed_from_server => false,
          :description => 'Enable or disable transmission of application environment information to the New Relic data collection service.'
        },
        :data_report_period => {
          :default => 60,
          :public => false,
          :type => Integer,
          :allowed_from_server => true,
          :description => 'Number of seconds betwixt connections to the New Relic data collection service.'
        },
        :event_report_period => {
          :default => 60,
          :public => false,
          :type => Integer,
          :allowed_from_server => true,
          :description => 'Number of seconds betwixt connections to the New Relic event collection services.'
        },
        :'event_report_period.analytic_event_data' => {
          :default => 60,
          :public => false,
          :type => Integer,
          :dynamic_name => true,
          :allowed_from_server => true,
          :description => 'Number of seconds betwixt connections to the New Relic analytic event collection services.'
        },
        :'event_report_period.custom_event_data' => {
          :default => 60,
          :public => false,
          :type => Integer,
          :dynamic_name => true,
          :allowed_from_server => true,
          :description => 'Number of seconds betwixt connections to the New Relic custom event collection services.'
        },
        :'event_report_period.error_event_data' => {
          :default => 60,
          :public => false,
          :type => Integer,
          :dynamic_name => true,
          :allowed_from_server => true,
          :description => 'Number of seconds betwixt connections to the New Relic error event collection services.'
        },
        :'event_report_period.span_event_data' => {
          :default => 60,
          :public => false,
          :type => Integer,
          :dynamic_name => true,
          :allowed_from_server => true,
          :description => 'Number of seconds betwixt connections to the New Relic span event collection services.'
        },
        :keep_retrying => {
          :default => true,
          :public => false,
          :type => Boolean,
          :deprecated => true,
          :allowed_from_server => false,
          :description => 'Enable or disable retrying failed connections to the New Relic data collection service.'
        },
        :force_install_exit_handler => {
          :default => false,
          :public => true,
          :type => Boolean,
          :allowed_from_server => false,
          :description => 'Forces the exit handler that sends all cached data to collector ' \
            'before shuttng down to be installed regardless of detecting scenarios where it generally should not be. ' \
            'Known use-case for this option is where Sinatra is running as an embedded service within another framework ' \
            'and the agent is detecting the Sinatra app and skipping the at_exit handler as a result. Sinatra classically ' \
            'runs the entire application in an at_exit block and would otherwise misbehave if the Agent\'s at_exit handler ' \
            'is also installed in those circumstances.  Note: `send_data_on_exit` should also be set to `true` in  tandem with this setting.'
        },
        :force_reconnect => {
          :default => false,
          :public => false,
          :type => Boolean,
          :allowed_from_server => false,
          :description => 'Force a new connection to the server before running the worker loop. Creates a separate agent run and is recorded as a separate instance by the New Relic data collection service.'
        },
        :report_instance_busy => {
          :default => true,
          :public => false,
          :type => Boolean,
          :allowed_from_server => false,
          :description => 'Enable or disable transmission of metrics recording the percentage of time application instances spend servicing requests (duty cycle metrics).'
        },
        :log_file_name => {
          :default => 'newrelic_agent.log',
          :public => true,
          :type => String,
          :allowed_from_server => false,
          :description => 'Defines a name for the log file.'
        },
        :log_file_path => {
          :default => DefaultSource::DEFAULT_LOG_DIR,
          :public => true,
          :type => String,
          :allowed_from_server => false,
          :description => 'Defines a path to the agent log file, excluding the filename.'
        },
        :'audit_log.enabled' => {
          :default => false,
          :public => true,
          :type => Boolean,
          :allowed_from_server => false,
          :description => 'If <code>true</code>, enables an audit log which logs communications with the New Relic <a href="https://docs.newrelic.com/docs/apm/new-relic-apm/getting-started/glossary#collector">collector</a>.'
        },
        :'audit_log.path' => {
          :default => DefaultSource.audit_log_path,
          :public => true,
          :type => String,
          :allowed_from_server => false,
          :description => 'Specifies a path to the audit log file (including the filename).'
        },
        :'audit_log.endpoints' => {
          :default => [".*"],
          :public => true,
          :type => Array,
          :allowed_from_server => false,
          :transform => DefaultSource.method(:convert_to_regexp_list),
          :description => 'List of allowed endpoints to include in audit log'
        },
        :disable_samplers => {
          :default => false,
          :public => true,
          :type => Boolean,
          :allowed_from_server => false,
          :description => 'If <code>true</code>, disables the collection of sampler metrics. Sampler metrics are metrics that are not event-based (such as CPU time or memory usage).'
        },
        :disable_resque => {
          :default => false,
          :public => true,
          :type => Boolean,
          :deprecated => true,
          :allowed_from_server => false,
          :description => deprecated_description(:'instrumentation.resque', 'If <code>true</code>, disables <a href="https://docs.newrelic.com/docs/agents/ruby-agent/background-jobs/resque-instrumentation">Resque instrumentation</a>.')
        },
        :disable_sidekiq => {
          :default => false,
          :public => true,
          :type => Boolean,
          :allowed_from_server => false,
          :description => 'If <code>true</code>, disables <a href="https://docs.newrelic.com/docs/agents/ruby-agent/background-jobs/sidekiq-instrumentation">Sidekiq instrumentation</a>.'
        },
        :disable_dj => {
          :default => false,
          :public => true,
          :deprecated => true,
          :type => Boolean,
          :allowed_from_server => false,
          :description => deprecated_description(:'instrumentation.delayed_job', 'If <code>true</code>, disables <a href="https://docs.newrelic.com/docs/agents/ruby-agent/background-jobs/delayedjob">Delayed::Job instrumentation</a>.'
          )
        },
        :disable_sinatra => {
          :default => false,
          :public => true,
          :type => Boolean,
          :allowed_from_server => false,
          :description => deprecated_description(:'instrumentation.sinatra', 'If <code>true</code> , disables <a href="https://docs.newrelic.com/docs/agents/ruby-agent/frameworks/sinatra-support">Sinatra instrumentation</a>.' )
        },
        :disable_sinatra_auto_middleware => {
          :default => false,
          :public => true,
          :type => Boolean,
          :allowed_from_server => false,
          :description => 'If <code>true</code>, disables agent middleware for Sinatra. This middleware is responsible for advanced feature support such as <a href="https://docs.newrelic.com/docs/apm/transactions/cross-application-traces/cross-application-tracing">cross application tracing</a>, <a href="https://docs.newrelic.com/docs/browser/new-relic-browser/getting-started/new-relic-browser">page load timing</a>, and <a href="https://docs.newrelic.com/docs/apm/applications-menu/events/view-apm-error-analytics">error collection</a>.'
        },
        :disable_view_instrumentation => {
          :default => false,
          :public => true,
          :type => Boolean,
          :allowed_from_server => false,
          :description => 'If <code>true</code>, disables view instrumentation.'
        },
        :disable_harvest_thread => {
          :default => false,
          :public => false,
          :type => Boolean,
          :allowed_from_server => false,
          :description => 'Enable or disable the harvest thread.'
        },
        :skip_ar_instrumentation => {
          :default => false,
          :public => false,
          :type => Boolean,
          :allowed_from_server => false,
          :description => 'Enable or disable active record instrumentation.'
        },
        :disable_activerecord_instrumentation => {
          :default => value_of(:skip_ar_instrumentation),
          :public => true,
          :type => Boolean,
          :allowed_from_server => false,
          :description => 'If <code>true</code>, disables active record instrumentation.'
        },
        :prepend_active_record_instrumentation => {
          :default => false,
          :public => true,
          :type => Boolean,
          :allowed_from_server => false,
          :description => 'If <code>true</code>, uses Module.prepend rather than alias_method for ActiveRecord instrumentation.'
        },
        :prepend_net_instrumentation => {
          :default => true,
          :public => false,
          :type => Boolean,
          :allowed_from_server => false,
          :deprecated => true,
          :description => deprecated_description(:'instrumentation.net_http',
            'If <code>true</code>, uses Module.prepend rather than alias_method for Net::HTTP instrumentation.'
          )
        },
        :'instrumentation.net_http' => {
          :default => instrumentation_value_of(:disable_net_http, :prepend_net_instrumentation),
          :public => true,
          :type => String,
          :dynamic_name => true,
          :allowed_from_server => false,
          :description => "Controls auto-instrumentation of Net::HTTP at start up.  May be one of [auto|prepend|chain|disabled]."
        },
        :'instrumentation.typhoeus' => {
          :default => instrumentation_value_of(:disable_typhoeus),
          :public => true,
          :type => String,
          :dynamic_name => true,
          :allowed_from_server => false,
          :description => "Controls auto-instrumentation of Typhoeus at start up.  May be one of [auto|prepend|chain|disabled]."
        },

        :'instrumentation.httprb' => {
          :default => instrumentation_value_of(:disable_httprb),
          :public => true,
          :type => String,
          :dynamic_name => true,
          :allowed_from_server => false,
          :description => 'Controls auto-instrumentation of http.rb gem at start up.  May be one of [auto|prepend|chain|disabled].'
        },
        :'instrumentation.resque' => {
          :default => instrumentation_value_of(:disable_resque),
          :public => true,
          :type => String,
          :dynamic_name => true,
          :allowed_from_server => false,
          :description => "Controls auto-instrumentation of resque at start up.  May be one of [auto|prepend|chain|disabled]."
        },
        :'instrumentation.redis' => {
          :default => instrumentation_value_of(:disable_redis),
          :public => true,
          :type => String,
          :dynamic_name => true,
          :allowed_from_server => false,
          :description => "Controls auto-instrumentation of Redis at start up.  May be one of [auto|prepend|chain|disabled]."
        },
        :'instrumentation.rake' => {
          :default => instrumentation_value_of(:disable_rake),
          :public => :true,
          :type => String,
          :dynamic_name => true,
          :allowed_from_server => false,
          :description => "Controls auto-instrumentation of rake at start up.  May be one of [auto|prepend|chain|disabled]."
        },
        :'instrumentation.mongo' => {
          :default => instrumentation_value_of(:disable_mongo),
          :public => :true,
          :type => String,
          :dynamic_name => true,
          :allowed_from_server => false,
          :description => "Controls auto-instrumentation of Mongo at start up.  May be one of [enabled|disabled]."
        },
        :'instrumentation.delayed_job' => {
          :default => instrumentation_value_of(:disable_dj),
          :public => true,
          :type => String,
          :dynamic_name => true,
          :allowed_from_server => false,
          :description => 'Controls auto-instrumentation of Delayed Job at start up.  May be one of [auto|prepend|chain|disabled].'
        },
        :'instrumentation.httpclient' => {
          :default => instrumentation_value_of(:disable_httpclient),
          :public => true,
          :type => String,
          :dynamic_name => true,
          :allowed_from_server => false,
          :description => "Controls auto-instrumentation of HTTPClient at start up.  May be one of [auto|prepend|chain|disabled]."
        },
<<<<<<< HEAD
        :'instrumentation.sinatra' => {
          :default => instrumentation_value_of(:disable_sinatra),
          :public => :true,
          :type => String,
          :dynamic_name => true,
          :allowed_from_server => false,
          :description => "Controls auto-instrumentation of Sinatra at start up.  May be one of [auto|prepend|chain|disabled]."
=======
        :'instrumentation.curb' => {
          :default => instrumentation_value_of(:disable_curb),
          :public => true,
          :type => String,
          :dynamic_name => true,
          :allowed_from_server => false,
          :description => 'Controls auto-instrumentation of Curb at start up.  May be one of [auto|prepend|chain|disabled].'
>>>>>>> 524a5598
        },
        :'instrumentation.rack' => {
          :default      => instrumentation_value_of(:disable_rack),
          :public       => true,
          :type         => String,
          :dynamic_name => true,
          :allowed_from_server => false,
          :description  => "Controls auto-instrumentation of Rack. When enabled, the agent hooks into the " \
                           "<code>to_app</code> method in Rack::Builder to find gems to instrument during " \
                           "application startup.  May be one of [auto|prepend|chain|disabled]."
        },
        :'instrumentation.rack_urlmap' => {
          :default      => instrumentation_value_of(:disable_rack_urlmap),
          :public       => true,
          :type         => String,
          :dynamic_name => true,
          :allowed_from_server => false,
          :description  => 'Controls auto-instrumentation of Rack::URLMap at start up.  May be one of [auto|prepend|chain|disabled].'
        },
        :'instrumentation.puma_rack' => {
          :default      => instrumentation_value_of(:disable_puma_rack),  # TODO: change to value_of(:'instrumentation.rack') when we remove :disable_puma_rack in 8.0)
          :public       => true,
          :type         => String,
          :dynamic_name => true,
          :allowed_from_server => false,
          :description  => "Controls auto-instrumentation of Puma::Rack. When enabled, the agent hooks into the " \
                           "<code>to_app</code> method in Puma::Rack::Builder to find gems to instrument during " \
                           "application startup.  May be one of [auto|prepend|chain|disabled]."
        },
        :'instrumentation.puma_rack_urlmap' => {
          :default      => instrumentation_value_of(:disable_puma_rack_urlmap),  # TODO: change to value_of(:'instrumentation.rack_urlmap') when we remove :disable_puma_rack_urlmap in 8.0)
          :public       => true,
          :type         => String,
          :dynamic_name => true,
          :allowed_from_server => false,
          :description  => 'Controls auto-instrumentation of Puma::Rack::URLMap at start up.  May be one of [auto|prepend|chain|disabled].'
        },
        :disable_data_mapper => {
          :default => false,
          :public => true,
          :type => Boolean,
          :allowed_from_server => false,
          :description => 'If <code>true</code>, disables DataMapper instrumentation.'
        },
        :disable_activejob => {
          :default => false,
          :public => true,
          :type => Boolean,
          :dynamic_name => true,
          :allowed_from_server => false,
          :description => 'If <code>true</code>, disables ActiveJob instrumentation.'
        },
        :disable_action_cable_instrumentation => {
          :default => false,
          :public => true,
          :type => Boolean,
          :dynamic_name => true,
          :allowed_from_server => false,
          :description => 'If <code>true</code>, disables Action Cable instrumentation.'
        },
        :disable_active_storage => {
          :default => false,
          :public => true,
          :type => Boolean,
          :dynamic_name => true,
          :allowed_from_server => false,
          :description => 'If <code>true</code>, disables ActiveStorage instrumentation.'
        },
        :disable_memcached => {
          :default => value_of(:disable_memcache_instrumentation),
          :public => true,
          :type => Boolean,
          :allowed_from_server => false,
          :description => 'If <code>true</code>, disables instrumentation for the memcached gem.'
        },
        :disable_memcache_client => {
          :default => value_of(:disable_memcache_instrumentation),
          :public => true,
          :type => Boolean,
          :allowed_from_server => false,
          :description => 'If <code>true</code>, disables instrumentation for the memcache-client gem.'
        },
        :disable_dalli => {
          :default => value_of(:disable_memcache_instrumentation),
          :public => true,
          :type => Boolean,
          :allowed_from_server => false,
          :description => 'If <code>true</code>, disables instrumentation for the dalli gem.'
        },
        :disable_dalli_cas_client => {
          :default => value_of(:disable_memcache_instrumentation),
          :public => true,
          :type => Boolean,
          :allowed_from_server => false,
          :description => "If <code>true</code>, disables instrumentation for the dalli gem\'s additional CAS client support."
        },
        :disable_memcache_instrumentation => {
          :default => false,
          :public => true,
          :type => Boolean,
          :allowed_from_server => false,
          :description => 'If <code>true</code>, disables memcache instrumentation.'
        },
        :disable_gc_profiler => {
          :default => false,
          :public => true,
          :type => Boolean,
          :allowed_from_server => false,
          :description => 'If <code>true</code>, disables the use of GC::Profiler to measure time spent in garbage collection'
        },
        :'sidekiq.capture_params' => {
          :default => false,
          :public => true,
          :type => Boolean,
          :allowed_from_server => false,
          :dynamic_name => true,
          :deprecated => true,
          :description => 'If <code>true</code>, enables the capture of job arguments for transaction traces and traced errors in Sidekiq.'
        },
        :'resque.capture_params' => {
          :default => false,
          :public => true,
          :type => Boolean,
          :allowed_from_server => false,
          :dynamic_name => true,
          :deprecated => true,
          :description => 'If <code>true</code>, enables the capture of job arguments for transaction traces and traced errors in Resque.'
        },
        :'resque.use_ruby_dns' => {
          :default => true,
          :public => false,
          :type => Boolean,
          :allowed_from_server => false,
          :description => 'Replace the libc DNS resolver with the all Ruby resolver Resolv'
        },
        :capture_memcache_keys => {
          :default => false,
          :public => true,
          :type => Boolean,
          :allowed_from_server => true,
          :description => 'Enable or disable the capture of memcache keys from transaction traces.'
        },
        :'transaction_tracer.enabled' => {
          :default => true,
          :public => true,
          :type => Boolean,
          :allowed_from_server => true,
          :description => 'If <code>true</code>, enables collection of <a href="https://docs.newrelic.com/docs/apm/traces/transaction-traces/transaction-traces">transaction traces</a>.'
        },
        :'transaction_tracer.transaction_threshold' => {
          :default => DefaultSource.transaction_tracer_transaction_threshold,
          :public => true,
          :type => Float,
          :allowed_from_server => true,
          :description => 'Specify a threshold in seconds. Transactions with a duration longer than this threshold are eligible for transaction traces. Specify a float value or the string <code><a href="https://docs.newrelic.com/docs/apm/new-relic-apm/getting-started/glossary#apdex_f">apdex_f</a></code>.'
        },
        :'transaction_tracer.record_sql' => {
          :default => 'obfuscated',
          :public => true,
          :type => String,
          :allowed_from_server => true,
          :description => 'Obfuscation level for SQL queries reported in transaction trace nodes.</p>

  <p>By default, this is set to <code>obfuscated</code>, which strips out the numeric and string literals.</p>

  <ul>
    <li>If you do not want the agent to capture query information, set this to <code>none</code>.</li>
    <li>If you want the agent to capture all query information in its original form, set this to <code>raw</code>.</li>
    <li>When you enable <a href="/docs/agents/manage-apm-agents/configuration/high-security-mode">high security mode</a>, this is automatically set to <code>obfuscated</code>.</li>
  </ul>
  <p>' # Doc generator will wrap this in <p>...</p>
        },
        :'transaction_tracer.record_redis_arguments' => {
          :default => false,
          :public => true,
          :type => Boolean,
          :allowed_from_server => false,
          :description => 'If <code>true</code>, the agent records Redis command arguments in transaction traces.'
        },
        :'transaction_tracer.capture_attributes' => {
          :default => true,
          :public => true,
          :type => Boolean,
          :deprecated => true,
          :allowed_from_server => false,
          :description => 'Deprecated; use <a href="#transaction_tracer-attributes-enabled"><code>transaction_tracer.attributes.enabled</code></a> instead.'
        },
        :'transaction_tracer.explain_threshold' => {
          :default => 0.5,
          :public => true,
          :type => Float,
          :allowed_from_server => true,
          :description => 'Threshold (in seconds) above which the agent will collect explain plans. Relevant only when <code><a href="#transaction_tracer.explain_enabled">explain_enabled</a></code> is true.'
        },
        :'transaction_tracer.explain_enabled' => {
          :default => true,
          :public => true,
          :type => Boolean,
          :allowed_from_server => true,
          :description => 'If <code>true</code>, enables the collection of explain plans in transaction traces. This setting will also apply to explain plans in slow SQL traces if <a href="#slow_sql-explain_enabled"><code>slow_sql.explain_enabled</code></a> is not set separately.'
        },
        :'transaction_tracer.stack_trace_threshold' => {
          :default => 0.5,
          :public => true,
          :type => Float,
          :allowed_from_server => true,
          :description => 'Specify a threshold in seconds. The agent includes stack traces in transaction trace nodes when the stack trace duration exceeds this threshold.'
        },
        :'transaction_tracer.limit_segments' => {
          :default => 4000,
          :public => true,
          :type => Integer,
          :allowed_from_server => true,
          :description => 'Maximum number of transaction trace nodes to record in a single transaction trace.'
        },
        :disable_sequel_instrumentation => {
          :default => false,
          :public => true,
          :type => Boolean,
          :allowed_from_server => false,
          :description => 'If <code>true</code>, disables <a href="https://docs.newrelic.com/docs/agents/ruby-agent/frameworks/sequel-instrumentation">Sequel instrumentation</a>.'
        },
        :disable_database_instrumentation => {
          :default => false,
          :public => true,
          :type => Boolean,
          :allowed_from_server => false,
          :deprecated => true,
          :description => 'Deprecated; use <a href="#disable_sequel_instrumentation"><code>disable_sequel_instrumentation</code></a> instead.'
        },
        :disable_mongo => {
          :default      => false,
          :public       => true,
          :type         => Boolean,
          :allowed_from_server => false,
          :dynamic_name => true,
          :deprecated   => true,
          :description  => deprecated_description(:'instrumentation.mongo', 'If <code>true</code>, the agent won\'t install <a href="https://docs.newrelic.com/docs/agents/ruby-agent/frameworks/mongo-instrumentation">instrumentation for the Mongo gem</a>.')
        },
        :disable_redis => {
          :default      => false,
          :public       => true,
          :type         => Boolean,
          :deprecated   => true,
          :allowed_from_server => false,
          :description  => deprecated_description(:'instrumentation.redis', 'If <code>true</code>, the agent won\'t install <a href="https://docs.newrelic.com/docs/agents/ruby-agent/frameworks/redis-instrumentation">instrumentation for Redis</a>.')
        },
        :disable_redis_instrumentation => {
          :default      => false,
          :public       => false,
          :type         => Boolean,
          :deprecated   => true,
          :allowed_from_server => false,
          :description  => deprecated_description(:'instrumentation.redis', 'Disables installation of Redis instrumentation. Standard key to use is disable_redis.')
        },
        :'message_tracer.segment_parameters.enabled' => {
          :default      => true,
          :public       => true,
          :type         => Boolean,
          :allowed_from_server => true,
          :description  => 'If <code>true</code>, the agent will collect metadata about messages and attach them as segment parameters.'
        },
        :'slow_sql.enabled' => {
          :default => value_of(:'transaction_tracer.enabled'),
          :public => true,
          :type => Boolean,
          :allowed_from_server => true,
          :description => 'If <code>true</code>, the agent collects <a href="https://docs.newrelic.com/docs/apm/applications-menu/monitoring/viewing-slow-query-details">slow SQL queries</a>.'
        },
        :'slow_sql.explain_threshold' => {
          :default => value_of(:'transaction_tracer.explain_threshold'),
          :public => true,
          :type => Float,
          :allowed_from_server => true,
          :description => 'Specify a threshold in seconds. The agent collects <a href="https://docs.newrelic.com/docs/apm/applications-menu/monitoring/viewing-slow-query-details">slow SQL queries</a> and explain plans that exceed this threshold.'
        },
        :'slow_sql.explain_enabled' => {
          :default => value_of(:'transaction_tracer.explain_enabled'),
          :public => true,
          :type => Boolean,
          :allowed_from_server => true,
          :description => 'If <code>true</code>, the agent collects explain plans in slow SQL queries. If this setting is omitted, the <a href="#transaction_tracer-explain_enabled"><code>transaction_tracer.explain_enabled</code></a> setting will be applied as the default setting for explain plans in slow SQL as well.'
        },
        :'slow_sql.record_sql' => {
          :default => value_of(:'transaction_tracer.record_sql'),
          :public => true,
          :type => String,
          :allowed_from_server => true,
          :description => 'Defines an obfuscation level for slow SQL queries. Valid options are <code>obfuscated</code>, <code>raw</code>, or <code>none</code>).'
        },
        :'slow_sql.use_longer_sql_id' => {
          :default => false,
          :public => true,
          :type => Boolean,
          :allowed_from_server => true,
          :description => 'Generate a longer sql_id for slow SQL traces. sql_id is used for aggregation of similar queries.'
        },
        :'mongo.capture_queries' => {
          :default => true,
          :public => true,
          :type => Boolean,
          :allowed_from_server => true,
          :description => 'If <code>true</code>, the agent captures Mongo queries in transaction traces.'
        },
        :'mongo.obfuscate_queries' => {
          :default => true,
          :public => true,
          :type => Boolean,
          :allowed_from_server => true,
          :description => 'If <code>true</code>, the agent obfuscates Mongo queries in transaction traces.'
        },
        :'error_collector.enabled' => {
          :default => true,
          :public => true,
          :type => Boolean,
          :allowed_from_server => true,
          :description => 'If <code>true</code>, the agent captures traced errors and error count metrics.'
        },
        :'error_collector.capture_attributes' => {
          :default => true,
          :public => true,
          :type => Boolean,
          :deprecated => true,
          :allowed_from_server => false,
          :description => 'Deprecated; use <a href="#error_collector-attributes-enabled"><code>error_collector.attributes.enabled</code></a> instead.'
        },
        :'error_collector.ignore_errors' => {
          :default => 'ActionController::RoutingError,Sinatra::NotFound',
          :public => true,
          :type => String,
          :allowed_from_server => true,
          :description => 'Specify a comma-delimited list of error classes that the agent should ignore.'
        },
        :'error_collector.max_backtrace_frames' => {
          :default => 50,
          :public => true,
          :type => Integer,
          :allowed_from_server => false,
          :description => 'Defines the maximum number of frames in an error backtrace. Backtraces over this amount are truncated at the beginning and end.'
        },
        :'error_collector.capture_events' => {
          :default => value_of(:'error_collector.enabled'),
          :public => true,
          :type => Boolean,
          :allowed_from_server => true,
          :dynamic_name => true,
          :description => 'If <code>true</code>, the agent collects <a href="https://docs.newrelic.com/docs/insights/new-relic-insights/decorating-events/error-event-default-attributes-insights">TransactionError events</a>.'
        },
        :'error_collector.max_event_samples_stored' => {
          :default => 100,
          :public => true,
          :type => Integer,
          :allowed_from_server => true,
          :description => 'Defines the maximum number of <a href="https://docs.newrelic.com/docs/insights/new-relic-insights/decorating-events/error-event-default-attributes-insights">TransactionError events</a> sent to Insights per harvest cycle.'
        },
        :'rum.enabled' => {
          :default => true,
          :public => false,
          :type => Boolean,
          :allowed_from_server => true,
          :description => 'Enable or disable page load timing (sometimes referred to as real user monitoring or RUM).'
        },
        :browser_key => {
          :default => '',
          :public => false,
          :type => String,
          :allowed_from_server => true,
          :description => 'Real user monitoring license key for the browser timing header.'
        },
        :beacon => {
          :default => '',
          :public => false,
          :type => String,
          :allowed_from_server => true,
          :description => 'Beacon for real user monitoring.'
        },
        :error_beacon => {
          :default => '',
          :public => false,
          :type => String,
          :allowed_from_server => true,
          :description => 'Error beacon for real user monitoring.'
        },
        :application_id => {
          :default => '',
          :public => false,
          :type => String,
          :allowed_from_server => true,
          :description => 'Application ID for real user monitoring.'
        },
        :js_agent_file => {
          :default => '',
          :public => false,
          :type => String,
          :allowed_from_server => true,
          :description => 'Javascript agent file for real user monitoring.'
        },
        :'browser_monitoring.auto_instrument' => {
          :default => value_of(:'rum.enabled'),
          :public => true,
          :type => Boolean,
          :allowed_from_server => true,
          :description => 'If <code>true</code>, enables <a href="https://docs.newrelic.com/docs/browser/new-relic-browser/installation-configuration/adding-apps-new-relic-browser#select-apm-app">auto-injection</a> of the JavaScript header for page load timing (sometimes referred to as real user monitoring or RUM).'
        },
        :'browser_monitoring.capture_attributes' => {
          :default => false,
          :public => true,
          :type => Boolean,
          :deprecated => true,
          :allowed_from_server => false,
          :description => 'Deprecated; use <a href="#browser_monitoring-attributes-enabled"><code>browser_monitoring.attributes.enabled</code></a> instead.'
        },
        :'browser_monitoring.loader' => {
          :default => DefaultSource.browser_monitoring_loader,
          :public => false,
          :type => String,
          :allowed_from_server => true,
          :description => 'Type of JavaScript agent loader to use for browser monitoring instrumentation.'
        },
        :'browser_monitoring.loader_version' => {
          :default => '',
          :public => false,
          :type => String,
          :allowed_from_server => true,
          :description => 'Version of JavaScript agent loader (returned from the New Relic <a href="https://docs.newrelic.com/docs/apm/new-relic-apm/getting-started/glossary#collector">collector</a>.)'
        },
        :'browser_monitoring.debug' => {
          :default => false,
          :public => false,
          :type => Boolean,
          :allowed_from_server => true,
          :description => 'Enable or disable debugging version of JavaScript agent loader for browser monitoring instrumentation.'
        },
        :'browser_monitoring.ssl_for_http' => {
          :default => nil,
          :allow_nil => true,
          :public => false,
          :type => Boolean,
          :allowed_from_server => true,
          :description => 'Enable or disable HTTPS instrumentation by JavaScript agent on HTTP pages.'
        },
        :js_agent_loader => {
          :default => '',
          :public => false,
          :type => String,
          :allowed_from_server => true,
          :description => 'JavaScript agent loader content.'
        },
        :js_errors_beta => {
          :default => false,
          :public => false,
          :type => Boolean,
          :allowed_from_server => false,
          :deprecated => true,
          :description => 'Enable or disable beta JavaScript error reporting.'
        },
        :trusted_account_ids => {
          :default => [],
          :public => false,
          :type => Array,
          :allowed_from_server => true,
          :description => 'List of trusted New Relic account IDs for the purposes of cross-application tracing. Inbound requests from applications including cross-application headers that do not come from an account in this list will be ignored.'
        },
        :"cross_application_tracer.enabled" => {
          :default => Proc.new { !NewRelic::Agent.config[:'distributed_tracing.enabled'] },
          :public => true,
          :type => Boolean,
          :allowed_from_server => true,
          :description => 'If <code>true</code>, enables <a href="https://docs.newrelic.com/docs/apm/transactions/cross-application-traces/cross-application-tracing">cross-application tracing</a>.'
        },
        :cross_application_tracing => {
          :default => nil,
          :allow_nil => true,
          :public => false,
          :type => Boolean,
          :allowed_from_server => false,
          :deprecated => true,
          :description => 'Deprecated in favor of cross_application_tracer.enabled'
        },
        :encoding_key => {
          :default => '',
          :public => false,
          :type => String,
          :allowed_from_server => true,
          :description => 'Encoding key for cross-application tracing.'
        },
        :cross_process_id => {
          :default => '',
          :public => false,
          :type => String,
          :allowed_from_server => true,
          :description => 'Cross process ID for cross-application tracing.'
        },
        :'thread_profiler.enabled' => {
          :default => DefaultSource.thread_profiler_enabled,
          :public => true,
          :type => Boolean,
          :allowed_from_server => true,
          :description => 'If <code>true</code>, enables use of the <a href="https://docs.newrelic.com/docs/apm/applications-menu/events/thread-profiler-tool">thread profiler</a>.'
        },
        :'thread_profiler.max_profile_overhead' => {
          :default => 0.05,
          :public => false,
          :type => Float,
          :allowed_from_server => true,
          :description => 'Maximum overhead percentage for thread profiling before agent reduces polling frequency'
        },
        :marshaller => {
          :default => 'json',
          :public => true,
          :type => String,
          :allowed_from_server => false,
          :description => 'Specifies a marshaller for transmitting data to the New Relic <a href="https://docs.newrelic.com/docs/apm/new-relic-apm/getting-started/glossary#collector">collector</a>. Currently <code>json</code> is the only valid value for this setting.'
        },
        :'analytics_events.enabled' => {
          :default => true,
          :public => true,
          :type => Boolean,
          :allowed_from_server => true,
          :description => 'If <code>true</code>, enables analytics event sampling.'
        },
        :'analytics_events.max_samples_stored' => {
          :default => 1200,
          :public => true,
          :type => Integer,
          :allowed_from_server => true,
          :description => 'Defines the maximum number of request events reported from a single harvest.'
        },
        :'analytics_events.capture_attributes' => {
          :default => true,
          :public => true,
          :type => Boolean,
          :deprecated => true,
          :allowed_from_server => false,
          :description => 'Deprecated; use <a href="#transaction_events-attributes-enabled"><code>transaction_events.attributes.enabled</code></a> instead.'
        },
        :restart_thread_in_children => {
          :default => true,
          :public => false,
          :type => Boolean,
          :allowed_from_server => false,
          :description => 'Controls whether to check on running a transaction whether to respawn the harvest thread.'
        },
        :normalize_json_string_encodings => {
          :default => true,
          :public => false,
          :type => Boolean,
          :allowed_from_server => false,
          :description => 'Controls whether to normalize string encodings prior to serializing data for the collector to JSON.'
        },
        :backport_fast_active_record_connection_lookup => {
          :default => false,
          :public => true,
          :type => Boolean,
          :allowed_from_server => false,
          :description => 'Backports the faster ActiveRecord connection lookup introduced in Rails 6, which improves agent performance when instrumenting ActiveRecord. Note that this setting may not be compatible with other gems that patch ActiveRecord.'
        },
        :disable_vm_sampler => {
          :default      => false,
          :public       => true,
          :type         => Boolean,
          :dynamic_name => true,
          :allowed_from_server => false,
          :description  => 'If <code>true</code>, the agent won\'t <a href="https://docs.newrelic.com/docs/agents/ruby-agent/features/ruby-vm-measurements">sample performance measurements from the Ruby VM</a>.'
        },
        :disable_memory_sampler => {
          :default      => false,
          :public       => true,
          :type         => Boolean,
          :dynamic_name => true,
          :allowed_from_server => false,
          :description  => 'If <code>true</code>, the agent won\'t sample the memory usage of the host process.'
        },
        :disable_cpu_sampler => {
          :default      => false,
          :public       => true,
          :type         => Boolean,
          :dynamic_name => true,
          :allowed_from_server => false,
          :description  => 'If <code>true</code>, the agent won\'t sample the CPU usage of the host process.'
        },
        :disable_delayed_job_sampler => {
          :default      => false,
          :public       => true,
          :type         => Boolean,
          :dynamic_name => true,
          :allowed_from_server => false,
          :description  => 'If <code>true</code>, the agent won\'t measure the depth of Delayed Job queues.'
        },
        :disable_active_record_4 => {
          :default      => false,
          :public       => true,
          :type         => Boolean,
          :dynamic_name => true,
          :allowed_from_server => false,
          :deprecated   => true,
          :description  => 'Deprecated.  ' \
              'For agent versions 6.3 or higher, ' \
              'use <a href="#disable_active_record_notifications"><code>' \
                'disable_active_record_notifications' \
              '</code></a> instead.'
        },
        :disable_active_record_5 => {
          :default      => false,
          :public       => true,
          :type         => Boolean,
          :dynamic_name => true,
          :allowed_from_server => false,
          :deprecated   => true,
          :description  => 'Deprecated.  ' \
              'For agent versions 6.3 or higher, ' \
              'use <a href="#disable_active_record_notifications"><code>' \
                'disable_active_record_notifications' \
              '</code></a> instead.'
        },
        :disable_active_record_notifications => {
          :default      => false,
          :public       => true,
          :type         => Boolean,
          :dynamic_name => true,
          :allowed_from_server => false,
          :description  => 'If <code>true</code>, disables instrumentation for ActiveRecord 4, 5, and 6.'
        },
        :disable_bunny => {
          :default      => false,
          :public       => true,
          :type         => Boolean,
          :dynamic_name => true,
          :allowed_from_server => false,
          :description  => 'If <code>true</code>, disables instrumentation for the bunny gem.'
        },
        :disable_curb => {
          :default      => false,
          :public       => true,
          :type         => Boolean,
          :deprecated => true,
          :dynamic_name => true,
          :allowed_from_server => false,
          :description  =>  deprecated_description(:'instrumentation.curb', 'If <code>true</code>, disables instrumentation for the curb gem.' )
        },
        :disable_excon => {
          :default      => false,
          :public       => true,
          :type         => Boolean,
          :dynamic_name => true,
          :deprecated   => true,
          :allowed_from_server => false,
          :description  => deprecated_description(:'instrumentation.excon', 'If <code>true</code>, disables instrumentation for the excon gem.')
        },
        :'instrumentation.excon' => {
          :default => instrumentation_value_of(:disable_excon),
          :public => :true,
          :type => String,
          :dynamic_name => true,
          :allowed_from_server => false,
          :description => "Controls auto-instrumentation of Excon at start up.  May be one of [enabled|disabled]."
        },
        :disable_httpclient => {
          :default      => false,
          :public       => true,
          :type         => Boolean,
          :dynamic_name => true,
          :allowed_from_server => false,
          :description  => deprecated_description(:'instrumentation.httpclient', 'If <code>true</code>, disables instrumentation for the httpclient gem.')
        },
        :disable_net_http => {
          :default      => false,
          :public       => true,
          :type         => Boolean,
          :dynamic_name => true,
          :allowed_from_server => false,
          :deprecated   => true,
          :description  => deprecated_description(:'instrumentation.net_http',
            'If <code>true</code>, disables instrumentation for Net::HTTP.'
          )
        },
        :disable_rack => {
          :default      => false,
          :public       => true,
          :type         => Boolean,
          :dynamic_name => true,
          :allowed_from_server => false,
          :deprecated   => true,
          :description  => deprecated_description(:'instrumentation.rack',  'If <code>true</code>, prevents the agent from hooking into the <code>to_app</code> method in Rack::Builder to find gems to instrument during application startup.')
        },
        :disable_rack_urlmap => {
          :default      => false,
          :public       => true,
          :type         => Boolean,
          :dynamic_name => true,
          :allowed_from_server => false,
          :deprecated   => true,
          :description  => deprecated_description(:'instrumentation.rack_urlmap', 'If <code>true</code>, prevents the agent from hooking into Rack::URLMap to install middleware tracing.')
        },
        :disable_puma_rack => {
          :default      => value_of(:disable_rack),
          :public       => true,
          :type         => Boolean,
          :dynamic_name => true,
          :allowed_from_server => false,
          :deprecated   => true,
          :description  => deprecated_description(:'instrumentation.puma_rack', 'If <code>true</code>, prevents the agent from hooking into the <code>to_app</code> method in Puma::Rack::Builder to find gems to instrument during application startup.')
        },
        :disable_puma_rack_urlmap => {
          :default      => value_of(:disable_rack_urlmap),
          :public       => true,
          :type         => Boolean,
          :dynamic_name => true,
          :allowed_from_server => false,
          :deprecated   => true,
          :description  => deprecated_description(:'instrumentation.puma_rack_urlmap', 'If <code>true</code>, prevents the agent from hooking into Puma::Rack::URLMap to install middleware tracing.')
        },
        :disable_typhoeus => {
          :default      => false,
          :public       => true,
          :type         => Boolean,
          :dynamic_name => true,
          :deprecated   => true,
          :allowed_from_server => false,
          :description  => deprecated_description(:'instrumentation.typhoeus', 'If <code>true</code>, the agent won\'t install instrumentation for the typhoeus gem.' )
        },
        :disable_httprb => {
          :default      => false,
          :public       => true,
          :type         => Boolean,
          :dynamic_name => true,
          :deprecated   => true,
          :allowed_from_server => false,
          :description  => deprecated_description(:'instrumentation.httprb', 'If <code>true</code>, the agent won\'t install instrumentation for the http.rb gem.' )
        },
        :disable_middleware_instrumentation => {
          :default      => false,
          :public       => true,
          :type         => Boolean,
          :allowed_from_server => false,
          :description  => 'If <code>true</code>, the agent won\'t wrap third-party middlewares in instrumentation (regardless of whether they are installed via Rack::Builder or Rails).'
        },
        :disable_rails_middleware => {
          :default      => false,
          :public       => false,
          :type         => Boolean,
          :allowed_from_server => false,
          :description  => 'Internal name for controlling Rails 3+ middleware instrumentation'
        },
        :'heroku.use_dyno_names' => {
          :default      => true,
          :public       => true,
          :type         => Boolean,
          :allowed_from_server => false,
          :description  => 'If <code>true</code>, the agent uses Heroku dyno names as the hostname.'
        },
        :'heroku.dyno_name_prefixes_to_shorten' => {
          :default      => ['scheduler', 'run'],
          :public       => true,
          :type         => Array,
          :allowed_from_server => false,
          :transform    => DefaultSource.method(:convert_to_list),
          :description  => 'Ordinarily the agent reports dyno names with a trailing dot and process ID (for example, <b>worker.3</b>). You can remove this trailing data by specifying the prefixes you want to report without trailing data (for example, <b>worker</b>).'
        },
        :'process_host.display_name' => {
          :default      => Proc.new{ NewRelic::Agent::Hostname.get },
          :public       => true,
          :type         => String,
          :allowed_from_server => false,
          :description  => 'Specify a custom host name for <a href="https://docs.newrelic.com/docs/apm/new-relic-apm/maintenance/add-rename-remove-hosts#display_name">display in the New Relic UI</a>.'
        },
        :labels => {
          :default      => '',
          :public       => true,
          :type         => String,
          :allowed_from_server => false,
          :description  => 'A dictionary of <a href="/docs/data-analysis/user-interface-functions/labels-categories-organize-your-apps-servers">label names</a> and values that will be applied to the data sent from this agent. May also be expressed as a semicolon-delimited <code>;</code> string of colon-separated <code>:</code> pairs. For example, <code><var>Server</var>:<var>One</var>;<var>Data Center</var>:<var>Primary</var></code>.'
        },
        :aggressive_keepalive => {
          :default      => true,
          :public       => false,
          :type         => Boolean,
          :allowed_from_server => true,
          :description  => 'If true, attempt to keep the TCP connection to the collector alive between harvests.'
        },
        :keep_alive_timeout => {
          :default      => 60,
          :public       => false,
          :type         => Integer,
          :allowed_from_server => true,
          :description  => 'Timeout for keep alive on TCP connection to collector if supported by Ruby version. Only used in conjunction when aggressive_keepalive is enabled.'
        },
        :ca_bundle_path => {
          :default      => nil,
          :allow_nil    => true,
          :public       => true,
          :type         => String,
          :allowed_from_server => false,
          :description  => "Manual override for the path to your local CA bundle. This CA bundle will be used to validate the SSL certificate presented by New Relic\'s data collection service."
        },
        :'rules.ignore_url_regexes' => {
          :default      => [],
          :public       => true,
          :type         => Array,
          :allowed_from_server => true,
          :transform    => DefaultSource.method(:convert_to_regexp_list),
          :description  => 'Define transactions you want the agent to ignore, by specifying a list of patterns matching the URI you want to ignore.'
        },
        :'synthetics.traces_limit' => {
          :default      => 20,
          :public       => false,
          :type         => Integer,
          :allowed_from_server => true,
          :description  => 'Maximum number of synthetics transaction traces to hold for a given harvest'
        },
        :'synthetics.events_limit' => {
          :default      => 200,
          :public       => false,
          :type         => Integer,
          :allowed_from_server => true,
          :description  => 'Maximum number of synthetics transaction events to hold for a given harvest'
        },
        :'custom_insights_events.enabled' => {
          :default      => true,
          :public       => true,
          :type         => Boolean,
          :allowed_from_server => true,
          :description  => 'If <code>true</code>, the agent captures <a href="/docs/insights/new-relic-insights/adding-querying-data/inserting-custom-events-new-relic-apm-agents">New Relic Insights custom events</a>.'
        },
        :'custom_insights_events.max_samples_stored' => {
          :default      => 1000,
          :public       => true,
          :type         => Integer,
          :allowed_from_server => true,
          :description  => 'Specify a maximum number of custom Insights events to buffer in memory at a time.',
          :dynamic_name => true
        },
        :disable_grape_instrumentation => {
          :default      => false,
          :public       => false,
          :type         => Boolean,
          :allowed_from_server => false,
          :deprecated   => true,
          :description  => deprecated_description(:'instrumentation.grape',
            'If <code>true</code>, the agent won\'t install Grape instrumentation.'
          )
        },
        :disable_grape => {
          :default      => false,
          :public       => true,
          :type         => Boolean,
          :allowed_from_server => false,
          :deprecated   => true,
          :description  => deprecated_description(:'instrumentation.grape',
            'If <code>true</code>, the agent won\'t install Grape instrumentation.'
          )
        },
        :'instrumentation.grape' => {
          :default => instrumentation_value_of(:disable_grape_instrumentation),
          :public => :true,
          :type => String,
          :dynamic_name => true,
          :allowed_from_server => false,
          :description => "Controls auto-instrumentation of Grape at start up.  May be one of [auto|prepend|chain|disabled]."
        },
        :'attributes.enabled' => {
          :default     => true,
          :public      => true,
          :type        => Boolean,
          :allowed_from_server => false,
          :description => 'If <code>true</code>, enables capture of attributes for all destinations.'
        },
        :'transaction_tracer.attributes.enabled' => {
          :default     => value_of(:'transaction_tracer.capture_attributes'),
          :public      => true,
          :type        => Boolean,
          :allowed_from_server => false,
          :description => 'If <code>true</code>, the agent captures attributes from transaction traces.'
        },
        :'transaction_events.attributes.enabled' => {
          :default     => value_of(:'analytics_events.capture_attributes'),
          :public      => true,
          :type        => Boolean,
          :allowed_from_server => false,
          :description => 'If <code>true</code>, the agent captures attributes from transaction events.'
        },
        :'error_collector.attributes.enabled' => {
          :default     => value_of(:'error_collector.capture_attributes'),
          :public      => true,
          :type        => Boolean,
          :allowed_from_server => false,
          :description => 'If <code>true</code>, the agent captures attributes from error collection.'
        },
        :'browser_monitoring.attributes.enabled' => {
          :default     => value_of(:'browser_monitoring.capture_attributes'),
          :public      => true,
          :type        => Boolean,
          :allowed_from_server => false,
          :description => 'If <code>true</code>, the agent captures attributes from browser monitoring.'
        },
        :'span_events.attributes.enabled' => {
          :default     => true,
          :public      => true,
          :type        => Boolean,
          :allowed_from_server => false,
          :description => 'If <code>true</code>, the agent captures attributes on span events.'
        },
        :'transaction_segments.attributes.enabled' => {
          :default     => true,
          :public      => true,
          :type        => Boolean,
          :allowed_from_server => false,
          :description => 'If <code>true</code>, the agent captures attributes on transaction segments.'
        },
        :'attributes.exclude' => {
          :default     => [],
          :public      => true,
          :type        => Array,
          :allowed_from_server => false,
          :transform   => DefaultSource.method(:convert_to_list),
          :description => 'Prefix of attributes to exclude from all destinations. Allows <code>*</code> as wildcard at end.'
        },
        :'transaction_tracer.attributes.exclude' => {
          :default     => [],
          :public      => true,
          :type        => Array,
          :allowed_from_server => false,
          :transform   => DefaultSource.method(:convert_to_list),
          :description => 'Prefix of attributes to exclude from transaction traces. Allows <code>*</code> as wildcard at end.'
        },
        :'transaction_events.attributes.exclude' => {
          :default     => [],
          :public      => true,
          :type        => Array,
          :allowed_from_server => false,
          :transform    => DefaultSource.method(:convert_to_list),
          :description => 'Prefix of attributes to exclude from transaction events. Allows <code>*</code> as wildcard at end.'
        },
        :'error_collector.attributes.exclude' => {
          :default     => [],
          :public      => true,
          :type        => Array,
          :allowed_from_server => false,
          :transform    => DefaultSource.method(:convert_to_list),
          :description => 'Prefix of attributes to exclude from error collection. Allows <code>*</code> as wildcard at end.'
        },
        :'browser_monitoring.attributes.exclude' => {
          :default     => [],
          :public      => true,
          :type        => Array,
          :allowed_from_server => false,
          :transform    => DefaultSource.method(:convert_to_list),
          :description => 'Prefix of attributes to exclude from browser monitoring. Allows <code>*</code> as wildcard at end.'
        },
        :'span_events.attributes.exclude' => {
          :default     => [],
          :public      => true,
          :type        => Array,
          :allowed_from_server => false,
          :transform   => DefaultSource.method(:convert_to_list),
          :description => 'Prefix of attributes to exclude from span events. Allows <code>*</code> as wildcard at end.'
        },
        :'transaction_segments.attributes.exclude' => {
          :default     => [],
          :public      => true,
          :type        => Array,
          :allowed_from_server => false,
          :transform   => DefaultSource.method(:convert_to_list),
          :description => 'Prefix of attributes to exclude from transaction segments. Allows <code>*</code> as wildcard at end.'
        },
        :'attributes.include' => {
          :default     => [],
          :public      => true,
          :type        => Array,
          :allowed_from_server => false,
          :transform    => DefaultSource.method(:convert_to_list),
          :description => 'Prefix of attributes to include in all destinations. Allows <code>*</code> as wildcard at end.'
        },
        :'transaction_tracer.attributes.include' => {
          :default     => [],
          :public      => true,
          :type        => Array,
          :allowed_from_server => false,
          :transform    => DefaultSource.method(:convert_to_list),
          :description => 'Prefix of attributes to include in transaction traces. Allows <code>*</code> as wildcard at end.'
        },
        :'transaction_events.attributes.include' => {
          :default     => [],
          :public      => true,
          :type        => Array,
          :allowed_from_server => false,
          :transform    => DefaultSource.method(:convert_to_list),
          :description => 'Prefix of attributes to include in transaction events. Allows <code>*</code> as wildcard at end.'
        },
        :'error_collector.attributes.include' => {
          :default     => [],
          :public      => true,
          :type        => Array,
          :allowed_from_server => false,
          :transform    => DefaultSource.method(:convert_to_list),
          :description => 'Prefix of attributes to include in error collection. Allows <code>*</code> as wildcard at end.'
        },
        :'browser_monitoring.attributes.include' => {
          :default     => [],
          :public      => true,
          :type        => Array,
          :allowed_from_server => false,
          :transform    => DefaultSource.method(:convert_to_list),
          :description => 'Prefix of attributes to include in browser monitoring. Allows <code>*</code> as wildcard at end.'
        },
        :'span_events.attributes.include' => {
          :default     => [],
          :public      => true,
          :type        => Array,
          :allowed_from_server => false,
          :transform    => DefaultSource.method(:convert_to_list),
          :description => 'Prefix of attributes to include on span events. Allows <code>*</code> as wildcard at end.'
        },
        :'transaction_segments.attributes.include' => {
          :default     => [],
          :public      => true,
          :type        => Array,
          :allowed_from_server => false,
          :transform    => DefaultSource.method(:convert_to_list),
          :description => 'Prefix of attributes to include on transaction segments. Allows <code>*</code> as wildcard at end.'
        },
        :'custom_attributes.enabled' => {
          :default     => true,
          :public      => true,
          :type        => Boolean,
          :allowed_from_server => false,
          :description => 'If <code>false</code>, custom attributes will not be sent on Insights events.'
        },
        :'utilization.detect_aws' => {
          :default     => true,
          :public      => true,
          :type        => Boolean,
          :allowed_from_server => false,
          :dynamic_name => true,
          :description => 'If <code>true</code>, the agent automatically detects that it is running in an AWS environment.'
        },
        :'utilization.detect_azure' => {
          :default      => true,
          :public       => true,
          :type         => Boolean,
          :allowed_from_server => false,
          :dynamic_name => true,
          :description  => 'If <code>true</code>, the agent automatically detects that it is running in an Azure environment.'
        },
        :'utilization.detect_gcp' => {
          :default     => true,
          :public      => true,
          :type        => Boolean,
          :allowed_from_server => false,
          :dynamic_name => true,
          :description => 'If <code>true</code>, the agent automatically detects that it is running in an Google Cloud Platform environment.'
        },
        :'utilization.detect_pcf' => {
          :default     => true,
          :public      => true,
          :type        => Boolean,
          :allowed_from_server => false,
          :dynamic_name => true,
          :description => 'If <code>true</code>, the agent automatically detects that it is running in a Pivotal Cloud Foundry environment.'
        },
        :'utilization.detect_docker' => {
          :default     => true,
          :public      => true,
          :type        => Boolean,
          :allowed_from_server => false,
          :description => 'If <code>true</code>, the agent automatically detects that it is running in Docker.'
        },
        :'utilization.detect_kubernetes' => {
          :default     => true,
          :public      => true,
          :type        => Boolean,
          :allowed_from_server => false,
          :description => 'If <code>true</code>, the agent automatically detects that it is running in Kubernetes.'
        },
        :'utilization.billing_hostname' => {
          :default     => nil,
          :allow_nil   => true,
          :public      => false,
          :type        => String,
          :allowed_from_server => false,
          :description => 'The configured server name by a customer.'
        },
        :'utilization.logical_processors' => {
          :default     => nil,
          :allow_nil   => true,
          :public      => false,
          :type        => Integer,
          :allowed_from_server => false,
          :description => 'The total number of hyper-threaded execution contexts available.'
        },
        :'utilization.total_ram_mib' => {
          :default     => nil,
          :allow_nil   => true,
          :public      => false,
          :type        => Integer,
          :allowed_from_server => false,
          :description => 'This value represents the total amount of memory available to the host (not the process), in mebibytes (1024 squared or 1,048,576 bytes).'
        },
        :'datastore_tracer.instance_reporting.enabled' => {
          :default     => true,
          :public      => true,
          :type        => Boolean,
          :allowed_from_server => false,
          :description => 'If <code>false</code>, the agent will not report datastore instance metrics, nor add <code>host</code> or <code>port_path_or_id</code> parameters to transaction or slow sql traces.'
        },
        :'datastore_tracer.database_name_reporting.enabled' => {
          :default     => true,
          :public      => true,
          :type        => Boolean,
          :allowed_from_server => false,
          :description => 'If <code>false</code>, the agent will not add <code>database_name</code> parameter to transaction or slow sql traces.'
        },
        :'clear_transaction_state_after_fork' => {
          :default     => false,
          :public      => true,
          :type        => Boolean,
          :allowed_from_server => false,
          :description => 'If <code>true</code>, the agent will clear <code>Tracer::State</code> in <code>Agent.drop_buffered_data</code>.'
        },
        :account_id => {
          :default => nil,
          :allow_nil => true,
          :public => false,
          :type => String,
          :allowed_from_server => true,
          :description => 'The account id associated with this application.'
        },
        :primary_application_id => {
          :default => nil,
          :allow_nil => true,
          :public => false,
          :type => String,
          :allowed_from_server => true,
          :description => 'The primary id associated with this application.'
        },
        :'distributed_tracing.enabled' => {
          :default     => false,
          :public      => true,
          :type        => Boolean,
          :allowed_from_server => false,
          :description => 'Distributed tracing lets you see the path that a request takes through your distributed system. Enabling distributed tracing changes the behavior of some New Relic features, so carefully consult the <a href="https://docs.newrelic.com/docs/transition-guide-distributed-tracing">transition guide</a> before you enable this feature.'
        },
        :trusted_account_key => {
          :default => nil,
          :allow_nil => true,
          :public => false,
          :type => String,
          :allowed_from_server => true,
          :description => 'A shared key to validate that a distributed trace payload came from a trusted account.'
        },
        :sampling_target => {
          :default => 10,
          :public => false,
          :type => Integer,
          :allowed_from_server => true,
          :description => 'The target number of transactions to mark as sampled during a sampled period.'
        },
        :sampling_target_period_in_seconds => {
          :default => 60,
          :public => false,
          :type => Integer,
          :allowed_from_server => true,
          :description => 'The period during which a target number of transactions should be marked as sampled.'
        },
        :'span_events.enabled' => {
          :default => true,
          :public => true,
          :type => Boolean,
          :allowed_from_server => true,
          :description => 'If <code>true</code>, enables span event sampling.'
        },
        :'span_events.queue_size' => {
          :default => 10_000,
          :public => true,
          :type => Integer,
          :allowed_from_server => false,
          :external => :infinite_tracing,
          :description => "Sets the maximum number of span events to buffer when streaming to the trace observer."
        },
        :'span_events.max_samples_stored' => {
          :default => 1000,
          :public => true,
          :type => Integer,
          :allowed_from_server => true,
          :description => 'Defines the maximum number of span events reported from a single harvest.'
        },
        :'exclude_newrelic_header' => {
          :default => false,
          :public => true,
          :type => Boolean,
          :allowed_from_server => true,
          :description => "Allows newrelic distributed tracing headers to be suppressed on outbound requests."
        },
        :'infinite_tracing.trace_observer.host' => {
          :default => '',
          :public => true,
          :type => String,
          :allowed_from_server => false,
          :external => :infinite_tracing,
          :description => "Configures the hostname for the Trace Observer Host. " \
            "When configured, enables tail-based sampling by sending all recorded spans " \
            "to a Trace Observer for further sampling decisions, irrespective of any usual " \
            "agent sampling decision."
        },
        :'infinite_tracing.trace_observer.port' => {
          :default => 443,
          :public => true,
          :type => Integer,
          :allowed_from_server => false,
          :external => :infinite_tracing,
          :description => "Configures the TCP/IP port for the Trace Observer Host"
        }
      }.freeze
    end
  end
end<|MERGE_RESOLUTION|>--- conflicted
+++ resolved
@@ -960,7 +960,14 @@
           :allowed_from_server => false,
           :description => "Controls auto-instrumentation of HTTPClient at start up.  May be one of [auto|prepend|chain|disabled]."
         },
-<<<<<<< HEAD
+        :'instrumentation.curb' => {
+          :default => instrumentation_value_of(:disable_curb),
+          :public => true,
+          :type => String,
+          :dynamic_name => true,
+          :allowed_from_server => false,
+          :description => 'Controls auto-instrumentation of Curb at start up.  May be one of [auto|prepend|chain|disabled].'
+        },
         :'instrumentation.sinatra' => {
           :default => instrumentation_value_of(:disable_sinatra),
           :public => :true,
@@ -968,15 +975,6 @@
           :dynamic_name => true,
           :allowed_from_server => false,
           :description => "Controls auto-instrumentation of Sinatra at start up.  May be one of [auto|prepend|chain|disabled]."
-=======
-        :'instrumentation.curb' => {
-          :default => instrumentation_value_of(:disable_curb),
-          :public => true,
-          :type => String,
-          :dynamic_name => true,
-          :allowed_from_server => false,
-          :description => 'Controls auto-instrumentation of Curb at start up.  May be one of [auto|prepend|chain|disabled].'
->>>>>>> 524a5598
         },
         :'instrumentation.rack' => {
           :default      => instrumentation_value_of(:disable_rack),
