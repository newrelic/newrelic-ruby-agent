# This file is distributed under New Relic's license terms.
# See https://github.com/newrelic/newrelic-ruby-agent/blob/main/LICENSE for complete details.
# frozen_string_literal: true

require 'forwardable'
require_relative '../../constants'

module NewRelic
  module Agent
    module Configuration
      # Helper since default Procs are evaluated in the context of this module
      def self.value_of(key)
        proc do
          NewRelic::Agent.config[key]
        end
      end

      def self.instrumentation_value_from_boolean(key)
        proc do
          NewRelic::Agent.config[key] ? 'auto' : 'disabled'
        end
      end

      # Marks the config option as deprecated in the documentation once generated.
      # Does not appear in logs.
      def self.deprecated_description(new_setting, description)
        link_ref = new_setting.to_s.tr('.', '-')
        %{Please see: [#{new_setting}](##{link_ref}). \n\n#{description}}
      end

      class Boolean
        def self.===(o)
          TrueClass === o or FalseClass === o
        end
      end

      class DefaultSource
        attr_reader :defaults

        extend Forwardable
        def_delegators :@defaults, :has_key?, :each, :merge, :delete, :keys, :[], :to_hash

        def initialize
          @defaults = default_values
        end

        def default_values
          result = {}
          ::NewRelic::Agent::Configuration::DEFAULTS.each do |key, value|
            result[key] = value[:default]
          end
          result
        end

        def self.transform_for(key)
          default_settings = ::NewRelic::Agent::Configuration::DEFAULTS[key]
          default_settings[:transform] if default_settings
        end

        def self.config_search_paths # rubocop:disable Metrics/AbcSize
          proc {
            yaml = 'newrelic.yml'
            config_yaml = File.join('config', yaml)
            erb = 'newrelic.yml.erb'
            config_erb = File.join('config', erb)

            paths = [config_yaml, yaml, config_erb, erb]

            if NewRelic::Control.instance.root
              paths << File.join(NewRelic::Control.instance.root, config_yaml)
              paths << File.join(NewRelic::Control.instance.root, yaml)
              paths << File.join(NewRelic::Control.instance.root, config_erb)
              paths << File.join(NewRelic::Control.instance.root, erb)
            end

            if ENV['HOME']
              paths << File.join(ENV['HOME'], '.newrelic', yaml)
              paths << File.join(ENV['HOME'], yaml)
              paths << File.join(ENV['HOME'], '.newrelic', erb)
              paths << File.join(ENV['HOME'], erb)
            end

            # If we're packaged for warbler, we can tell from GEM_HOME
            # the following line needs else branch coverage
            if ENV['GEM_HOME'] && ENV['GEM_HOME'].end_with?('.jar!') # rubocop:disable Style/SafeNavigation
              app_name = File.basename(ENV['GEM_HOME'], '.jar!')
              paths << File.join(ENV['GEM_HOME'], app_name, config_yaml)
              paths << File.join(ENV['GEM_HOME'], app_name, config_erb)
            end

            paths
          }
        end

        def self.config_path
          proc {
            found_path = NewRelic::Agent.config[:config_search_paths].detect do |file|
              File.expand_path(file) if File.exist?(file)
            end
            found_path || NewRelic::EMPTY_STR
          }
        end

        def self.framework
          proc {
            case
            when defined?(::NewRelic::TEST) then :test
            when defined?(::Rails::VERSION)
              case Rails::VERSION::MAJOR
              when 3
                :rails3
              when 4..7
                :rails_notifications
              else
                ::NewRelic::Agent.logger.warn("Detected untested Rails version #{Rails::VERSION::STRING}")
                :rails_notifications
              end
            when defined?(::Sinatra) && defined?(::Sinatra::Base) then :sinatra
            when defined?(::Roda) then :roda
            when defined?(::NewRelic::IA) then :external
            else :ruby
            end
          }
        end

        def self.agent_enabled
          proc {
            NewRelic::Agent.config[:enabled] &&
              (NewRelic::Agent.config[:test_mode] || NewRelic::Agent.config[:monitor_mode]) &&
              NewRelic::Agent::Autostart.agent_should_start?
          }
        end

        DEFAULT_LOG_DIR = 'log/'.freeze

        def self.audit_log_path
          proc {
            log_file_path = NewRelic::Agent.config[:log_file_path]
            wants_stdout = (log_file_path.casecmp(NewRelic::STANDARD_OUT) == 0)
            audit_log_dir = wants_stdout ? DEFAULT_LOG_DIR : log_file_path

            File.join(audit_log_dir, 'newrelic_audit.log')
          }
        end

        def self.app_name
          proc { NewRelic::Control.instance.env }
        end

        def self.dispatcher
          proc { NewRelic::Control.instance.local_env.discovered_dispatcher }
        end

        def self.thread_profiler_enabled
          proc { NewRelic::Agent::Threading::BacktraceService.is_supported? }
        end

        def self.transaction_tracer_transaction_threshold
          proc { NewRelic::Agent.config[:apdex_t] * 4 }
        end

        def self.profiling_available
          proc {
            begin
              require 'ruby-prof'
              true
            rescue LoadError
              false
            end
          }
        end

        def self.host
          proc do
            regex = /\A(?<identifier>.+?)x/
            if matches = regex.match(String(NewRelic::Agent.config[:license_key]))
              "collector.#{matches['identifier']}.nr-data.net"
            else
              'collector.newrelic.com'
            end
          end
        end

        def self.api_host
          # only used for deployment task
          proc do
            api_version = if NewRelic::Agent.config[:api_key].nil? || NewRelic::Agent.config[:api_key].empty?
              'rpm'
            else
              'api'
            end
            api_region = 'eu.' if String(NewRelic::Agent.config[:license_key]).start_with?('eu')

            "#{api_version}.#{api_region}newrelic.com"
          end
        end

        def self.convert_to_regexp_list(raw_value)
          value_list = convert_to_list(raw_value)
          value_list.map do |value|
            /#{value}/
          end
        end

        def self.convert_to_list(value)
          case value
          when String
            value.split(/\s*,\s*/)
          when Array
            value
          else
            raise ArgumentError.new("Config value '#{value}' couldn't be turned into a list.")
          end
        end

        def self.convert_to_hash(value)
          return value if value.is_a?(Hash)

          if value.is_a?(String)
            return value.split(',').each_with_object({}) do |item, hash|
              key, value = item.split('=')
              hash[key] = value
            end
          end

          raise ArgumentError.new(
            "Config value '#{value}' of " \
            "class #{value.class} couldn't be turned into a Hash."
          )
        end

        SEMICOLON = ';'.freeze
        def self.convert_to_list_on_semicolon(value)
          case value
          when Array then value
          when String then value.split(SEMICOLON)
          else NewRelic::EMPTY_ARRAY
          end
        end

        def self.convert_to_constant_list(raw_value)
          return NewRelic::EMPTY_ARRAY if raw_value.nil? || raw_value.empty?

          constants = convert_to_list(raw_value).map! do |class_name|
            const = ::NewRelic::LanguageSupport.constantize(class_name)
            NewRelic::Agent.logger.warn("Ignoring invalid constant '#{class_name}' in #{raw_value}") unless const
            const
          end
          constants.compact!
          constants
        end

        def self.enforce_fallback(allowed_values: nil, fallback: nil)
          proc do |configured_value|
            if allowed_values.any? { |v| v =~ /#{configured_value}/i }
              configured_value
            else
              fallback
            end
          end
        end
      end

      AUTOSTART_DENYLISTED_RAKE_TASKS = [
        'about',
        'assets:clean',
        'assets:clobber',
        'assets:environment',
        'assets:precompile',
        'assets:precompile:all',
        'db:create',
        'db:drop',
        'db:fixtures:load',
        'db:migrate',
        'db:migrate:status',
        'db:rollback',
        'db:schema:cache:clear',
        'db:schema:cache:dump',
        'db:schema:dump',
        'db:schema:load',
        'db:seed',
        'db:setup',
        'db:structure:dump',
        'db:version',
        'doc:app',
        'log:clear',
        'middleware',
        'notes',
        'notes:custom',
        'rails:template',
        'rails:update',
        'routes',
        'secret',
        'spec',
        'spec:features',
        'spec:requests',
        'spec:controllers',
        'spec:helpers',
        'spec:models',
        'spec:views',
        'spec:routing',
        'spec:rcov',
        'stats',
        'test',
        'test:all',
        'test:all:db',
        'test:recent',
        'test:single',
        'test:uncommitted',
        'time:zones:all',
        'tmp:clear',
        'tmp:create',
        'webpacker:compile'
      ].join(',').freeze

      # rubocop:disable Metrics/CollectionLiteralLength
      DEFAULTS = {
        # Critical
        :agent_enabled => {
          :default => DefaultSource.agent_enabled,
          :documentation_default => true,
          :public => true,
          :type => Boolean,
          :allowed_from_server => false,
          :description => 'If `true`, allows the Ruby agent to run.'
        },
        :app_name => {
          :default => DefaultSource.app_name,
          :public => true,
          :type => String,
          :allowed_from_server => false,
          :transform => DefaultSource.method(:convert_to_list_on_semicolon),
          :description => 'Specify the [application name](/docs/apm/new-relic-apm/installation-configuration/name-your-application) used to aggregate data in the New Relic UI. To report data to [multiple apps at the same time](/docs/apm/new-relic-apm/installation-configuration/using-multiple-names-app), specify a list of names separated by a semicolon `;`. For example, `MyApp` or `MyStagingApp;Instance1`.'
        },
        :license_key => {
          :default => '',
          :public => true,
          :type => String,
          :allowed_from_server => false,
          :exclude_from_reported_settings => true,
          :description => 'Your New Relic <InlinePopover type="licenseKey" />.'
        },
        :log_level => {
          :default => 'info',
          :public => true,
          :type => String,
          :allowed_from_server => false,
          :description => 'Sets the level of detail of log messages. Possible log levels, in increasing verbosity, are: `error`, `warn`, `info` or `debug`.'
        },
        # General
        :active_support_custom_events_names => {
          :default => [],
          :public => true,
          :type => Array,
          :allowed_from_server => false,
          :description => <<~DESCRIPTION
            An array of ActiveSupport custom event names to subscribe to and instrument. For example,
              - one.custom.event
              - another.event
              - a.third.event
          DESCRIPTION
        },
        # this is only set via server side config
        :apdex_t => {
          :default => 0.5,
          :public => false,
          :type => Float,
          :allowed_from_server => true,
          :description => 'For agent versions 3.5.0 or higher, [set your Apdex T via the New Relic UI](/docs/apm/new-relic-apm/apdex/changing-your-apdex-settings).'
        },
        :api_key => {
          :default => '',
          :public => true,
          :type => String,
          :allowed_from_server => false,
          :description => 'Your New Relic <InlinePopover type="userKey" />. Required when using the New Relic REST API v2 to record deployments using the `newrelic deployments` command.'
        },
        :backport_fast_active_record_connection_lookup => {
          :default => false,
          :public => true,
          :type => Boolean,
          :allowed_from_server => false,
          :description => 'Backports the faster ActiveRecord connection lookup introduced in Rails 6, which improves agent performance when instrumenting ActiveRecord. Note that this setting may not be compatible with other gems that patch ActiveRecord.'
        },
        :ca_bundle_path => {
          :default => nil,
          :allow_nil => true,
          :public => true,
          :type => String,
          :allowed_from_server => false,
          :description => "Manual override for the path to your local CA bundle. This CA bundle will be used to validate the SSL certificate presented by New Relic's data collection service."
        },
        :capture_memcache_keys => {
          :default => false,
          :public => true,
          :type => Boolean,
          :allowed_from_server => true,
          :description => 'Enable or disable the capture of memcache keys from transaction traces.'
        },
        :capture_params => {
          :default => false,
          :public => true,
          :type => Boolean,
          :allowed_from_server => false,
          :description => <<~DESCRIPTION
            When `true`, the agent captures HTTP request parameters and attaches them to transaction traces, traced errors, and [`TransactionError` events](/attribute-dictionary?attribute_name=&events_tids%5B%5D=8241).

                <Callout variant="caution">
                  When using the `capture_params` setting, the Ruby agent will not attempt to filter secret information. `Recommendation:` To filter secret information from request parameters, use the [`attributes.include` setting](/docs/agents/ruby-agent/attributes/enable-disable-attributes-ruby) instead. For more information, see the <a href="/docs/agents/ruby-agent/attributes/ruby-attribute-examples#ex_req_params">Ruby attribute examples</a>.
                </Callout>
          DESCRIPTION
        },
        :'clear_transaction_state_after_fork' => {
          :default => false,
          :public => true,
          :type => Boolean,
          :allowed_from_server => false,
          :description => 'If `true`, the agent will clear `Tracer::State` in `Agent.drop_buffered_data`.'
        },
        :config_path => {
          :default => DefaultSource.config_path,
          :public => true,
          :type => String,
          :allowed_from_server => false,
          :description => <<~DESC
            Path to `newrelic.yml`. If undefined, the agent checks the following directories (in order):
                * `config/newrelic.yml`
                * `newrelic.yml`
                * `$HOME/.newrelic/newrelic.yml`
                * `$HOME/newrelic.yml`
          DESC
        },
        :'exclude_newrelic_header' => {
          :default => false,
          :public => true,
          :type => Boolean,
          :allowed_from_server => true,
          :description => 'Allows newrelic distributed tracing headers to be suppressed on outbound requests.'
        },
        :force_install_exit_handler => {
          :default => false,
          :public => true,
          :type => Boolean,
          :allowed_from_server => false,
          :description => 'Forces the exit handler that sends all cached data to collector ' \
            'before shutting down to be installed regardless of detecting scenarios where it generally should not be. ' \
            'Known use-case for this option is where Sinatra is running as an embedded service within another framework ' \
            'and the agent is detecting the Sinatra app and skipping the `at_exit` handler as a result. Sinatra classically ' \
            'runs the entire application in an `at_exit` block and would otherwise misbehave if the agent\'s `at_exit` handler ' \
            'was also installed in those circumstances. Note: `send_data_on_exit` should also be set to `true` in  tandem with this setting.'
        },
        :high_security => {
          :default => false,
          :public => true,
          :type => Boolean,
          :allowed_from_server => false,
          :description => 'If `true`, enables [high security mode](/docs/accounts-partnerships/accounts/security/high-security). Ensure you understand the implications of high security mode before enabling this setting.'
        },
        :labels => {
          :default => '',
          :public => true,
          :type => String,
          :allowed_from_server => false,
          :description => 'A dictionary of [label names](/docs/data-analysis/user-interface-functions/labels-categories-organize-your-apps-servers) and values that will be applied to the data sent from this agent. May also be expressed as a semicolon-delimited `;` string of colon-separated `:` pairs. For example, `Server:One;Data Center:Primary`.'
        },
        :log_file_name => {
          :default => 'newrelic_agent.log',
          :public => true,
          :type => String,
          :allowed_from_server => false,
          :description => 'Defines a name for the log file.'
        },
        :log_file_path => {
          :default => DefaultSource::DEFAULT_LOG_DIR,
          :public => true,
          :type => String,
          :allowed_from_server => false,
          :description => 'Defines a path to the agent log file, excluding the filename.'
        },
        :marshaller => {
          :default => 'json',
          :public => true,
          :type => String,
          :allowed_from_server => false,
          :description => 'Specifies a marshaller for transmitting data to the New Relic [collector](/docs/apm/new-relic-apm/getting-started/glossary#collector). Currently `json` is the only valid value for this setting.'
        },
        :monitor_mode => {
          :default => value_of(:enabled),
          :documentation_default => true,
          :public => true,
          :type => Boolean,
          :allowed_from_server => false,
          :description => 'When `true`, the agent transmits data about your app to the New Relic [collector](/docs/using-new-relic/welcome-new-relic/get-started/glossary/#collector).'
        },
        :prepend_active_record_instrumentation => {
          :default => false,
          :public => true,
          :type => Boolean,
          :allowed_from_server => false,
          :description => 'If `true`, uses `Module#prepend` rather than `alias_method` for ActiveRecord instrumentation.'
        },
        :proxy_host => {
          :default => nil,
          :allow_nil => true,
          :public => true,
          :type => String,
          :allowed_from_server => false,
          :description => 'Defines a host for communicating with the New Relic [collector](/docs/using-new-relic/welcome-new-relic/get-started/glossary/#collector) via a proxy server.'
        },
        :proxy_pass => {
          :default => nil,
          :allow_nil => true,
          :public => true,
          :type => String,
          :allowed_from_server => false,
          :exclude_from_reported_settings => true,
          :description => 'Defines a password for communicating with the New Relic [collector](/docs/using-new-relic/welcome-new-relic/get-started/glossary/#collector) via a proxy server.'
        },
        :proxy_port => {
          :default => 8080,
          :allow_nil => true,
          :public => true,
          :type => Integer,
          :allowed_from_server => false,
          :description => 'Defines a port for communicating with the New Relic [collector](/docs/using-new-relic/welcome-new-relic/get-started/glossary/#collector) via a proxy server.'
        },
        :proxy_user => {
          :default => nil,
          :allow_nil => true,
          :public => true,
          :type => String,
          :allowed_from_server => false,
          :exclude_from_reported_settings => true,
          :description => 'Defines a user for communicating with the New Relic [collector](/docs/using-new-relic/welcome-new-relic/get-started/glossary/#collector) via a proxy server.'
        },
        :security_policies_token => {
          :default => '',
          :public => true,
          :type => String,
          :allowed_from_server => false,
          :description => 'Applies Language Agent Security Policy settings.'
        },
        :send_data_on_exit => {
          :default => true,
          :public => true,
          :type => Boolean,
          :allowed_from_server => false,
          :description => 'If `true`, enables the exit handler that sends data to the New Relic [collector](/docs/using-new-relic/welcome-new-relic/get-started/glossary/#collector) before shutting down.'
        },
        :sync_startup => {
          :default => false,
          :public => true,
          :type => Boolean,
          :allowed_from_server => false,
          :description => 'When set to `true`, forces a synchronous connection to the New Relic [collector](/docs/using-new-relic/welcome-new-relic/get-started/glossary/#collector) during application startup. For very short-lived processes, this helps ensure the New Relic agent has time to report.'
        },
        :thread_local_tracer_state => {
          :default => false,
          :public => true,
          :type => Boolean,
          :allowed_from_server => false,
          :description => 'If `true`, tracer state storage is thread-local, otherwise, fiber-local'
        },
        :timeout => {
          :default => 2 * 60, # 2 minutes
          :public => true,
          :type => Integer,
          :allowed_from_server => false,
          :description => 'Defines the maximum number of seconds the agent should spend attempting to connect to the collector.'
        },
        # Transaction tracer
        :'transaction_tracer.enabled' => {
          :default => true,
          :public => true,
          :type => Boolean,
          :allowed_from_server => true,
          :description => 'If `true`, enables collection of [transaction traces](/docs/apm/traces/transaction-traces/transaction-traces).'
        },
        :'transaction_tracer.explain_enabled' => {
          :default => true,
          :public => true,
          :type => Boolean,
          :allowed_from_server => true,
          :description => 'If `true`, enables the collection of explain plans in transaction traces. This setting will also apply to explain plans in slow SQL traces if [`slow_sql.explain_enabled`](#slow_sql-explain_enabled) is not set separately.'
        },
        :'transaction_tracer.explain_threshold' => {
          :default => 0.5,
          :public => true,
          :type => Float,
          :allowed_from_server => true,
          :description => 'Threshold (in seconds) above which the agent will collect explain plans. Relevant only when [`explain_enabled`](#transaction_tracer.explain_enabled) is true.'
        },
        :'transaction_tracer.limit_segments' => {
          :default => 4000,
          :public => true,
          :type => Integer,
          :allowed_from_server => true,
          :description => 'Maximum number of transaction trace nodes to record in a single transaction trace.'
        },
        :'transaction_tracer.record_redis_arguments' => {
          :default => false,
          :public => true,
          :type => Boolean,
          :allowed_from_server => false,
          :description => 'If `true`, the agent records Redis command arguments in transaction traces.'
        },
        :'transaction_tracer.record_sql' => {
          :default => 'obfuscated',
          :public => true,
          :type => String,
          :allowed_from_server => true,
          :description => 'Obfuscation level for SQL queries reported in transaction trace nodes.

  By default, this is set to `obfuscated`, which strips out the numeric and string literals.

  - If you do not want the agent to capture query information, set this to `none`.
  - If you want the agent to capture all query information in its original form, set this to `raw`.
  - When you enable [high security mode](/docs/agents/manage-apm-agents/configuration/high-security-mode), this is automatically set to `obfuscated`.'
        },

        :'transaction_tracer.stack_trace_threshold' => {
          :default => 0.5,
          :public => true,
          :type => Float,
          :allowed_from_server => true,
          :description => 'Specify a threshold in seconds. The agent includes stack traces in transaction trace nodes when the stack trace duration exceeds this threshold.'
        },
        :'transaction_tracer.transaction_threshold' => {
          :default => DefaultSource.transaction_tracer_transaction_threshold,
          :public => true,
          :type => Float,
          :allowed_from_server => true,
          :description => 'Specify a threshold in seconds. Transactions with a duration longer than this threshold are eligible for transaction traces. Specify a float value or the string `apdex_f`.'
        },
        # Error collector
        :'error_collector.ignore_classes' => {
          :default => ['ActionController::RoutingError', 'Sinatra::NotFound'],
          :public => true,
          :type => Array,
          :allowed_from_server => true,
          :dynamic_name => true,
          :description => <<~DESCRIPTION
            A list of error classes that the agent should ignore.

              <Callout variant="caution">
                This option can't be set via environment variable.
              </Callout>
          DESCRIPTION
        },
        :'error_collector.capture_events' => {
          :default => value_of(:'error_collector.enabled'),
          :documentation_default => true,
          :public => true,
          :type => Boolean,
          :allowed_from_server => true,
          :dynamic_name => true,
          :description => 'If `true`, the agent collects [`TransactionError` events](/docs/insights/new-relic-insights/decorating-events/error-event-default-attributes-insights).'
        },
        :'error_collector.enabled' => {
          :default => true,
          :public => true,
          :type => Boolean,
          :allowed_from_server => true,
          :description => 'If `true`, the agent captures traced errors and error count metrics.'
        },
        :'error_collector.expected_classes' => {
          :default => [],
          :public => true,
          :type => Array,
          :allowed_from_server => true,
          :dynamic_name => true,
          :description => <<~DESCRIPTION
            A list of error classes that the agent should treat as expected.

              <Callout variant="caution">
                This option can't be set via environment variable.
              </Callout>
          DESCRIPTION
        },
        :'error_collector.expected_messages' => {
          :default => {},
          :public => true,
          :type => Hash,
          :allowed_from_server => true,
          :dynamic_name => true,
          :description => <<~DESCRIPTION
            A map of error classes to a list of messages. When an error of one of the classes specified here occurs, if its error message contains one of the strings corresponding to it here, that error will be treated as expected.

              <Callout variant="caution">
                This option can't be set via environment variable.
              </Callout>
          DESCRIPTION
        },
        :'error_collector.expected_status_codes' => {
          :default => '',
          :public => true,
          :type => String,
          :allowed_from_server => true,
          :dynamic_name => true,
          :description => 'A comma separated list of status codes, possibly including ranges. Errors associated with these status codes, where applicable, will be treated as expected.'
        },

        :'error_collector.ignore_messages' => {
          :default => {},
          :public => true,
          :type => Hash,
          :allowed_from_server => true,
          :dynamic_name => true,
          :description => <<~DESCRIPTION
            A map of error classes to a list of messages. When an error of one of the classes specified here occurs, if its error message contains one of the strings corresponding to it here, that error will be ignored.

              <Callout variant="caution">
                This option can't be set via environment variable.
              </Callout>
          DESCRIPTION
        },
        :'error_collector.ignore_status_codes' => {
          :default => '',
          :public => true,
          :type => String,
          :allowed_from_server => true,
          :dynamic_name => true,
          :description => 'A comma separated list of status codes, possibly including ranges. Errors associated with these status codes, where applicable, will be ignored.'
        },
        :'error_collector.max_backtrace_frames' => {
          :default => 50,
          :public => true,
          :type => Integer,
          :allowed_from_server => false,
          :description => 'Defines the maximum number of frames in an error backtrace. Backtraces over this amount are truncated in the middle, preserving the beginning and the end of the stack trace.'
        },
        :'error_collector.max_event_samples_stored' => {
          :default => 100,
          :public => true,
          :type => Integer,
          :allowed_from_server => true,
          :description => 'Defines the maximum number of [`TransactionError` events](/docs/insights/new-relic-insights/decorating-events/error-event-default-attributes-insights) reported per harvest cycle.'
        },
        # Browser monitoring
        :'browser_monitoring.auto_instrument' => {
          :default => value_of(:'rum.enabled'),
          :documentation_default => true,
          :public => true,
          :type => Boolean,
          :allowed_from_server => true,
          :description => 'If `true`, enables [auto-injection](/docs/browser/new-relic-browser/installation-configuration/adding-apps-new-relic-browser#select-apm-app) of the JavaScript header for page load timing (sometimes referred to as real user monitoring or RUM).'
        },
        # Transaction events
        :'transaction_events.enabled' => {
          :default => true,
          :public => true,
          :type => Boolean,
          :allowed_from_server => true,
          :description => 'If `true`, enables transaction event sampling.'
        },
        :'transaction_events.max_samples_stored' => {
          :default => 1200,
          :public => true,
          :type => Integer,
          :allowed_from_server => true,
          :description => 'Defines the maximum number of transaction events reported from a single harvest.'
        },
        # Application logging
        :'application_logging.enabled' => {
          :default => true,
          :public => true,
          :type => Boolean,
          :allowed_from_server => false,
          :description => 'If `true`, enables log decoration and the collection of log events and metrics.'
        },
        :'application_logging.forwarding.enabled' => {
          :default => true,
          :public => true,
          :type => Boolean,
          :allowed_from_server => false,
          :description => 'If `true`, the agent captures log records emitted by your application.'
        },
        :'application_logging.forwarding.log_level' => {
          :default => 'debug',
          :public => true,
          :type => String,
          :allowed_from_server => false,
          :description => <<~DESCRIPTION
            Sets the minimum level a log event must have to be forwarded to New Relic.

            This is based on the integer values of Ruby's `Logger::Severity` constants: https://github.com/ruby/ruby/blob/master/lib/logger/severity.rb

            The intention is to forward logs with the level given to the configuration, as well as any logs with a higher level of severity.

            For example, setting this value to "debug" will forward all log events to New Relic. Setting this value to "error" will only forward log events with the levels "error", "fatal", and "unknown".

            Valid values (ordered lowest to highest):
              * "debug"
              * "info"
              * "warn"
              * "error"
              * "fatal"
              * "unknown"
          DESCRIPTION
        },
        :'application_logging.forwarding.custom_attributes' => {
          :default => {},
          :public => true,
          :type => Hash,
          :transform => DefaultSource.method(:convert_to_hash),
          :allowed_from_server => false,
          :description => 'A hash with key/value pairs to add as custom attributes to all log events forwarded to New Relic. If sending using an environment variable, the value must be formatted like: "key1=value1,key2=value2"'
        },
        :'application_logging.forwarding.max_samples_stored' => {
          :default => 10000,
          :public => true,
          :type => Integer,
          :allowed_from_server => true,
          :description => 'Defines the maximum number of log records to buffer in memory at a time.',
          :dynamic_name => true
        },
        :'application_logging.local_decorating.enabled' => {
          :default => false,
          :public => true,
          :type => Boolean,
          :allowed_from_server => false,
          :description => 'If `true`, the agent decorates logs with metadata to link to entities, hosts, traces, and spans.'
        },
        :'application_logging.metrics.enabled' => {
          :default => true,
          :public => true,
          :type => Boolean,
          :allowed_from_server => true,
          :description => 'If `true`, the agent captures metrics related to logging for your application.'
        },
        # Attributes
        :'allow_all_headers' => {
          :default => false,
          :public => true,
          :type => Boolean,
          :allowed_from_server => false,
          :description => 'If `true`, enables capture of all HTTP request headers for all destinations.'
        },
        :'attributes.enabled' => {
          :default => true,
          :public => true,
          :type => Boolean,
          :allowed_from_server => false,
          :description => 'If `true`, enables capture of attributes for all destinations.'
        },
        :'attributes.exclude' => {
          :default => [],
          :public => true,
          :type => Array,
          :allowed_from_server => false,
          :transform => DefaultSource.method(:convert_to_list),
          :description => 'Prefix of attributes to exclude from all destinations. Allows `*` as wildcard at end.'
        },
        :'attributes.include' => {
          :default => [],
          :public => true,
          :type => Array,
          :allowed_from_server => false,
          :transform => DefaultSource.method(:convert_to_list),
          :description => 'Prefix of attributes to include in all destinations. Allows `*` as wildcard at end.'
        },
        :'browser_monitoring.attributes.enabled' => {
          :default => false,
          :public => true,
          :type => Boolean,
          :allowed_from_server => false,
          :description => 'If `true`, the agent captures attributes from browser monitoring.'
        },
        :'browser_monitoring.attributes.exclude' => {
          :default => [],
          :public => true,
          :type => Array,
          :allowed_from_server => false,
          :transform => DefaultSource.method(:convert_to_list),
          :description => 'Prefix of attributes to exclude from browser monitoring. Allows `*` as wildcard at end.'
        },
        :'browser_monitoring.attributes.include' => {
          :default => [],
          :public => true,
          :type => Array,
          :allowed_from_server => false,
          :transform => DefaultSource.method(:convert_to_list),
          :description => 'Prefix of attributes to include in browser monitoring. Allows `*` as wildcard at end.'
        },
        :'error_collector.attributes.enabled' => {
          :default => true,
          :public => true,
          :type => Boolean,
          :allowed_from_server => false,
          :description => 'If `true`, the agent captures attributes from error collection.'
        },
        :'error_collector.attributes.exclude' => {
          :default => [],
          :public => true,
          :type => Array,
          :allowed_from_server => false,
          :transform => DefaultSource.method(:convert_to_list),
          :description => 'Prefix of attributes to exclude from error collection. Allows `*` as wildcard at end.'
        },
        :'error_collector.attributes.include' => {
          :default => [],
          :public => true,
          :type => Array,
          :allowed_from_server => false,
          :transform => DefaultSource.method(:convert_to_list),
          :description => 'Prefix of attributes to include in error collection. Allows `*` as wildcard at end.'
        },
        :'span_events.attributes.enabled' => {
          :default => true,
          :public => true,
          :type => Boolean,
          :allowed_from_server => false,
          :description => 'If `true`, the agent captures attributes on span events.'
        },
        :'span_events.attributes.exclude' => {
          :default => [],
          :public => true,
          :type => Array,
          :allowed_from_server => false,
          :transform => DefaultSource.method(:convert_to_list),
          :description => 'Prefix of attributes to exclude from span events. Allows `*` as wildcard at end.'
        },
        :'span_events.attributes.include' => {
          :default => [],
          :public => true,
          :type => Array,
          :allowed_from_server => false,
          :transform => DefaultSource.method(:convert_to_list),
          :description => 'Prefix of attributes to include on span events. Allows `*` as wildcard at end.'
        },
        :'transaction_events.attributes.enabled' => {
          :default => true,
          :public => true,
          :type => Boolean,
          :allowed_from_server => false,
          :description => 'If `true`, the agent captures attributes from transaction events.'
        },
        :'transaction_events.attributes.exclude' => {
          :default => [],
          :public => true,
          :type => Array,
          :allowed_from_server => false,
          :transform => DefaultSource.method(:convert_to_list),
          :description => 'Prefix of attributes to exclude from transaction events. Allows `*` as wildcard at end.'
        },
        :'transaction_events.attributes.include' => {
          :default => [],
          :public => true,
          :type => Array,
          :allowed_from_server => false,
          :transform => DefaultSource.method(:convert_to_list),
          :description => 'Prefix of attributes to include in transaction events. Allows `*` as wildcard at end.'
        },
        :'transaction_segments.attributes.enabled' => {
          :default => true,
          :public => true,
          :type => Boolean,
          :allowed_from_server => false,
          :description => 'If `true`, the agent captures attributes on transaction segments.'
        },
        :'transaction_segments.attributes.exclude' => {
          :default => [],
          :public => true,
          :type => Array,
          :allowed_from_server => false,
          :transform => DefaultSource.method(:convert_to_list),
          :description => 'Prefix of attributes to exclude from transaction segments. Allows `*` as wildcard at end.'
        },
        :'transaction_segments.attributes.include' => {
          :default => [],
          :public => true,
          :type => Array,
          :allowed_from_server => false,
          :transform => DefaultSource.method(:convert_to_list),
          :description => 'Prefix of attributes to include on transaction segments. Allows `*` as wildcard at end.'
        },
        :'transaction_tracer.attributes.enabled' => {
          :default => true,
          :public => true,
          :type => Boolean,
          :allowed_from_server => false,
          :description => 'If `true`, the agent captures attributes from transaction traces.'
        },
        :'transaction_tracer.attributes.exclude' => {
          :default => [],
          :public => true,
          :type => Array,
          :allowed_from_server => false,
          :transform => DefaultSource.method(:convert_to_list),
          :description => 'Prefix of attributes to exclude from transaction traces. Allows `*` as wildcard at end.'
        },
        :'transaction_tracer.attributes.include' => {
          :default => [],
          :public => true,
          :type => Array,
          :allowed_from_server => false,
          :transform => DefaultSource.method(:convert_to_list),
          :description => 'Prefix of attributes to include in transaction traces. Allows `*` as wildcard at end.'
        },
        # Audit log
        :'audit_log.enabled' => {
          :default => false,
          :public => true,
          :type => Boolean,
          :allowed_from_server => false,
          :description => 'If `true`, enables an audit log which logs communications with the New Relic [collector](/docs/using-new-relic/welcome-new-relic/get-started/glossary/#collector).'
        },
        :'audit_log.endpoints' => {
          :default => ['.*'],
          :public => true,
          :type => Array,
          :allowed_from_server => false,
          :transform => DefaultSource.method(:convert_to_regexp_list),
          :description => 'List of allowed endpoints to include in audit log.'
        },
        :'audit_log.path' => {
          :default => DefaultSource.audit_log_path,
          :documentation_default => 'log/newrelic_audit.log',
          :public => true,
          :type => String,
          :allowed_from_server => false,
          :description => 'Specifies a path to the audit log file (including the filename).'
        },
        # Autostart
        :'autostart.denylisted_constants' => {
          :default => %w[Rails::Command::ConsoleCommand
            Rails::Command::CredentialsCommand
            Rails::Command::Db::System::ChangeCommand
            Rails::Command::DbConsoleCommand
            Rails::Command::DestroyCommand
            Rails::Command::DevCommand
            Rails::Command::EncryptedCommand
            Rails::Command::GenerateCommand
            Rails::Command::InitializersCommand
            Rails::Command::NotesCommand
            Rails::Command::RoutesCommand
            Rails::Command::SecretsCommand
            Rails::Console
            Rails::DBConsole].join(','),
          :public => true,
          :type => String,
          :allowed_from_server => false,
          :description => 'Specify a list of constants that should prevent the agent from starting automatically. Separate individual constants with a comma `,`. For example, `"Rails::Console,UninstrumentedBackgroundJob"`.'
        },
        :'autostart.denylisted_executables' => {
          :default => 'irb,rspec',
          :public => true,
          :type => String,
          :allowed_from_server => false,
          :description => 'Defines a comma-delimited list of executables that the agent should not instrument. For example, `"rake,my_ruby_script.rb"`.'
        },
        :'autostart.denylisted_rake_tasks' => {
          :default => AUTOSTART_DENYLISTED_RAKE_TASKS,
          :public => true,
          :type => String,
          :allowed_from_server => false,
          :description => 'Defines a comma-delimited list of Rake tasks that the agent should not instrument. For example, `"assets:precompile,db:migrate"`.'
        },
        # Code level metrics
        :'code_level_metrics.enabled' => {
          :default => true,
          :public => true,
          :type => Boolean,
          :allowed_from_server => true,
          :description => "If `true`, the agent will report source code level metrics for traced methods.\nsee: " \
                          'https://docs.newrelic.com/docs/apm/agents/ruby-agent/features/ruby-codestream-integration/'
        },
        # Cross application tracer
        :"cross_application_tracer.enabled" => {
          :default => false,
          :public => true,
          :type => Boolean,
          :allowed_from_server => true,
          :deprecated => true,
          :description => deprecated_description(
            :'distributed_tracing.enabled',
            'If `true`, enables [cross-application tracing](/docs/agents/ruby-agent/features/cross-application-tracing-ruby/) when `distributed_tracing.enabled` is set to `false`.'
          )
        },
        # Custom attributes
        :'custom_attributes.enabled' => {
          :default => true,
          :public => true,
          :type => Boolean,
          :allowed_from_server => false,
          :description => 'If `false`, custom attributes will not be sent on events.'
        },
        # Custom events
        :'custom_insights_events.enabled' => {
          :default => true,
          :public => true,
          :type => Boolean,
          :allowed_from_server => true,
          :description => 'If `true`, the agent captures [custom events](/docs/insights/new-relic-insights/adding-querying-data/inserting-custom-events-new-relic-apm-agents).'
        },
        :'custom_insights_events.max_samples_stored' => {
          :default => 3000,
          :public => true,
          :type => Integer,
          :allowed_from_server => true,
          :description => 'Specify a maximum number of custom events to buffer in memory at a time.',
          :dynamic_name => true
        },
        # Datastore tracer
        :'datastore_tracer.database_name_reporting.enabled' => {
          :default => true,
          :public => true,
          :type => Boolean,
          :allowed_from_server => false,
          :description => 'If `false`, the agent will not add `database_name` parameter to transaction or slow sql traces.'
        },
        :'datastore_tracer.instance_reporting.enabled' => {
          :default => true,
          :public => true,
          :type => Boolean,
          :allowed_from_server => false,
          :description => 'If `false`, the agent will not report datastore instance metrics, nor add `host` or `port_path_or_id` parameters to transaction or slow SQL traces.'
        },
        # Disabling
        :disable_action_cable_instrumentation => {
          :default => false,
          :public => true,
          :type => Boolean,
          :allowed_from_server => false,
          :description => 'If `true`, disables Action Cable instrumentation.'
        },
        # TODO: by subscribing to process_middleware.action_dispatch events,
        #       we duplicate the efforts already performed by non-notifications
        #       based instrumentation. In future, we ought to determine the
        #       extent of the overlap and duplication and end up with only this
        #       notifications based approach existing and the monkey patching
        #       approach removed entirely. NOTE that we will likely not want to
        #       do so until we are okay with dropping support for Rails < v6,
        #       given that these events are available only for v6+.
        :disable_action_dispatch => {
          :default => true,
          :public => false,
          :type => Boolean,
          :allowed_from_server => false,
          :description => 'If `true`, disables Action Dispatch instrumentation.'
        },
        :disable_action_controller => {
          :default => false,
          :public => true,
          :type => Boolean,
          :allowed_from_server => false,
          :description => 'If `true`, disables Action Controller instrumentation.'
        },
        :disable_action_mailbox => {
          :default => false,
          :public => true,
          :type => Boolean,
          :allowed_from_server => false,
          :description => 'If `true`, disables Action Mailbox instrumentation.'
        },
        :disable_action_mailer => {
          :default => false,
          :public => true,
          :type => Boolean,
          :allowed_from_server => false,
          :description => 'If `true`, disables Action Mailer instrumentation.'
        },
        :disable_activejob => {
          :default => false,
          :public => true,
          :type => Boolean,
          :allowed_from_server => false,
          :description => 'If `true`, disables Active Job instrumentation.'
        },
        :disable_active_storage => {
          :default => false,
          :public => true,
          :type => Boolean,
          :allowed_from_server => false,
          :description => 'If `true`, disables Active Storage instrumentation.'
        },
        :disable_active_support => {
          :default => false,
          :public => true,
          :type => Boolean,
          :allowed_from_server => false,
          :description => 'If `true`, disables Active Support instrumentation.'
        },
        :disable_active_record_instrumentation => {
          :default => value_of(:skip_ar_instrumentation),
          :documentation_default => false,
          :public => true,
          :type => Boolean,
          :aliases => %i[disable_activerecord_instrumentation],
          :allowed_from_server => false,
          :description => 'If `true`, disables Active Record instrumentation.'
        },
        :disable_active_record_notifications => {
          :default => false,
          :public => true,
          :type => Boolean,
          :dynamic_name => true,
          :aliases => %i[disable_activerecord_notifications],
          :allowed_from_server => false,
          :description => 'If `true`, disables instrumentation for Active Record 4+'
        },
        :disable_cpu_sampler => {
          :default => false,
          :public => true,
          :type => Boolean,
          :dynamic_name => true,
          :allowed_from_server => false,
          :description => 'If `true`, the agent won\'t sample the CPU usage of the host process.'
        },
        :disable_delayed_job_sampler => {
          :default => false,
          :public => true,
          :type => Boolean,
          :dynamic_name => true,
          :allowed_from_server => false,
          :description => 'If `true`, the agent won\'t measure the depth of Delayed Job queues.'
        },
        :disable_gc_profiler => {
          :default => false,
          :public => true,
          :type => Boolean,
          :allowed_from_server => false,
          :description => 'If `true`, disables the use of `GC::Profiler` to measure time spent in garbage collection'
        },
        :disable_memory_sampler => {
          :default => false,
          :public => true,
          :type => Boolean,
          :dynamic_name => true,
          :allowed_from_server => false,
          :description => 'If `true`, the agent won\'t sample the memory usage of the host process.'
        },
        :disable_middleware_instrumentation => {
          :default => false,
          :public => true,
          :type => Boolean,
          :allowed_from_server => false,
          :description => <<~DESCRIPTION
            If `true`, the agent won't wrap third-party middlewares in instrumentation (regardless of whether they are installed via `Rack::Builder` or Rails).

              <Callout variant="important">
                When middleware instrumentation is disabled, if an application is using middleware that could alter the response code, the HTTP status code reported on the transaction may not reflect the altered value.
              </Callout>
          DESCRIPTION
        },
        :disable_samplers => {
          :default => false,
          :public => true,
          :type => Boolean,
          :allowed_from_server => false,
          :description => 'If `true`, disables the collection of sampler metrics. Sampler metrics are metrics that are not event-based (such as CPU time or memory usage).'
        },
        :disable_sequel_instrumentation => {
          :default => false,
          :public => true,
          :type => Boolean,
          :allowed_from_server => false,
          :description => 'If `true`, disables [Sequel instrumentation](/docs/agents/ruby-agent/frameworks/sequel-instrumentation).'
        },
        :disable_sidekiq => {
          :default => false,
          :public => true,
          :type => Boolean,
          :allowed_from_server => false,
          :description => 'If `true`, disables [Sidekiq instrumentation](/docs/agents/ruby-agent/background-jobs/sidekiq-instrumentation).'
        },
        :disable_roda_auto_middleware => {
          :default => false,
          :public => true,
          :type => Boolean,
          :allowed_from_server => false,
          :description => 'If `true`, disables agent middleware for Roda. This middleware is responsible for advanced feature support such as [page load timing](/docs/browser/new-relic-browser/getting-started/new-relic-browser) and [error collection](/docs/apm/applications-menu/events/view-apm-error-analytics).'
        },
        :disable_sinatra_auto_middleware => {
          :default => false,
          :public => true,
          :type => Boolean,
          :allowed_from_server => false,
          :description => <<~DESCRIPTION
            If `true`, disables agent middleware for Sinatra. This middleware is responsible for advanced feature support such as [cross application tracing](/docs/apm/transactions/cross-application-traces/cross-application-tracing), [page load timing](/docs/browser/new-relic-browser/getting-started/new-relic-browser), and [error collection](/docs/apm/applications-menu/events/view-apm-error-analytics).

                <Callout variant="important">
                  Cross application tracing is deprecated in favor of [distributed tracing](/docs/apm/distributed-tracing/getting-started/introduction-distributed-tracing). Distributed tracing is on by default for Ruby agent versions 8.0.0 and above. Middlewares are not required to support distributed tracing.

                  To continue using cross application tracing, update the following options in your `newrelic.yml` configuration file:

                  ```yaml
                  # newrelic.yml

                    cross_application_tracer:
                      enabled: true
                    distributed_tracing:
                      enabled: false
                  ```
                </Callout>
          DESCRIPTION
        },
        :disable_view_instrumentation => {
          :default => false,
          :public => true,
          :type => Boolean,
          :allowed_from_server => false,
          :description => 'If `true`, disables view instrumentation.'
        },
        :disable_vm_sampler => {
          :default => false,
          :public => true,
          :type => Boolean,
          :dynamic_name => true,
          :allowed_from_server => false,
          :description => 'If `true`, the agent won\'t [sample performance measurements from the Ruby VM](/docs/agents/ruby-agent/features/ruby-vm-measurements).'
        },
        # Distributed tracing
        :'distributed_tracing.enabled' => {
          :default => true,
          :public => true,
          :type => Boolean,
          :allowed_from_server => true,
          :description => 'Distributed tracing lets you see the path that a request takes through your distributed system. Enabling distributed tracing changes the behavior of some New Relic features, so carefully consult the [transition guide](/docs/transition-guide-distributed-tracing) before you enable this feature.'
        },
        # Elasticsearch
        :'elasticsearch.capture_queries' => {
          :default => true,
          :public => true,
          :type => Boolean,
          :allowed_from_server => true,
          :description => 'If `true`, the agent captures Elasticsearch queries in transaction traces.'
        },
        :'elasticsearch.obfuscate_queries' => {
          :default => true,
          :public => true,
          :type => Boolean,
          :allowed_from_server => true,
          :description => 'If `true`, the agent obfuscates Elasticsearch queries in transaction traces.'
        },
        # Heroku
        :'heroku.use_dyno_names' => {
          :default => true,
          :public => true,
          :type => Boolean,
          :allowed_from_server => false,
          :description => 'If `true`, the agent uses Heroku dyno names as the hostname.'
        },
        :'heroku.dyno_name_prefixes_to_shorten' => {
          :default => %w[scheduler run],
          :public => true,
          :type => Array,
          :allowed_from_server => false,
          :transform => DefaultSource.method(:convert_to_list),
          :description => 'Ordinarily the agent reports dyno names with a trailing dot and process ID (for example, `worker.3`). You can remove this trailing data by specifying the prefixes you want to report without trailing data (for example, `worker`).'
        },
        # Infinite tracing
        :'infinite_tracing.trace_observer.host' => {
          :default => '',
          :public => true,
          :type => String,
          :allowed_from_server => false,
          :external => :infinite_tracing,
          :description => 'Configures the hostname for the trace observer Host. ' \
            'When configured, enables tail-based sampling by sending all recorded spans ' \
            'to a trace observer for further sampling decisions, irrespective of any usual ' \
            'agent sampling decision.'
        },
        :'infinite_tracing.trace_observer.port' => {
          :default => 443,
          :public => true,
          :type => Integer,
          :allowed_from_server => false,
          :external => :infinite_tracing,
          :description => 'Configures the TCP/IP port for the trace observer Host'
        },
        # Instrumentation
        :'instrumentation.active_support_broadcast_logger' => {
          :default => instrumentation_value_from_boolean(:'application_logging.enabled'),
          :documentation_default => 'auto',
          :dynamic_name => true,
          :public => true,
          :type => String,
          :allowed_from_server => false,
          :description => 'Controls auto-instrumentation of `ActiveSupport::BroadcastLogger` at start up. May be one of: `auto`, `prepend`, `chain`, `disabled`. Used in Rails versions >= 7.1.'
        },
        :'instrumentation.active_support_logger' => {
          :default => instrumentation_value_from_boolean(:'application_logging.enabled'),
          :documentation_default => 'auto',
          :dynamic_name => true,
          :public => true,
          :type => String,
          :allowed_from_server => false,
          :description => 'Controls auto-instrumentation of `ActiveSupport::Logger` at start up. May be one of: `auto`, `prepend`, `chain`, `disabled`. Used in Rails versions below 7.1.'
        },
        :'instrumentation.async_http' => {
          :default => 'auto',
          :public => true,
          :type => String,
          :dynamic_name => true,
          :allowed_from_server => false,
          :description => 'Controls auto-instrumentation of Async::HTTP at start up. May be one of: `auto`, `prepend`, `chain`, `disabled`.'
        },
        :'instrumentation.bunny' => {
          :default => 'auto',
          :public => true,
          :type => String,
          :dynamic_name => true,
          :allowed_from_server => false,
          :description => 'Controls auto-instrumentation of bunny at start-up. May be one of: `auto`, `prepend`, `chain`, `disabled`.'
        },
        :'instrumentation.fiber' => {
          :default => 'auto',
          :public => true,
          :type => String,
          :dynamic_name => true,
          :allowed_from_server => false,
          :description => 'Controls auto-instrumentation of the Fiber class at start-up. May be one of: `auto`, `prepend`, `chain`, `disabled`.'
        },
        :'instrumentation.concurrent_ruby' => {
          :default => 'auto',
          :public => true,
          :type => String,
          :dynamic_name => true,
          :allowed_from_server => false,
          :description => 'Controls auto-instrumentation of the concurrent-ruby library at start-up. May be one of: `auto`, `prepend`, `chain`, `disabled`.'
        },
        :'instrumentation.curb' => {
          :default => 'auto',
          :documentation_default => 'auto',
          :public => true,
          :type => String,
          :dynamic_name => true,
          :allowed_from_server => false,
          :description => 'Controls auto-instrumentation of Curb at start-up. May be one of: `auto`, `prepend`, `chain`, `disabled`.'
        },
        :'instrumentation.delayed_job' => {
          :default => 'auto',
          :documentation_default => 'auto',
          :public => true,
          :type => String,
          :dynamic_name => true,
          :allowed_from_server => false,
          :description => 'Controls auto-instrumentation of Delayed Job at start-up. May be one of: `auto`, `prepend`, `chain`, `disabled`.'
        },
        :'instrumentation.elasticsearch' => {
          :default => 'auto',
          :public => true,
          :type => String,
          :dynamic_name => true,
          :allowed_from_server => false,
          :description => 'Controls auto-instrumentation of the elasticsearch library at start-up. May be one of: `auto`, `prepend`, `chain`, `disabled`.'
        },
        :'instrumentation.ethon' => {
          :default => 'auto',
          :public => true,
          :type => String,
          :dynamic_name => true,
          :allowed_from_server => false,
          :description => 'Controls auto-instrumentation of ethon at start up. May be one of [auto|prepend|chain|disabled]'
        },
        :'instrumentation.excon' => {
          :default => 'enabled',
          :documentation_default => 'enabled',
          :public => true,
          :type => String,
          :dynamic_name => true,
          :allowed_from_server => false,
          :description => 'Controls auto-instrumentation of Excon at start-up. May be one of: `enabled`, `disabled`.'
        },
        :'instrumentation.grape' => {
          :default => 'auto',
          :public => true,
          :type => String,
          :dynamic_name => true,
          :allowed_from_server => false,
          :description => 'Controls auto-instrumentation of Grape at start-up. May be one of: `auto`, `prepend`, `chain`, `disabled`.'
        },
        :'instrumentation.grpc_client' => {
          :default => 'auto',
          :documentation_default => 'auto',
          :public => true,
          :type => String,
          :dynamic_name => true,
          :allowed_from_server => false,
          :description => 'Controls auto-instrumentation of gRPC clients at start-up. May be one of: `auto`, `prepend`, `chain`, `disabled`.'
        },
        :'instrumentation.grpc.host_denylist' => {
          :default => [],
          :public => true,
          :type => Array,
          :allowed_from_server => false,
          :transform => DefaultSource.method(:convert_to_regexp_list),
          :description => %Q(Specifies a list of hostname patterns separated by commas that will match gRPC hostnames that traffic is to be ignored by New Relic for. New Relic's gRPC client instrumentation will ignore traffic streamed to a host matching any of these patterns, and New Relic's gRPC server instrumentation will ignore traffic for a server running on a host whose hostname matches any of these patterns. By default, no traffic is ignored when gRPC instrumentation is itself enabled. For example, `"private.com$,exception.*"`)
        },
        :'instrumentation.grpc_server' => {
          :default => 'auto',
          :documentation_default => 'auto',
          :public => true,
          :type => String,
          :dynamic_name => true,
          :allowed_from_server => false,
          :description => 'Controls auto-instrumentation of gRPC servers at start-up. May be one of: `auto`, `prepend`, `chain`, `disabled`.'
        },
        :'instrumentation.httpclient' => {
          :default => 'auto',
          :documentation_default => 'auto',
          :public => true,
          :type => String,
          :dynamic_name => true,
          :allowed_from_server => false,
          :description => 'Controls auto-instrumentation of HTTPClient at start-up. May be one of: `auto`, `prepend`, `chain`, `disabled`.'
        },
        :'instrumentation.httprb' => {
          :default => 'auto',
          :documentation_default => 'auto',
          :public => true,
          :type => String,
          :dynamic_name => true,
          :allowed_from_server => false,
          :description => 'Controls auto-instrumentation of http.rb gem at start-up. May be one of: `auto`, `prepend`, `chain`, `disabled`.'
        },
        :'instrumentation.httpx' => {
          :default => 'auto',
          :documentation_default => 'auto',
          :public => true,
          :type => String,
          :dynamic_name => true,
          :allowed_from_server => false,
          :description => 'Controls auto-instrumentation of httpx at start up. May be one of [auto|prepend|chain|disabled]'
        },
        :'instrumentation.logger' => {
          :default => instrumentation_value_from_boolean(:'application_logging.enabled'),
          :documentation_default => 'auto',
          :public => true,
          :type => String,
          :dynamic_name => true,
          :allowed_from_server => false,
          :description => 'Controls auto-instrumentation of Ruby standard library Logger at start-up. May be one of: `auto`, `prepend`, `chain`, `disabled`.'
        },
        :'instrumentation.memcache' => {
          :default => 'auto',
          :public => true,
          :type => String,
          :dynamic_name => true,
          :allowed_from_server => false,
          :description => 'Controls auto-instrumentation of dalli gem for Memcache at start-up. May be one of: `auto`, `prepend`, `chain`, `disabled`.'
        },
        :'instrumentation.memcached' => {
          :default => 'auto',
          :documentation_default => 'auto',
          :public => true,
          :type => String,
          :dynamic_name => true,
          :allowed_from_server => false,
          :description => 'Controls auto-instrumentation of memcached gem for Memcache at start-up. May be one of: `auto`, `prepend`, `chain`, `disabled`.'
        },
        :'instrumentation.memcache_client' => {
          :default => 'auto',
          :documentation_default => 'auto',
          :public => true,
          :type => String,
          :dynamic_name => true,
          :allowed_from_server => false,
          :description => 'Controls auto-instrumentation of memcache-client gem for Memcache at start-up. May be one of: `auto`, `prepend`, `chain`, `disabled`.'
        },
        :'instrumentation.mongo' => {
          :default => 'enabled',
          :documentation_default => 'enabled',
          :public => true,
          :type => String,
          :dynamic_name => true,
          :allowed_from_server => false,
          :description => 'Controls auto-instrumentation of Mongo at start-up. May be one of: `enabled`, `disabled`.'
        },
        :'instrumentation.net_http' => {
          :default => 'auto',
          :documentation_default => 'auto',
          :public => true,
          :type => String,
          :dynamic_name => true,
          :allowed_from_server => false,
          :description => 'Controls auto-instrumentation of `Net::HTTP` at start-up. May be one of: `auto`, `prepend`, `chain`, `disabled`.'
        },
        :'instrumentation.puma_rack' => {
          :default => value_of(:'instrumentation.rack'),
          :documentation_default => 'auto',
          :public => true,
          :type => String,
          :dynamic_name => true,
          :allowed_from_server => false,
          :description => 'Controls auto-instrumentation of `Puma::Rack`. When enabled, the agent hooks into the ' \
                           '`to_app` method in `Puma::Rack::Builder` to find gems to instrument during ' \
                           'application startup. May be one of: `auto`, `prepend`, `chain`, `disabled`.'
        },
        :'instrumentation.puma_rack_urlmap' => {
          :default => value_of(:'instrumentation.rack_urlmap'),
          :documentation_default => 'auto',
          :public => true,
          :type => String,
          :dynamic_name => true,
          :allowed_from_server => false,
          :description => 'Controls auto-instrumentation of `Puma::Rack::URLMap` at start-up. May be one of: `auto`, `prepend`, `chain`, `disabled`.'
        },
        :'instrumentation.rack' => {
          :default => 'auto',
          :documentation_default => 'auto',
          :public => true,
          :type => String,
          :dynamic_name => true,
          :allowed_from_server => false,
          :description => 'Controls auto-instrumentation of Rack. When enabled, the agent hooks into the ' \
                           '`to_app` method in `Rack::Builder` to find gems to instrument during ' \
                           'application startup. May be one of: `auto`, `prepend`, `chain`, `disabled`.'
        },
        :'instrumentation.rack_urlmap' => {
          :default => 'auto',
          :documentation_default => 'auto',
          :public => true,
          :type => String,
          :dynamic_name => true,
          :allowed_from_server => false,
          :description => 'Controls auto-instrumentation of `Rack::URLMap` at start-up. May be one of: `auto`, `prepend`, `chain`, `disabled`.'
        },
        :'instrumentation.rake' => {
          :default => 'auto',
          :public => true,
          :type => String,
          :dynamic_name => true,
          :allowed_from_server => false,
          :description => 'Controls auto-instrumentation of rake at start-up. May be one of: `auto`, `prepend`, `chain`, `disabled`.'
        },
        :'instrumentation.redis' => {
          :default => 'auto',
          :public => true,
          :type => String,
          :dynamic_name => true,
          :allowed_from_server => false,
          :description => 'Controls auto-instrumentation of Redis at start-up. May be one of: `auto`, `prepend`, `chain`, `disabled`.'
        },
        :'instrumentation.resque' => {
          :default => 'auto',
          :documentation_default => 'auto',
          :public => true,
          :type => String,
          :dynamic_name => true,
          :allowed_from_server => false,
          :description => 'Controls auto-instrumentation of resque at start-up. May be one of: `auto`, `prepend`, `chain`, `disabled`.'
        },
        :'instrumentation.roda' => {
          :default => 'auto',
          :public => true,
          :type => String,
          :dynamic_name => true,
          :allowed_from_server => false,
          :description => 'Controls auto-instrumentation of Roda at start-up. May be one of: `auto`, `prepend`, `chain`, `disabled`.'
        },
        :'instrumentation.sinatra' => {
          :default => 'auto',
          :public => true,
          :type => String,
          :dynamic_name => true,
          :allowed_from_server => false,
          :description => 'Controls auto-instrumentation of Sinatra at start-up. May be one of: `auto`, `prepend`, `chain`, `disabled`.'
        },
        :'instrumentation.stripe' => {
          :default => 'enabled',
          :public => true,
          :type => String,
          :allowed_from_server => false,
          :description => 'Controls auto-instrumentation of Stripe at startup. May be one of: `enabled`, `disabled`.'
        },
        :'instrumentation.view_component' => {
          :default => 'auto',
          :public => true,
          :type => String,
          :dynamic_name => true,
          :allowed_from_server => false,
          :description => 'Controls auto-instrumentation of ViewComponent at startup. May be one of: `auto`, `prepend`, `chain`, `disabled`.'
        },
        :'stripe.user_data.include' => {
          default: NewRelic::EMPTY_ARRAY,
          public: true,
          type: Array,
          dynamic_name: true,
          allowed_from_server: false,
          :transform => DefaultSource.method(:convert_to_list),
          :description => <<~DESCRIPTION
            An array of strings to specify which keys inside a Stripe event's `user_data` hash should be reported
            to New Relic. Each string in this array will be turned into a regular expression via `Regexp.new` to
            permit advanced matching. Setting the value to `["."]` will report all `user_data`.
          DESCRIPTION
        },
        :'stripe.user_data.exclude' => {
          default: NewRelic::EMPTY_ARRAY,
          public: true,
          type: Array,
          dynamic_name: true,
          allowed_from_server: false,
          :transform => DefaultSource.method(:convert_to_list),
          :description => <<~DESCRIPTION
            An array of strings to specify which keys and/or values inside a Stripe event's `user_data` hash should
            not be reported to New Relic. Each string in this array will be turned into a regular expression via
            `Regexp.new` to permit advanced matching. For each hash pair, if either the key or value is matched the
            pair will not be reported. By default, no `user_data` is reported, so this option should only be used if
            the `stripe.user_data.include` option is being used.
          DESCRIPTION
        },
        :'instrumentation.thread' => {
          :default => 'auto',
          :public => true,
          :type => String,
          :dynamic_name => true,
          :allowed_from_server => false,
          :description => 'Controls auto-instrumentation of the Thread class at start-up to allow the agent to correctly nest spans inside of an asynchronous transaction. This does not enable the agent to automatically trace all threads created (see `instrumentation.thread.tracing`). May be one of: `auto`, `prepend`, `chain`, `disabled`.'
        },
        :'instrumentation.thread.tracing' => {
          :default => true,
          :public => true,
          :type => Boolean,
          :allowed_from_server => false,
          :description => 'Controls auto-instrumentation of the Thread class at start-up to automatically add tracing to all Threads created in the application.'
        },
        :'thread_ids_enabled' => {
          :default => false,
          :public => false,
          :type => Boolean,
          :allowed_from_server => false,
          :description => 'If enabled, will append the current Thread and Fiber object ids onto the segment names of segments created in Threads and concurrent-ruby'
        },
        :'instrumentation.tilt' => {
          :default => 'auto',
          :public => true,
          :type => String,
          :dynamic_name => true,
          :allowed_from_server => false,
          :description => 'Controls auto-instrumentation of the Tilt template rendering library at start-up. May be one of: `auto`, `prepend`, `chain`, `disabled`.'
        },
        :'instrumentation.typhoeus' => {
          :default => 'auto',
          :documentation_default => 'auto',
          :public => true,
          :type => String,
          :dynamic_name => true,
          :allowed_from_server => false,
          :description => 'Controls auto-instrumentation of Typhoeus at start-up. May be one of: `auto`, `prepend`, `chain`, `disabled`.'
        },
        # Message tracer
        :'message_tracer.segment_parameters.enabled' => {
          :default => true,
          :public => true,
          :type => Boolean,
          :allowed_from_server => true,
          :description => 'If `true`, the agent will collect metadata about messages and attach them as segment parameters.'
        },
        # Mongo
        :'mongo.capture_queries' => {
          :default => true,
          :public => true,
          :type => Boolean,
          :allowed_from_server => true,
          :description => 'If `true`, the agent captures Mongo queries in transaction traces.'
        },
        :'mongo.obfuscate_queries' => {
          :default => true,
          :public => true,
          :type => Boolean,
          :allowed_from_server => true,
          :description => 'If `true`, the agent obfuscates Mongo queries in transaction traces.'
        },
        # Process host
        :'process_host.display_name' => {
          :default => proc { NewRelic::Agent::Hostname.get },
          :public => true,
          :type => String,
          :allowed_from_server => false,
          :description => 'Specify a custom host name for [display in the New Relic UI](/docs/apm/new-relic-apm/maintenance/add-rename-remove-hosts#display_name).'
        },
        # Rails
        :'defer_rails_initialization' => {
          :default => false,
          :public => true,
          :type => Boolean,
          :external => true, # this config is used directly from the ENV variables
          :allowed_from_server => false,
          :description => <<-DESCRIPTION
            If `true`, when the agent is in an application using Ruby on Rails, it will start after `config/initializers` run.

            <Callout variant="caution">
              This option may only be set by environment variable.
            </Callout>
          DESCRIPTION
        },
        # Rake
        :'rake.tasks' => {
          :default => [],
          :public => true,
          :type => Array,
          :allowed_from_server => false,
          :transform => DefaultSource.method(:convert_to_regexp_list),
          :description => 'Specify an Array of Rake tasks to automatically instrument. ' \
          'This configuration option converts the Array to a RegEx list. If you\'d like ' \
          'to allow all tasks by default, use `rake.tasks: [.+]`. No rake tasks will be ' \
          'instrumented unless they\'re added to this list. For more information, ' \
          'visit the [New Relic Rake Instrumentation docs](/docs/apm/agents/ruby-agent/background-jobs/rake-instrumentation).'
        },
        :'rake.connect_timeout' => {
          :default => 10,
          :public => true,
          :type => Integer,
          :allowed_from_server => false,
          :description => 'Timeout for waiting on connect to complete before a rake task'
        },
        # Rules
        :'rules.ignore_url_regexes' => {
          :default => [],
          :public => true,
          :type => Array,
          :allowed_from_server => true,
          :transform => DefaultSource.method(:convert_to_regexp_list),
          :description => 'Define transactions you want the agent to ignore, by specifying a list of patterns matching the URI you want to ignore. For more detail, see [the docs on ignoring specific transactions](/docs/agents/ruby-agent/api-guides/ignoring-specific-transactions/#config-ignoring).'
        },
        # Serverless
        :'serverless_mode.enabled' => {
          :default => false,
          :public => true,
          :type => Boolean,
          :allowed_from_server => false,
<<<<<<< HEAD
          :transform => proc { |bool| NewRelic::Agent::ServerlessHandler.env_var_set? || bool },
          :description => 'If `true`, the agent will operate in a streamlined mode suitable for use with short-lived ' \
                          'serverless functions.'
=======
          :transform => proc { |bool|
            ENV.key?(NewRelic::Agent::ServerlessHandler::LAMBDA_ENVIRONMENT_VARIABLE) || bool
          },
          :description => 'If `true`, the agent will operate in a streamlined mode suitable for use with short-lived ' \
                          'serverless functions. NOTE: Only AWS Lambda functions are supported currently and this ' \
                          "option is not intended for use without New Relic's Ruby Lambda layer offering."
>>>>>>> cee2f9aa
        },
        # Sidekiq
        :'sidekiq.args.include' => {
          default: NewRelic::EMPTY_ARRAY,
          public: true,
          type: Array,
          dynamic_name: true,
          allowed_from_server: false,
          description: <<~SIDEKIQ_ARGS_INCLUDE.chomp.tr("\n", ' ')
            An array of strings that will collectively serve as an allowlist for filtering which Sidekiq
            job arguments get reported to New Relic. To capture any Sidekiq arguments,
            'job.sidekiq.args.*' must be added to the separate `:'attributes.include'` configuration option. Each
            string in this array will be turned into a regular expression via `Regexp.new` to permit advanced
            matching. For job argument hashes, if either a key or value matches the pair will be included. All
            matching job argument array elements and job argument scalars will be included.
          SIDEKIQ_ARGS_INCLUDE
        },
        :'sidekiq.args.exclude' => {
          default: NewRelic::EMPTY_ARRAY,
          public: true,
          type: Array,
          dynamic_name: true,
          allowed_from_server: false,
          description: <<~SIDEKIQ_ARGS_EXCLUDE.chomp.tr("\n", ' ')
            An array of strings that will collectively serve as a denylist for filtering which Sidekiq
            job arguments get reported to New Relic. To capture any Sidekiq arguments,
            'job.sidekiq.args.*' must be added to the separate `:'attributes.include'` configuration option. Each string
            in this array will be turned into a regular expression via `Regexp.new` to permit advanced matching.
            For job argument hashes, if either a key or value matches the pair will be excluded. All matching job
            argument array elements and job argument scalars will be excluded.
          SIDEKIQ_ARGS_EXCLUDE
        },
        # Slow SQL
        :'slow_sql.enabled' => {
          :default => value_of(:'transaction_tracer.enabled'),
          :documentation_default => true,
          :public => true,
          :type => Boolean,
          :allowed_from_server => true,
          :description => 'If `true`, the agent collects [slow SQL queries](/docs/apm/applications-menu/monitoring/viewing-slow-query-details).'
        },
        :'slow_sql.explain_threshold' => {
          :default => value_of(:'transaction_tracer.explain_threshold'),
          :documentation_default => 0.5,
          :public => true,
          :type => Float,
          :allowed_from_server => true,
          :description => 'Specify a threshold in seconds. The agent collects [slow SQL queries](/docs/apm/applications-menu/monitoring/viewing-slow-query-details) and explain plans that exceed this threshold.'
        },
        :'slow_sql.explain_enabled' => {
          :default => value_of(:'transaction_tracer.explain_enabled'),
          :documentation_default => true,
          :public => true,
          :type => Boolean,
          :allowed_from_server => true,
          :description => 'If `true`, the agent collects explain plans in slow SQL queries. If this setting is omitted, the [`transaction_tracer.explain_enabled`](#transaction_tracer-explain_enabled) setting will be applied as the default setting for explain plans in slow SQL as well.'
        },
        :'slow_sql.record_sql' => {
          :default => value_of(:'transaction_tracer.record_sql'),
          :documentation_default => 'obfuscated',
          :public => true,
          :type => String,
          :allowed_from_server => true,
          :description => 'Defines an obfuscation level for slow SQL queries. Valid options are `obfuscated`, `raw`, or `none`.'
        },
        :'slow_sql.use_longer_sql_id' => {
          :default => false,
          :public => true,
          :type => Boolean,
          :allowed_from_server => true,
          :description => 'Generate a longer `sql_id` for slow SQL traces. `sql_id` is used for aggregation of similar queries.'
        },
        # Span events
        :'span_events.enabled' => {
          :default => true,
          :public => true,
          :type => Boolean,
          :allowed_from_server => true,
          :description => 'If `true`, enables span event sampling.'
        },
        :'span_events.queue_size' => {
          :default => 10_000,
          :public => true,
          :type => Integer,
          :allowed_from_server => false,
          :external => :infinite_tracing,
          :description => 'Sets the maximum number of span events to buffer when streaming to the trace observer.'
        },
        :'span_events.max_samples_stored' => {
          :default => 2000,
          :public => true,
          :type => Integer,
          :allowed_from_server => true,
          :description => 'Defines the maximum number of span events reported from a single harvest. Any Integer between `1` and `10000` is valid.'
        },
        # Strip exception messages
        :'strip_exception_messages.enabled' => {
          :default => value_of(:high_security),
          :documentation_default => false,
          :public => true,
          :type => Boolean,
          :allowed_from_server => false,
          :description => 'If true, the agent strips messages from all exceptions except those in the [allowlist](#strip_exception_messages-allowlist). Enabled automatically in [high security mode](/docs/accounts-partnerships/accounts/security/high-security).'
        },
        :'strip_exception_messages.allowed_classes' => {
          :default => '',
          :public => true,
          :type => String,
          :allowed_from_server => false,
          :transform => DefaultSource.method(:convert_to_constant_list),
          :description => 'Specify a list of exceptions you do not want the agent to strip when [strip_exception_messages](#strip_exception_messages-enabled) is `true`. Separate exceptions with a comma. For example, `"ImportantException,PreserveMessageException"`.'
        },
        # Thread profiler
        :'thread_profiler.enabled' => {
          :default => DefaultSource.thread_profiler_enabled,
          :documentation_default => false,
          :public => true,
          :type => Boolean,
          :allowed_from_server => true,
          :description => 'If `true`, enables use of the [thread profiler](/docs/apm/applications-menu/events/thread-profiler-tool).'
        },
        # Utilization
        :'utilization.detect_aws' => {
          :default => true,
          :public => true,
          :type => Boolean,
          :allowed_from_server => false,
          :dynamic_name => true,
          :description => 'If `true`, the agent automatically detects that it is running in an AWS environment.'
        },
        :'utilization.detect_azure' => {
          :default => true,
          :public => true,
          :type => Boolean,
          :allowed_from_server => false,
          :dynamic_name => true,
          :description => 'If `true`, the agent automatically detects that it is running in an Azure environment.'
        },
        :'utilization.detect_docker' => {
          :default => true,
          :public => true,
          :type => Boolean,
          :allowed_from_server => false,
          :description => 'If `true`, the agent automatically detects that it is running in Docker.'
        },
        :'utilization.detect_gcp' => {
          :default => true,
          :public => true,
          :type => Boolean,
          :allowed_from_server => false,
          :dynamic_name => true,
          :description => 'If `true`, the agent automatically detects that it is running in an Google Cloud Platform environment.'
        },
        :'utilization.detect_kubernetes' => {
          :default => true,
          :public => true,
          :type => Boolean,
          :allowed_from_server => false,
          :description => 'If `true`, the agent automatically detects that it is running in Kubernetes.'
        },
        :'utilization.detect_pcf' => {
          :default => true,
          :public => true,
          :type => Boolean,
          :allowed_from_server => false,
          :dynamic_name => true,
          :description => 'If `true`, the agent automatically detects that it is running in a Pivotal Cloud Foundry environment.'
        },
        # Private
        :account_id => {
          :default => nil,
          :allow_nil => true,
          :public => false,
          :type => String,
          :allowed_from_server => true,
          :description => 'The account id associated with your application.'
        },
        :aggressive_keepalive => {
          :default => true,
          :public => false,
          :type => Boolean,
          :allowed_from_server => true,
          :description => 'If true, attempt to keep the TCP connection to the collector alive between harvests.'
        },
        :api_host => {
          :default => DefaultSource.api_host,
          :public => false,
          :type => String,
          :allowed_from_server => false,
          :description => 'API host for New Relic.'
        },
        :api_port => {
          :default => value_of(:port),
          :public => false,
          :type => Integer,
          :allowed_from_server => false,
          :description => 'Port for the New Relic API host.'
        },
        :application_id => {
          :default => '',
          :public => false,
          :type => String,
          :allowed_from_server => true,
          :description => 'Application ID for real user monitoring.'
        },
        :beacon => {
          :default => '',
          :public => false,
          :type => String,
          :allowed_from_server => true,
          :description => 'Beacon for real user monitoring.'
        },
        :browser_key => {
          :default => '',
          :public => false,
          :type => String,
          :allowed_from_server => true,
          :description => 'Real user monitoring license key for the browser timing header.'
        },
        :'browser_monitoring.loader' => {
          :default => 'rum',
          :public => false,
          :type => String,
          :allowed_from_server => true,
          :description => 'Type of JavaScript agent loader to use for browser monitoring instrumentation.'
        },
        :'browser_monitoring.loader_version' => {
          :default => '',
          :public => false,
          :type => String,
          :allowed_from_server => true,
          :description => 'Version of JavaScript agent loader (returned from the New Relic [collector](/docs/apm/new-relic-apm/getting-started/glossary#collector).)'
        },
        :'browser_monitoring.debug' => {
          :default => false,
          :public => false,
          :type => Boolean,
          :allowed_from_server => true,
          :description => 'Enable or disable debugging version of JavaScript agent loader for browser monitoring instrumentation.'
        },
        :'browser_monitoring.ssl_for_http' => {
          :default => nil,
          :allow_nil => true,
          :public => false,
          :type => Boolean,
          :allowed_from_server => true,
          :description => 'Enable or disable HTTPS instrumentation by JavaScript agent on HTTP pages.'
        },
        :compressed_content_encoding => {
          :default => 'gzip',
          :public => false,
          :type => String,
          :allowed_from_server => false,
          :description => 'Encoding to use if data needs to be compressed. The options are deflate and gzip.'
        },
        :config_search_paths => {
          :default => DefaultSource.config_search_paths,
          :public => false,
          :type => Array,
          :allowed_from_server => false,
          :description => "An array of candidate locations for the agent's configuration file."
        },
        :cross_process_id => {
          :default => '',
          :public => false,
          :type => String,
          :allowed_from_server => true,
          :description => 'Cross process ID for cross-application tracing.'
        },
        :data_report_period => {
          :default => 60,
          :public => false,
          :type => Integer,
          :allowed_from_server => true,
          :description => 'Number of seconds betwixt connections to the New Relic data collection service.'
        },
        :dispatcher => {
          :default => DefaultSource.dispatcher,
          :public => false,
          :type => Symbol,
          :allowed_from_server => false,
          :description => 'Autodetected application component that reports metrics to New Relic.'
        },
        :disable_harvest_thread => {
          :default => false,
          :public => false,
          :type => Boolean,
          :allowed_from_server => false,
          :description => 'Enable or disable the harvest thread.'
        },
        :disable_rails_middleware => {
          :default => false,
          :public => false,
          :type => Boolean,
          :allowed_from_server => false,
          :description => 'Internal name for controlling Rails 3+ middleware instrumentation'
        },
        :enabled => {
          :default => true,
          :public => false,
          :type => Boolean,
          :aliases => [:enable],
          :allowed_from_server => false,
          :description => 'Enable or disable the agent.'
        },
        :encoding_key => {
          :default => '',
          :public => false,
          :type => String,
          :allowed_from_server => true,
          :description => 'Encoding key for cross-application tracing.'
        },
        :entity_guid => {
          :default => nil,
          :allow_nil => true,
          :public => false,
          :type => String,
          :allowed_from_server => true,
          :description => 'The [Entity GUID](/attribute-dictionary/span/entityguid) for the entity running your agent.'
        },
        :error_beacon => {
          :default => '',
          :public => false,
          :type => String,
          :allowed_from_server => true,
          :description => 'Error beacon for real user monitoring.'
        },
        :event_report_period => {
          :default => 60,
          :public => false,
          :type => Integer,
          :allowed_from_server => true,
          :description => 'Number of seconds betwixt connections to the New Relic event collection services.'
        },
        :'event_report_period.transaction_event_data' => {
          :default => 60,
          :public => false,
          :type => Integer,
          :dynamic_name => true,
          :allowed_from_server => true,
          :description => 'Number of seconds betwixt connections to the New Relic transaction event collection services.'
        },
        :'event_report_period.custom_event_data' => {
          :default => 60,
          :public => false,
          :type => Integer,
          :dynamic_name => true,
          :allowed_from_server => true,
          :description => 'Number of seconds betwixt connections to the New Relic custom event collection services.'
        },
        :'event_report_period.error_event_data' => {
          :default => 60,
          :public => false,
          :type => Integer,
          :dynamic_name => true,
          :allowed_from_server => true,
          :description => 'Number of seconds betwixt connections to the New Relic error event collection services.'
        },
        :'event_report_period.log_event_data' => {
          :default => 60,
          :public => false,
          :type => Integer,
          :dynamic_name => true,
          :allowed_from_server => true,
          :description => 'Number of seconds betwixt connections to the New Relic log event collection services.'
        },
        :'event_report_period.span_event_data' => {
          :default => 60,
          :public => false,
          :type => Integer,
          :dynamic_name => true,
          :allowed_from_server => true,
          :description => 'Number of seconds betwixt connections to the New Relic span event collection services.'
        },
        :force_reconnect => {
          :default => false,
          :public => false,
          :type => Boolean,
          :allowed_from_server => false,
          :description => 'Force a new connection to the server before running the worker loop. Creates a separate agent run and is recorded as a separate instance by the New Relic data collection service.'
        },
        :framework => {
          :default => DefaultSource.framework,
          :public => false,
          :type => Symbol,
          :allowed_from_server => false,
          :description => 'Autodetected application framework used to enable framework-specific functionality.'
        },
        :host => {
          :default => DefaultSource.host,
          :public => false,
          :type => String,
          :allowed_from_server => false,
          :description => 'URI for the New Relic data collection service.'
        },
        :'infinite_tracing.batching' => {
          :default => true,
          :public => true,
          :type => Boolean,
          :allowed_from_server => false,
          :external => :infinite_tracing,
          :description => 'If `true` (the default), data sent to the trace observer is batched instead of ' \
          'sending each span individually.'
        },
        :'infinite_tracing.compression_level' => {
          :default => :high,
          :public => true,
          :type => Symbol,
          :allowed_from_server => false,
          :external => :infinite_tracing,
          :description => <<~DESC
            Configure the compression level for data sent to the trace observer.

              May be one of: `:none`, `:low`, `:medium`, `:high`.

              Set the level to `:none` to disable compression.
          DESC
        },
        :js_agent_file => {
          :default => '',
          :public => false,
          :type => String,
          :allowed_from_server => true,
          :description => 'JavaScript agent file for real user monitoring.'
        },
        :js_agent_loader => {
          :default => '',
          :public => false,
          :type => String,
          :allowed_from_server => true,
          :description => 'JavaScript agent loader content.',
          :exclude_from_reported_settings => true
        },
        :keep_alive_timeout => {
          :default => 60,
          :public => false,
          :type => Integer,
          :allowed_from_server => true,
          :description => 'Timeout for keep alive on TCP connection to collector if supported by Ruby version. Only used in conjunction when aggressive_keepalive is enabled.'
        },
        :max_payload_size_in_bytes => {
          :default => 1000000,
          :public => false,
          :type => Integer,
          :allowed_from_server => true,
          :description => 'Maximum number of bytes to send to the New Relic data collection service.'
        },
        :normalize_json_string_encodings => {
          :default => true,
          :public => false,
          :type => Boolean,
          :allowed_from_server => false,
          :description => 'Controls whether to normalize string encodings prior to serializing data for the collector to JSON.'
        },
        :port => {
          :default => 443,
          :public => false,
          :type => Integer,
          :allowed_from_server => false,
          :description => 'Port for the New Relic data collection service.'
        },
        :primary_application_id => {
          :default => nil,
          :allow_nil => true,
          :public => false,
          :type => String,
          :allowed_from_server => true,
          :description => 'The primary id associated with your application.'
        },
        :put_for_data_send => {
          :default => false,
          :public => false,
          :type => Boolean,
          :allowed_from_server => false,
          :description => 'Use HTTP PUT requests instead of POST.'
        },
        :report_instance_busy => {
          :default => true,
          :public => false,
          :type => Boolean,
          :allowed_from_server => false,
          :description => 'Enable or disable transmission of metrics recording the percentage of time application instances spend servicing requests (duty cycle metrics).'
        },
        :restart_thread_in_children => {
          :default => true,
          :public => false,
          :type => Boolean,
          :allowed_from_server => false,
          :description => 'Controls whether to check on running a transaction whether to respawn the harvest thread.'
        },
        :'resque.use_ruby_dns' => {
          :default => true,
          :public => false,
          :type => Boolean,
          :allowed_from_server => false,
          :description => 'Replace the libc DNS resolver with the all Ruby resolver Resolv'
        },
        :'rum.enabled' => {
          :default => true,
          :public => false,
          :type => Boolean,
          :allowed_from_server => true,
          :description => 'Enable or disable page load timing (sometimes referred to as real user monitoring or RUM).'
        },
        :sampling_target => {
          :default => 10,
          :public => false,
          :type => Integer,
          :allowed_from_server => true,
          :description => 'The target number of transactions to mark as sampled during a sampled period.'
        },
        :sampling_target_period_in_seconds => {
          :default => 60,
          :public => false,
          :type => Integer,
          :allowed_from_server => true,
          :description => 'The period during which a target number of transactions should be marked as sampled.'
        },
        :send_environment_info => {
          :default => true,
          :public => false,
          :type => Boolean,
          :allowed_from_server => false,
          :description => 'Enable or disable transmission of application environment information to the New Relic data collection service.'
        },
        :simple_compression => {
          :default => false,
          :public => false,
          :type => Boolean,
          :allowed_from_server => false,
          :description => 'When enabled the agent will compress payloads destined for the collector, but will not pre-compress parts of the payload.'
        },
        :skip_ar_instrumentation => {
          :default => false,
          :public => false,
          :type => Boolean,
          :allowed_from_server => false,
          :description => 'Enable or disable active record instrumentation.'
        },
        :'synthetics.traces_limit' => {
          :default => 20,
          :public => false,
          :type => Integer,
          :allowed_from_server => true,
          :description => 'Maximum number of synthetics transaction traces to hold for a given harvest'
        },
        :'synthetics.events_limit' => {
          :default => 200,
          :public => false,
          :type => Integer,
          :allowed_from_server => true,
          :description => 'Maximum number of synthetics transaction events to hold for a given harvest'
        },
        :test_mode => {
          :default => false,
          :public => false,
          :type => Boolean,
          :allowed_from_server => false,
          :description => 'Used in tests for the agent to start-up, but not connect to the collector. Formerly used `developer_mode` in test config for this purpose.'
        },
        :'thread_profiler.max_profile_overhead' => {
          :default => 0.05,
          :public => false,
          :type => Float,
          :allowed_from_server => true,
          :description => 'Maximum overhead percentage for thread profiling before agent reduces polling frequency'
        },
        :trusted_account_ids => {
          :default => [],
          :public => false,
          :type => Array,
          :allowed_from_server => true,
          :description => 'List of trusted New Relic account IDs for the purposes of cross-application tracing. Inbound requests from applications including cross-application headers that do not come from an account in this list will be ignored.'
        },
        :trusted_account_key => {
          :default => nil,
          :allow_nil => true,
          :public => false,
          :type => String,
          :allowed_from_server => true,
          :description => 'A shared key to validate that a distributed trace payload came from a trusted account.'
        },
        :'utilization.billing_hostname' => {
          :default => nil,
          :allow_nil => true,
          :public => false,
          :type => String,
          :allowed_from_server => false,
          :description => 'The configured server name by a customer.'
        },
        :'utilization.logical_processors' => {
          :default => nil,
          :allow_nil => true,
          :public => false,
          :type => Integer,
          :allowed_from_server => false,
          :description => 'The total number of hyper-threaded execution contexts available.'
        },
        :'utilization.total_ram_mib' => {
          :default => nil,
          :allow_nil => true,
          :public => false,
          :type => Integer,
          :allowed_from_server => false,
          :description => 'This value represents the total amount of memory available to the host (not the process), in mebibytes (1024 squared or 1,048,576 bytes).'
        }
      }.freeze
      # rubocop:enable Metrics/CollectionLiteralLength
    end
  end
end<|MERGE_RESOLUTION|>--- conflicted
+++ resolved
@@ -1821,18 +1821,10 @@
           :public => true,
           :type => Boolean,
           :allowed_from_server => false,
-<<<<<<< HEAD
           :transform => proc { |bool| NewRelic::Agent::ServerlessHandler.env_var_set? || bool },
-          :description => 'If `true`, the agent will operate in a streamlined mode suitable for use with short-lived ' \
-                          'serverless functions.'
-=======
-          :transform => proc { |bool|
-            ENV.key?(NewRelic::Agent::ServerlessHandler::LAMBDA_ENVIRONMENT_VARIABLE) || bool
-          },
           :description => 'If `true`, the agent will operate in a streamlined mode suitable for use with short-lived ' \
                           'serverless functions. NOTE: Only AWS Lambda functions are supported currently and this ' \
                           "option is not intended for use without New Relic's Ruby Lambda layer offering."
->>>>>>> cee2f9aa
         },
         # Sidekiq
         :'sidekiq.args.include' => {
