# This file is distributed under New Relic's license terms.
# See https://github.com/newrelic/newrelic-ruby-agent/blob/main/LICENSE for complete details.
# frozen_string_literal: true

require 'forwardable'
require_relative '../../constants'

module NewRelic
  module Agent
    module Configuration
      # Helper since default Procs are evaluated in the context of this module
      def self.value_of(key)
        proc do
          NewRelic::Agent.config[key]
        end
      end

      def self.instrumentation_value_from_boolean(key)
        proc do
          NewRelic::Agent.config[key] ? 'auto' : 'disabled'
        end
      end

      # Marks the config option as deprecated in the documentation once generated.
      # Does not appear in logs.
      def self.deprecated_description(new_setting, description)
        link_ref = new_setting.to_s.tr('.', '-')
        %{Please see: [#{new_setting}](##{link_ref}). \n\n#{description}}
      end

      class Boolean
        def self.===(o)
          TrueClass === o or FalseClass === o
        end
      end

      class DefaultSource
        BOOLEAN_MAP = {
          'true' => true,
          'yes' => true,
          'on' => true,
          'false' => false,
          'no' => false,
          'off' => false
        }.freeze

        attr_reader :defaults

        extend Forwardable
        def_delegators :@defaults, :has_key?, :each, :merge, :delete, :keys, :[], :to_hash

        def initialize
          @defaults = default_values
        end

        def default_values
          result = {}
          ::NewRelic::Agent::Configuration::DEFAULTS.each do |key, value|
            result[key] = value[:default]
          end
          result
        end

        def self.default_settings(key)
          ::NewRelic::Agent::Configuration::DEFAULTS[key]
        end

        def self.value_from_defaults(key, subkey)
          default_settings(key)&.send(:[], subkey)
        end

        def self.allowlist_for(key)
          value_from_defaults(key, :allowlist)
        end

        def self.boolean_for(key, value)
          string_value = (value.respond_to?(:call) ? value.call : value).to_s

          BOOLEAN_MAP.fetch(string_value, nil)
        end

        def self.default_for(key)
          value_from_defaults(key, :default)
        end

        def self.transform_for(key)
          value_from_defaults(key, :transform)
        end

        def self.config_search_paths
          proc {
            yaml = 'newrelic.yml'
            config_yaml = File.join('config', yaml)
            erb = 'newrelic.yml.erb'
            config_erb = File.join('config', erb)

            paths = [config_yaml, yaml, config_erb, erb]

            if NewRelic::Control.instance.root
              paths << File.join(NewRelic::Control.instance.root, config_yaml)
              paths << File.join(NewRelic::Control.instance.root, yaml)
              paths << File.join(NewRelic::Control.instance.root, config_erb)
              paths << File.join(NewRelic::Control.instance.root, erb)
            end

            if ENV['HOME']
              paths << File.join(ENV['HOME'], '.newrelic', yaml)
              paths << File.join(ENV['HOME'], yaml)
              paths << File.join(ENV['HOME'], '.newrelic', erb)
              paths << File.join(ENV['HOME'], erb)
            end

            # If we're packaged for warbler, we can tell from GEM_HOME
            # the following line needs else branch coverage
            if ENV['GEM_HOME'] && ENV['GEM_HOME'].end_with?('.jar!') # rubocop:disable Style/SafeNavigation
              app_name = File.basename(ENV['GEM_HOME'], '.jar!')
              paths << File.join(ENV['GEM_HOME'], app_name, config_yaml)
              paths << File.join(ENV['GEM_HOME'], app_name, config_erb)
            end

            paths
          }
        end

        def self.config_path
          proc {
            found_path = NewRelic::Agent.config[:config_search_paths].detect do |file|
              File.expand_path(file) if File.exist?(file)
            end
            found_path || NewRelic::EMPTY_STR
          }
        end

        def self.framework
          proc {
            case
            when defined?(::NewRelic::TEST) then :test
            when defined?(::Rails::VERSION)
              case Rails::VERSION::MAJOR
              when 3
                :rails3
              when 4..7
                :rails_notifications
              else
                ::NewRelic::Agent.logger.warn("Detected untested Rails version #{Rails::VERSION::STRING}")
                :rails_notifications
              end
            when defined?(::Padrino) && defined?(::Padrino::PathRouter::Router) then :padrino
            when defined?(::Sinatra) && defined?(::Sinatra::Base) then :sinatra
            when defined?(::Roda) then :roda
            when defined?(::Grape) then :grape
            when defined?(::NewRelic::IA) then :external
            else :ruby
            end
          }
        end

        def self.agent_enabled
          proc {
            NewRelic::Agent.config[:enabled] &&
              (NewRelic::Agent.config[:test_mode] || NewRelic::Agent.config[:monitor_mode]) &&
              NewRelic::Agent::Autostart.agent_should_start?
          }
        end

        DEFAULT_LOG_DIR = 'log/'.freeze

        def self.audit_log_path
          proc {
            log_file_path = NewRelic::Agent.config[:log_file_path]
            wants_stdout = (log_file_path.casecmp(NewRelic::STANDARD_OUT) == 0)
            audit_log_dir = wants_stdout ? DEFAULT_LOG_DIR : log_file_path

            File.join(audit_log_dir, 'newrelic_audit.log')
          }
        end

        def self.app_name
          proc { NewRelic::Control.instance.env }
        end

        def self.dispatcher
          proc { NewRelic::Control.instance.local_env.discovered_dispatcher }
        end

        def self.thread_profiler_enabled
          proc { NewRelic::Agent::Threading::BacktraceService.is_supported? }
        end

        def self.transaction_tracer_transaction_threshold
          proc { NewRelic::Agent.config[:apdex_t] * 4 }
        end

        def self.profiling_available
          proc {
            begin
              require 'ruby-prof'
              true
            rescue LoadError
              false
            end
          }
        end

        def self.host
          proc do
            regex = /\A(?<identifier>.+?)x/
            if matches = regex.match(String(NewRelic::Agent.config[:license_key]))
              "collector.#{matches['identifier']}.nr-data.net"
            else
              'collector.newrelic.com'
            end
          end
        end

        def self.api_host
          # only used for deployment task
          proc do
            api_version = if NewRelic::Agent.config[:api_key].nil? || NewRelic::Agent.config[:api_key].empty?
              'rpm'
            else
              'api'
            end
            api_region = 'eu.' if String(NewRelic::Agent.config[:license_key]).start_with?('eu')

            "#{api_version}.#{api_region}newrelic.com"
          end
        end

        def self.convert_to_regexp_list(raw_value)
          value_list = convert_to_list(raw_value)
          value_list.map do |value|
            /#{value}/
          end
        end

        def self.convert_to_list(value)
          case value
          when String
            value.split(/\s*,\s*/)
          when Array
            value
          else
            raise ArgumentError.new("Config value '#{value}' couldn't be turned into a list.")
          end
        end

        def self.convert_to_hash(value)
          return value if value.is_a?(Hash)

          if value.is_a?(String)
            return value.split(',').each_with_object({}) do |item, hash|
              key, value = item.split('=')
              hash[key] = value
            end
          end

          raise ArgumentError.new(
            "Config value '#{value}' of " \
            "class #{value.class} couldn't be turned into a Hash."
          )
        end

        SEMICOLON = ';'.freeze
        def self.convert_to_list_on_semicolon(value)
          case value
          when Array then value
          when String then value.split(SEMICOLON)
          else NewRelic::EMPTY_ARRAY
          end
        end

        def self.convert_to_constant_list(raw_value)
          return NewRelic::EMPTY_ARRAY if raw_value.nil? || raw_value.empty?

          constants = convert_to_list(raw_value).map! do |class_name|
            const = ::NewRelic::LanguageSupport.constantize(class_name)
            NewRelic::Agent.logger.warn("Ignoring invalid constant '#{class_name}' in #{raw_value}") unless const
            const
          end
          constants.compact!
          constants
        end

        def self.enforce_fallback(allowed_values: nil, fallback: nil)
          proc do |configured_value|
            if allowed_values.any? { |v| v =~ /#{configured_value}/i }
              configured_value
            else
              fallback
            end
          end
        end
      end

      AUTOSTART_DENYLISTED_RAKE_TASKS = [
        'about',
        'assets:clean',
        'assets:clobber',
        'assets:environment',
        'assets:precompile',
        'assets:precompile:all',
        'db:create',
        'db:drop',
        'db:fixtures:load',
        'db:migrate',
        'db:migrate:status',
        'db:rollback',
        'db:schema:cache:clear',
        'db:schema:cache:dump',
        'db:schema:dump',
        'db:schema:load',
        'db:seed',
        'db:setup',
        'db:structure:dump',
        'db:version',
        'doc:app',
        'log:clear',
        'middleware',
        'notes',
        'notes:custom',
        'rails:template',
        'rails:update',
        'routes',
        'secret',
        'spec',
        'spec:features',
        'spec:requests',
        'spec:controllers',
        'spec:helpers',
        'spec:models',
        'spec:views',
        'spec:routing',
        'spec:rcov',
        'stats',
        'test',
        'test:all',
        'test:all:db',
        'test:recent',
        'test:single',
        'test:uncommitted',
        'time:zones:all',
        'tmp:clear',
        'tmp:create',
        'webpacker:compile'
      ].join(',').freeze

      # rubocop:disable Metrics/CollectionLiteralLength
      DEFAULTS = {
        # Critical
        :agent_enabled => {
          :default => DefaultSource.agent_enabled,
          :documentation_default => true,
          :public => true,
          :type => Boolean,
          :allowed_from_server => false,
          :description => 'If `true`, allows the Ruby agent to run.'
        },
        :app_name => {
          :default => DefaultSource.app_name,
          :public => true,
          :type => String,
          :allowed_from_server => false,
          :transform => DefaultSource.method(:convert_to_list_on_semicolon),
          :description => 'Specify the [application name](/docs/apm/new-relic-apm/installation-configuration/name-your-application) used to aggregate data in the New Relic UI. To report data to [multiple apps at the same time](/docs/apm/new-relic-apm/installation-configuration/using-multiple-names-app), specify a list of names separated by a semicolon `;`. For example, `MyApp` or `MyStagingApp;Instance1`.'
        },
        :license_key => {
          :default => '',
          :public => true,
          :type => String,
          :allowed_from_server => false,
          :exclude_from_reported_settings => true,
          :description => 'Your New Relic <InlinePopover type="licenseKey" />.'
        },
        :log_level => {
          :default => 'info',
          :public => true,
          :type => String,
          :allowed_from_server => false,
          :description => 'Sets the level of detail of log messages. Possible log levels, in increasing verbosity, are: `error`, `warn`, `info` or `debug`.'
        },
        # General
        :active_support_custom_events_names => {
          :default => [],
          :public => true,
          :type => Array,
          :allowed_from_server => false,
          :description => <<~DESCRIPTION
            An array of ActiveSupport custom event names to subscribe to and instrument. For example,
              - one.custom.event
              - another.event
              - a.third.event
          DESCRIPTION
        },
        :'ai_monitoring.enabled' => {
          :default => false,
          :public => true,
          :type => Boolean,
          :allowed_from_server => false,
          :description => 'If `false`, all LLM instrumentation (OpenAI only for now) will be disabled and no metrics, events, or spans will be sent. AI Monitoring is automatically disabled if `high_security` mode is enabled.'
        },
        :'ai_monitoring.record_content.enabled' => {
          :default => true,
          :public => true,
          :type => Boolean,
          :allowed_from_server => false,
          :description => <<~DESCRIPTION
            If `false`, LLM instrumentation (OpenAI only for now) will not capture input and output content on specific LLM events.

              The excluded attributes include:
                * `content` from LlmChatCompletionMessage events
                * `input` from LlmEmbedding events

              This is an optional security setting to prevent recording sensitive data sent to and received from your LLMs.
          DESCRIPTION
        },
        # this is only set via server side config
        :apdex_t => {
          :default => 0.5,
          :public => false,
          :type => Float,
          :allowed_from_server => true,
          :description => 'For agent versions 3.5.0 or higher, [set your Apdex T via the New Relic UI](/docs/apm/new-relic-apm/apdex/changing-your-apdex-settings).'
        },
        :api_key => {
          :default => '',
          :public => true,
          :type => String,
          :allowed_from_server => false,
          :exclude_from_reported_settings => true,
          :description => 'Your New Relic <InlinePopover type="userKey" />. Required when using the New Relic REST API v2 to record deployments using the `newrelic deployments` command.'
        },
        :backport_fast_active_record_connection_lookup => {
          :default => false,
          :public => true,
          :type => Boolean,
          :allowed_from_server => false,
          :description => 'Backports the faster ActiveRecord connection lookup introduced in Rails 6, which improves agent performance when instrumenting ActiveRecord. Note that this setting may not be compatible with other gems that patch ActiveRecord.'
        },
        :ca_bundle_path => {
          :default => nil,
          :allow_nil => true,
          :public => true,
          :type => String,
          :allowed_from_server => false,
          :description => "Manual override for the path to your local CA bundle. This CA bundle validates the SSL certificate presented by New Relic's data collection service."
        },
        :capture_memcache_keys => {
          :default => false,
          :public => true,
          :type => Boolean,
          :allowed_from_server => true,
          :description => 'Enable or disable the capture of memcache keys from transaction traces.'
        },
        :capture_params => {
          :default => false,
          :public => true,
          :type => Boolean,
          :allowed_from_server => false,
          :description => <<~DESCRIPTION
            When `true`, the agent captures HTTP request parameters and attaches them to transaction traces, traced errors, and [`TransactionError` events](/attribute-dictionary?attribute_name=&events_tids%5B%5D=8241).

                <Callout variant="caution">
                  When using the `capture_params` setting, the Ruby agent will not attempt to filter secret information. `Recommendation:` To filter secret information from request parameters, use the [`attributes.include` setting](/docs/agents/ruby-agent/attributes/enable-disable-attributes-ruby) instead. For more information, see the <a href="/docs/agents/ruby-agent/attributes/ruby-attribute-examples#ex_req_params">Ruby attribute examples</a>.
                </Callout>
          DESCRIPTION
        },
        :'clear_transaction_state_after_fork' => {
          :default => false,
          :public => true,
          :type => Boolean,
          :allowed_from_server => false,
          :description => 'If `true`, the agent will clear `Tracer::State` in `Agent.drop_buffered_data`.'
        },
        :'cloud.aws.account_id' => {
          :default => nil,
          :public => true,
          :type => String,
          :allow_nil => true,
          :allowed_from_server => false,
          :description => 'The AWS account ID for the AWS account associated with this app'
        },
        :config_path => {
          :default => DefaultSource.config_path,
          :public => true,
          :type => String,
          :allowed_from_server => false,
          :description => <<~DESC
            Path to `newrelic.yml`. If undefined, the agent checks the following directories (in order):
                * `config/newrelic.yml`
                * `newrelic.yml`
                * `$HOME/.newrelic/newrelic.yml`
                * `$HOME/newrelic.yml`
          DESC
        },
        :'exclude_newrelic_header' => {
          :default => false,
          :public => true,
          :type => Boolean,
          :allowed_from_server => true,
          :description => 'Allows newrelic distributed tracing headers to be suppressed on outbound requests.'
        },
        :force_install_exit_handler => {
          :default => false,
          :public => true,
          :type => Boolean,
          :allowed_from_server => false,
          :description => <<~DESC
            The exit handler that sends all cached data to the collector before shutting down is forcibly installed. \
            This is true even when it detects scenarios where it generally should not be. The known use case for this \
            option is when Sinatra runs as an embedded service within another framework. The agent detects the Sinatra \
            app and skips the `at_exit` handler as a result. Sinatra classically runs the entire application in an \
            `at_exit` block and would otherwise misbehave if the agent's `at_exit` handler was also installed in those \
            circumstances. Note: `send_data_on_exit` should also be set to `true` in tandem with this setting.
          DESC
        },
        :high_security => {
          :default => false,
          :public => true,
          :type => Boolean,
          :allowed_from_server => false,
          :description => 'If `true`, enables [high security mode](/docs/accounts-partnerships/accounts/security/high-security). Ensure you understand the implications of high security mode before enabling this setting.'
        },
        :labels => {
          :default => '',
          :public => true,
          :type => String,
          :allowed_from_server => false,
          :description => 'A dictionary of [label names](/docs/data-analysis/user-interface-functions/labels-categories-organize-your-apps-servers) and values that will be applied to the data sent from this agent. May also be expressed as a semicolon-delimited `;` string of colon-separated `:` pairs. For example, `Server:One;Data Center:Primary`.'
        },
        :log_file_name => {
          :default => 'newrelic_agent.log',
          :public => true,
          :type => String,
          :allowed_from_server => false,
          :description => 'Defines a name for the log file.'
        },
        :log_file_path => {
          :default => DefaultSource::DEFAULT_LOG_DIR,
          :public => true,
          :type => String,
          :allowed_from_server => false,
          :description => 'Defines a path to the agent log file, excluding the filename.'
        },
        :marshaller => {
          :default => 'json',
          :public => true,
          :type => String,
          :allowed_from_server => false,
          :description => 'Specifies a marshaller for transmitting data to the New Relic [collector](/docs/apm/new-relic-apm/getting-started/glossary#collector). Currently `json` is the only valid value for this setting.'
        },
        :monitor_mode => {
          :default => value_of(:enabled),
          :documentation_default => true,
          :public => true,
          :type => Boolean,
          :allowed_from_server => false,
          :description => 'When `true`, the agent transmits data about your app to the New Relic [collector](/docs/using-new-relic/welcome-new-relic/get-started/glossary/#collector).'
        },
        :prepend_active_record_instrumentation => {
          :default => false,
          :public => true,
          :type => Boolean,
          :allowed_from_server => false,
          :description => 'If `true`, uses `Module#prepend` rather than `alias_method` for ActiveRecord instrumentation.'
        },
        :proxy_host => {
          :default => nil,
          :allow_nil => true,
          :public => true,
          :type => String,
          :allowed_from_server => false,
          :description => 'Defines a host for communicating with the New Relic [collector](/docs/using-new-relic/welcome-new-relic/get-started/glossary/#collector) via a proxy server.'
        },
        :proxy_pass => {
          :default => nil,
          :allow_nil => true,
          :public => true,
          :type => String,
          :allowed_from_server => false,
          :exclude_from_reported_settings => true,
          :description => 'Defines a password for communicating with the New Relic [collector](/docs/using-new-relic/welcome-new-relic/get-started/glossary/#collector) via a proxy server.'
        },
        :proxy_port => {
          :default => 8080,
          :allow_nil => true,
          :public => true,
          :type => Integer,
          :allowed_from_server => false,
          :description => 'Defines a port for communicating with the New Relic [collector](/docs/using-new-relic/welcome-new-relic/get-started/glossary/#collector) via a proxy server.'
        },
        :proxy_user => {
          :default => nil,
          :allow_nil => true,
          :public => true,
          :type => String,
          :allowed_from_server => false,
          :exclude_from_reported_settings => true,
          :description => 'Defines a user for communicating with the New Relic [collector](/docs/using-new-relic/welcome-new-relic/get-started/glossary/#collector) via a proxy server.'
        },
        :security_policies_token => {
          :default => '',
          :public => true,
          :type => String,
          :allowed_from_server => false,
          :description => 'Applies Language Agent Security Policy settings.'
        },
        :send_data_on_exit => {
          :default => true,
          :public => true,
          :type => Boolean,
          :allowed_from_server => false,
          :description => 'If `true`, enables the exit handler that sends data to the New Relic [collector](/docs/using-new-relic/welcome-new-relic/get-started/glossary/#collector) before shutting down.'
        },
        :sync_startup => {
          :default => false,
          :public => true,
          :type => Boolean,
          :allowed_from_server => false,
          :description => 'When set to `true`, forces a synchronous connection to the New Relic [collector](/docs/using-new-relic/welcome-new-relic/get-started/glossary/#collector) during application startup. For very short-lived processes, this helps ensure the New Relic agent has time to report.'
        },
        :thread_local_tracer_state => {
          :default => false,
          :public => true,
          :type => Boolean,
          :allowed_from_server => false,
          :description => 'If `true`, tracer state storage is thread-local, otherwise, fiber-local'
        },
        :timeout => {
          :default => 2 * 60, # 2 minutes
          :public => true,
          :type => Integer,
          :allowed_from_server => false,
          :description => 'Defines the maximum number of seconds the agent should spend attempting to connect to the collector.'
        },
        # Transaction tracer
        :'transaction_tracer.enabled' => {
          :default => true,
          :public => true,
          :type => Boolean,
          :allowed_from_server => true,
          :description => 'If `true`, enables collection of [transaction traces](/docs/apm/traces/transaction-traces/transaction-traces).'
        },
        :'transaction_tracer.explain_enabled' => {
          :default => true,
          :public => true,
          :type => Boolean,
          :allowed_from_server => true,
          :description => "If `true`, enables the collection of explain plans in transaction traces. This setting will also apply to explain plans in slow SQL traces if [`slow_sql.explain_enabled`](#slow_sql-explain_enabled) isn't set separately."
        },
        :'transaction_tracer.explain_threshold' => {
          :default => 0.5,
          :public => true,
          :type => Float,
          :allowed_from_server => true,
          :description => 'Threshold (in seconds) above which the agent will collect explain plans. Relevant only when [`explain_enabled`](#transaction_tracer.explain_enabled) is true.'
        },
        :'transaction_tracer.limit_segments' => {
          :default => 4000,
          :public => true,
          :type => Integer,
          :allowed_from_server => true,
          :description => 'Maximum number of transaction trace nodes to record in a single transaction trace.'
        },
        :'transaction_tracer.record_redis_arguments' => {
          :default => false,
          :public => true,
          :type => Boolean,
          :allowed_from_server => false,
          :description => 'If `true`, the agent records Redis command arguments in transaction traces.'
        },
        :'transaction_tracer.record_sql' => {
          :default => 'obfuscated',
          :public => true,
          :type => String,
          :allowed_from_server => true,
          :description => 'Obfuscation level for SQL queries reported in transaction trace nodes.

  By default, this is set to `obfuscated`, which strips out the numeric and string literals.

  - If you do not want the agent to capture query information, set this to `none`.
  - If you want the agent to capture all query information in its original form, set this to `raw`.
  - When you enable [high security mode](/docs/agents/manage-apm-agents/configuration/high-security-mode), this is automatically set to `obfuscated`.'
        },

        :'transaction_tracer.stack_trace_threshold' => {
          :default => 0.5,
          :public => true,
          :type => Float,
          :allowed_from_server => true,
          :description => 'Specify a threshold in seconds. The agent includes stack traces in transaction trace nodes when the stack trace duration exceeds this threshold.'
        },
        :'transaction_tracer.transaction_threshold' => {
          :default => DefaultSource.transaction_tracer_transaction_threshold,
          :public => true,
          :type => Float,
          :allowed_from_server => true,
          :description => 'Specify a threshold in seconds. Transactions with a duration longer than this threshold are eligible for transaction traces. Specify a float value or the string `apdex_f`.'
        },
        # Error collector
        :'error_collector.ignore_classes' => {
          :default => ['ActionController::RoutingError', 'Sinatra::NotFound'],
          :public => true,
          :type => Array,
          :allowed_from_server => true,
          :dynamic_name => true,
          :description => <<~DESCRIPTION
            A list of error classes that the agent should ignore.

              <Callout variant="caution">
                This option can't be set via environment variable.
              </Callout>
          DESCRIPTION
        },
        :'error_collector.capture_events' => {
          :default => value_of(:'error_collector.enabled'),
          :documentation_default => true,
          :public => true,
          :type => Boolean,
          :allowed_from_server => true,
          :dynamic_name => true,
          :description => 'If `true`, the agent collects [`TransactionError` events](/docs/insights/new-relic-insights/decorating-events/error-event-default-attributes-insights).'
        },
        :'error_collector.enabled' => {
          :default => true,
          :public => true,
          :type => Boolean,
          :allowed_from_server => true,
          :description => 'If `true`, the agent captures traced errors and error count metrics.'
        },
        :'error_collector.expected_classes' => {
          :default => [],
          :public => true,
          :type => Array,
          :allowed_from_server => true,
          :dynamic_name => true,
          :description => <<~DESCRIPTION
            A list of error classes that the agent should treat as expected.

              <Callout variant="caution">
                This option can't be set via environment variable.
              </Callout>
          DESCRIPTION
        },
        :'error_collector.expected_messages' => {
          :default => {},
          :public => true,
          :type => Hash,
          :allowed_from_server => true,
          :dynamic_name => true,
          :description => <<~DESCRIPTION
            A map of error classes to a list of messages. When an error of one of the classes specified here occurs, if its error message contains one of the strings corresponding to it here, that error will be treated as expected.

              <Callout variant="caution">
                This option can't be set via environment variable.
              </Callout>
          DESCRIPTION
        },
        :'error_collector.expected_status_codes' => {
          :default => '',
          :public => true,
          :type => String,
          :allowed_from_server => true,
          :dynamic_name => true,
          :description => 'A comma separated list of status codes, possibly including ranges. Errors associated with these status codes, where applicable, will be treated as expected.'
        },

        :'error_collector.ignore_messages' => {
          :default => {},
          :public => true,
          :type => Hash,
          :allowed_from_server => true,
          :dynamic_name => true,
          :description => <<~DESCRIPTION
            A map of error classes to a list of messages. When an error of one of the classes specified here occurs, if its error message contains one of the strings corresponding to it here, that error will be ignored.

              <Callout variant="caution">
                This option can't be set via environment variable.
              </Callout>
          DESCRIPTION
        },
        :'error_collector.ignore_status_codes' => {
          :default => '',
          :public => true,
          :type => String,
          :allowed_from_server => true,
          :dynamic_name => true,
          :description => 'A comma separated list of status codes, possibly including ranges. Errors associated with these status codes, where applicable, will be ignored.'
        },
        :'error_collector.max_backtrace_frames' => {
          :default => 50,
          :public => true,
          :type => Integer,
          :allowed_from_server => false,
          :description => 'Defines the maximum number of frames in an error backtrace. Backtraces over this amount are truncated in the middle, preserving the beginning and the end of the stack trace.'
        },
        :'error_collector.max_event_samples_stored' => {
          :default => 100,
          :public => true,
          :type => Integer,
          :allowed_from_server => true,
          :description => 'Defines the maximum number of [`TransactionError` events](/docs/insights/new-relic-insights/decorating-events/error-event-default-attributes-insights) reported per harvest cycle.'
        },
        # Browser monitoring
        :'browser_monitoring.auto_instrument' => {
          :default => value_of(:'rum.enabled'),
          :documentation_default => true,
          :public => true,
          :type => Boolean,
          :allowed_from_server => true,
          :description => 'If `true`, enables [auto-injection](/docs/browser/new-relic-browser/installation-configuration/adding-apps-new-relic-browser#select-apm-app) of the JavaScript header for page load timing (sometimes referred to as real user monitoring or RUM).'
        },
        # CSP nonce
        :'browser_monitoring.content_security_policy_nonce' => {
          :default => value_of(:'rum.enabled'),
          :documentation_default => true,
          :public => true,
          :type => Boolean,
          :allowed_from_server => false,
          :description => 'If `true`, enables auto-injection of [Content Security Policy Nonce](https://content-security-policy.com/nonce/) in browser monitoring scripts. For now, auto-injection only works with Rails 5.2+.'
        },
        # Transaction events
        :'transaction_events.enabled' => {
          :default => true,
          :public => true,
          :type => Boolean,
          :allowed_from_server => true,
          :description => 'If `true`, enables transaction event sampling.'
        },
        :'transaction_events.max_samples_stored' => {
          :default => 1200,
          :public => true,
          :type => Integer,
          :allowed_from_server => true,
          :description => 'Defines the maximum number of transaction events reported from a single harvest.'
        },
        # Application logging
        :'application_logging.enabled' => {
          :default => true,
          :public => true,
          :type => Boolean,
          :allowed_from_server => false,
          :description => 'If `true`, enables log decoration and the collection of log events and metrics.'
        },
        :'application_logging.forwarding.enabled' => {
          :default => true,
          :public => true,
          :type => Boolean,
          :allowed_from_server => false,
          :description => 'If `true`, the agent captures log records emitted by your application.'
        },
        :'application_logging.forwarding.log_level' => {
          :default => 'debug',
          :public => true,
          :type => String,
          :allowed_from_server => false,
          :allowlist => %w[debug info warn error fatal unknown DEBUG INFO WARN ERROR FATAL UNKNOWN],
          :description => <<~DESCRIPTION
            Sets the minimum level a log event must have to be forwarded to New Relic.

            This is based on the integer values of Ruby's `Logger::Severity` constants: https://github.com/ruby/ruby/blob/master/lib/logger/severity.rb

            The intention is to forward logs with the level given to the configuration, as well as any logs with a higher level of severity.

            For example, setting this value to "debug" will forward all log events to New Relic. Setting this value to "error" will only forward log events with the levels "error", "fatal", and "unknown".

            Valid values (ordered lowest to highest):
              * "debug"
              * "info"
              * "warn"
              * "error"
              * "fatal"
              * "unknown"
          DESCRIPTION
        },
        :'application_logging.forwarding.custom_attributes' => {
          :default => {},
          :public => true,
          :type => Hash,
          :transform => DefaultSource.method(:convert_to_hash),
          :allowed_from_server => false,
          :description => 'A hash with key/value pairs to add as custom attributes to all log events forwarded to New Relic. If sending using an environment variable, the value must be formatted like: "key1=value1,key2=value2"'
        },
        :'application_logging.forwarding.labels.enabled' => {
          :default => false,
          :public => true,
          :type => Boolean,
          :allowed_from_server => false,
          :description => 'If `true`, the agent attaches [labels](https://docs.newrelic.com/docs/apm/agents/ruby-agent/configuration/ruby-agent-configuration/#labels) to log records.'
        },
        :'application_logging.forwarding.labels.exclude' => {
          :default => [],
          :public => true,
          :type => Array,
          :transform => DefaultSource.method(:convert_to_list),
          :allowed_from_server => false,
          :description => 'A case-insensitive array or comma-delimited string containing the labels to exclude from log records.'
        },
        :'application_logging.forwarding.max_samples_stored' => {
          :default => 10000,
          :public => true,
          :type => Integer,
          :allowed_from_server => true,
          :description => 'Defines the maximum number of log records to buffer in memory at a time.',
          :dynamic_name => true
        },
        :'application_logging.local_decorating.enabled' => {
          :default => false,
          :public => true,
          :type => Boolean,
          :allowed_from_server => false,
          :description => 'If `true`, the agent decorates logs with metadata to link to entities, hosts, traces, and spans.'
        },
        :'application_logging.metrics.enabled' => {
          :default => true,
          :public => true,
          :type => Boolean,
          :allowed_from_server => true,
          :description => 'If `true`, the agent captures metrics related to logging for your application.'
        },
        # Attributes
        :'allow_all_headers' => {
          :default => false,
          :public => true,
          :type => Boolean,
          :allowed_from_server => false,
          :description => 'If `true`, enables capture of all HTTP request headers for all destinations.'
        },
        :'attributes.enabled' => {
          :default => true,
          :public => true,
          :type => Boolean,
          :allowed_from_server => false,
          :description => 'If `true`, enables capture of attributes for all destinations.'
        },
        :'attributes.exclude' => {
          :default => [],
          :public => true,
          :type => Array,
          :allowed_from_server => false,
          :transform => DefaultSource.method(:convert_to_list),
          :description => 'Prefix of attributes to exclude from all destinations. Allows `*` as wildcard at end.'
        },
        :'attributes.include' => {
          :default => [],
          :public => true,
          :type => Array,
          :allowed_from_server => false,
          :transform => DefaultSource.method(:convert_to_list),
          :description => 'Prefix of attributes to include in all destinations. Allows `*` as wildcard at end.'
        },
        :'browser_monitoring.attributes.enabled' => {
          :default => false,
          :public => true,
          :type => Boolean,
          :allowed_from_server => false,
          :description => 'If `true`, the agent captures attributes from browser monitoring.'
        },
        :'browser_monitoring.attributes.exclude' => {
          :default => [],
          :public => true,
          :type => Array,
          :allowed_from_server => false,
          :transform => DefaultSource.method(:convert_to_list),
          :description => 'Prefix of attributes to exclude from browser monitoring. Allows `*` as wildcard at end.'
        },
        :'browser_monitoring.attributes.include' => {
          :default => [],
          :public => true,
          :type => Array,
          :allowed_from_server => false,
          :transform => DefaultSource.method(:convert_to_list),
          :description => 'Prefix of attributes to include in browser monitoring. Allows `*` as wildcard at end.'
        },
        :'error_collector.attributes.enabled' => {
          :default => true,
          :public => true,
          :type => Boolean,
          :allowed_from_server => false,
          :description => 'If `true`, the agent captures attributes from error collection.'
        },
        :'error_collector.attributes.exclude' => {
          :default => [],
          :public => true,
          :type => Array,
          :allowed_from_server => false,
          :transform => DefaultSource.method(:convert_to_list),
          :description => 'Prefix of attributes to exclude from error collection. Allows `*` as wildcard at end.'
        },
        :'error_collector.attributes.include' => {
          :default => [],
          :public => true,
          :type => Array,
          :allowed_from_server => false,
          :transform => DefaultSource.method(:convert_to_list),
          :description => 'Prefix of attributes to include in error collection. Allows `*` as wildcard at end.'
        },
        :'span_events.attributes.enabled' => {
          :default => true,
          :public => true,
          :type => Boolean,
          :allowed_from_server => false,
          :description => 'If `true`, the agent captures attributes on span events.'
        },
        :'span_events.attributes.exclude' => {
          :default => [],
          :public => true,
          :type => Array,
          :allowed_from_server => false,
          :transform => DefaultSource.method(:convert_to_list),
          :description => 'Prefix of attributes to exclude from span events. Allows `*` as wildcard at end.'
        },
        :'span_events.attributes.include' => {
          :default => [],
          :public => true,
          :type => Array,
          :allowed_from_server => false,
          :transform => DefaultSource.method(:convert_to_list),
          :description => 'Prefix of attributes to include on span events. Allows `*` as wildcard at end.'
        },
        :'transaction_events.attributes.enabled' => {
          :default => true,
          :public => true,
          :type => Boolean,
          :allowed_from_server => false,
          :description => 'If `true`, the agent captures attributes from transaction events.'
        },
        :'transaction_events.attributes.exclude' => {
          :default => [],
          :public => true,
          :type => Array,
          :allowed_from_server => false,
          :transform => DefaultSource.method(:convert_to_list),
          :description => 'Prefix of attributes to exclude from transaction events. Allows `*` as wildcard at end.'
        },
        :'transaction_events.attributes.include' => {
          :default => [],
          :public => true,
          :type => Array,
          :allowed_from_server => false,
          :transform => DefaultSource.method(:convert_to_list),
          :description => 'Prefix of attributes to include in transaction events. Allows `*` as wildcard at end.'
        },
        :'transaction_segments.attributes.enabled' => {
          :default => true,
          :public => true,
          :type => Boolean,
          :allowed_from_server => false,
          :description => 'If `true`, the agent captures attributes on transaction segments.'
        },
        :'transaction_segments.attributes.exclude' => {
          :default => [],
          :public => true,
          :type => Array,
          :allowed_from_server => false,
          :transform => DefaultSource.method(:convert_to_list),
          :description => 'Prefix of attributes to exclude from transaction segments. Allows `*` as wildcard at end.'
        },
        :'transaction_segments.attributes.include' => {
          :default => [],
          :public => true,
          :type => Array,
          :allowed_from_server => false,
          :transform => DefaultSource.method(:convert_to_list),
          :description => 'Prefix of attributes to include on transaction segments. Allows `*` as wildcard at end.'
        },
        :'transaction_tracer.attributes.enabled' => {
          :default => true,
          :public => true,
          :type => Boolean,
          :allowed_from_server => false,
          :description => 'If `true`, the agent captures attributes from transaction traces.'
        },
        :'transaction_tracer.attributes.exclude' => {
          :default => [],
          :public => true,
          :type => Array,
          :allowed_from_server => false,
          :transform => DefaultSource.method(:convert_to_list),
          :description => 'Prefix of attributes to exclude from transaction traces. Allows `*` as wildcard at end.'
        },
        :'transaction_tracer.attributes.include' => {
          :default => [],
          :public => true,
          :type => Array,
          :allowed_from_server => false,
          :transform => DefaultSource.method(:convert_to_list),
          :description => 'Prefix of attributes to include in transaction traces. Allows `*` as wildcard at end.'
        },
        # Audit log
        :'audit_log.enabled' => {
          :default => false,
          :public => true,
          :type => Boolean,
          :allowed_from_server => false,
          :description => 'If `true`, enables an audit log which logs communications with the New Relic [collector](/docs/using-new-relic/welcome-new-relic/get-started/glossary/#collector).'
        },
        :'audit_log.endpoints' => {
          :default => ['.*'],
          :public => true,
          :type => Array,
          :allowed_from_server => false,
          :transform => DefaultSource.method(:convert_to_regexp_list),
          :description => 'List of allowed endpoints to include in audit log.'
        },
        :'audit_log.path' => {
          :default => DefaultSource.audit_log_path,
          :documentation_default => 'log/newrelic_audit.log',
          :public => true,
          :type => String,
          :allowed_from_server => false,
          :description => 'Specifies a path to the audit log file (including the filename).'
        },
        # Autostart
        :'autostart.denylisted_constants' => {
          :default => %w[Rails::Command::ConsoleCommand
            Rails::Command::CredentialsCommand
            Rails::Command::Db::System::ChangeCommand
            Rails::Command::DbConsoleCommand
            Rails::Command::DestroyCommand
            Rails::Command::DevCommand
            Rails::Command::EncryptedCommand
            Rails::Command::GenerateCommand
            Rails::Command::InitializersCommand
            Rails::Command::NotesCommand
            Rails::Command::RoutesCommand
            Rails::Command::RunnerCommand
            Rails::Command::SecretsCommand
            Rails::Console
            Rails::DBConsole].join(','),
          :public => true,
          :type => String,
          :allowed_from_server => false,
          :description => 'Specify a list of constants that should prevent the agent from starting automatically. Separate individual constants with a comma `,`. For example, `"Rails::Console,UninstrumentedBackgroundJob"`.'
        },
        :'autostart.denylisted_executables' => {
          :default => 'irb,rspec',
          :public => true,
          :type => String,
          :allowed_from_server => false,
          :description => 'Defines a comma-delimited list of executables that the agent should not instrument. For example, `"rake,my_ruby_script.rb"`.'
        },
        :'autostart.denylisted_rake_tasks' => {
          :default => AUTOSTART_DENYLISTED_RAKE_TASKS,
          :public => true,
          :type => String,
          :allowed_from_server => false,
          :description => 'Defines a comma-delimited list of Rake tasks that the agent should not instrument. For example, `"assets:precompile,db:migrate"`.'
        },
        # Code level metrics
        :'code_level_metrics.enabled' => {
          :default => true,
          :public => true,
          :type => Boolean,
          :allowed_from_server => true,
          :description => "If `true`, the agent will report source code level metrics for traced methods.\nSee: " \
                          'https://docs.newrelic.com/docs/apm/agents/ruby-agent/features/ruby-codestream-integration/'
        },
        # Cross application tracer
        :"cross_application_tracer.enabled" => {
          :default => false,
          :public => true,
          :type => Boolean,
          :allowed_from_server => true,
          :deprecated => true,
          :description => deprecated_description(
            :'distributed_tracing.enabled',
            'If `true`, enables [cross-application tracing](/docs/agents/ruby-agent/features/cross-application-tracing-ruby/) when `distributed_tracing.enabled` is set to `false`.'
          )
        },
        # Custom attributes
        :'custom_attributes.enabled' => {
          :default => true,
          :public => true,
          :type => Boolean,
          :allowed_from_server => false,
          :description => 'If `false`, custom attributes will not be sent on events.'
        },
        :automatic_custom_instrumentation_method_list => {
          :default => NewRelic::EMPTY_ARRAY,
          :public => true,
          :type => Array,
          :allowed_from_server => false,
          :transform => proc { |arr| NewRelic::Agent.add_automatic_method_tracers(arr) },
          :description => <<~DESCRIPTION
            An array of `CLASS#METHOD` (for instance methods) and/or `CLASS.METHOD` (for class methods) strings representing Ruby methods that the agent can automatically add custom instrumentation to. This doesn't require any modifications of the source code that defines the methods.

            Use fully qualified class names (using the `::` delimiter) that include any module or class namespacing.

            Here is some Ruby source code that defines a `render_png` instance method for an `Image` class and a `notify` class method for a `User` class, both within a `MyCompany` module namespace:

            ```rb
            module MyCompany
              class Image
                def render_png
                  # code to render a PNG
                end
              end

              class User
                def self.notify
                  # code to notify users
                end
              end
            end
            ```

            Given that source code, the `newrelic.yml` config file might request instrumentation for both of these methods like so:

            ```yaml
            automatic_custom_instrumentation_method_list:
              - MyCompany::Image#render_png
              - MyCompany::User.notify
            ```

            That configuration example uses YAML array syntax to specify both methods. Alternatively, you can use a comma-delimited string:

            ```yaml
            automatic_custom_instrumentation_method_list: 'MyCompany::Image#render_png, MyCompany::User.notify'
            ```

            Whitespace around the comma(s) in the list is optional. When configuring the agent with a list of methods via the `NEW_RELIC_AUTOMATIC_CUSTOM_INSTRUMENTATION_METHOD_LIST` environment variable, use this comma-delimited string format:

            ```sh
            export NEW_RELIC_AUTOMATIC_CUSTOM_INSTRUMENTATION_METHOD_LIST='MyCompany::Image#render_png, MyCompany::User.notify'
            ```
          DESCRIPTION
        },
        # Custom events
        :'custom_insights_events.enabled' => {
          :default => true,
          :public => true,
          :type => Boolean,
          :allowed_from_server => true,
          :description => 'If `true`, the agent captures [custom events](/docs/insights/new-relic-insights/adding-querying-data/inserting-custom-events-new-relic-apm-agents).'
        },
        :'custom_insights_events.max_samples_stored' => {
          :default => 3000,
          :public => true,
          :type => Integer,
          :allowed_from_server => true,
          :dynamic_name => true,
          # Keep the extra two-space indent before the second bullet to appease translation tool
          :description => <<~DESC
            * Specify a maximum number of custom events to buffer in memory at a time.
              * When configuring the agent for [AI monitoring](/docs/ai-monitoring/intro-to-ai-monitoring), \
            set to max value `100000`. This ensures the agent captures the maximum amount of LLM events.
          DESC
        },
        # Datastore tracer
        :'datastore_tracer.database_name_reporting.enabled' => {
          :default => true,
          :public => true,
          :type => Boolean,
          :allowed_from_server => false,
          :description => 'If `false`, the agent will not add `database_name` parameter to transaction or slow sql traces.'
        },
        :'datastore_tracer.instance_reporting.enabled' => {
          :default => true,
          :public => true,
          :type => Boolean,
          :allowed_from_server => false,
          :description => 'If `false`, the agent will not report datastore instance metrics, nor add `host` or `port_path_or_id` parameters to transaction or slow SQL traces.'
        },
        # Disabling
        :disable_action_cable_instrumentation => {
          :default => false,
          :public => true,
          :type => Boolean,
          :allowed_from_server => false,
          :description => 'If `true`, disables Action Cable instrumentation.'
        },
        # TODO: by subscribing to process_middleware.action_dispatch events,
        #       we duplicate the efforts already performed by non-notifications
        #       based instrumentation. In future, we ought to determine the
        #       extent of the overlap and duplication and end up with only this
        #       notifications based approach existing and the monkey patching
        #       approach removed entirely. NOTE that we will likely not want to
        #       do so until we are okay with dropping support for Rails < v6,
        #       given that these events are available only for v6+.
        :disable_action_dispatch => {
          :default => true,
          :public => false,
          :type => Boolean,
          :allowed_from_server => false,
          :description => 'If `true`, disables Action Dispatch instrumentation.'
        },
        :disable_action_controller => {
          :default => false,
          :public => true,
          :type => Boolean,
          :allowed_from_server => false,
          :description => 'If `true`, disables Action Controller instrumentation.'
        },
        :disable_action_mailbox => {
          :default => false,
          :public => true,
          :type => Boolean,
          :allowed_from_server => false,
          :description => 'If `true`, disables Action Mailbox instrumentation.'
        },
        :disable_action_mailer => {
          :default => false,
          :public => true,
          :type => Boolean,
          :allowed_from_server => false,
          :description => 'If `true`, disables Action Mailer instrumentation.'
        },
        :disable_activejob => {
          :default => false,
          :public => true,
          :type => Boolean,
          :allowed_from_server => false,
          :description => 'If `true`, disables Active Job instrumentation.'
        },
        :disable_active_storage => {
          :default => false,
          :public => true,
          :type => Boolean,
          :allowed_from_server => false,
          :description => 'If `true`, disables Active Storage instrumentation.'
        },
        :disable_active_support => {
          :default => false,
          :public => true,
          :type => Boolean,
          :allowed_from_server => false,
          :description => 'If `true`, disables Active Support instrumentation.'
        },
        :disable_active_record_instrumentation => {
          :default => value_of(:skip_ar_instrumentation),
          :documentation_default => false,
          :public => true,
          :type => Boolean,
          :aliases => %i[disable_activerecord_instrumentation],
          :allowed_from_server => false,
          :description => 'If `true`, disables Active Record instrumentation.'
        },
        :disable_active_record_notifications => {
          :default => false,
          :public => true,
          :type => Boolean,
          :dynamic_name => true,
          :aliases => %i[disable_activerecord_notifications],
          :allowed_from_server => false,
          :description => 'If `true`, disables instrumentation for Active Record 4+'
        },
        :disable_cpu_sampler => {
          :default => false,
          :public => true,
          :type => Boolean,
          :dynamic_name => true,
          :allowed_from_server => false,
          :description => 'If `true`, the agent won\'t sample the CPU usage of the host process.'
        },
        :disable_delayed_job_sampler => {
          :default => false,
          :public => true,
          :type => Boolean,
          :dynamic_name => true,
          :allowed_from_server => false,
          :description => 'If `true`, the agent won\'t measure the depth of Delayed Job queues.'
        },
        :disable_gc_profiler => {
          :default => false,
          :public => true,
          :type => Boolean,
          :allowed_from_server => false,
          :description => 'If `true`, disables the use of `GC::Profiler` to measure time spent in garbage collection'
        },
        :disable_memory_sampler => {
          :default => false,
          :public => true,
          :type => Boolean,
          :dynamic_name => true,
          :allowed_from_server => false,
          :description => 'If `true`, the agent won\'t sample the memory usage of the host process.'
        },
        :disable_middleware_instrumentation => {
          :default => false,
          :public => true,
          :type => Boolean,
          :allowed_from_server => false,
          :description => <<~DESCRIPTION
            If `true`, the agent won't wrap third-party middlewares in instrumentation (regardless of whether they are installed via `Rack::Builder` or Rails).

              <Callout variant="important">
                When middleware instrumentation is disabled, if an application is using middleware that could alter the response code, the HTTP status code reported on the transaction may not reflect the altered value.
              </Callout>
          DESCRIPTION
        },
        :disable_samplers => {
          :default => false,
          :public => true,
          :type => Boolean,
          :allowed_from_server => false,
          :description => 'If `true`, disables the collection of sampler metrics. Sampler metrics are metrics that are not event-based (such as CPU time or memory usage).'
        },
        :disable_sequel_instrumentation => {
          :default => false,
          :public => true,
          :type => Boolean,
          :allowed_from_server => false,
          :description => 'If `true`, disables [Sequel instrumentation](/docs/agents/ruby-agent/frameworks/sequel-instrumentation).'
        },
        :disable_sidekiq => {
          :default => false,
          :public => true,
          :type => Boolean,
          :allowed_from_server => false,
          :description => 'If `true`, disables [Sidekiq instrumentation](/docs/agents/ruby-agent/background-jobs/sidekiq-instrumentation).'
        },
        :disable_roda_auto_middleware => {
          :default => false,
          :public => true,
          :type => Boolean,
          :allowed_from_server => false,
          :description => 'If `true`, disables agent middleware for Roda. This middleware is responsible for advanced feature support such as [page load timing](/docs/browser/new-relic-browser/getting-started/new-relic-browser) and [error collection](/docs/apm/applications-menu/events/view-apm-error-analytics).'
        },
        :disable_sinatra_auto_middleware => {
          :default => false,
          :public => true,
          :type => Boolean,
          :allowed_from_server => false,
          :description => <<~DESCRIPTION
            If `true`, disables agent middleware for Sinatra. This middleware is responsible for advanced feature support such as [cross application tracing](/docs/apm/transactions/cross-application-traces/cross-application-tracing), [page load timing](/docs/browser/new-relic-browser/getting-started/new-relic-browser), and [error collection](/docs/apm/applications-menu/events/view-apm-error-analytics).

                <Callout variant="important">
                  Cross application tracing is deprecated in favor of [distributed tracing](/docs/apm/distributed-tracing/getting-started/introduction-distributed-tracing). Distributed tracing is on by default for Ruby agent versions 8.0.0 and above. Middlewares are not required to support distributed tracing.

                  To continue using cross application tracing, update the following options in your `newrelic.yml` configuration file:

                  ```yaml
                  # newrelic.yml

                    cross_application_tracer:
                      enabled: true
                    distributed_tracing:
                      enabled: false
                  ```
                </Callout>
          DESCRIPTION
        },
        :disable_view_instrumentation => {
          :default => false,
          :public => true,
          :type => Boolean,
          :allowed_from_server => false,
          :description => 'If `true`, disables view instrumentation.'
        },
        :disable_vm_sampler => {
          :default => false,
          :public => true,
          :type => Boolean,
          :dynamic_name => true,
          :allowed_from_server => false,
          :description => 'If `true`, the agent won\'t [sample performance measurements from the Ruby VM](/docs/agents/ruby-agent/features/ruby-vm-measurements).'
        },
        # Distributed tracing
        :'distributed_tracing.enabled' => {
          :default => true,
          :public => true,
          :type => Boolean,
          :allowed_from_server => true,
          :description => 'Distributed tracing lets you see the path that a request takes through your distributed system. Enabling distributed tracing changes the behavior of some New Relic features, so carefully consult the [transition guide](/docs/transition-guide-distributed-tracing) before you enable this feature.'
        },
        # Elasticsearch
        :'elasticsearch.capture_queries' => {
          :default => true,
          :public => true,
          :type => Boolean,
          :allowed_from_server => true,
          :description => 'If `true`, the agent captures Elasticsearch queries in transaction traces.'
        },
        :'elasticsearch.obfuscate_queries' => {
          :default => true,
          :public => true,
          :type => Boolean,
          :allowed_from_server => true,
          :description => 'If `true`, the agent obfuscates Elasticsearch queries in transaction traces.'
        },
        # Heroku
        :'heroku.use_dyno_names' => {
          :default => true,
          :public => true,
          :type => Boolean,
          :allowed_from_server => false,
          :description => 'If `true`, the agent uses Heroku dyno names as the hostname.'
        },
        :'heroku.dyno_name_prefixes_to_shorten' => {
          :default => %w[scheduler run],
          :public => true,
          :type => Array,
          :allowed_from_server => false,
          :transform => DefaultSource.method(:convert_to_list),
          :description => 'Ordinarily the agent reports dyno names with a trailing dot and process ID (for example, `worker.3`). You can remove this trailing data by specifying the prefixes you want to report without trailing data (for example, `worker`).'
        },
        # Infinite tracing
        :'infinite_tracing.trace_observer.host' => {
          :default => '',
          :public => true,
          :type => String,
          :allowed_from_server => false,
          :external => :infinite_tracing,
          :description => 'Configures the hostname for the trace observer Host. ' \
            'When configured, enables tail-based sampling by sending all recorded spans ' \
            'to a trace observer for further sampling decisions, irrespective of any usual ' \
            'agent sampling decision.'
        },
        :'infinite_tracing.trace_observer.port' => {
          :default => 443,
          :public => true,
          :type => Integer,
          :allowed_from_server => false,
          :external => :infinite_tracing,
          :description => 'Configures the TCP/IP port for the trace observer Host'
        },
        # Instrumentation
        :'instrumentation.active_support_broadcast_logger' => {
          :default => instrumentation_value_from_boolean(:'application_logging.enabled'),
          :documentation_default => 'auto',
          :dynamic_name => true,
          :public => true,
          :type => String,
          :allowed_from_server => false,
          :description => 'Controls auto-instrumentation of `ActiveSupport::BroadcastLogger` at start up. May be one of: `auto`, `prepend`, `chain`, `disabled`. Used in Rails versions >= 7.1.'
        },
        :'instrumentation.active_support_logger' => {
          :default => instrumentation_value_from_boolean(:'application_logging.enabled'),
          :documentation_default => 'auto',
          :dynamic_name => true,
          :public => true,
          :type => String,
          :allowed_from_server => false,
          :description => 'Controls auto-instrumentation of `ActiveSupport::Logger` at start up. May be one of: `auto`, `prepend`, `chain`, `disabled`. Used in Rails versions below 7.1.'
        },
        :'instrumentation.async_http' => {
          :default => 'auto',
          :documentation_default => 'auto',
          :public => true,
          :type => String,
          :dynamic_name => true,
          :allowed_from_server => false,
          :description => 'Controls auto-instrumentation of Async::HTTP at start up. May be one of: `auto`, `prepend`, `chain`, `disabled`.'
        },
        :'instrumentation.bunny' => {
          :default => 'auto',
          :documentation_default => 'auto',
          :public => true,
          :type => String,
          :dynamic_name => true,
          :allowed_from_server => false,
          :description => 'Controls auto-instrumentation of bunny at start-up. May be one of: `auto`, `prepend`, `chain`, `disabled`.'
        },
<<<<<<< HEAD
        :'instrumentation.kinesis' => {
=======
        :'instrumentation.aws_sdk_lambda' => {
>>>>>>> 3793267b
          :default => 'auto',
          :documentation_default => 'auto',
          :public => true,
          :type => String,
          :dynamic_name => true,
          :allowed_from_server => false,
<<<<<<< HEAD
          :description => 'Controls auto-instrumentation of the kinesis library at start-up. May be one of `auto`, `prepend`, `chain`, `disabled`.'
=======
          :description => 'Controls auto-instrumentation of the aws_sdk_lambda library at start-up. May be one of `auto`, `prepend`, `chain`, `disabled`.'
>>>>>>> 3793267b
        },
        :'instrumentation.ruby_kafka' => {
          :default => 'auto',
          :public => true,
          :type => String,
          :dynamic_name => true,
          :allowed_from_server => false,
          :description => 'Controls auto-instrumentation of the ruby-kafka library at start-up. May be one of `auto`, `prepend`, `chain`, `disabled`.'
        },
        :'instrumentation.opensearch' => {
          :default => 'auto',
          :documentation_default => 'auto',
          :public => true,
          :type => String,
          :dynamic_name => true,
          :allowed_from_server => false,
          :description => 'Controls auto-instrumentation of the opensearch-ruby library at start-up. May be one of `auto`, `prepend`, `chain`, `disabled`.'
        },
        :'instrumentation.rdkafka' => {
          :default => 'auto',
          :public => true,
          :type => String,
          :dynamic_name => true,
          :allowed_from_server => false,
          :description => 'Controls auto-instrumentation of the rdkafka library at start-up. May be one of `auto`, `prepend`, `chain`, `disabled`.'
        },
        :'instrumentation.aws_sqs' => {
          :default => 'auto',
          :public => true,
          :type => String,
          :dynamic_name => true,
          :allowed_from_server => false,
          :description => 'Controls auto-instrumentation of the aws-sdk-sqs library at start-up. May be one of: `auto`, `prepend`, `chain`, `disabled`.'
        },
        :'instrumentation.dynamodb' => {
          :default => 'auto',
          :documentation_default => 'auto',
          :public => true,
          :type => String,
          :dynamic_name => true,
          :allowed_from_server => false,
          :description => 'Controls auto-instrumentation of the aws-sdk-dynamodb library at start-up. May be one of `auto`, `prepend`, `chain`, `disabled`.'
        },
        :'instrumentation.fiber' => {
          :default => 'auto',
          :documentation_default => 'auto',
          :public => true,
          :type => String,
          :dynamic_name => true,
          :allowed_from_server => false,
          :description => 'Controls auto-instrumentation of the Fiber class at start-up. May be one of: `auto`, `prepend`, `chain`, `disabled`.'
        },
        :'instrumentation.concurrent_ruby' => {
          :default => 'auto',
          :documentation_default => 'auto',
          :public => true,
          :type => String,
          :dynamic_name => true,
          :allowed_from_server => false,
          :description => 'Controls auto-instrumentation of the concurrent-ruby library at start-up. May be one of: `auto`, `prepend`, `chain`, `disabled`.'
        },
        :'instrumentation.curb' => {
          :default => 'auto',
          :documentation_default => 'auto',
          :public => true,
          :type => String,
          :dynamic_name => true,
          :allowed_from_server => false,
          :description => 'Controls auto-instrumentation of Curb at start-up. May be one of: `auto`, `prepend`, `chain`, `disabled`.'
        },
        :'instrumentation.delayed_job' => {
          :default => 'auto',
          :documentation_default => 'auto',
          :public => true,
          :type => String,
          :dynamic_name => true,
          :allowed_from_server => false,
          :description => 'Controls auto-instrumentation of Delayed Job at start-up. May be one of: `auto`, `prepend`, `chain`, `disabled`.'
        },
        :'instrumentation.elasticsearch' => {
          :default => 'auto',
          :documentation_default => 'auto',
          :public => true,
          :type => String,
          :dynamic_name => true,
          :allowed_from_server => false,
          :description => 'Controls auto-instrumentation of the elasticsearch library at start-up. May be one of: `auto`, `prepend`, `chain`, `disabled`.'
        },
        :'instrumentation.ethon' => {
          :default => 'auto',
          :documentation_default => 'auto',
          :public => true,
          :type => String,
          :dynamic_name => true,
          :allowed_from_server => false,
          :description => 'Controls auto-instrumentation of ethon at start up. May be one of `auto`, `prepend`, `chain`, `disabled`'
        },
        :'instrumentation.excon' => {
          :default => 'enabled',
          :documentation_default => 'enabled',
          :public => true,
          :type => String,
          :dynamic_name => true,
          :allowed_from_server => false,
          :description => 'Controls auto-instrumentation of Excon at start-up. May be one of: `enabled`, `disabled`.'
        },
        :'instrumentation.grape' => {
          :default => 'auto',
          :documentation_default => 'auto',
          :public => true,
          :type => String,
          :dynamic_name => true,
          :allowed_from_server => false,
          :description => 'Controls auto-instrumentation of Grape at start-up. May be one of: `auto`, `prepend`, `chain`, `disabled`.'
        },
        :'instrumentation.grpc_client' => {
          :default => 'auto',
          :documentation_default => 'auto',
          :public => true,
          :type => String,
          :dynamic_name => true,
          :allowed_from_server => false,
          :description => 'Controls auto-instrumentation of gRPC clients at start-up. May be one of: `auto`, `prepend`, `chain`, `disabled`.'
        },
        :'instrumentation.grpc.host_denylist' => {
          :default => [],
          :public => true,
          :type => Array,
          :allowed_from_server => false,
          :transform => DefaultSource.method(:convert_to_regexp_list),
          :description => %Q(Specifies a list of hostname patterns separated by commas that will match gRPC hostnames that traffic is to be ignored by New Relic for. New Relic's gRPC client instrumentation will ignore traffic streamed to a host matching any of these patterns, and New Relic's gRPC server instrumentation will ignore traffic for a server running on a host whose hostname matches any of these patterns. By default, no traffic is ignored when gRPC instrumentation is itself enabled. For example, `"private.com$,exception.*"`)
        },
        :'instrumentation.grpc_server' => {
          :default => 'auto',
          :documentation_default => 'auto',
          :public => true,
          :type => String,
          :dynamic_name => true,
          :allowed_from_server => false,
          :description => 'Controls auto-instrumentation of gRPC servers at start-up. May be one of: `auto`, `prepend`, `chain`, `disabled`.'
        },
        :'instrumentation.httpclient' => {
          :default => 'auto',
          :documentation_default => 'auto',
          :public => true,
          :type => String,
          :dynamic_name => true,
          :allowed_from_server => false,
          :description => 'Controls auto-instrumentation of HTTPClient at start-up. May be one of: `auto`, `prepend`, `chain`, `disabled`.'
        },
        :'instrumentation.httprb' => {
          :default => 'auto',
          :documentation_default => 'auto',
          :public => true,
          :type => String,
          :dynamic_name => true,
          :allowed_from_server => false,
          :description => 'Controls auto-instrumentation of http.rb gem at start-up. May be one of: `auto`, `prepend`, `chain`, `disabled`.'
        },
        :'instrumentation.httpx' => {
          :default => 'auto',
          :documentation_default => 'auto',
          :public => true,
          :type => String,
          :dynamic_name => true,
          :allowed_from_server => false,
          :description => 'Controls auto-instrumentation of httpx at start up. May be one of `auto`, `prepend`, `chain`, `disabled`'
        },
        :'instrumentation.logger' => {
          :default => instrumentation_value_from_boolean(:'application_logging.enabled'),
          :documentation_default => 'auto',
          :public => true,
          :type => String,
          :dynamic_name => true,
          :allowed_from_server => false,
          :description => 'Controls auto-instrumentation of Ruby standard library Logger at start-up. May be one of: `auto`, `prepend`, `chain`, `disabled`.'
        },
        :'instrumentation.logstasher' => {
          :default => instrumentation_value_from_boolean(:'application_logging.enabled'),
          :documentation_default => 'auto',
          :public => true,
          :type => String,
          :dynamic_name => true,
          :allowed_from_server => false,
          :description => 'Controls auto-instrumentation of the LogStasher library at start-up. May be one of: `auto`, `prepend`, `chain`, `disabled`.'
        },
        :'instrumentation.memcache' => {
          :default => 'auto',
          :documentation_default => 'auto',
          :public => true,
          :type => String,
          :dynamic_name => true,
          :allowed_from_server => false,
          :description => 'Controls auto-instrumentation of dalli gem for Memcache at start-up. May be one of: `auto`, `prepend`, `chain`, `disabled`.'
        },
        :'instrumentation.memcached' => {
          :default => 'auto',
          :documentation_default => 'auto',
          :public => true,
          :type => String,
          :dynamic_name => true,
          :allowed_from_server => false,
          :description => 'Controls auto-instrumentation of memcached gem for Memcache at start-up. May be one of: `auto`, `prepend`, `chain`, `disabled`.'
        },
        :'instrumentation.memcache_client' => {
          :default => 'auto',
          :documentation_default => 'auto',
          :public => true,
          :type => String,
          :dynamic_name => true,
          :allowed_from_server => false,
          :description => 'Controls auto-instrumentation of memcache-client gem for Memcache at start-up. May be one of: `auto`, `prepend`, `chain`, `disabled`.'
        },
        :'instrumentation.mongo' => {
          :default => 'enabled',
          :documentation_default => 'enabled',
          :public => true,
          :type => String,
          :dynamic_name => true,
          :allowed_from_server => false,
          :description => 'Controls auto-instrumentation of Mongo at start-up. May be one of: `enabled`, `disabled`.'
        },
        :'instrumentation.net_http' => {
          :default => 'auto',
          :documentation_default => 'auto',
          :public => true,
          :type => String,
          :dynamic_name => true,
          :allowed_from_server => false,
          :description => 'Controls auto-instrumentation of `Net::HTTP` at start-up. May be one of: `auto`, `prepend`, `chain`, `disabled`.'
        },
        :'instrumentation.ruby_openai' => {
          :default => 'auto',
          :documentation_default => 'auto',
          :public => true,
          :type => String,
          :dynamic_name => true,
          :allowed_from_server => false,
          :description => 'Controls auto-instrumentation of the ruby-openai gem at start-up. May be one of: `auto`, `prepend`, `chain`, `disabled`. Defaults to `disabled` in high security mode.'
        },
        :'instrumentation.puma_rack' => {
          :default => value_of(:'instrumentation.rack'),
          :documentation_default => 'auto',
          :public => true,
          :type => String,
          :dynamic_name => true,
          :allowed_from_server => false,
          :description => 'Controls auto-instrumentation of `Puma::Rack`. When enabled, the agent hooks into the ' \
                           '`to_app` method in `Puma::Rack::Builder` to find gems to instrument during ' \
                           'application startup. May be one of: `auto`, `prepend`, `chain`, `disabled`.'
        },
        :'instrumentation.puma_rack_urlmap' => {
          :default => value_of(:'instrumentation.rack_urlmap'),
          :documentation_default => 'auto',
          :public => true,
          :type => String,
          :dynamic_name => true,
          :allowed_from_server => false,
          :description => 'Controls auto-instrumentation of `Puma::Rack::URLMap` at start-up. May be one of: `auto`, `prepend`, `chain`, `disabled`.'
        },
        :'instrumentation.rack' => {
          :default => 'auto',
          :documentation_default => 'auto',
          :public => true,
          :type => String,
          :dynamic_name => true,
          :allowed_from_server => false,
          :description => 'Controls auto-instrumentation of Rack. When enabled, the agent hooks into the ' \
                           '`to_app` method in `Rack::Builder` to find gems to instrument during ' \
                           'application startup. May be one of: `auto`, `prepend`, `chain`, `disabled`.'
        },
        :'instrumentation.rack_urlmap' => {
          :default => 'auto',
          :documentation_default => 'auto',
          :public => true,
          :type => String,
          :dynamic_name => true,
          :allowed_from_server => false,
          :description => 'Controls auto-instrumentation of `Rack::URLMap` at start-up. May be one of: `auto`, `prepend`, `chain`, `disabled`.'
        },
        :'instrumentation.rake' => {
          :default => 'auto',
          :documentation_default => 'auto',
          :public => true,
          :type => String,
          :dynamic_name => true,
          :allowed_from_server => false,
          :description => 'Controls auto-instrumentation of rake at start-up. May be one of: `auto`, `prepend`, `chain`, `disabled`.'
        },
        :'instrumentation.redis' => {
          :default => 'auto',
          :documentation_default => 'auto',
          :public => true,
          :type => String,
          :dynamic_name => true,
          :allowed_from_server => false,
          :description => 'Controls auto-instrumentation of Redis at start-up. May be one of: `auto`, `prepend`, `chain`, `disabled`.'
        },
        :'instrumentation.resque' => {
          :default => 'auto',
          :documentation_default => 'auto',
          :public => true,
          :type => String,
          :dynamic_name => true,
          :allowed_from_server => false,
          :description => 'Controls auto-instrumentation of resque at start-up. May be one of: `auto`, `prepend`, `chain`, `disabled`.'
        },
        :'instrumentation.roda' => {
          :default => 'auto',
          :documentation_default => 'auto',
          :public => true,
          :type => String,
          :dynamic_name => true,
          :allowed_from_server => false,
          :description => 'Controls auto-instrumentation of Roda at start-up. May be one of: `auto`, `prepend`, `chain`, `disabled`.'
        },
        :'instrumentation.sinatra' => {
          :default => 'auto',
          :documentation_default => 'auto',
          :public => true,
          :type => String,
          :dynamic_name => true,
          :allowed_from_server => false,
          :description => 'Controls auto-instrumentation of Sinatra at start-up. May be one of: `auto`, `prepend`, `chain`, `disabled`.'
        },
        :'instrumentation.stripe' => {
          :default => 'enabled',
          :public => true,
          :type => String,
          :allowed_from_server => false,
          :description => 'Controls auto-instrumentation of Stripe at startup. May be one of: `enabled`, `disabled`.'
        },
        :'instrumentation.view_component' => {
          :default => 'auto',
          :documentation_default => 'auto',
          :public => true,
          :type => String,
          :dynamic_name => true,
          :allowed_from_server => false,
          :description => 'Controls auto-instrumentation of ViewComponent at startup. May be one of: `auto`, `prepend`, `chain`, `disabled`.'
        },
        :'stripe.user_data.include' => {
          default: NewRelic::EMPTY_ARRAY,
          public: true,
          type: Array,
          dynamic_name: true,
          allowed_from_server: false,
          :transform => DefaultSource.method(:convert_to_list),
          :description => <<~DESCRIPTION
            An array of strings to specify which keys inside a Stripe event's `user_data` hash should be reported
            to New Relic. Each string in this array will be turned into a regular expression via `Regexp.new` to
            enable advanced matching. Setting the value to `["."]` will report all `user_data`.
          DESCRIPTION
        },
        :'stripe.user_data.exclude' => {
          default: NewRelic::EMPTY_ARRAY,
          public: true,
          type: Array,
          dynamic_name: true,
          allowed_from_server: false,
          :transform => DefaultSource.method(:convert_to_list),
          :description => <<~DESCRIPTION
            An array of strings to specify which keys and/or values inside a Stripe event's `user_data` hash should
            not be reported to New Relic. Each string in this array will be turned into a regular expression via
            `Regexp.new` to permit advanced matching. For each hash pair, if either the key or value is matched the pair
            isn't reported. By default, no `user_data` is reported. Use this option only if the
            `stripe.user_data.include` option is also used.
          DESCRIPTION
        },
        :'instrumentation.thread' => {
          :default => 'auto',
          :documentation_default => 'auto',
          :public => true,
          :type => String,
          :dynamic_name => true,
          :allowed_from_server => false,
          :description => 'Controls auto-instrumentation of the Thread class at start-up to allow the agent to correctly nest spans inside of an asynchronous transaction. This does not enable the agent to automatically trace all threads created (see `instrumentation.thread.tracing`). May be one of: `auto`, `prepend`, `chain`, `disabled`.'
        },
        :'instrumentation.thread.tracing' => {
          :default => true,
          :public => true,
          :type => Boolean,
          :allowed_from_server => false,
          :description => 'Controls auto-instrumentation of the Thread class at start-up to automatically add tracing to all Threads created in the application.'
        },
        :'thread_ids_enabled' => {
          :default => false,
          :public => false,
          :type => Boolean,
          :allowed_from_server => false,
          :description => 'If enabled, will append the current Thread and Fiber object ids onto the segment names of segments created in Threads and concurrent-ruby'
        },
        :'instrumentation.tilt' => {
          :default => 'auto',
          :documentation_default => 'auto',
          :public => true,
          :type => String,
          :dynamic_name => true,
          :allowed_from_server => false,
          :description => 'Controls auto-instrumentation of the Tilt template rendering library at start-up. May be one of: `auto`, `prepend`, `chain`, `disabled`.'
        },
        :'instrumentation.typhoeus' => {
          :default => 'auto',
          :documentation_default => 'auto',
          :public => true,
          :type => String,
          :dynamic_name => true,
          :allowed_from_server => false,
          :description => 'Controls auto-instrumentation of Typhoeus at start-up. May be one of: `auto`, `prepend`, `chain`, `disabled`.'
        },
        # Message tracer
        :'message_tracer.segment_parameters.enabled' => {
          :default => true,
          :public => true,
          :type => Boolean,
          :allowed_from_server => true,
          :description => 'If `true`, the agent will collect metadata about messages and attach them as segment parameters.'
        },
        # Mongo
        :'mongo.capture_queries' => {
          :default => true,
          :public => true,
          :type => Boolean,
          :allowed_from_server => true,
          :description => 'If `true`, the agent captures Mongo queries in transaction traces.'
        },
        :'mongo.obfuscate_queries' => {
          :default => true,
          :public => true,
          :type => Boolean,
          :allowed_from_server => true,
          :description => 'If `true`, the agent obfuscates Mongo queries in transaction traces.'
        },
        # OpenSearch
        :'opensearch.capture_queries' => {
          :default => true,
          :public => true,
          :type => Boolean,
          :allowed_from_server => true,
          :description => 'If `true`, the agent captures OpenSearch queries in transaction traces.'
        },
        :'opensearch.obfuscate_queries' => {
          :default => true,
          :public => true,
          :type => Boolean,
          :allowed_from_server => true,
          :description => 'If `true`, the agent obfuscates OpenSearch queries in transaction traces.'
        },
        # Process host
        :'process_host.display_name' => {
          :default => proc { NewRelic::Agent::Hostname.get },
          :public => true,
          :type => String,
          :allowed_from_server => false,
          :description => 'Specify a custom host name for [display in the New Relic UI](/docs/apm/new-relic-apm/maintenance/add-rename-remove-hosts#display_name).'
        },
        # Rails
        :'defer_rails_initialization' => {
          :default => false,
          :public => true,
          :type => Boolean,
          :external => true, # this config is used directly from the ENV variables
          :allowed_from_server => false,
          :description => <<-DESCRIPTION
            If `true`, when the agent is in an application using Ruby on Rails, it will start after `config/initializers` run.

            <Callout variant="caution">
              This option may only be set by environment variable.
            </Callout>
          DESCRIPTION
        },
        # Rake
        :'rake.tasks' => {
          :default => [],
          :public => true,
          :type => Array,
          :allowed_from_server => false,
          :transform => DefaultSource.method(:convert_to_regexp_list),
          :description => 'Specify an Array of Rake tasks to automatically instrument. ' \
          'This configuration option converts the Array to a RegEx list. If you\'d like ' \
          'to allow all tasks by default, use `rake.tasks: [.+]`. No rake tasks will be ' \
          'instrumented unless they\'re added to this list. For more information, ' \
          'visit the [New Relic Rake Instrumentation docs](/docs/apm/agents/ruby-agent/background-jobs/rake-instrumentation).'
        },
        :'rake.connect_timeout' => {
          :default => 10,
          :public => true,
          :type => Integer,
          :allowed_from_server => false,
          :description => 'Timeout for waiting on connect to complete before a rake task'
        },
        # Rules
        :'rules.ignore_url_regexes' => {
          :default => [],
          :public => true,
          :type => Array,
          :allowed_from_server => true,
          :transform => DefaultSource.method(:convert_to_regexp_list),
          :description => 'Define transactions you want the agent to ignore, by specifying a list of patterns matching the URI you want to ignore. For more detail, see [the docs on ignoring specific transactions](/docs/agents/ruby-agent/api-guides/ignoring-specific-transactions/#config-ignoring).'
        },
        # Serverless
        :'serverless_mode.enabled' => {
          :default => false,
          :public => true,
          :type => Boolean,
          :allowed_from_server => false,
          :transform => proc { |bool| NewRelic::Agent::ServerlessHandler.env_var_set? || bool },
          :description => 'If `true`, the agent will operate in a streamlined mode suitable for use with short-lived ' \
                          'serverless functions. NOTE: Only AWS Lambda functions are supported currently and this ' \
                          "option isn't intended for use without [New Relic's Ruby Lambda layer](https://docs.newrelic.com/docs/serverless-function-monitoring/aws-lambda-monitoring/get-started/monitoring-aws-lambda-serverless-monitoring/) offering."
        },
        # Sidekiq
        :'sidekiq.args.include' => {
          default: NewRelic::EMPTY_ARRAY,
          public: true,
          type: Array,
          dynamic_name: true,
          allowed_from_server: false,
          description: <<~SIDEKIQ_ARGS_INCLUDE.chomp.tr("\n", ' ')
            An array of strings that will collectively serve as an allowlist for filtering which Sidekiq
            job arguments get reported to New Relic. To capture any Sidekiq arguments,
            'job.sidekiq.args.*' must be added to the separate `:'attributes.include'` configuration option. Each
            string in this array will be turned into a regular expression via `Regexp.new` to permit advanced
            matching. For job argument hashes, if either a key or value matches the pair will be included. All
            matching job argument array elements and job argument scalars will be included.
          SIDEKIQ_ARGS_INCLUDE
        },
        :'sidekiq.args.exclude' => {
          default: NewRelic::EMPTY_ARRAY,
          public: true,
          type: Array,
          dynamic_name: true,
          allowed_from_server: false,
          description: <<~SIDEKIQ_ARGS_EXCLUDE.chomp.tr("\n", ' ')
            An array of strings that will collectively serve as a denylist for filtering which Sidekiq
            job arguments get reported to New Relic. To capture any Sidekiq arguments,
            'job.sidekiq.args.*' must be added to the separate `:'attributes.include'` configuration option. Each string
            in this array will be turned into a regular expression via `Regexp.new` to permit advanced matching.
            For job argument hashes, if either a key or value matches the pair will be excluded. All matching job
            argument array elements and job argument scalars will be excluded.
          SIDEKIQ_ARGS_EXCLUDE
        },
        # Slow SQL
        :'slow_sql.enabled' => {
          :default => value_of(:'transaction_tracer.enabled'),
          :documentation_default => true,
          :public => true,
          :type => Boolean,
          :allowed_from_server => true,
          :description => 'If `true`, the agent collects [slow SQL queries](/docs/apm/applications-menu/monitoring/viewing-slow-query-details).'
        },
        :'slow_sql.explain_threshold' => {
          :default => value_of(:'transaction_tracer.explain_threshold'),
          :documentation_default => 0.5,
          :public => true,
          :type => Float,
          :allowed_from_server => true,
          :description => 'Specify a threshold in seconds. The agent collects [slow SQL queries](/docs/apm/applications-menu/monitoring/viewing-slow-query-details) and explain plans that exceed this threshold.'
        },
        :'slow_sql.explain_enabled' => {
          :default => value_of(:'transaction_tracer.explain_enabled'),
          :documentation_default => true,
          :public => true,
          :type => Boolean,
          :allowed_from_server => true,
          :description => 'If `true`, the agent collects explain plans in slow SQL queries. If this setting is omitted, the [`transaction_tracer.explain_enabled`](#transaction_tracer-explain_enabled) setting will be applied as the default setting for explain plans in slow SQL as well.'
        },
        :'slow_sql.record_sql' => {
          :default => value_of(:'transaction_tracer.record_sql'),
          :documentation_default => 'obfuscated',
          :public => true,
          :type => String,
          :allowed_from_server => true,
          :description => 'Defines an obfuscation level for slow SQL queries. Valid options are `obfuscated`, `raw`, or `none`.'
        },
        :'slow_sql.use_longer_sql_id' => {
          :default => false,
          :public => true,
          :type => Boolean,
          :allowed_from_server => true,
          :description => 'Generate a longer `sql_id` for slow SQL traces. `sql_id` is used for aggregation of similar queries.'
        },
        # Span events
        :'span_events.enabled' => {
          :default => true,
          :public => true,
          :type => Boolean,
          :allowed_from_server => true,
          :description => 'If `true`, enables span event sampling.'
        },
        :'span_events.queue_size' => {
          :default => 10_000,
          :public => true,
          :type => Integer,
          :allowed_from_server => false,
          :external => :infinite_tracing,
          :description => 'Sets the maximum number of span events to buffer when streaming to the trace observer.'
        },
        :'span_events.max_samples_stored' => {
          :default => 2000,
          :public => true,
          :type => Integer,
          :allowed_from_server => true,
          # Keep the extra two-space indent before the second bullet to appease translation tool
          :description => <<~DESC
            * Defines the maximum number of span events reported from a single harvest. Any Integer between `1` and `10000` is valid.'
              * When configuring the agent for [AI monitoring](/docs/ai-monitoring/intro-to-ai-monitoring), set to max value `10000`.\
            This ensures the agent captures the maximum amount of distributed traces.
          DESC
        },
        # Strip exception messages
        :'strip_exception_messages.enabled' => {
          :default => value_of(:high_security),
          :documentation_default => false,
          :public => true,
          :type => Boolean,
          :allowed_from_server => false,
          :description => 'If true, the agent strips messages from all exceptions except those in the [allowlist](#strip_exception_messages-allowlist). Enabled automatically in [high security mode](/docs/accounts-partnerships/accounts/security/high-security).'
        },
        :'strip_exception_messages.allowed_classes' => {
          :default => '',
          :public => true,
          :type => String,
          :allowed_from_server => false,
          :transform => DefaultSource.method(:convert_to_constant_list),
          :description => 'Specify a list of exceptions you do not want the agent to strip when [strip_exception_messages](#strip_exception_messages-enabled) is `true`. Separate exceptions with a comma. For example, `"ImportantException,PreserveMessageException"`.'
        },
        # Thread profiler
        :'thread_profiler.enabled' => {
          :default => DefaultSource.thread_profiler_enabled,
          :documentation_default => false,
          :public => true,
          :type => Boolean,
          :allowed_from_server => true,
          :description => 'If `true`, enables use of the [thread profiler](/docs/apm/applications-menu/events/thread-profiler-tool).'
        },
        # Utilization
        :'utilization.detect_aws' => {
          :default => true,
          :public => true,
          :type => Boolean,
          :allowed_from_server => false,
          :dynamic_name => true,
          :description => 'If `true`, the agent automatically detects that it is running in an AWS environment.'
        },
        :'utilization.detect_azure' => {
          :default => true,
          :public => true,
          :type => Boolean,
          :allowed_from_server => false,
          :dynamic_name => true,
          :description => 'If `true`, the agent automatically detects that it is running in an Azure environment.'
        },
        :'utilization.detect_docker' => {
          :default => true,
          :public => true,
          :type => Boolean,
          :allowed_from_server => false,
          :description => 'If `true`, the agent automatically detects that it is running in Docker.'
        },
        :'utilization.detect_gcp' => {
          :default => true,
          :public => true,
          :type => Boolean,
          :allowed_from_server => false,
          :dynamic_name => true,
          :description => 'If `true`, the agent automatically detects that it is running in an Google Cloud Platform environment.'
        },
        :'utilization.detect_kubernetes' => {
          :default => true,
          :public => true,
          :type => Boolean,
          :allowed_from_server => false,
          :description => 'If `true`, the agent automatically detects that it is running in Kubernetes.'
        },
        :'utilization.detect_pcf' => {
          :default => true,
          :public => true,
          :type => Boolean,
          :allowed_from_server => false,
          :dynamic_name => true,
          :description => 'If `true`, the agent automatically detects that it is running in a Pivotal Cloud Foundry environment.'
        },
        # Private
        :account_id => {
          :default => nil,
          :allow_nil => true,
          :public => false,
          :type => String,
          :allowed_from_server => true,
          :description => 'The account id associated with your application.'
        },
        :aggressive_keepalive => {
          :default => true,
          :public => false,
          :type => Boolean,
          :allowed_from_server => true,
          :description => 'If true, attempt to keep the TCP connection to the collector alive between harvests.'
        },
        :api_host => {
          :default => DefaultSource.api_host,
          :public => false,
          :type => String,
          :allowed_from_server => false,
          :description => 'API host for New Relic.'
        },
        :api_port => {
          :default => value_of(:port),
          :public => false,
          :type => Integer,
          :allowed_from_server => false,
          :description => 'Port for the New Relic API host.'
        },
        :application_id => {
          :default => '',
          :public => false,
          :type => String,
          :allowed_from_server => true,
          :description => 'Application ID for real user monitoring.'
        },
        :beacon => {
          :default => '',
          :public => false,
          :type => String,
          :allowed_from_server => true,
          :description => 'Beacon for real user monitoring.'
        },
        :browser_key => {
          :default => '',
          :public => false,
          :type => String,
          :allowed_from_server => true,
          :description => 'Real user monitoring license key for the browser timing header.'
        },
        :'browser_monitoring.loader' => {
          :default => 'rum',
          :public => false,
          :type => String,
          :allowed_from_server => true,
          :description => 'Type of JavaScript agent loader to use for browser monitoring instrumentation.'
        },
        :'browser_monitoring.loader_version' => {
          :default => '',
          :public => false,
          :type => String,
          :allowed_from_server => true,
          :description => 'Version of JavaScript agent loader (returned from the New Relic [collector](/docs/apm/new-relic-apm/getting-started/glossary#collector).)'
        },
        :'browser_monitoring.debug' => {
          :default => false,
          :public => false,
          :type => Boolean,
          :allowed_from_server => true,
          :description => 'Enable or disable debugging version of JavaScript agent loader for browser monitoring instrumentation.'
        },
        :'browser_monitoring.ssl_for_http' => {
          :default => false,
          :allow_nil => true,
          :public => false,
          :type => Boolean,
          :allowed_from_server => true,
          :description => 'Enable or disable HTTPS instrumentation by JavaScript agent on HTTP pages.'
        },
        :compressed_content_encoding => {
          :default => 'gzip',
          :public => false,
          :type => String,
          :allowed_from_server => false,
          :description => 'Encoding to use if data needs to be compressed. The options are deflate and gzip.'
        },
        :config_search_paths => {
          :default => DefaultSource.config_search_paths,
          :public => false,
          :type => Array,
          :allowed_from_server => false,
          :description => "An array of candidate locations for the agent's configuration file."
        },
        :cross_process_id => {
          :default => '',
          :public => false,
          :type => String,
          :allowed_from_server => true,
          :description => 'Cross process ID for cross-application tracing.'
        },
        :data_report_period => {
          :default => 60,
          :public => false,
          :type => Integer,
          :allowed_from_server => true,
          :description => 'Number of seconds betwixt connections to the New Relic data collection service.'
        },
        :dispatcher => {
          :default => DefaultSource.dispatcher,
          :public => false,
          :type => Symbol,
          :allowed_from_server => false,
          :description => 'Autodetected application component that reports metrics to New Relic.'
        },
        :disable_harvest_thread => {
          :default => false,
          :public => false,
          :type => Boolean,
          :allowed_from_server => false,
          :description => 'Enable or disable the harvest thread.'
        },
        :disable_rails_middleware => {
          :default => false,
          :public => false,
          :type => Boolean,
          :allowed_from_server => false,
          :description => 'Internal name for controlling Rails 3+ middleware instrumentation'
        },
        :enabled => {
          :default => true,
          :public => false,
          :type => Boolean,
          :aliases => [:enable],
          :allowed_from_server => false,
          :description => 'Enable or disable the agent.'
        },
        :encoding_key => {
          :default => '',
          :public => false,
          :type => String,
          :allowed_from_server => true,
          :description => 'Encoding key for cross-application tracing.'
        },
        :entity_guid => {
          :default => nil,
          :allow_nil => true,
          :public => false,
          :type => String,
          :allowed_from_server => true,
          :description => 'The [Entity GUID](/attribute-dictionary/span/entityguid) for the entity running your agent.'
        },
        :error_beacon => {
          :default => '',
          :public => false,
          :type => String,
          :allowed_from_server => true,
          :description => 'Error beacon for real user monitoring.'
        },
        :event_report_period => {
          :default => 60,
          :public => false,
          :type => Integer,
          :allowed_from_server => true,
          :description => 'Number of seconds betwixt connections to the New Relic event collection services.'
        },
        :'event_report_period.transaction_event_data' => {
          :default => 60,
          :public => false,
          :type => Integer,
          :dynamic_name => true,
          :allowed_from_server => true,
          :description => 'Number of seconds betwixt connections to the New Relic transaction event collection services.'
        },
        :'event_report_period.custom_event_data' => {
          :default => 60,
          :public => false,
          :type => Integer,
          :dynamic_name => true,
          :allowed_from_server => true,
          :description => 'Number of seconds betwixt connections to the New Relic custom event collection services.'
        },
        :'event_report_period.error_event_data' => {
          :default => 60,
          :public => false,
          :type => Integer,
          :dynamic_name => true,
          :allowed_from_server => true,
          :description => 'Number of seconds betwixt connections to the New Relic error event collection services.'
        },
        :'event_report_period.log_event_data' => {
          :default => 60,
          :public => false,
          :type => Integer,
          :dynamic_name => true,
          :allowed_from_server => true,
          :description => 'Number of seconds betwixt connections to the New Relic log event collection services.'
        },
        :'event_report_period.span_event_data' => {
          :default => 60,
          :public => false,
          :type => Integer,
          :dynamic_name => true,
          :allowed_from_server => true,
          :description => 'Number of seconds betwixt connections to the New Relic span event collection services.'
        },
        :force_reconnect => {
          :default => false,
          :public => false,
          :type => Boolean,
          :allowed_from_server => false,
          :description => 'Force a new connection to the server before running the worker loop. Creates a separate agent run and is recorded as a separate instance by the New Relic data collection service.'
        },
        :framework => {
          :default => DefaultSource.framework,
          :public => false,
          :type => Symbol,
          :allowed_from_server => false,
          :description => 'Autodetected application framework used to enable framework-specific functionality.'
        },
        :host => {
          :default => DefaultSource.host,
          :public => false,
          :type => String,
          :allowed_from_server => false,
          :description => 'URI for the New Relic data collection service.'
        },
        :'infinite_tracing.batching' => {
          :default => true,
          :public => true,
          :type => Boolean,
          :allowed_from_server => false,
          :external => :infinite_tracing,
          :description => 'If `true` (the default), data sent to the trace observer is batched instead of ' \
          'sending each span individually.'
        },
        :'infinite_tracing.compression_level' => {
          :default => :high,
          :public => true,
          :type => Symbol,
          :allowed_from_server => false,
          :allowlist => %i[none low medium high],
          :external => :infinite_tracing,
          :description => <<~DESC
            Configure the compression level for data sent to the trace observer.

              May be one of: `:none`, `:low`, `:medium`, `:high`.

              Set the level to `:none` to disable compression.
          DESC
        },
        :js_agent_file => {
          :default => '',
          :public => false,
          :type => String,
          :allowed_from_server => true,
          :description => 'JavaScript agent file for real user monitoring.'
        },
        :js_agent_loader => {
          :default => '',
          :public => false,
          :type => String,
          :allowed_from_server => true,
          :description => 'JavaScript agent loader content.',
          :exclude_from_reported_settings => true
        },
        :keep_alive_timeout => {
          :default => 60,
          :public => false,
          :type => Integer,
          :allowed_from_server => true,
          :description => 'Timeout for keep alive on TCP connection to collector if supported by Ruby version. Only used in conjunction when aggressive_keepalive is enabled.'
        },
        :max_payload_size_in_bytes => {
          :default => 1000000,
          :public => false,
          :type => Integer,
          :allowed_from_server => true,
          :description => 'Maximum number of bytes to send to the New Relic data collection service.'
        },
        :normalize_json_string_encodings => {
          :default => true,
          :public => false,
          :type => Boolean,
          :allowed_from_server => false,
          :description => 'Controls whether to normalize string encodings prior to serializing data for the collector to JSON.'
        },
        :port => {
          :default => 443,
          :public => false,
          :type => Integer,
          :allowed_from_server => false,
          :description => 'Port for the New Relic data collection service.'
        },
        :primary_application_id => {
          :default => nil,
          :allow_nil => true,
          :public => false,
          :type => String,
          :allowed_from_server => true,
          :description => 'The primary id associated with your application.'
        },
        :put_for_data_send => {
          :default => false,
          :public => false,
          :type => Boolean,
          :allowed_from_server => false,
          :description => 'Use HTTP PUT requests instead of POST.'
        },
        :report_instance_busy => {
          :default => true,
          :public => false,
          :type => Boolean,
          :allowed_from_server => false,
          :description => 'Enable or disable transmission of metrics recording the percentage of time application instances spend servicing requests (duty cycle metrics).'
        },
        :restart_thread_in_children => {
          :default => true,
          :public => false,
          :type => Boolean,
          :allowed_from_server => false,
          :description => 'Controls whether to check on running a transaction whether to respawn the harvest thread.'
        },
        :'resque.use_ruby_dns' => {
          :default => true,
          :public => false,
          :type => Boolean,
          :allowed_from_server => false,
          :description => 'Replace the libc DNS resolver with the all Ruby resolver Resolv'
        },
        :'rum.enabled' => {
          :default => true,
          :public => false,
          :type => Boolean,
          :allowed_from_server => true,
          :description => 'Enable or disable page load timing (sometimes referred to as real user monitoring or RUM).'
        },
        :sampling_target => {
          :default => 10,
          :public => false,
          :type => Integer,
          :allowed_from_server => true,
          :description => 'The target number of transactions to mark as sampled during a sampled period.'
        },
        :sampling_target_period_in_seconds => {
          :default => 60,
          :public => false,
          :type => Integer,
          :allowed_from_server => true,
          :description => 'The period during which a target number of transactions should be marked as sampled.'
        },
        :send_environment_info => {
          :default => true,
          :public => false,
          :type => Boolean,
          :allowed_from_server => false,
          :description => 'Enable or disable transmission of application environment information to the New Relic data collection service.'
        },
        :simple_compression => {
          :default => false,
          :public => false,
          :type => Boolean,
          :allowed_from_server => false,
          :description => 'When enabled the agent will compress payloads destined for the collector, but will not pre-compress parts of the payload.'
        },
        :skip_ar_instrumentation => {
          :default => false,
          :public => false,
          :type => Boolean,
          :allowed_from_server => false,
          :description => 'Enable or disable active record instrumentation.'
        },
        :'synthetics.traces_limit' => {
          :default => 20,
          :public => false,
          :type => Integer,
          :allowed_from_server => true,
          :description => 'Maximum number of synthetics transaction traces to hold for a given harvest'
        },
        :'synthetics.events_limit' => {
          :default => 200,
          :public => false,
          :type => Integer,
          :allowed_from_server => true,
          :description => 'Maximum number of synthetics transaction events to hold for a given harvest'
        },
        :test_mode => {
          :default => false,
          :public => false,
          :type => Boolean,
          :allowed_from_server => false,
          :description => 'Used in tests for the agent to start-up, but not connect to the collector. Formerly used `developer_mode` in test config for this purpose.'
        },
        :'thread_profiler.max_profile_overhead' => {
          :default => 0.05,
          :public => false,
          :type => Float,
          :allowed_from_server => true,
          :description => 'Maximum overhead percentage for thread profiling before agent reduces polling frequency'
        },
        :trusted_account_ids => {
          :default => [],
          :public => false,
          :type => Array,
          :allowed_from_server => true,
          :description => 'List of trusted New Relic account IDs for the purposes of cross-application tracing. Inbound requests from applications including cross-application headers that do not come from an account in this list will be ignored.'
        },
        :trusted_account_key => {
          :default => nil,
          :allow_nil => true,
          :public => false,
          :type => String,
          :allowed_from_server => true,
          :description => 'A shared key to validate that a distributed trace payload came from a trusted account.'
        },
        :'utilization.billing_hostname' => {
          :default => nil,
          :allow_nil => true,
          :public => false,
          :type => String,
          :allowed_from_server => false,
          :description => 'The configured server name by a customer.'
        },
        :'utilization.logical_processors' => {
          :default => nil,
          :allow_nil => true,
          :public => false,
          :type => Integer,
          :allowed_from_server => false,
          :description => 'The total number of hyper-threaded execution contexts available.'
        },
        :'utilization.total_ram_mib' => {
          :default => nil,
          :allow_nil => true,
          :public => false,
          :type => Integer,
          :allowed_from_server => false,
          :description => 'This value represents the total amount of memory available to the host (not the process), in mebibytes (1024 squared or 1,048,576 bytes).'
        },
        # security agent
        :'security.agent.enabled' => {
          :default => false,
          :external => true,
          :public => true,
          :type => Boolean,
          :allowed_from_server => false,
          :description => "If `true`, the security agent loads (the agent performs a Ruby 'require')"
        },
        :'security.enabled' => {
          :default => false,
          :external => true,
          :public => true,
          :type => Boolean,
          :allowed_from_server => false,
          :description => 'If `true`, the security agent is started (the agent runs in its event loop)'
        },
        :'security.mode' => {
          :default => 'IAST',
          :external => true,
          :public => true,
          :type => String,
          :allowed_from_server => true,
          :allowlist => %w[IAST RASP],
          :description => 'Defines the mode for the security agent to operate in. Currently only `IAST` is supported',
          :dynamic_name => true
        },
        :'security.validator_service_url' => {
          :default => 'wss://csec.nr-data.net',
          :external => true,
          :public => true,
          :type => String,
          :allowed_from_server => true,
          :description => 'Defines the endpoint URL for posting security-related data',
          :dynamic_name => true
        },
        :'security.application_info.port' => {
          :default => nil,
          :allow_nil => true,
          :public => true,
          :type => Integer,
          :external => true,
          :allowed_from_server => false,
          :description => 'The port the application is listening on. This setting is mandatory for Passenger servers. The agent detects other servers by default.'
        },
        :'security.exclude_from_iast_scan.api' => {
          :default => [],
          :public => true,
          :type => Array,
          :external => true,
          :allowed_from_server => true,
          :transform => DefaultSource.method(:convert_to_list),
          :description => 'Defines API paths the security agent should ignore in IAST scans. Accepts an array of regex patterns matching the URI to ignore. The regex pattern should find a complete match for the URL without the endpoint. For example, `[".*account.*"], [".*/\api\/v1\/.*?\/login"]`'
        },
        :'security.exclude_from_iast_scan.http_request_parameters.header' => {
          :default => [],
          :public => true,
          :type => Array,
          :external => true,
          :allowed_from_server => true,
          :transform => DefaultSource.method(:convert_to_list),
          :description => 'An array of HTTP request headers the security agent should ignore in IAST scans. The array should specify a list of patterns matching the headers to ignore.'
        },
        :'security.exclude_from_iast_scan.http_request_parameters.query' => {
          :default => [],
          :public => true,
          :type => Array,
          :external => true,
          :allowed_from_server => true,
          :transform => DefaultSource.method(:convert_to_list),
          :description => 'An array of HTTP request query parameters the security agent should ignore in IAST scans. The array should specify a list of patterns matching the HTTP request query parameters to ignore.'
        },
        :'security.exclude_from_iast_scan.http_request_parameters.body' => {
          :default => [],
          :public => true,
          :type => Array,
          :external => true,
          :allowed_from_server => true,
          :transform => DefaultSource.method(:convert_to_list),
          :description => 'An array of HTTP request body keys the security agent should ignore in IAST scans.'
        },
        :'security.exclude_from_iast_scan.iast_detection_category.insecure_settings' => {
          :default => false,
          :external => true,
          :public => true,
          :type => Boolean,
          :allowed_from_server => false,
          :description => 'If `true`, disables the detection of low-severity insecure settings. For example, hash, crypto, cookie, random generators, trust boundary).'
        },
        :'security.exclude_from_iast_scan.iast_detection_category.invalid_file_access' => {
          :default => false,
          :external => true,
          :public => true,
          :type => Boolean,
          :allowed_from_server => false,
          :description => 'If `true`, disables file operation-related IAST detections (File Access & Application integrity violation)'
        },
        :'security.exclude_from_iast_scan.iast_detection_category.sql_injection' => {
          :default => false,
          :external => true,
          :public => true,
          :type => Boolean,
          :allowed_from_server => false,
          :description => 'If `true`, disables SQL injection detection in IAST scans.'
        },
        :'security.exclude_from_iast_scan.iast_detection_category.nosql_injection' => {
          :default => false,
          :external => true,
          :public => true,
          :type => Boolean,
          :allowed_from_server => false,
          :description => 'If `true`, disables NOSQL injection detection in IAST scans.'
        },
        :'security.exclude_from_iast_scan.iast_detection_category.ldap_injection' => {
          :default => false,
          :external => true,
          :public => true,
          :type => Boolean,
          :allowed_from_server => false,
          :description => 'If `true`, disables LDAP injection detection in IAST scans.'
        },
        :'security.exclude_from_iast_scan.iast_detection_category.javascript_injection' => {
          :default => false,
          :external => true,
          :public => true,
          :type => Boolean,
          :allowed_from_server => false,
          :description => 'If `true`, disables Javascript injection detection in IAST scans.'
        },
        :'security.exclude_from_iast_scan.iast_detection_category.command_injection' => {
          :default => false,
          :external => true,
          :public => true,
          :type => Boolean,
          :allowed_from_server => false,
          :description => 'If `true`, disables system command injection detection in IAST scans.'
        },
        :'security.exclude_from_iast_scan.iast_detection_category.xpath_injection' => {
          :default => false,
          :external => true,
          :public => true,
          :type => Boolean,
          :allowed_from_server => false,
          :description => 'If `true`, disables XPATH injection detection in IAST scans.'
        },
        :'security.exclude_from_iast_scan.iast_detection_category.ssrf' => {
          :default => false,
          :external => true,
          :public => true,
          :type => Boolean,
          :allowed_from_server => false,
          :description => 'If `true`, disables Sever-Side Request Forgery (SSRF) detection in IAST scans.'
        },
        :'security.exclude_from_iast_scan.iast_detection_category.rxss' => {
          :default => false,
          :external => true,
          :public => true,
          :type => Boolean,
          :allowed_from_server => false,
          :description => 'If `true`, disables Reflected Cross-Site Scripting (RXSS) detection in IAST scans.'
        },
        :'security.scan_schedule.delay' => {
          :default => 0,
          :public => true,
          :type => Integer,
          :external => true,
          :allowed_from_server => true,
          :description => 'Specifies the delay time (in minutes) before the IAST scan begins after the application starts.'
        },
        :'security.scan_schedule.duration' => {
          :default => 0,
          :public => true,
          :type => Integer,
          :external => true,
          :allowed_from_server => true,
          :description => 'Indicates the duration (in minutes) for which the IAST scan will be performed.'
        },
        :'security.scan_schedule.schedule' => {
          :default => '',
          :public => true,
          :type => String,
          :external => true,
          :allowed_from_server => true,
          :description => 'Specifies a cron expression that sets when the IAST scan should run.',
          :dynamic_name => true
        },
        :'security.scan_schedule.always_sample_traces' => {
          :default => false,
          :external => true,
          :public => true,
          :type => Boolean,
          :allowed_from_server => false,
          :description => 'If `true`, allows IAST to continuously gather trace data in the background. The security agent uses collected data to perform an IAST scan at the scheduled time.'
        },
        :'security.scan_controllers.iast_scan_request_rate_limit' => {
          :default => 3600,
          :public => true,
          :type => Integer,
          :external => true,
          :allowed_from_server => true,
          :description => 'Sets the maximum number of HTTP requests allowed for the IAST scan per minute. Any Integer between 12 and 3600 is valid. The default value is 3600.'
        },
        :'security.scan_controllers.scan_instance_count' => {
          :default => 0,
          :public => true,
          :type => Integer,
          :external => true,
          :allowed_from_server => true,
          :description => 'The number of application instances for a specific entity to perform IAST analysis on.'
        },
        :'security.scan_controllers.report_http_response_body' => {
          :default => true,
          :public => true,
          :type => Boolean,
          :external => true,
          :allowed_from_server => true,
          :description => 'If `true`, enables the sending of HTTP responses bodies. Disabling this also disables Reflected Cross-Site Scripting (RXSS) vulnerability detection.'
        },
        :'security.iast_test_identifier' => {
          :default => nil,
          :allow_nil => true,
          :public => true,
          :type => String,
          :external => true,
          :allowed_from_server => true,
          :description => 'A unique test identifier when runnning IAST in a CI/CD environment to differentiate between different test runs. For example, a build number.'
        }
      }.freeze
      # rubocop:enable Metrics/CollectionLiteralLength
    end
  end
end<|MERGE_RESOLUTION|>--- conflicted
+++ resolved
@@ -1552,22 +1552,23 @@
           :allowed_from_server => false,
           :description => 'Controls auto-instrumentation of bunny at start-up. May be one of: `auto`, `prepend`, `chain`, `disabled`.'
         },
-<<<<<<< HEAD
+        :'instrumentation.aws_sdk_lambda' => {
+          :default => 'auto',
+          :documentation_default => 'auto',
+          :public => true,
+          :type => String,
+          :dynamic_name => true,
+          :allowed_from_server => false,
+          :description => 'Controls auto-instrumentation of the aws_sdk_lambda library at start-up. May be one of `auto`, `prepend`, `chain`, `disabled`.'
+        },
         :'instrumentation.kinesis' => {
-=======
-        :'instrumentation.aws_sdk_lambda' => {
->>>>>>> 3793267b
-          :default => 'auto',
-          :documentation_default => 'auto',
-          :public => true,
-          :type => String,
-          :dynamic_name => true,
-          :allowed_from_server => false,
-<<<<<<< HEAD
+          :default => 'auto',
+          :documentation_default => 'auto',
+          :public => true,
+          :type => String,
+          :dynamic_name => true,
+          :allowed_from_server => false,
           :description => 'Controls auto-instrumentation of the kinesis library at start-up. May be one of `auto`, `prepend`, `chain`, `disabled`.'
-=======
-          :description => 'Controls auto-instrumentation of the aws_sdk_lambda library at start-up. May be one of `auto`, `prepend`, `chain`, `disabled`.'
->>>>>>> 3793267b
         },
         :'instrumentation.ruby_kafka' => {
           :default => 'auto',
