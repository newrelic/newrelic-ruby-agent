# encoding: utf-8
# This file is distributed under New Relic's license terms.
# See https://github.com/newrelic/newrelic-ruby-agent/blob/main/LICENSE for complete details.

require 'forwardable'

module NewRelic
  module Agent
    module Configuration

      # Helper since default Procs are evaluated in the context of this module
      def self.value_of(key)
        Proc.new do
          NewRelic::Agent.config[key]
        end
      end

      # Combines potentially two properties into one.
      # Given the example: 
      #    :disable_net_http and :prepend_net_instrumentation
      #    if :disable_net_http is true, then returned value is "disabled"
      #    if :prepend_net_instrumentation is false, then returned value is "chain"
      #    otherwise, "auto" is returned.
      #
      # Intent is: 
      #     - if user sets disable_xxx property, then don't instrument
      #     - if user set prepend to `false` then we use method_alias chaining
      #     - auto, when returned means, try to use prepend unless conflicting gems discovered
      #
      def self.instrumentation_value_of(disable_key, prepend_key=nil)
        Proc.new do
          if NewRelic::Agent.config[disable_key]
            "disabled"
          elsif prepend_key && !NewRelic::Agent.config[prepend_key]
            "chain"
          else
            "auto"
          end
        end
      end

      def self.deprecated_description new_setting, description
        link_ref = new_setting.to_s.gsub(".", "-")
        %{<a href="##{link_ref}"><code>#{new_setting}</code>}
      end

      class Boolean
        def self.===(o)
          TrueClass === o or FalseClass === o
        end
      end

      class DefaultSource
        attr_reader :defaults

        extend Forwardable
        def_delegators :@defaults, :has_key?, :each, :merge, :delete, :keys, :[], :to_hash

        def initialize
          @defaults = default_values
        end

        def default_values
          result = {}
          ::NewRelic::Agent::Configuration::DEFAULTS.each do |key, value|
            result[key] = value[:default]
          end
          result
        end

        def self.transform_for(key)
          default_settings = ::NewRelic::Agent::Configuration::DEFAULTS[key]
          default_settings[:transform] if default_settings
        end

        def self.config_search_paths
          Proc.new {
            paths = [
              File.join("config","newrelic.yml"),
              File.join("newrelic.yml"),
              File.join("config","newrelic.yml.erb"),
              File.join("newrelic.yml.erb")
            ]

            if NewRelic::Control.instance.root
              paths << File.join(NewRelic::Control.instance.root, "config", "newrelic.yml")
              paths << File.join(NewRelic::Control.instance.root, "newrelic.yml")
              paths << File.join(NewRelic::Control.instance.root, "config", "newrelic.yml.erb")
              paths << File.join(NewRelic::Control.instance.root, "newrelic.yml.erb")
            end

            if ENV["HOME"]
              paths << File.join(ENV["HOME"], ".newrelic", "newrelic.yml")
              paths << File.join(ENV["HOME"], "newrelic.yml")
              paths << File.join(ENV["HOME"], ".newrelic", "newrelic.yml.erb")
              paths << File.join(ENV["HOME"], "newrelic.yml.erb")
            end

            # If we're packaged for warbler, we can tell from GEM_HOME
            if ENV["GEM_HOME"] && ENV["GEM_HOME"].end_with?(".jar!")
              app_name = File.basename(ENV["GEM_HOME"], ".jar!")
              paths << File.join(ENV["GEM_HOME"], app_name, "config", "newrelic.yml")
              paths << File.join(ENV["GEM_HOME"], app_name, "config", "newrelic.yml.erb")
            end

            paths
          }
        end

        def self.config_path
          Proc.new {
            found_path = NewRelic::Agent.config[:config_search_paths].detect do |file|
              File.expand_path(file) if File.exist? file
            end
            found_path || ""
          }
        end

        def self.framework
          Proc.new {
            case
            when defined?(::NewRelic::TEST) then :test
            when defined?(::Merb) && defined?(::Merb::Plugins) then :merb
            when defined?(::Rails::VERSION)
              case Rails::VERSION::MAJOR
              when 0..2
                :rails
              when 3
                :rails3
              when 4..6
                :rails_notifications
              else
                ::NewRelic::Agent.logger.error "Detected unsupported Rails version #{Rails::VERSION::STRING}"
              end
            when defined?(::Sinatra) && defined?(::Sinatra::Base) then :sinatra
            when defined?(::NewRelic::IA) then :external
            else :ruby
            end
          }
        end

        def self.agent_enabled
          Proc.new {
            NewRelic::Agent.config[:enabled] &&
            (NewRelic::Agent.config[:test_mode] || NewRelic::Agent.config[:monitor_mode]) &&
            NewRelic::Agent::Autostart.agent_should_start?
          }
        end

        DEFAULT_LOG_DIR = 'log/'.freeze

        def self.audit_log_path
          Proc.new {
            log_file_path = NewRelic::Agent.config[:log_file_path]
            wants_stdout  = (log_file_path.upcase == 'STDOUT')
            audit_log_dir = wants_stdout ? DEFAULT_LOG_DIR : log_file_path

            File.join(audit_log_dir, 'newrelic_audit.log')
          }
        end

        def self.app_name
          Proc.new { NewRelic::Control.instance.env }
        end

        def self.dispatcher
          Proc.new { NewRelic::Control.instance.local_env.discovered_dispatcher }
        end

        def self.thread_profiler_enabled
          Proc.new { NewRelic::Agent::Threading::BacktraceService.is_supported? }
        end

        # This check supports the js_errors_beta key we've asked clients to
        # set. Once JS errors are GA, browser_monitoring.loader can stop
        # being dynamic.
        def self.browser_monitoring_loader
          Proc.new { NewRelic::Agent.config[:js_errors_beta] ? "full" : "rum"}
        end

        def self.transaction_tracer_transaction_threshold
          Proc.new { NewRelic::Agent.config[:apdex_t] * 4 }
        end

        def self.profiling_available
          Proc.new {
            begin
              require 'ruby-prof'
              true
            rescue LoadError
              false
            end
          }
        end

        def self.host
          Proc.new do
            regex = /\A(?<identifier>.+?)x/
            if matches = regex.match(String(NewRelic::Agent.config[:license_key]))
              "collector.#{matches['identifier']}.nr-data.net"
            else
              'collector.newrelic.com'
            end
          end
        end

        def self.api_host
          Proc.new do
            if String(NewRelic::Agent.config[:license_key]).start_with? 'eu'
              'rpm.eu.newrelic.com'
            else
              'rpm.newrelic.com'
            end
          end
        end

        def self.convert_to_regexp_list(raw_value)
          value_list = convert_to_list(raw_value)
          value_list.map do |value|
            /#{value}/
          end
        end

        def self.convert_to_list(value)
          case value
          when String
            value.split(/\s*,\s*/)
          when Array
            value
          else
            raise ArgumentError.new("Config value '#{value}' couldn't be turned into a list.")
          end
        end

        SEMICOLON = ';'.freeze
        def self.convert_to_list_on_semicolon value
          case value
          when Array then value
          when String then value.split(SEMICOLON)
          else []
          end
        end

        def self.convert_to_constant_list(raw_value)
          const_names = convert_to_list(raw_value)
          const_names.map! do |class_name|
            const = ::NewRelic::LanguageSupport.constantize(class_name)

            unless const
              NewRelic::Agent.logger.warn("Ignoring unrecognized constant '#{class_name}' in #{raw_value}")
            end

            const
          end
          const_names.compact
        end

        def self.enforce_fallback(allowed_values: nil, fallback: nil)
          Proc.new do |configured_value|
            if allowed_values.any? { |v| v =~ /#{configured_value}/i }
              configured_value
            else
              fallback
            end
          end
        end
      end

      AUTOSTART_DENYLISTED_RAKE_TASKS = [
        'about',
        'assets:clean',
        'assets:clobber',
        'assets:environment',
        'assets:precompile',
        'assets:precompile:all',
        'db:create',
        'db:drop',
        'db:fixtures:load',
        'db:migrate',
        'db:migrate:status',
        'db:rollback',
        'db:schema:cache:clear',
        'db:schema:cache:dump',
        'db:schema:dump',
        'db:schema:load',
        'db:seed',
        'db:setup',
        'db:structure:dump',
        'db:version',
        'doc:app',
        'log:clear',
        'middleware',
        'notes',
        'notes:custom',
        'rails:template',
        'rails:update',
        'routes',
        'secret',
        'spec',
        'spec:features',
        'spec:requests',
        'spec:controllers',
        'spec:helpers',
        'spec:models',
        'spec:views',
        'spec:routing',
        'spec:rcov',
        'stats',
        'test',
        'test:all',
        'test:all:db',
        'test:recent',
        'test:single',
        'test:uncommitted',
        'time:zones:all',
        'tmp:clear',
        'tmp:create',
        'webpacker:compile'
      ].join(',').freeze

      DEFAULTS = {
        :license_key => {
          :default => '',
          :public => true,
          :type => String,
          :allowed_from_server => false,
          :description => 'Your New Relic <a href="https://docs.newrelic.com/docs/accounts-partnerships/accounts/account-setup/license-key">license key</a>.'
        },
        :agent_enabled => {
          :default => DefaultSource.agent_enabled,
          :public => true,
          :type => Boolean,
          :allowed_from_server => false,
          :description => 'If <code>true</code>, allows the Ruby agent to run.'
        },
        :enabled => {
          :default => true,
          :public => false,
          :type => Boolean,
          :aliases => [:enable],
          :allowed_from_server => false,
          :description => 'Enable or disable the agent.'
        },
        :app_name => {
          :default => DefaultSource.app_name,
          :public => true,
          :type => String,
          :allowed_from_server => false,
          :transform => DefaultSource.method(:convert_to_list_on_semicolon),
          :description => 'Specify the <a href="https://docs.newrelic.com/docs/apm/new-relic-apm/installation-configuration/name-your-application">application name</a> used to aggregate data in the New Relic UI. To report data to <a href="https://docs.newrelic.com/docs/apm/new-relic-apm/installation-configuration/using-multiple-names-app">multiple apps at the same time</a>, specify a list of names separated by a semicolon <code>;</code>. For example, <code>MyApp</code> or <code>MyStagingApp;Instance1</code>.'
        },
        :entity_guid => {
          :default => nil,
          :allow_nil => true,
          :public => true,
          :type => String,
          :allowed_from_server => true,
          :description => 'The <a href="https://docs.newrelic.com/attribute-dictionary/span/entityguid">Entity GUID</a> for the entity running this agent.'
        },
        :monitor_mode => {
          :default => value_of(:enabled),
          :public => true,
          :type => Boolean,
          :allowed_from_server => false,
          :description => 'When <code>true</code>, the agent transmits data about your app to the New Relic <a href="https://docs.newrelic.com/docs/apm/new-relic-apm/getting-started/glossary#collector">collector</a>.'
        },
        :test_mode => {
          :default => false,
          :public => false,
          :type => Boolean,
          :allowed_from_server => false,
          :description => 'Used in tests for agent to start up but not connect to collector. Formerly used <code>developer_mode</code> in test config for this purpose.'
        },
        :log_level => {
          :default => 'info',
          :public => true,
          :type => String,
          :allowed_from_server => false,
          :description => 'Sets the level of detail of log messages. Possible log levels, in increasing verbosity, are: <code>error</code>, <code>warn</code>, <code>info</code> or <code>debug</code>.'
        },
        :high_security => {
          :default => false,
          :public => true,
          :type => Boolean,
          :allowed_from_server => false,
          :description => 'If <code>true</code>, enables <a href="https://docs.newrelic.com/docs/accounts-partnerships/accounts/security/high-security">high security mode</a>. Ensure you understand the implications of high security mode before enabling this setting.'
        },
        :security_policies_token => {
          :default => '',
          :public => true,
          :type => String,
          :allowed_from_server => false,
          :description => 'Applies Language Agent Security Policy settings.'
        },
        :proxy_host => {
          :default => nil,
          :allow_nil => true,
          :public => true,
          :type => String,
          :allowed_from_server => false,
          :description => 'Defines a host for communicating with the New Relic <a href="https://docs.newrelic.com/docs/apm/new-relic-apm/getting-started/glossary#collector">collector</a> via a proxy server.'
        },
        :proxy_port => {
          :default => 8080,
          :allow_nil => true,
          :public => true,
          :type => Integer,
          :allowed_from_server => false,
          :description => 'Defines a port for communicating with the New Relic <a href="https://docs.newrelic.com/docs/apm/new-relic-apm/getting-started/glossary#collector">collector</a> via a proxy server.'
        },
        :proxy_user => {
          :default => nil,
          :allow_nil => true,
          :public => true,
          :type => String,
          :allowed_from_server => false,
          :exclude_from_reported_settings => true,
          :description => 'Defines a user for communicating with the New Relic <a href="https://docs.newrelic.com/docs/apm/new-relic-apm/getting-started/glossary#collector">collector</a> via a proxy server.'
        },
        :proxy_pass => {
          :default => nil,
          :allow_nil => true,
          :public => true,
          :type => String,
          :allowed_from_server => false,
          :exclude_from_reported_settings => true,
          :description => 'Defines a password for communicating with the New Relic <a href="https://docs.newrelic.com/docs/apm/new-relic-apm/getting-started/glossary#collector">collector</a> via a proxy server.'
        },
        :capture_params => {
          :default => false,
          :public => true,
          :type => Boolean,
          :allowed_from_server => false,
          :description => 'When <code>true</code>, the agent captures HTTP request parameters ' \
            'and attaches them to transaction traces, traced errors, and ' \
            '<a href="https://docs.newrelic.com/attribute-dictionary?attribute_name=&events_tids%5B%5D=8241">'\
            '<code>TransactionError</code> events.' \
            "\n" \
            '<div class="callout-warning">' \
            "\n" \
            '<p>When using the <code>capture_params</code> setting, the Ruby agent will not attempt ' \
            'to filter secret information. <b>Recommendation:</b> To filter secret information from ' \
            'request parameters, use the <a href="/docs/agents/ruby-agent/attributes/enable-disable-attributes-ruby">' \
            '<code>attributes.include</code> setting</a> instead. For more information, see the ' \
            '<a href="/docs/agents/ruby-agent/attributes/ruby-attribute-examples#ex_req_params">' \
            'Ruby attribute examples</a>.' \
            "</p>\n" \
            '</div>'
        },
        :config_path => {
          :default => DefaultSource.config_path,
          :public => true,
          :type => String,
          :allowed_from_server => false,
          :description => 'Path to <b>newrelic.yml</b>. If undefined, the agent checks the following directories (in order): <b>config/newrelic.yml</b>, <b>newrelic.yml</b>, <b>$HOME/.newrelic/newrelic.yml</b> and <b>$HOME/newrelic.yml</b>.'
        },
        :config_search_paths => {
          :default => DefaultSource.config_search_paths,
          :public => false,
          :type => Array,
          :allowed_from_server => false,
          :description => "An array of candidate locations for the agent\'s configuration file."
        },
        :dispatcher => {
          :default => DefaultSource.dispatcher,
          :public => false,
          :type => Symbol,
          :allowed_from_server => false,
          :description => 'Autodetected application component that reports metrics to New Relic.'
        },
        :framework => {
          :default => DefaultSource.framework,
          :public => false,
          :type => Symbol,
          :allowed_from_server => false,
          :description => 'Autodetected application framework used to enable framework-specific functionality.'
        },
        :'autostart.blacklisted_constants' => {
          :default => 'Rails::Console',
          :public => true,
          :type => String,
          :allowed_from_server => false,
          :description => 'Deprecated.  ' \
              'For agent versions 6.8.0 or higher, ' \
              'use <a href="#autostart-denylisted_constants"><code>' \
                'autostart.denylisted_constants' \
              '</code></a> instead.'
        },
        :'autostart.denylisted_constants' => {
          :default => 'Rails::Console',
          :public => true,
          :type => String,
          :allowed_from_server => false,
          :description => 'Specify a list of constants that should prevent the agent from starting automatically. Separate individual constants with a comma <code>,</code>. For example, <code>Rails::Console,UninstrumentedBackgroundJob</code>.'
        },
        :'autostart.blacklisted_executables' => {
          :default => 'irb,rspec',
          :public => true,
          :type => String,
          :allowed_from_server => false,
          :description => 'Deprecated.  ' \
              'For agent versions 6.8.0 or higher, ' \
              'use <a href="#autostart-denylisted_executables"><code>' \
                'autostart.denylisted_executables' \
              '</code></a> instead.'
        },
        :'autostart.denylisted_executables' => {
          :default => value_of(:'autostart.blacklisted_executables'),
          :public => true,
          :type => String,
          :allowed_from_server => false,
          :description => 'Defines a comma-delimited list of executables that the agent should not instrument. For example, <code>rake,my_ruby_script.rb</code>.'
        },
        :'autostart.blacklisted_rake_tasks' => {
          :default => AUTOSTART_DENYLISTED_RAKE_TASKS,
          :public => true,
          :type => String,
          :allowed_from_server => false,
          :description => 'Deprecated.  ' \
              'For agent versions 6.8.0 or higher, ' \
              'use <a href="#autostart-denylisted_rake_tasks"><code>' \
                'autostart.denylisted_rake_tasks' \
              '</code></a> instead.'
        },
        :'autostart.denylisted_rake_tasks' => {
          :default => value_of(:'autostart.blacklisted_rake_tasks'),
          :public => true,
          :type => String,
          :allowed_from_server => false,
          :description => 'Defines a comma-delimited list of Rake tasks that the agent should not instrument. For example, <code>assets:precompile,db:migrate</code>.'
        },
        :disable_rake => {
          :default => false,
          :public => true,
          :type => Boolean,
          :allowed_from_server => false,
          :description => 'If <code>true</code>, disables Rake instrumentation.'
        },
        :disable_rake_instrumentation => {
          :default => false,
          :public => false,
          :type => Boolean,
          :allowed_from_server => false,
          :description => 'Enable or disable Rake instrumentation. Preferred key is `disable_rake`'
        },
        :'rake.tasks' => {
          :default => [],
          :public => true,
          :type => Array,
          :allowed_from_server => false,
          :transform => DefaultSource.method(:convert_to_regexp_list),
          :description => 'Specify an array of Rake tasks to automatically instrument.'
        },
        :'rake.connect_timeout' => {
          :default => 10,
          :public => true,
          :type => Integer,
          :allowed_from_server => false,
          :description => 'Timeout for waiting on connect to complete before a rake task'
        },
        :apdex_t => {
          :default => 0.5,
          :public => true,
          :type => Float,
          :allowed_from_server => true,
          :deprecated => true,
          :description => 'Deprecated. For agent versions 3.5.0 or higher, <a href="https://docs.newrelic.com/docs/apm/new-relic-apm/apdex/changing-your-apdex-settings">set your Apdex T via the New Relic UI</a>.'
        },
        :'strip_exception_messages.enabled' => {
          :default => value_of(:high_security),
          :public => true,
          :type => Boolean,
          :allowed_from_server => false,
          :description => 'If true, the agent strips messages from all exceptions except those in the <a href="#strip_exception_messages-allowlist">allowlist</a>. Enabled automatically in <a href="https://docs.newrelic.com/docs/accounts-partnerships/accounts/security/high-security">high security mode</a>.'
        },
        :'strip_exception_messages.whitelist' => {
          :default => '',
          :public => true,
          :type => String,
          :deprecated => true,
          :allowed_from_server => false,
          :transform => DefaultSource.method(:convert_to_constant_list),
          :description => 'Deprecated.  ' \
              'For agent versions 6.8.0 or higher, ' \
              'use <a href="#strip_exception_messages.allowed_classes"><code>' \
                'strip_exception_messages.allowed_classes' \
              '</code></a> instead.'
        },
        :'strip_exception_messages.allowed_classes' => {
          :default => '',
          :public => true,
          :type => String,
          :allowed_from_server => false,
          :transform => DefaultSource.method(:convert_to_constant_list),
          :description => 'Specify a list of exceptions you do not want the agent to strip when <a href="#strip_exception_messages-enabled">strip_exception_messages</a> is <code>true</code>. Separate exceptions with a comma. For example, <code>"ImportantException,PreserveMessageException"</code>.'
        },
        :host => {
          :default => DefaultSource.host,
          :public => false,
          :type => String,
          :allowed_from_server => false,
          :description => "URI for the New Relic data collection service."
        },
        :api_host => {
          :default => DefaultSource.api_host,
          :public => false,
          :type => String,
          :allowed_from_server => false,
          :description => 'API host for New Relic.'
        },
        :port => {
          :default => 443,
          :public => false,
          :type => Integer,
          :allowed_from_server => false,
          :description => 'Port for the New Relic data collection service.'
        },
        :api_port => {
          :default => value_of(:port),
          :public => false,
          :type => Integer,
          :allowed_from_server => false,
          :description => 'Port for the New Relic API host.'
        },
        :sync_startup => {
          :default => false,
          :public => true,
          :type => Boolean,
          :allowed_from_server => false,
          :description => 'When set to <code>true</code>, forces a synchronous connection to the New Relic <a href="https://docs.newrelic.com/docs/apm/new-relic-apm/getting-started/glossary#collector">collector</a> during application startup. For very short-lived processes, this helps ensure the New Relic agent has time to report.'
        },
        :send_data_on_exit => {
          :default => true,
          :public => true,
          :type => Boolean,
          :allowed_from_server => false,
          :description => 'If <code>true</code>, enables the exit handler that sends data to the New Relic <a href="https://docs.newrelic.com/docs/apm/new-relic-apm/getting-started/glossary#collector">collector</a> before shutting down.'
        },
        :max_payload_size_in_bytes => {
          :default => 1000000,
          :public => false,
          :type => Integer,
          :allowed_from_server => true,
          :description => 'Maximum number of bytes to send to the New Relic data collection service.'
        },
        :put_for_data_send => {
          :default => false,
          :public => false,
          :type => Boolean,
          :allowed_from_server => false,
          :description => 'Use HTTP PUT requests instead of POST.'
        },
        :compressed_content_encoding => {
          :default => 'gzip',
          :public => false,
          :type => String,
          :allowed_from_server => false,
          :description => 'Encoding to use if data needs to be compressed. The options are deflate and gzip.'
        },
        :simple_compression => {
          :default => false,
          :public => false,
          :type => Boolean,
          :allowed_from_server => false,
          :description => 'When enabled the agent will compress payloads destined for the collector, but will not pre-compress parts of the payload.'
        },
        :timeout => {
          :default => 2 * 60, # 2 minutes
          :public => true,
          :type => Integer,
          :allowed_from_server => false,
          :description => 'Defines the maximum number of seconds the agent should spend attempting to connect to the collector.'
        },
        :send_environment_info => {
          :default => true,
          :public => false,
          :type => Boolean,
          :allowed_from_server => false,
          :description => 'Enable or disable transmission of application environment information to the New Relic data collection service.'
        },
        :data_report_period => {
          :default => 60,
          :public => false,
          :type => Integer,
          :allowed_from_server => true,
          :description => 'Number of seconds betwixt connections to the New Relic data collection service.'
        },
        :event_report_period => {
          :default => 60,
          :public => false,
          :type => Integer,
          :allowed_from_server => true,
          :description => 'Number of seconds betwixt connections to the New Relic event collection services.'
        },
        :'event_report_period.analytic_event_data' => {
          :default => 60,
          :public => false,
          :type => Integer,
          :dynamic_name => true,
          :allowed_from_server => true,
          :description => 'Number of seconds betwixt connections to the New Relic analytic event collection services.'
        },
        :'event_report_period.custom_event_data' => {
          :default => 60,
          :public => false,
          :type => Integer,
          :dynamic_name => true,
          :allowed_from_server => true,
          :description => 'Number of seconds betwixt connections to the New Relic custom event collection services.'
        },
        :'event_report_period.error_event_data' => {
          :default => 60,
          :public => false,
          :type => Integer,
          :dynamic_name => true,
          :allowed_from_server => true,
          :description => 'Number of seconds betwixt connections to the New Relic error event collection services.'
        },
        :'event_report_period.span_event_data' => {
          :default => 60,
          :public => false,
          :type => Integer,
          :dynamic_name => true,
          :allowed_from_server => true,
          :description => 'Number of seconds betwixt connections to the New Relic span event collection services.'
        },
        :keep_retrying => {
          :default => true,
          :public => false,
          :type => Boolean,
          :deprecated => true,
          :allowed_from_server => false,
          :description => 'Enable or disable retrying failed connections to the New Relic data collection service.'
        },
        :force_install_exit_handler => {
          :default => false,
          :public => true,
          :type => Boolean,
          :allowed_from_server => false,
          :description => 'Forces the exit handler that sends all cached data to collector ' \
            'before shuttng down to be installed regardless of detecting scenarios where it generally should not be. ' \
            'Known use-case for this option is where Sinatra is running as an embedded service within another framework ' \
            'and the agent is detecting the Sinatra app and skipping the at_exit handler as a result. Sinatra classically ' \
            'runs the entire application in an at_exit block and would otherwise misbehave if the Agent\'s at_exit handler ' \
            'is also installed in those circumstances.  Note: `send_data_on_exit` should also be set to `true` in  tandem with this setting.'
        },
        :force_reconnect => {
          :default => false,
          :public => false,
          :type => Boolean,
          :allowed_from_server => false,
          :description => 'Force a new connection to the server before running the worker loop. Creates a separate agent run and is recorded as a separate instance by the New Relic data collection service.'
        },
        :report_instance_busy => {
          :default => true,
          :public => false,
          :type => Boolean,
          :allowed_from_server => false,
          :description => 'Enable or disable transmission of metrics recording the percentage of time application instances spend servicing requests (duty cycle metrics).'
        },
        :log_file_name => {
          :default => 'newrelic_agent.log',
          :public => true,
          :type => String,
          :allowed_from_server => false,
          :description => 'Defines a name for the log file.'
        },
        :log_file_path => {
          :default => DefaultSource::DEFAULT_LOG_DIR,
          :public => true,
          :type => String,
          :allowed_from_server => false,
          :description => 'Defines a path to the agent log file, excluding the filename.'
        },
        :'audit_log.enabled' => {
          :default => false,
          :public => true,
          :type => Boolean,
          :allowed_from_server => false,
          :description => 'If <code>true</code>, enables an audit log which logs communications with the New Relic <a href="https://docs.newrelic.com/docs/apm/new-relic-apm/getting-started/glossary#collector">collector</a>.'
        },
        :'audit_log.path' => {
          :default => DefaultSource.audit_log_path,
          :public => true,
          :type => String,
          :allowed_from_server => false,
          :description => 'Specifies a path to the audit log file (including the filename).'
        },
        :'audit_log.endpoints' => {
          :default => [".*"],
          :public => true,
          :type => Array,
          :allowed_from_server => false,
          :transform => DefaultSource.method(:convert_to_regexp_list),
          :description => 'List of allowed endpoints to include in audit log'
        },
        :disable_samplers => {
          :default => false,
          :public => true,
          :type => Boolean,
          :allowed_from_server => false,
          :description => 'If <code>true</code>, disables the collection of sampler metrics. Sampler metrics are metrics that are not event-based (such as CPU time or memory usage).'
        },
        :disable_resque => {
          :default => false,
          :public => true,
          :type => Boolean,
          :allowed_from_server => false,
          :description => deprecated_description(:'instrumentation.resque', 'If <code>true</code>, disables <a href="https://docs.newrelic.com/docs/agents/ruby-agent/background-jobs/resque-instrumentation">Resque instrumentation</a>.')
        },
        :disable_sidekiq => {
          :default => false,
          :public => true,
          :type => Boolean,
          :allowed_from_server => false,
          :description => 'If <code>true</code>, disables <a href="https://docs.newrelic.com/docs/agents/ruby-agent/background-jobs/sidekiq-instrumentation">Sidekiq instrumentation</a>.'
        },
        :disable_dj => {
          :default => false,
          :public => true,
          :type => Boolean,
          :allowed_from_server => false,
          :description => 'If <code>true</code>, disables <a href="https://docs.newrelic.com/docs/agents/ruby-agent/background-jobs/delayedjob">Delayed::Job instrumentation</a>.'
        },
        :disable_sinatra => {
          :default => false,
          :public => true,
          :type => Boolean,
          :allowed_from_server => false,
          :description => 'If <code>true</code> , disables <a href="https://docs.newrelic.com/docs/agents/ruby-agent/frameworks/sinatra-support">Sinatra instrumentation</a>.'
        },
        :disable_sinatra_auto_middleware => {
          :default => false,
          :public => true,
          :type => Boolean,
          :allowed_from_server => false,
          :description => 'If <code>true</code>, disables agent middleware for Sinatra. This middleware is responsible for advanced feature support such as <a href="https://docs.newrelic.com/docs/apm/transactions/cross-application-traces/cross-application-tracing">cross application tracing</a>, <a href="https://docs.newrelic.com/docs/browser/new-relic-browser/getting-started/new-relic-browser">page load timing</a>, and <a href="https://docs.newrelic.com/docs/apm/applications-menu/events/view-apm-error-analytics">error collection</a>.'
        },
        :disable_view_instrumentation => {
          :default => false,
          :public => true,
          :type => Boolean,
          :allowed_from_server => false,
          :description => 'If <code>true</code>, disables view instrumentation.'
        },
        :disable_harvest_thread => {
          :default => false,
          :public => false,
          :type => Boolean,
          :allowed_from_server => false,
          :description => 'Enable or disable the harvest thread.'
        },
        :skip_ar_instrumentation => {
          :default => false,
          :public => false,
          :type => Boolean,
          :allowed_from_server => false,
          :description => 'Enable or disable active record instrumentation.'
        },
        :disable_activerecord_instrumentation => {
          :default => value_of(:skip_ar_instrumentation),
          :public => true,
          :type => Boolean,
          :allowed_from_server => false,
          :description => 'If <code>true</code>, disables active record instrumentation.'
        },
        :prepend_active_record_instrumentation => {
          :default => false,
          :public => true,
          :type => Boolean,
          :allowed_from_server => false,
          :description => 'If <code>true</code>, uses Module.prepend rather than alias_method for ActiveRecord instrumentation.'
        },
        :prepend_net_instrumentation => {
          :default => true,
          :public => false,
          :type => Boolean,
          :allowed_from_server => false,
          :deprecated => true,
          :description => deprecated_description(:'instrumentation.net_http',
            'If <code>true</code>, uses Module.prepend rather than alias_method for Net::HTTP instrumentation.'
          )
        },
        :'instrumentation.net_http' => {
          :default => instrumentation_value_of(:disable_net_http, :prepend_net_instrumentation),
          :public => :true,
          :type => String,
          :dynamic_name => true,
          :allowed_from_server => false,

          :description => "Controls auto-instrumentation of Net::HTTP at start up.  May be one of [auto|prepend|chain|disabled]."
<<<<<<< HEAD
=======
        },
        :'instrumentation.resque' => {
          :default => instrumentation_value_of(:disable_resque),
          :public => :true,
          :type => String,
          :dynamic_name => true,
          :allowed_from_server => false,
          :description => "Controls auto-instrumentation of resque at start up.  May be one of [auto|prepend|chain|disabled]."
        },
        :'instrumentation.httpclient' => {
          :default => instrumentation_value_of(:disable_httpclient),
          :public => :true,
          :type => String,
          :dynamic_name => true,
          :allowed_from_server => false,
          :description => "Controls auto-instrumentation of HTTPClient at start up.  May be one of [auto|prepend|chain|disabled]."
>>>>>>> a8f30693
        },
        :disable_data_mapper => {
          :default => false,
          :public => true,
          :type => Boolean,
          :allowed_from_server => false,
          :description => 'If <code>true</code>, disables DataMapper instrumentation.'
        },
        :disable_activejob => {
          :default => false,
          :public => true,
          :type => Boolean,
          :dynamic_name => true,
          :allowed_from_server => false,
          :description => 'If <code>true</code>, disables ActiveJob instrumentation.'
        },
        :disable_action_cable_instrumentation => {
          :default => false,
          :public => true,
          :type => Boolean,
          :dynamic_name => true,
          :allowed_from_server => false,
          :description => 'If <code>true</code>, disables Action Cable instrumentation.'
        },
        :disable_active_storage => {
          :default => false,
          :public => true,
          :type => Boolean,
          :dynamic_name => true,
          :allowed_from_server => false,
          :description => 'If <code>true</code>, disables ActiveStorage instrumentation.'
        },
        :disable_memcached => {
          :default => value_of(:disable_memcache_instrumentation),
          :public => true,
          :type => Boolean,
          :allowed_from_server => false,
          :description => 'If <code>true</code>, disables instrumentation for the memcached gem.'
        },
        :disable_memcache_client => {
          :default => value_of(:disable_memcache_instrumentation),
          :public => true,
          :type => Boolean,
          :allowed_from_server => false,
          :description => 'If <code>true</code>, disables instrumentation for the memcache-client gem.'
        },
        :disable_dalli => {
          :default => value_of(:disable_memcache_instrumentation),
          :public => true,
          :type => Boolean,
          :allowed_from_server => false,
          :description => 'If <code>true</code>, disables instrumentation for the dalli gem.'
        },
        :disable_dalli_cas_client => {
          :default => value_of(:disable_memcache_instrumentation),
          :public => true,
          :type => Boolean,
          :allowed_from_server => false,
          :description => "If <code>true</code>, disables instrumentation for the dalli gem\'s additional CAS client support."
        },
        :disable_memcache_instrumentation => {
          :default => false,
          :public => true,
          :type => Boolean,
          :allowed_from_server => false,
          :description => 'If <code>true</code>, disables memcache instrumentation.'
        },
        :disable_gc_profiler => {
          :default => false,
          :public => true,
          :type => Boolean,
          :allowed_from_server => false,
          :description => 'If <code>true</code>, disables the use of GC::Profiler to measure time spent in garbage collection'
        },
        :'sidekiq.capture_params' => {
          :default => false,
          :public => true,
          :type => Boolean,
          :allowed_from_server => false,
          :dynamic_name => true,
          :deprecated => true,
          :description => 'If <code>true</code>, enables the capture of job arguments for transaction traces and traced errors in Sidekiq.'
        },
        :'resque.capture_params' => {
          :default => false,
          :public => true,
          :type => Boolean,
          :allowed_from_server => false,
          :dynamic_name => true,
          :deprecated => true,
          :description => 'If <code>true</code>, enables the capture of job arguments for transaction traces and traced errors in Resque.'
        },
        :'resque.use_ruby_dns' => {
          :default => true,
          :public => false,
          :type => Boolean,
          :allowed_from_server => false,
          :description => 'Replace the libc DNS resolver with the all Ruby resolver Resolv'
        },
        :capture_memcache_keys => {
          :default => false,
          :public => true,
          :type => Boolean,
          :allowed_from_server => true,
          :description => 'Enable or disable the capture of memcache keys from transaction traces.'
        },
        :'transaction_tracer.enabled' => {
          :default => true,
          :public => true,
          :type => Boolean,
          :allowed_from_server => true,
          :description => 'If <code>true</code>, enables collection of <a href="https://docs.newrelic.com/docs/apm/traces/transaction-traces/transaction-traces">transaction traces</a>.'
        },
        :'transaction_tracer.transaction_threshold' => {
          :default => DefaultSource.transaction_tracer_transaction_threshold,
          :public => true,
          :type => Float,
          :allowed_from_server => true,
          :description => 'Specify a threshold in seconds. Transactions with a duration longer than this threshold are eligible for transaction traces. Specify a float value or the string <code><a href="https://docs.newrelic.com/docs/apm/new-relic-apm/getting-started/glossary#apdex_f">apdex_f</a></code>.'
        },
        :'transaction_tracer.record_sql' => {
          :default => 'obfuscated',
          :public => true,
          :type => String,
          :allowed_from_server => true,
          :description => 'Obfuscation level for SQL queries reported in transaction trace nodes.</p>

  <p>By default, this is set to <code>obfuscated</code>, which strips out the numeric and string literals.</p>

  <ul>
    <li>If you do not want the agent to capture query information, set this to <code>none</code>.</li>
    <li>If you want the agent to capture all query information in its original form, set this to <code>raw</code>.</li>
    <li>When you enable <a href="/docs/agents/manage-apm-agents/configuration/high-security-mode">high security mode</a>, this is automatically set to <code>obfuscated</code>.</li>
  </ul>
  <p>' # Doc generator will wrap this in <p>...</p>
        },
        :'transaction_tracer.record_redis_arguments' => {
          :default => false,
          :public => true,
          :type => Boolean,
          :allowed_from_server => false,
          :description => 'If <code>true</code>, the agent records Redis command arguments in transaction traces.'
        },
        :'transaction_tracer.capture_attributes' => {
          :default => true,
          :public => true,
          :type => Boolean,
          :deprecated => true,
          :allowed_from_server => false,
          :description => 'Deprecated; use <a href="#transaction_tracer-attributes-enabled"><code>transaction_tracer.attributes.enabled</code></a> instead.'
        },
        :'transaction_tracer.explain_threshold' => {
          :default => 0.5,
          :public => true,
          :type => Float,
          :allowed_from_server => true,
          :description => 'Threshold (in seconds) above which the agent will collect explain plans. Relevant only when <code><a href="#transaction_tracer.explain_enabled">explain_enabled</a></code> is true.'
        },
        :'transaction_tracer.explain_enabled' => {
          :default => true,
          :public => true,
          :type => Boolean,
          :allowed_from_server => true,
          :description => 'If <code>true</code>, enables the collection of explain plans in transaction traces. This setting will also apply to explain plans in slow SQL traces if <a href="#slow_sql-explain_enabled"><code>slow_sql.explain_enabled</code></a> is not set separately.'
        },
        :'transaction_tracer.stack_trace_threshold' => {
          :default => 0.5,
          :public => true,
          :type => Float,
          :allowed_from_server => true,
          :description => 'Specify a threshold in seconds. The agent includes stack traces in transaction trace nodes when the stack trace duration exceeds this threshold.'
        },
        :'transaction_tracer.limit_segments' => {
          :default => 4000,
          :public => true,
          :type => Integer,
          :allowed_from_server => true,
          :description => 'Maximum number of transaction trace nodes to record in a single transaction trace.'
        },
        :disable_sequel_instrumentation => {
          :default => false,
          :public => true,
          :type => Boolean,
          :allowed_from_server => false,
          :description => 'If <code>true</code>, disables <a href="https://docs.newrelic.com/docs/agents/ruby-agent/frameworks/sequel-instrumentation">Sequel instrumentation</a>.'
        },
        :disable_database_instrumentation => {
          :default => false,
          :public => true,
          :type => Boolean,
          :allowed_from_server => false,
          :deprecated => true,
          :description => 'Deprecated; use <a href="#disable_sequel_instrumentation"><code>disable_sequel_instrumentation</code></a> instead.'
        },
        :disable_mongo => {
          :default      => false,
          :public       => true,
          :type         => Boolean,
          :allowed_from_server => false,
          :dynamic_name => true,
          :description  => 'If <code>true</code>, the agent won\'t install <a href="https://docs.newrelic.com/docs/agents/ruby-agent/frameworks/mongo-instrumentation">instrumentation for the Mongo gem</a>.'
        },
        :disable_redis => {
          :default      => false,
          :public       => true,
          :type         => Boolean,
          :allowed_from_server => false,
          :description  => 'If <code>true</code>, the agent won\'t install <a href="https://docs.newrelic.com/docs/agents/ruby-agent/frameworks/redis-instrumentation">instrumentation for Redis</a>.'
        },
        :disable_redis_instrumentation => {
          :default      => false,
          :public       => false,
          :type         => Boolean,
          :allowed_from_server => false,
          :description  => 'Disables installation of Redis instrumentation. Standard key to use is disable_redis.'
        },
        :'message_tracer.segment_parameters.enabled' => {
          :default      => true,
          :public       => true,
          :type         => Boolean,
          :allowed_from_server => true,
          :description  => 'If <code>true</code>, the agent will collect metadata about messages and attach them as segment parameters.'
        },
        :'slow_sql.enabled' => {
          :default => value_of(:'transaction_tracer.enabled'),
          :public => true,
          :type => Boolean,
          :allowed_from_server => true,
          :description => 'If <code>true</code>, the agent collects <a href="https://docs.newrelic.com/docs/apm/applications-menu/monitoring/viewing-slow-query-details">slow SQL queries</a>.'
        },
        :'slow_sql.explain_threshold' => {
          :default => value_of(:'transaction_tracer.explain_threshold'),
          :public => true,
          :type => Float,
          :allowed_from_server => true,
          :description => 'Specify a threshold in seconds. The agent collects <a href="https://docs.newrelic.com/docs/apm/applications-menu/monitoring/viewing-slow-query-details">slow SQL queries</a> and explain plans that exceed this threshold.'
        },
        :'slow_sql.explain_enabled' => {
          :default => value_of(:'transaction_tracer.explain_enabled'),
          :public => true,
          :type => Boolean,
          :allowed_from_server => true,
          :description => 'If <code>true</code>, the agent collects explain plans in slow SQL queries. If this setting is omitted, the <a href="#transaction_tracer-explain_enabled"><code>transaction_tracer.explain_enabled</code></a> setting will be applied as the default setting for explain plans in slow SQL as well.'
        },
        :'slow_sql.record_sql' => {
          :default => value_of(:'transaction_tracer.record_sql'),
          :public => true,
          :type => String,
          :allowed_from_server => true,
          :description => 'Defines an obfuscation level for slow SQL queries. Valid options are <code>obfuscated</code>, <code>raw</code>, or <code>none</code>).'
        },
        :'slow_sql.use_longer_sql_id' => {
          :default => false,
          :public => true,
          :type => Boolean,
          :allowed_from_server => true,
          :description => 'Generate a longer sql_id for slow SQL traces. sql_id is used for aggregation of similar queries.'
        },
        :'mongo.capture_queries' => {
          :default => true,
          :public => true,
          :type => Boolean,
          :allowed_from_server => true,
          :description => 'If <code>true</code>, the agent captures Mongo queries in transaction traces.'
        },
        :'mongo.obfuscate_queries' => {
          :default => true,
          :public => true,
          :type => Boolean,
          :allowed_from_server => true,
          :description => 'If <code>true</code>, the agent obfuscates Mongo queries in transaction traces.'
        },
        :'error_collector.enabled' => {
          :default => true,
          :public => true,
          :type => Boolean,
          :allowed_from_server => true,
          :description => 'If <code>true</code>, the agent captures traced errors and error count metrics.'
        },
        :'error_collector.capture_attributes' => {
          :default => true,
          :public => true,
          :type => Boolean,
          :deprecated => true,
          :allowed_from_server => false,
          :description => 'Deprecated; use <a href="#error_collector-attributes-enabled"><code>error_collector.attributes.enabled</code></a> instead.'
        },
        :'error_collector.ignore_errors' => {
          :default => 'ActionController::RoutingError,Sinatra::NotFound',
          :public => true,
          :type => String,
          :allowed_from_server => true,
          :description => 'Specify a comma-delimited list of error classes that the agent should ignore.'
        },
        :'error_collector.max_backtrace_frames' => {
          :default => 50,
          :public => true,
          :type => Integer,
          :allowed_from_server => false,
          :description => 'Defines the maximum number of frames in an error backtrace. Backtraces over this amount are truncated at the beginning and end.'
        },
        :'error_collector.capture_events' => {
          :default => value_of(:'error_collector.enabled'),
          :public => true,
          :type => Boolean,
          :allowed_from_server => true,
          :dynamic_name => true,
          :description => 'If <code>true</code>, the agent collects <a href="https://docs.newrelic.com/docs/insights/new-relic-insights/decorating-events/error-event-default-attributes-insights">TransactionError events</a>.'
        },
        :'error_collector.max_event_samples_stored' => {
          :default => 100,
          :public => true,
          :type => Integer,
          :allowed_from_server => true,
          :description => 'Defines the maximum number of <a href="https://docs.newrelic.com/docs/insights/new-relic-insights/decorating-events/error-event-default-attributes-insights">TransactionError events</a> sent to Insights per harvest cycle.'
        },
        :'rum.enabled' => {
          :default => true,
          :public => false,
          :type => Boolean,
          :allowed_from_server => true,
          :description => 'Enable or disable page load timing (sometimes referred to as real user monitoring or RUM).'
        },
        :browser_key => {
          :default => '',
          :public => false,
          :type => String,
          :allowed_from_server => true,
          :description => 'Real user monitoring license key for the browser timing header.'
        },
        :beacon => {
          :default => '',
          :public => false,
          :type => String,
          :allowed_from_server => true,
          :description => 'Beacon for real user monitoring.'
        },
        :error_beacon => {
          :default => '',
          :public => false,
          :type => String,
          :allowed_from_server => true,
          :description => 'Error beacon for real user monitoring.'
        },
        :application_id => {
          :default => '',
          :public => false,
          :type => String,
          :allowed_from_server => true,
          :description => 'Application ID for real user monitoring.'
        },
        :js_agent_file => {
          :default => '',
          :public => false,
          :type => String,
          :allowed_from_server => true,
          :description => 'Javascript agent file for real user monitoring.'
        },
        :'browser_monitoring.auto_instrument' => {
          :default => value_of(:'rum.enabled'),
          :public => true,
          :type => Boolean,
          :allowed_from_server => true,
          :description => 'If <code>true</code>, enables <a href="https://docs.newrelic.com/docs/browser/new-relic-browser/installation-configuration/adding-apps-new-relic-browser#select-apm-app">auto-injection</a> of the JavaScript header for page load timing (sometimes referred to as real user monitoring or RUM).'
        },
        :'browser_monitoring.capture_attributes' => {
          :default => false,
          :public => true,
          :type => Boolean,
          :deprecated => true,
          :allowed_from_server => false,
          :description => 'Deprecated; use <a href="#browser_monitoring-attributes-enabled"><code>browser_monitoring.attributes.enabled</code></a> instead.'
        },
        :'browser_monitoring.loader' => {
          :default => DefaultSource.browser_monitoring_loader,
          :public => false,
          :type => String,
          :allowed_from_server => true,
          :description => 'Type of JavaScript agent loader to use for browser monitoring instrumentation.'
        },
        :'browser_monitoring.loader_version' => {
          :default => '',
          :public => false,
          :type => String,
          :allowed_from_server => true,
          :description => 'Version of JavaScript agent loader (returned from the New Relic <a href="https://docs.newrelic.com/docs/apm/new-relic-apm/getting-started/glossary#collector">collector</a>.)'
        },
        :'browser_monitoring.debug' => {
          :default => false,
          :public => false,
          :type => Boolean,
          :allowed_from_server => true,
          :description => 'Enable or disable debugging version of JavaScript agent loader for browser monitoring instrumentation.'
        },
        :'browser_monitoring.ssl_for_http' => {
          :default => nil,
          :allow_nil => true,
          :public => false,
          :type => Boolean,
          :allowed_from_server => true,
          :description => 'Enable or disable HTTPS instrumentation by JavaScript agent on HTTP pages.'
        },
        :js_agent_loader => {
          :default => '',
          :public => false,
          :type => String,
          :allowed_from_server => true,
          :description => 'JavaScript agent loader content.'
        },
        :js_errors_beta => {
          :default => false,
          :public => false,
          :type => Boolean,
          :allowed_from_server => false,
          :deprecated => true,
          :description => 'Enable or disable beta JavaScript error reporting.'
        },
        :trusted_account_ids => {
          :default => [],
          :public => false,
          :type => Array,
          :allowed_from_server => true,
          :description => 'List of trusted New Relic account IDs for the purposes of cross-application tracing. Inbound requests from applications including cross-application headers that do not come from an account in this list will be ignored.'
        },
        :"cross_application_tracer.enabled" => {
          :default => Proc.new { !NewRelic::Agent.config[:'distributed_tracing.enabled'] },
          :public => true,
          :type => Boolean,
          :allowed_from_server => true,
          :description => 'If <code>true</code>, enables <a href="https://docs.newrelic.com/docs/apm/transactions/cross-application-traces/cross-application-tracing">cross-application tracing</a>.'
        },
        :cross_application_tracing => {
          :default => nil,
          :allow_nil => true,
          :public => false,
          :type => Boolean,
          :allowed_from_server => false,
          :deprecated => true,
          :description => 'Deprecated in favor of cross_application_tracer.enabled'
        },
        :encoding_key => {
          :default => '',
          :public => false,
          :type => String,
          :allowed_from_server => true,
          :description => 'Encoding key for cross-application tracing.'
        },
        :cross_process_id => {
          :default => '',
          :public => false,
          :type => String,
          :allowed_from_server => true,
          :description => 'Cross process ID for cross-application tracing.'
        },
        :'thread_profiler.enabled' => {
          :default => DefaultSource.thread_profiler_enabled,
          :public => true,
          :type => Boolean,
          :allowed_from_server => true,
          :description => 'If <code>true</code>, enables use of the <a href="https://docs.newrelic.com/docs/apm/applications-menu/events/thread-profiler-tool">thread profiler</a>.'
        },
        :'thread_profiler.max_profile_overhead' => {
          :default => 0.05,
          :public => false,
          :type => Float,
          :allowed_from_server => true,
          :description => 'Maximum overhead percentage for thread profiling before agent reduces polling frequency'
        },
        :marshaller => {
          :default => 'json',
          :public => true,
          :type => String,
          :allowed_from_server => false,
          :description => 'Specifies a marshaller for transmitting data to the New Relic <a href="https://docs.newrelic.com/docs/apm/new-relic-apm/getting-started/glossary#collector">collector</a>. Currently <code>json</code> is the only valid value for this setting.'
        },
        :'analytics_events.enabled' => {
          :default => true,
          :public => true,
          :type => Boolean,
          :allowed_from_server => true,
          :description => 'If <code>true</code>, enables analytics event sampling.'
        },
        :'analytics_events.max_samples_stored' => {
          :default => 1200,
          :public => true,
          :type => Integer,
          :allowed_from_server => true,
          :description => 'Defines the maximum number of request events reported from a single harvest.'
        },
        :'analytics_events.capture_attributes' => {
          :default => true,
          :public => true,
          :type => Boolean,
          :deprecated => true,
          :allowed_from_server => false,
          :description => 'Deprecated; use <a href="#transaction_events-attributes-enabled"><code>transaction_events.attributes.enabled</code></a> instead.'
        },
        :restart_thread_in_children => {
          :default => true,
          :public => false,
          :type => Boolean,
          :allowed_from_server => false,
          :description => 'Controls whether to check on running a transaction whether to respawn the harvest thread.'
        },
        :normalize_json_string_encodings => {
          :default => true,
          :public => false,
          :type => Boolean,
          :allowed_from_server => false,
          :description => 'Controls whether to normalize string encodings prior to serializing data for the collector to JSON.'
        },
        :backport_fast_active_record_connection_lookup => {
          :default => false,
          :public => true,
          :type => Boolean,
          :allowed_from_server => false,
          :description => 'Backports the faster ActiveRecord connection lookup introduced in Rails 6, which improves agent performance when instrumenting ActiveRecord. Note that this setting may not be compatible with other gems that patch ActiveRecord.'
        },
        :disable_vm_sampler => {
          :default      => false,
          :public       => true,
          :type         => Boolean,
          :dynamic_name => true,
          :allowed_from_server => false,
          :description  => 'If <code>true</code>, the agent won\'t <a href="https://docs.newrelic.com/docs/agents/ruby-agent/features/ruby-vm-measurements">sample performance measurements from the Ruby VM</a>.'
        },
        :disable_memory_sampler => {
          :default      => false,
          :public       => true,
          :type         => Boolean,
          :dynamic_name => true,
          :allowed_from_server => false,
          :description  => 'If <code>true</code>, the agent won\'t sample the memory usage of the host process.'
        },
        :disable_cpu_sampler => {
          :default      => false,
          :public       => true,
          :type         => Boolean,
          :dynamic_name => true,
          :allowed_from_server => false,
          :description  => 'If <code>true</code>, the agent won\'t sample the CPU usage of the host process.'
        },
        :disable_delayed_job_sampler => {
          :default      => false,
          :public       => true,
          :type         => Boolean,
          :dynamic_name => true,
          :allowed_from_server => false,
          :description  => 'If <code>true</code>, the agent won\'t measure the depth of Delayed Job queues.'
        },
        :disable_active_record_4 => {
          :default      => false,
          :public       => true,
          :type         => Boolean,
          :dynamic_name => true,
          :allowed_from_server => false,
          :deprecated   => true,
          :description  => 'Deprecated.  ' \
              'For agent versions 6.3 or higher, ' \
              'use <a href="#disable_active_record_notifications"><code>' \
                'disable_active_record_notifications' \
              '</code></a> instead.'
        },
        :disable_active_record_5 => {
          :default      => false,
          :public       => true,
          :type         => Boolean,
          :dynamic_name => true,
          :allowed_from_server => false,
          :deprecated   => true,
          :description  => 'Deprecated.  ' \
              'For agent versions 6.3 or higher, ' \
              'use <a href="#disable_active_record_notifications"><code>' \
                'disable_active_record_notifications' \
              '</code></a> instead.'
        },
        :disable_active_record_notifications => {
          :default      => false,
          :public       => true,
          :type         => Boolean,
          :dynamic_name => true,
          :allowed_from_server => false,
          :description  => 'If <code>true</code>, disables instrumentation for ActiveRecord 4, 5, and 6.'
        },
        :disable_bunny => {
          :default      => false,
          :public       => true,
          :type         => Boolean,
          :dynamic_name => true,
          :allowed_from_server => false,
          :description  => 'If <code>true</code>, disables instrumentation for the bunny gem.'
        },
        :disable_curb => {
          :default      => false,
          :public       => true,
          :type         => Boolean,
          :dynamic_name => true,
          :allowed_from_server => false,
          :description  => 'If <code>true</code>, disables instrumentation for the curb gem.'
        },
        :disable_excon => {
          :default      => false,
          :public       => true,
          :type         => Boolean,
          :dynamic_name => true,
          :allowed_from_server => false,
          :description  => 'If <code>true</code>, disables instrumentation for the excon gem.'
        },
        :disable_httpclient => {
          :default      => false,
          :public       => true,
          :type         => Boolean,
          :dynamic_name => true,
          :allowed_from_server => false,
          :description  => deprecated_description(:'instrumentation.httpclient', 'If <code>true</code>, disables instrumentation for the httpclient gem.')
        },
        :disable_net_http => {
          :default      => false,
          :public       => true,
          :type         => Boolean,
          :dynamic_name => true,
          :allowed_from_server => false,
          :deprecated   => true,
          :description  => deprecated_description(:'instrumentation.net_http', 
            'If <code>true</code>, disables instrumentation for Net::HTTP.'
          )
        },
        :disable_rack => {
          :default      => false,
          :public       => true,
          :type         => Boolean,
          :dynamic_name => true,
          :allowed_from_server => false,
          :description  => 'If <code>true</code>, prevents the agent from hooking into the <code>to_app</code> method in Rack::Builder to find gems to instrument during application startup.'
        },
        :disable_rack_urlmap => {
          :default      => false,
          :public       => true,
          :type         => Boolean,
          :dynamic_name => true,
          :allowed_from_server => false,
          :description  => 'If <code>true</code>, prevents the agent from hooking into Rack::URLMap to install middleware tracing.'
        },
        :disable_puma_rack => {
          :default      => value_of(:disable_rack),
          :public       => true,
          :type         => Boolean,
          :dynamic_name => true,
          :allowed_from_server => false,
          :description  => 'If <code>true</code>, prevents the agent from hooking into the <code>to_app</code> method in Puma::Rack::Builder to find gems to instrument during application startup.'
        },
        :disable_puma_rack_urlmap => {
          :default      => value_of(:disable_rack_urlmap),
          :public       => true,
          :type         => Boolean,
          :dynamic_name => true,
          :allowed_from_server => false,
          :description  => 'If <code>true</code>, prevents the agent from hooking into Puma::Rack::URLMap to install middleware tracing.'
        },
        :disable_typhoeus => {
          :default      => false,
          :public       => true,
          :type         => Boolean,
          :dynamic_name => true,
          :allowed_from_server => false,
          :description  => 'If <code>true</code>, the agent won\'t install instrumentation for the typhoeus gem.'
        },
        :disable_httprb => {
          :default      => false,
          :public       => true,
          :type         => Boolean,
          :dynamic_name => true,
          :allowed_from_server => false,
          :description  => 'If <code>true</code>, the agent won\'t install instrumentation for the http.rb gem.'
        },
        :disable_middleware_instrumentation => {
          :default      => false,
          :public       => true,
          :type         => Boolean,
          :allowed_from_server => false,
          :description  => 'If <code>true</code>, the agent won\'t wrap third-party middlewares in instrumentation (regardless of whether they are installed via Rack::Builder or Rails).'
        },
        :disable_rails_middleware => {
          :default      => false,
          :public       => false,
          :type         => Boolean,
          :allowed_from_server => false,
          :description  => 'Internal name for controlling Rails 3+ middleware instrumentation'
        },
        :'heroku.use_dyno_names' => {
          :default      => true,
          :public       => true,
          :type         => Boolean,
          :allowed_from_server => false,
          :description  => 'If <code>true</code>, the agent uses Heroku dyno names as the hostname.'
        },
        :'heroku.dyno_name_prefixes_to_shorten' => {
          :default      => ['scheduler', 'run'],
          :public       => true,
          :type         => Array,
          :allowed_from_server => false,
          :transform    => DefaultSource.method(:convert_to_list),
          :description  => 'Ordinarily the agent reports dyno names with a trailing dot and process ID (for example, <b>worker.3</b>). You can remove this trailing data by specifying the prefixes you want to report without trailing data (for example, <b>worker</b>).'
        },
        :'process_host.display_name' => {
          :default      => Proc.new{ NewRelic::Agent::Hostname.get },
          :public       => true,
          :type         => String,
          :allowed_from_server => false,
          :description  => 'Specify a custom host name for <a href="https://docs.newrelic.com/docs/apm/new-relic-apm/maintenance/add-rename-remove-hosts#display_name">display in the New Relic UI</a>.'
        },
        :labels => {
          :default      => '',
          :public       => true,
          :type         => String,
          :allowed_from_server => false,
          :description  => 'A dictionary of <a href="/docs/data-analysis/user-interface-functions/labels-categories-organize-your-apps-servers">label names</a> and values that will be applied to the data sent from this agent. May also be expressed as a semicolon-delimited <code>;</code> string of colon-separated <code>:</code> pairs. For example, <code><var>Server</var>:<var>One</var>;<var>Data Center</var>:<var>Primary</var></code>.'
        },
        :aggressive_keepalive => {
          :default      => true,
          :public       => false,
          :type         => Boolean,
          :allowed_from_server => true,
          :description  => 'If true, attempt to keep the TCP connection to the collector alive between harvests.'
        },
        :keep_alive_timeout => {
          :default      => 60,
          :public       => false,
          :type         => Integer,
          :allowed_from_server => true,
          :description  => 'Timeout for keep alive on TCP connection to collector if supported by Ruby version. Only used in conjunction when aggressive_keepalive is enabled.'
        },
        :ca_bundle_path => {
          :default      => nil,
          :allow_nil    => true,
          :public       => true,
          :type         => String,
          :allowed_from_server => false,
          :description  => "Manual override for the path to your local CA bundle. This CA bundle will be used to validate the SSL certificate presented by New Relic\'s data collection service."
        },
        :'rules.ignore_url_regexes' => {
          :default      => [],
          :public       => true,
          :type         => Array,
          :allowed_from_server => true,
          :transform    => DefaultSource.method(:convert_to_regexp_list),
          :description  => 'Define transactions you want the agent to ignore, by specifying a list of patterns matching the URI you want to ignore.'
        },
        :'synthetics.traces_limit' => {
          :default      => 20,
          :public       => false,
          :type         => Integer,
          :allowed_from_server => true,
          :description  => 'Maximum number of synthetics transaction traces to hold for a given harvest'
        },
        :'synthetics.events_limit' => {
          :default      => 200,
          :public       => false,
          :type         => Integer,
          :allowed_from_server => true,
          :description  => 'Maximum number of synthetics transaction events to hold for a given harvest'
        },
        :'custom_insights_events.enabled' => {
          :default      => true,
          :public       => true,
          :type         => Boolean,
          :allowed_from_server => true,
          :description  => 'If <code>true</code>, the agent captures <a href="/docs/insights/new-relic-insights/adding-querying-data/inserting-custom-events-new-relic-apm-agents">New Relic Insights custom events</a>.'
        },
        :'custom_insights_events.max_samples_stored' => {
          :default      => 1000,
          :public       => true,
          :type         => Integer,
          :allowed_from_server => true,
          :description  => 'Specify a maximum number of custom Insights events to buffer in memory at a time.',
          :dynamic_name => true
        },
        :disable_grape_instrumentation => {
          :default      => false,
          :public       => false,
          :type         => Boolean,
          :allowed_from_server => false,
          :deprecated   => true,
          :description  => deprecated_description(:'instrumentation.grape',
            'If <code>true</code>, the agent won\'t install Grape instrumentation.'
          )
        },
        :disable_grape => {
          :default      => false,
          :public       => true,
          :type         => Boolean,
          :allowed_from_server => false,
          :deprecated   => true,
          :description  => deprecated_description(:'instrumentation.grape',
            'If <code>true</code>, the agent won\'t install Grape instrumentation.'
          )
        },
        :'instrumentation.grape' => {
          :default => instrumentation_value_of(:disable_grape_instrumentation),
          :public => :true,
          :type => String,
          :dynamic_name => true,
          :allowed_from_server => false,
          :description => "Controls auto-instrumentation of Grape at start up.  May be one of [auto|prepend|chain|disabled]."
        },
        :'attributes.enabled' => {
          :default     => true,
          :public      => true,
          :type        => Boolean,
          :allowed_from_server => false,
          :description => 'If <code>true</code>, enables capture of attributes for all destinations.'
        },
        :'transaction_tracer.attributes.enabled' => {
          :default     => value_of(:'transaction_tracer.capture_attributes'),
          :public      => true,
          :type        => Boolean,
          :allowed_from_server => false,
          :description => 'If <code>true</code>, the agent captures attributes from transaction traces.'
        },
        :'transaction_events.attributes.enabled' => {
          :default     => value_of(:'analytics_events.capture_attributes'),
          :public      => true,
          :type        => Boolean,
          :allowed_from_server => false,
          :description => 'If <code>true</code>, the agent captures attributes from transaction events.'
        },
        :'error_collector.attributes.enabled' => {
          :default     => value_of(:'error_collector.capture_attributes'),
          :public      => true,
          :type        => Boolean,
          :allowed_from_server => false,
          :description => 'If <code>true</code>, the agent captures attributes from error collection.'
        },
        :'browser_monitoring.attributes.enabled' => {
          :default     => value_of(:'browser_monitoring.capture_attributes'),
          :public      => true,
          :type        => Boolean,
          :allowed_from_server => false,
          :description => 'If <code>true</code>, the agent captures attributes from browser monitoring.'
        },
        :'span_events.attributes.enabled' => {
          :default     => true,
          :public      => true,
          :type        => Boolean,
          :allowed_from_server => false,
          :description => 'If <code>true</code>, the agent captures attributes on span events.'
        },
        :'transaction_segments.attributes.enabled' => {
          :default     => true,
          :public      => true,
          :type        => Boolean,
          :allowed_from_server => false,
          :description => 'If <code>true</code>, the agent captures attributes on transaction segments.'
        },
        :'attributes.exclude' => {
          :default     => [],
          :public      => true,
          :type        => Array,
          :allowed_from_server => false,
          :transform   => DefaultSource.method(:convert_to_list),
          :description => 'Prefix of attributes to exclude from all destinations. Allows <code>*</code> as wildcard at end.'
        },
        :'transaction_tracer.attributes.exclude' => {
          :default     => [],
          :public      => true,
          :type        => Array,
          :allowed_from_server => false,
          :transform   => DefaultSource.method(:convert_to_list),
          :description => 'Prefix of attributes to exclude from transaction traces. Allows <code>*</code> as wildcard at end.'
        },
        :'transaction_events.attributes.exclude' => {
          :default     => [],
          :public      => true,
          :type        => Array,
          :allowed_from_server => false,
          :transform    => DefaultSource.method(:convert_to_list),
          :description => 'Prefix of attributes to exclude from transaction events. Allows <code>*</code> as wildcard at end.'
        },
        :'error_collector.attributes.exclude' => {
          :default     => [],
          :public      => true,
          :type        => Array,
          :allowed_from_server => false,
          :transform    => DefaultSource.method(:convert_to_list),
          :description => 'Prefix of attributes to exclude from error collection. Allows <code>*</code> as wildcard at end.'
        },
        :'browser_monitoring.attributes.exclude' => {
          :default     => [],
          :public      => true,
          :type        => Array,
          :allowed_from_server => false,
          :transform    => DefaultSource.method(:convert_to_list),
          :description => 'Prefix of attributes to exclude from browser monitoring. Allows <code>*</code> as wildcard at end.'
        },
        :'span_events.attributes.exclude' => {
          :default     => [],
          :public      => true,
          :type        => Array,
          :allowed_from_server => false,
          :transform   => DefaultSource.method(:convert_to_list),
          :description => 'Prefix of attributes to exclude from span events. Allows <code>*</code> as wildcard at end.'
        },
        :'transaction_segments.attributes.exclude' => {
          :default     => [],
          :public      => true,
          :type        => Array,
          :allowed_from_server => false,
          :transform   => DefaultSource.method(:convert_to_list),
          :description => 'Prefix of attributes to exclude from transaction segments. Allows <code>*</code> as wildcard at end.'
        },
        :'attributes.include' => {
          :default     => [],
          :public      => true,
          :type        => Array,
          :allowed_from_server => false,
          :transform    => DefaultSource.method(:convert_to_list),
          :description => 'Prefix of attributes to include in all destinations. Allows <code>*</code> as wildcard at end.'
        },
        :'transaction_tracer.attributes.include' => {
          :default     => [],
          :public      => true,
          :type        => Array,
          :allowed_from_server => false,
          :transform    => DefaultSource.method(:convert_to_list),
          :description => 'Prefix of attributes to include in transaction traces. Allows <code>*</code> as wildcard at end.'
        },
        :'transaction_events.attributes.include' => {
          :default     => [],
          :public      => true,
          :type        => Array,
          :allowed_from_server => false,
          :transform    => DefaultSource.method(:convert_to_list),
          :description => 'Prefix of attributes to include in transaction events. Allows <code>*</code> as wildcard at end.'
        },
        :'error_collector.attributes.include' => {
          :default     => [],
          :public      => true,
          :type        => Array,
          :allowed_from_server => false,
          :transform    => DefaultSource.method(:convert_to_list),
          :description => 'Prefix of attributes to include in error collection. Allows <code>*</code> as wildcard at end.'
        },
        :'browser_monitoring.attributes.include' => {
          :default     => [],
          :public      => true,
          :type        => Array,
          :allowed_from_server => false,
          :transform    => DefaultSource.method(:convert_to_list),
          :description => 'Prefix of attributes to include in browser monitoring. Allows <code>*</code> as wildcard at end.'
        },
        :'span_events.attributes.include' => {
          :default     => [],
          :public      => true,
          :type        => Array,
          :allowed_from_server => false,
          :transform    => DefaultSource.method(:convert_to_list),
          :description => 'Prefix of attributes to include on span events. Allows <code>*</code> as wildcard at end.'
        },
        :'transaction_segments.attributes.include' => {
          :default     => [],
          :public      => true,
          :type        => Array,
          :allowed_from_server => false,
          :transform    => DefaultSource.method(:convert_to_list),
          :description => 'Prefix of attributes to include on transaction segments. Allows <code>*</code> as wildcard at end.'
        },
        :'custom_attributes.enabled' => {
          :default     => true,
          :public      => true,
          :type        => Boolean,
          :allowed_from_server => false,
          :description => 'If <code>false</code>, custom attributes will not be sent on Insights events.'
        },
        :'utilization.detect_aws' => {
          :default     => true,
          :public      => true,
          :type        => Boolean,
          :allowed_from_server => false,
          :dynamic_name => true,
          :description => 'If <code>true</code>, the agent automatically detects that it is running in an AWS environment.'
        },
        :'utilization.detect_azure' => {
          :default      => true,
          :public       => true,
          :type         => Boolean,
          :allowed_from_server => false,
          :dynamic_name => true,
          :description  => 'If <code>true</code>, the agent automatically detects that it is running in an Azure environment.'
        },
        :'utilization.detect_gcp' => {
          :default     => true,
          :public      => true,
          :type        => Boolean,
          :allowed_from_server => false,
          :dynamic_name => true,
          :description => 'If <code>true</code>, the agent automatically detects that it is running in an Google Cloud Platform environment.'
        },
        :'utilization.detect_pcf' => {
          :default     => true,
          :public      => true,
          :type        => Boolean,
          :allowed_from_server => false,
          :dynamic_name => true,
          :description => 'If <code>true</code>, the agent automatically detects that it is running in a Pivotal Cloud Foundry environment.'
        },
        :'utilization.detect_docker' => {
          :default     => true,
          :public      => true,
          :type        => Boolean,
          :allowed_from_server => false,
          :description => 'If <code>true</code>, the agent automatically detects that it is running in Docker.'
        },
        :'utilization.detect_kubernetes' => {
          :default     => true,
          :public      => true,
          :type        => Boolean,
          :allowed_from_server => false,
          :description => 'If <code>true</code>, the agent automatically detects that it is running in Kubernetes.'
        },
        :'utilization.billing_hostname' => {
          :default     => nil,
          :allow_nil   => true,
          :public      => false,
          :type        => String,
          :allowed_from_server => false,
          :description => 'The configured server name by a customer.'
        },
        :'utilization.logical_processors' => {
          :default     => nil,
          :allow_nil   => true,
          :public      => false,
          :type        => Integer,
          :allowed_from_server => false,
          :description => 'The total number of hyper-threaded execution contexts available.'
        },
        :'utilization.total_ram_mib' => {
          :default     => nil,
          :allow_nil   => true,
          :public      => false,
          :type        => Integer,
          :allowed_from_server => false,
          :description => 'This value represents the total amount of memory available to the host (not the process), in mebibytes (1024 squared or 1,048,576 bytes).'
        },
        :'datastore_tracer.instance_reporting.enabled' => {
          :default     => true,
          :public      => true,
          :type        => Boolean,
          :allowed_from_server => false,
          :description => 'If <code>false</code>, the agent will not report datastore instance metrics, nor add <code>host</code> or <code>port_path_or_id</code> parameters to transaction or slow sql traces.'
        },
        :'datastore_tracer.database_name_reporting.enabled' => {
          :default     => true,
          :public      => true,
          :type        => Boolean,
          :allowed_from_server => false,
          :description => 'If <code>false</code>, the agent will not add <code>database_name</code> parameter to transaction or slow sql traces.'
        },
        :'clear_transaction_state_after_fork' => {
          :default     => false,
          :public      => true,
          :type        => Boolean,
          :allowed_from_server => false,
          :description => 'If <code>true</code>, the agent will clear <code>Tracer::State</code> in <code>Agent.drop_buffered_data</code>.'
        },
        :account_id => {
          :default => nil,
          :allow_nil => true,
          :public => false,
          :type => String,
          :allowed_from_server => true,
          :description => 'The account id associated with this application.'
        },
        :primary_application_id => {
          :default => nil,
          :allow_nil => true,
          :public => false,
          :type => String,
          :allowed_from_server => true,
          :description => 'The primary id associated with this application.'
        },
        :'distributed_tracing.enabled' => {
          :default     => false,
          :public      => true,
          :type        => Boolean,
          :allowed_from_server => false,
          :description => 'Distributed tracing lets you see the path that a request takes through your distributed system. Enabling distributed tracing changes the behavior of some New Relic features, so carefully consult the <a href="https://docs.newrelic.com/docs/transition-guide-distributed-tracing">transition guide</a> before you enable this feature.'
        },
        :trusted_account_key => {
          :default => nil,
          :allow_nil => true,
          :public => false,
          :type => String,
          :allowed_from_server => true,
          :description => 'A shared key to validate that a distributed trace payload came from a trusted account.'
        },
        :sampling_target => {
          :default => 10,
          :public => false,
          :type => Integer,
          :allowed_from_server => true,
          :description => 'The target number of transactions to mark as sampled during a sampled period.'
        },
        :sampling_target_period_in_seconds => {
          :default => 60,
          :public => false,
          :type => Integer,
          :allowed_from_server => true,
          :description => 'The period during which a target number of transactions should be marked as sampled.'
        },
        :'span_events.enabled' => {
          :default => true,
          :public => true,
          :type => Boolean,
          :allowed_from_server => true,
          :description => 'If <code>true</code>, enables span event sampling.'
        },
        :'span_events.queue_size' => {
          :default => 10_000,
          :public => true,
          :type => Integer,
          :allowed_from_server => false,
          :external => :infinite_tracing,
          :description => "Sets the maximum number of span events to buffer when streaming to the trace observer."
        },
        :'span_events.max_samples_stored' => {
          :default => 1000,
          :public => true,
          :type => Integer,
          :allowed_from_server => true,
          :description => 'Defines the maximum number of span events reported from a single harvest.'
        },
        :'exclude_newrelic_header' => {
          :default => false,
          :public => true,
          :type => Boolean,
          :allowed_from_server => true,
          :description => "Allows newrelic distributed tracing headers to be suppressed on outbound requests."
        },
        :'infinite_tracing.trace_observer.host' => {
          :default => '',
          :public => true,
          :type => String,
          :allowed_from_server => false,
          :external => :infinite_tracing,
          :description => "Configures the hostname for the Trace Observer Host. " \
            "When configured, enables tail-based sampling by sending all recorded spans " \
            "to a Trace Observer for further sampling decisions, irrespective of any usual " \
            "agent sampling decision."
        },
        :'infinite_tracing.trace_observer.port' => {
          :default => 443,
          :public => true,
          :type => Integer,
          :allowed_from_server => false,
          :external => :infinite_tracing,
          :description => "Configures the TCP/IP port for the Trace Observer Host"
        }
      }.freeze
    end
  end
end<|MERGE_RESOLUTION|>--- conflicted
+++ resolved
@@ -889,8 +889,6 @@
           :allowed_from_server => false,
 
           :description => "Controls auto-instrumentation of Net::HTTP at start up.  May be one of [auto|prepend|chain|disabled]."
-<<<<<<< HEAD
-=======
         },
         :'instrumentation.resque' => {
           :default => instrumentation_value_of(:disable_resque),
@@ -907,7 +905,6 @@
           :dynamic_name => true,
           :allowed_from_server => false,
           :description => "Controls auto-instrumentation of HTTPClient at start up.  May be one of [auto|prepend|chain|disabled]."
->>>>>>> a8f30693
         },
         :disable_data_mapper => {
           :default => false,
