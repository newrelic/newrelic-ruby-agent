--- conflicted
+++ resolved
@@ -2026,11 +2026,7 @@
           # Keep the extra two-space indent before the second bullet to appease translation tool
           :description => <<~DESC
             * Defines the maximum number of span events reported from a single harvest. Any Integer between `1` and `10000` is valid.'
-<<<<<<< HEAD
               * When configuring the agent for [AI monitoring](/docs/ai-monitoring/intro-to-ai-monitoring), set to max value `10000`.\
-=======
-            * When configuring the agent for [AI monitoring](/docs/ai-monitoring/intro-to-ai-monitoring), set to max value `10000`.\
->>>>>>> 8e17c942
             This ensures the agent captures the maximum amount of distributed traces.
           DESC
         },
