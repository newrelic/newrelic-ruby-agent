# This file is distributed under New Relic's license terms.
# See https://github.com/newrelic/newrelic-ruby-agent/blob/main/LICENSE for complete details.
# frozen_string_literal: true

require 'forwardable'

module NewRelic
  module Agent
    module Configuration
      # Helper since default Procs are evaluated in the context of this module
      def self.value_of(key)
        proc do
          NewRelic::Agent.config[key]
        end
      end

      # Combines potentially two properties into one.
      # Given the example:
      #    :disable_net_http and :prepend_net_instrumentation
      #    if :disable_net_http is true, then returned value is "disabled"
      #    if :prepend_net_instrumentation is false, then returned value is "chain"
      #    otherwise, "auto" is returned.
      #
      # Intent is:
      #     - if user sets disable_xxx property, then don't instrument
      #     - if user set prepend to `false` then we use method_alias chaining
      #     - auto, when returned means, try to use prepend unless conflicting gems discovered
      #
      def self.instrumentation_value_of(disable_key, prepend_key = nil)
        proc do
          if NewRelic::Agent.config[disable_key]
            "disabled"
          elsif prepend_key && !NewRelic::Agent.config[prepend_key]
            "chain"
          else
            "auto"
          end
        end
      end

      def self.instrumentation_value_from_boolean(key)
        proc do
          NewRelic::Agent.config[key] ? 'auto' : 'disabled'
        end
      end

      # Marks the config option as deprecated in the documentation once generated.
      # Does not appear in logs.
      def self.deprecated_description(new_setting, description)
        link_ref = new_setting.to_s.tr(".", "-")
        %{Please see: [#{new_setting}](docs/agents/ruby-agent/configuration/ruby-agent-configuration##{link_ref}). \n\n#{description}}
      end

      class Boolean
        def self.===(o)
          TrueClass === o or FalseClass === o
        end
      end

      class DefaultSource
        attr_reader :defaults

        extend Forwardable
        def_delegators :@defaults, :has_key?, :each, :merge, :delete, :keys, :[], :to_hash

        def initialize
          @defaults = default_values
        end

        def default_values
          result = {}
          ::NewRelic::Agent::Configuration::DEFAULTS.each do |key, value|
            result[key] = value[:default]
          end
          result
        end

        def self.transform_for(key)
          default_settings = ::NewRelic::Agent::Configuration::DEFAULTS[key]
          default_settings[:transform] if default_settings
        end

        def self.config_search_paths
          proc {
            paths = [
              File.join("config", "newrelic.yml"),
              File.join("newrelic.yml"),
              File.join("config", "newrelic.yml.erb"),
              File.join("newrelic.yml.erb")
            ]

            if NewRelic::Control.instance.root
              paths << File.join(NewRelic::Control.instance.root, "config", "newrelic.yml")
              paths << File.join(NewRelic::Control.instance.root, "newrelic.yml")
              paths << File.join(NewRelic::Control.instance.root, "config", "newrelic.yml.erb")
              paths << File.join(NewRelic::Control.instance.root, "newrelic.yml.erb")
            end

            if ENV['HOME']
              paths << File.join(ENV['HOME'], ".newrelic", "newrelic.yml")
              paths << File.join(ENV['HOME'], "newrelic.yml")
              paths << File.join(ENV['HOME'], ".newrelic", "newrelic.yml.erb")
              paths << File.join(ENV['HOME'], "newrelic.yml.erb")
            end

            # If we're packaged for warbler, we can tell from GEM_HOME
            if ENV["GEM_HOME"] && ENV["GEM_HOME"].end_with?(".jar!")
              app_name = File.basename(ENV["GEM_HOME"], ".jar!")
              paths << File.join(ENV["GEM_HOME"], app_name, "config", "newrelic.yml")
              paths << File.join(ENV["GEM_HOME"], app_name, "config", "newrelic.yml.erb")
            end

            paths
          }
        end

        def self.config_path
          proc {
            found_path = NewRelic::Agent.config[:config_search_paths].detect do |file|
              File.expand_path(file) if File.exist?(file)
            end
            found_path || NewRelic::EMPTY_STR
          }
        end

        def self.framework
          proc {
            case
            when defined?(::NewRelic::TEST) then :test
            when defined?(::Rails::VERSION)
              case Rails::VERSION::MAJOR
              when 3
                :rails3
              when 4..7
                :rails_notifications
              else
                ::NewRelic::Agent.logger.warn("Detected untested Rails version #{Rails::VERSION::STRING}")
                :rails_notifications
              end
            when defined?(::Sinatra) && defined?(::Sinatra::Base) then :sinatra
            when defined?(::NewRelic::IA) then :external
            else :ruby
            end
          }
        end

        def self.agent_enabled
          proc {
            NewRelic::Agent.config[:enabled] &&
              (NewRelic::Agent.config[:test_mode] || NewRelic::Agent.config[:monitor_mode]) &&
              NewRelic::Agent::Autostart.agent_should_start?
          }
        end

        DEFAULT_LOG_DIR = 'log/'.freeze

        def self.audit_log_path
          proc {
            log_file_path = NewRelic::Agent.config[:log_file_path]
            wants_stdout = (log_file_path.casecmp(NewRelic::STANDARD_OUT) == 0)
            audit_log_dir = wants_stdout ? DEFAULT_LOG_DIR : log_file_path

            File.join(audit_log_dir, 'newrelic_audit.log')
          }
        end

        def self.app_name
          proc { NewRelic::Control.instance.env }
        end

        def self.dispatcher
          proc { NewRelic::Control.instance.local_env.discovered_dispatcher }
        end

        def self.thread_profiler_enabled
          proc { NewRelic::Agent::Threading::BacktraceService.is_supported? }
        end

        # This check supports the js_errors_beta key we've asked clients to
        # set. Once JS errors are GA, browser_monitoring.loader can stop
        # being dynamic.
        def self.browser_monitoring_loader
          proc { NewRelic::Agent.config[:js_errors_beta] ? "full" : "rum" }
        end

        def self.transaction_tracer_transaction_threshold
          proc { NewRelic::Agent.config[:apdex_t] * 4 }
        end

        def self.profiling_available
          proc {
            begin
              require 'ruby-prof'
              true
            rescue LoadError
              false
            end
          }
        end

        def self.host
          proc do
            regex = /\A(?<identifier>.+?)x/
            if matches = regex.match(String(NewRelic::Agent.config[:license_key]))
              "collector.#{matches['identifier']}.nr-data.net"
            else
              'collector.newrelic.com'
            end
          end
        end

        def self.api_host
          # only used for deployment task
          proc do
            api_version = if NewRelic::Agent.config[:api_key].nil? || NewRelic::Agent.config[:api_key].empty?
              "rpm"
            else
              "api"
            end
            api_region = "eu." if String(NewRelic::Agent.config[:license_key]).start_with?('eu')

            "#{api_version}.#{api_region}newrelic.com"
          end
        end

        def self.convert_to_regexp_list(raw_value)
          value_list = convert_to_list(raw_value)
          value_list.map do |value|
            /#{value}/
          end
        end

        def self.convert_to_list(value)
          case value
          when String
            value.split(/\s*,\s*/)
          when Array
            value
          else
            raise ArgumentError.new("Config value '#{value}' couldn't be turned into a list.")
          end
        end

        SEMICOLON = ';'.freeze
        def self.convert_to_list_on_semicolon(value)
          case value
          when Array then value
          when String then value.split(SEMICOLON)
          else NewRelic::EMPTY_ARRAY
          end
        end

        def self.convert_to_constant_list(raw_value)
          return NewRelic::EMPTY_ARRAY if raw_value.nil? || raw_value.empty?

          constants = convert_to_list(raw_value).map! do |class_name|
            const = ::NewRelic::LanguageSupport.constantize(class_name)
            NewRelic::Agent.logger.warn("Ignoring invalid constant '#{class_name}' in #{raw_value}") unless const
            const
          end
          constants.compact!
          constants
        end

        def self.enforce_fallback(allowed_values: nil, fallback: nil)
          proc do |configured_value|
            if allowed_values.any? { |v| v =~ /#{configured_value}/i }
              configured_value
            else
              fallback
            end
          end
        end
      end

      AUTOSTART_DENYLISTED_RAKE_TASKS = [
        'about',
        'assets:clean',
        'assets:clobber',
        'assets:environment',
        'assets:precompile',
        'assets:precompile:all',
        'db:create',
        'db:drop',
        'db:fixtures:load',
        'db:migrate',
        'db:migrate:status',
        'db:rollback',
        'db:schema:cache:clear',
        'db:schema:cache:dump',
        'db:schema:dump',
        'db:schema:load',
        'db:seed',
        'db:setup',
        'db:structure:dump',
        'db:version',
        'doc:app',
        'log:clear',
        'middleware',
        'notes',
        'notes:custom',
        'rails:template',
        'rails:update',
        'routes',
        'secret',
        'spec',
        'spec:features',
        'spec:requests',
        'spec:controllers',
        'spec:helpers',
        'spec:models',
        'spec:views',
        'spec:routing',
        'spec:rcov',
        'stats',
        'test',
        'test:all',
        'test:all:db',
        'test:recent',
        'test:single',
        'test:uncommitted',
        'time:zones:all',
        'tmp:clear',
        'tmp:create',
        'webpacker:compile'
      ].join(',').freeze

      DEFAULTS = {
        # Critical
        :agent_enabled => {
          :default => DefaultSource.agent_enabled,
          :documentation_default => true,
          :public => true,
          :type => Boolean,
          :allowed_from_server => false,
          :description => 'If `true`, allows the Ruby agent to run.'
        },
        :app_name => {
          :default => DefaultSource.app_name,
          :public => true,
          :type => String,
          :allowed_from_server => false,
          :transform => DefaultSource.method(:convert_to_list_on_semicolon),
          :description => 'Specify the [application name](/docs/apm/new-relic-apm/installation-configuration/name-your-application) used to aggregate data in the New Relic UI. To report data to [multiple apps at the same time](/docs/apm/new-relic-apm/installation-configuration/using-multiple-names-app), specify a list of names separated by a semicolon `;`. For example, `MyApp` or `MyStagingApp;Instance1`.'
        },
        :license_key => {
          :default => '',
          :public => true,
          :type => String,
          :allowed_from_server => false,
          :description => 'Your New Relic [license key](/docs/apis/intro-apis/new-relic-api-keys/#ingest-license-key).'
        },
        :log_level => {
          :default => 'info',
          :public => true,
          :type => String,
          :allowed_from_server => false,
          :description => 'Sets the level of detail of log messages. Possible log levels, in increasing verbosity, are: `error`, `warn`, `info` or `debug`.'
        },
        # General
        :apdex_t => {
          :default => 0.5,
          :public => true,
          :type => Float,
          :allowed_from_server => true,
          :deprecated => true,
          :description => 'For agent versions 3.5.0 or higher, [set your Apdex T via the New Relic UI](/docs/apm/new-relic-apm/apdex/changing-your-apdex-settings).'
        },
        :api_key => {
          :default => '',
          :public => true,
          :type => String,
          :allowed_from_server => false,
          :description => 'Your New Relic API key. Required when using the New Relic REST API v2 to record deployments using the `newrelic deployments` command.'
        },
        :backport_fast_active_record_connection_lookup => {
          :default => false,
          :public => true,
          :type => Boolean,
          :allowed_from_server => false,
          :description => 'Backports the faster ActiveRecord connection lookup introduced in Rails 6, which improves agent performance when instrumenting ActiveRecord. Note that this setting may not be compatible with other gems that patch ActiveRecord.'
        },
        :ca_bundle_path => {
          :default => nil,
          :allow_nil => true,
          :public => true,
          :type => String,
          :allowed_from_server => false,
          :description => "Manual override for the path to your local CA bundle. This CA bundle will be used to validate the SSL certificate presented by New Relic's data collection service."
        },
        :capture_memcache_keys => {
          :default => false,
          :public => true,
          :type => Boolean,
          :allowed_from_server => true,
          :description => 'Enable or disable the capture of memcache keys from transaction traces.'
        },
        :capture_params => {
          :default => false,
          :public => true,
          :type => Boolean,
          :allowed_from_server => false,
          :description => <<-DESCRIPTION
When `true`, the agent captures HTTP request parameters and attaches them to transaction traces, traced errors, and [`TransactionError` events](/attribute-dictionary?attribute_name=&events_tids%5B%5D=8241).

    <Callout variant="caution">
      When using the `capture_params` setting, the Ruby agent will not attempt to filter secret information. <b>Recommendation:</b> To filter secret information from request parameters, use the [`attributes.include` setting](/docs/agents/ruby-agent/attributes/enable-disable-attributes-ruby) instead. For more information, see the <a href="/docs/agents/ruby-agent/attributes/ruby-attribute-examples#ex_req_params">Ruby attribute examples</a>.
    </Callout>
          DESCRIPTION
        },
        :'clear_transaction_state_after_fork' => {
          :default => false,
          :public => true,
          :type => Boolean,
          :allowed_from_server => false,
          :description => 'If `true`, the agent will clear `Tracer::State` in `Agent.drop_buffered_data`.'
        },
        :config_path => {
          :default => DefaultSource.config_path,
          :public => true,
          :type => String,
          :allowed_from_server => false,
          :description => 'Path to <b>newrelic.yml</b>. If undefined, the agent checks the following directories (in order): <b>config/newrelic.yml</b>, <b>newrelic.yml</b>, <b>$HOME/.newrelic/newrelic.yml</b> and <b>$HOME/newrelic.yml</b>.'
        },
        :'exclude_newrelic_header' => {
          :default => false,
          :public => true,
          :type => Boolean,
          :allowed_from_server => true,
          :description => "Allows newrelic distributed tracing headers to be suppressed on outbound requests."
        },
        :force_install_exit_handler => {
          :default => false,
          :public => true,
          :type => Boolean,
          :allowed_from_server => false,
          :description => 'Forces the exit handler that sends all cached data to collector ' \
            'before shutting down to be installed regardless of detecting scenarios where it generally should not be. ' \
            'Known use-case for this option is where Sinatra is running as an embedded service within another framework ' \
            'and the agent is detecting the Sinatra app and skipping the `at_exit` handler as a result. Sinatra classically ' \
            'runs the entire application in an `at_exit` block and would otherwise misbehave if the Agent\'s `at_exit` handler ' \
            'was also installed in those circumstances.  Note: `send_data_on_exit` should also be set to `true` in  tandem with this setting.'
        },
        :high_security => {
          :default => false,
          :public => true,
          :type => Boolean,
          :allowed_from_server => false,
          :description => 'If `true`, enables [high security mode](/docs/accounts-partnerships/accounts/security/high-security). Ensure you understand the implications of high security mode before enabling this setting.'
        },
        :labels => {
          :default => '',
          :public => true,
          :type => String,
          :allowed_from_server => false,
          :description => 'A dictionary of [label names](/docs/data-analysis/user-interface-functions/labels-categories-organize-your-apps-servers) and values that will be applied to the data sent from this agent. May also be expressed as a semicolon-delimited `;` string of colon-separated `:` pairs. For example, `<var>Server</var>:<var>One</var>;<var>Data Center</var>:<var>Primary</var>`.'
        },
        :log_file_name => {
          :default => 'newrelic_agent.log',
          :public => true,
          :type => String,
          :allowed_from_server => false,
          :description => 'Defines a name for the log file.'
        },
        :log_file_path => {
          :default => DefaultSource::DEFAULT_LOG_DIR,
          :public => true,
          :type => String,
          :allowed_from_server => false,
          :description => 'Defines a path to the agent log file, excluding the filename.'
        },
        :marshaller => {
          :default => 'json',
          :public => true,
          :type => String,
          :allowed_from_server => false,
          :description => 'Specifies a marshaller for transmitting data to the New Relic [collector](/docs/apm/new-relic-apm/getting-started/glossary#collector). Currently `json` is the only valid value for this setting.'
        },
        :monitor_mode => {
          :default => value_of(:enabled),
          :documentation_default => true,
          :public => true,
          :type => Boolean,
          :allowed_from_server => false,
          :description => 'When `true`, the agent transmits data about your app to the New Relic [collector](/docs/using-new-relic/welcome-new-relic/get-started/glossary/#collector).'
        },
        :prepend_active_record_instrumentation => {
          :default => false,
          :public => true,
          :type => Boolean,
          :allowed_from_server => false,
          :description => 'If `true`, uses `Module#prepend` rather than `alias_method` for ActiveRecord instrumentation.'
        },
        :proxy_host => {
          :default => nil,
          :allow_nil => true,
          :public => true,
          :type => String,
          :allowed_from_server => false,
          :description => 'Defines a host for communicating with the New Relic [collector](/docs/using-new-relic/welcome-new-relic/get-started/glossary/#collector) via a proxy server.'
        },
        :proxy_pass => {
          :default => nil,
          :allow_nil => true,
          :public => true,
          :type => String,
          :allowed_from_server => false,
          :exclude_from_reported_settings => true,
          :description => 'Defines a password for communicating with the New Relic [collector](/docs/using-new-relic/welcome-new-relic/get-started/glossary/#collector) via a proxy server.'
        },
        :proxy_port => {
          :default => 8080,
          :allow_nil => true,
          :public => true,
          :type => Integer,
          :allowed_from_server => false,
          :description => 'Defines a port for communicating with the New Relic [collector](/docs/using-new-relic/welcome-new-relic/get-started/glossary/#collector) via a proxy server.'
        },
        :proxy_user => {
          :default => nil,
          :allow_nil => true,
          :public => true,
          :type => String,
          :allowed_from_server => false,
          :exclude_from_reported_settings => true,
          :description => 'Defines a user for communicating with the New Relic [collector](/docs/using-new-relic/welcome-new-relic/get-started/glossary/#collector) via a proxy server.'
        },
        :security_policies_token => {
          :default => '',
          :public => true,
          :type => String,
          :allowed_from_server => false,
          :description => 'Applies Language Agent Security Policy settings.'
        },
        :send_data_on_exit => {
          :default => true,
          :public => true,
          :type => Boolean,
          :allowed_from_server => false,
          :description => 'If `true`, enables the exit handler that sends data to the New Relic [collector](/docs/using-new-relic/welcome-new-relic/get-started/glossary/#collector) before shutting down.'
        },
        :sync_startup => {
          :default => false,
          :public => true,
          :type => Boolean,
          :allowed_from_server => false,
          :description => 'When set to `true`, forces a synchronous connection to the New Relic [collector](/docs/using-new-relic/welcome-new-relic/get-started/glossary/#collector) during application startup. For very short-lived processes, this helps ensure the New Relic agent has time to report.'
        },
        :timeout => {
          :default => 2 * 60, # 2 minutes
          :public => true,
          :type => Integer,
          :allowed_from_server => false,
          :description => 'Defines the maximum number of seconds the agent should spend attempting to connect to the collector.'
        },
        # Transaction tracer
        :'transaction_tracer.capture_attributes' => {
          :default => true,
          :public => true,
          :type => Boolean,
          :deprecated => true,
          :allowed_from_server => false,
          :description => 'Use [`transaction_tracer.attributes.enabled`](#transaction_tracer-attributes-enabled) instead.'
        },
        :'transaction_tracer.enabled' => {
          :default => true,
          :public => true,
          :type => Boolean,
          :allowed_from_server => true,
          :description => 'If `true`, enables collection of [transaction traces](/docs/apm/traces/transaction-traces/transaction-traces).'
        },
        :'transaction_tracer.explain_enabled' => {
          :default => true,
          :public => true,
          :type => Boolean,
          :allowed_from_server => true,
          :description => 'If `true`, enables the collection of explain plans in transaction traces. This setting will also apply to explain plans in slow SQL traces if [`slow_sql.explain_enabled`](#slow_sql-explain_enabled) is not set separately.'
        },
        :'transaction_tracer.explain_threshold' => {
          :default => 0.5,
          :public => true,
          :type => Float,
          :allowed_from_server => true,
          :description => 'Threshold (in seconds) above which the agent will collect explain plans. Relevant only when [`explain_enabled`](#transaction_tracer.explain_enabled) is true.'
        },
        :'transaction_tracer.limit_segments' => {
          :default => 4000,
          :public => true,
          :type => Integer,
          :allowed_from_server => true,
          :description => 'Maximum number of transaction trace nodes to record in a single transaction trace.'
        },
        :'transaction_tracer.record_redis_arguments' => {
          :default => false,
          :public => true,
          :type => Boolean,
          :allowed_from_server => false,
          :description => 'If `true`, the agent records Redis command arguments in transaction traces.'
        },
        :'transaction_tracer.record_sql' => {
          :default => 'obfuscated',
          :public => true,
          :type => String,
          :allowed_from_server => true,
          :description => 'Obfuscation level for SQL queries reported in transaction trace nodes.

  By default, this is set to `obfuscated`, which strips out the numeric and string literals.

  - If you do not want the agent to capture query information, set this to `none`.
  - If you want the agent to capture all query information in its original form, set this to `raw`.
  - When you enable [high security mode](/docs/agents/manage-apm-agents/configuration/high-security-mode), this is automatically set to `obfuscated`.
  '
        },

        :'transaction_tracer.stack_trace_threshold' => {
          :default => 0.5,
          :public => true,
          :type => Float,
          :allowed_from_server => true,
          :description => 'Specify a threshold in seconds. The agent includes stack traces in transaction trace nodes when the stack trace duration exceeds this threshold.'
        },
        :'transaction_tracer.transaction_threshold' => {
          :default => DefaultSource.transaction_tracer_transaction_threshold,
          :public => true,
          :type => Float,
          :allowed_from_server => true,
          :description => 'Specify a threshold in seconds. Transactions with a duration longer than this threshold are eligible for transaction traces. Specify a float value or the string `apdex_f`.'
        },
        # Error collector
        :'error_collector.capture_attributes' => {
          :default => true,
          :public => true,
          :type => Boolean,
          :deprecated => true,
          :allowed_from_server => false,
          :description => 'Use [`error_collector.attributes.enabled`](#error_collector-attributes-enabled) instead.'
        },
        :'error_collector.ignore_classes' => {
          :default => [],
          :public => true,
          :type => Array,
          :allowed_from_server => true,
          :dynamic_name => true,
          :description => <<-DESCRIPTION
A list of error classes that the agent should ignore.

  <Callout variant="caution">
    This option can't be set via environment variable.
  </Callout>
          DESCRIPTION
        },
        :'error_collector.capture_events' => {
          :default => value_of(:'error_collector.enabled'),
          :documentation_default => true,
          :public => true,
          :type => Boolean,
          :allowed_from_server => true,
          :dynamic_name => true,
          :description => 'If `true`, the agent collects [TransactionError events](/docs/insights/new-relic-insights/decorating-events/error-event-default-attributes-insights).'
        },
        :'error_collector.enabled' => {
          :default => true,
          :public => true,
          :type => Boolean,
          :allowed_from_server => true,
          :description => 'If `true`, the agent captures traced errors and error count metrics.'
        },
        :'error_collector.expected_classes' => {
          :default => [],
          :public => true,
          :type => Array,
          :allowed_from_server => true,
          :dynamic_name => true,
          :description => <<-DESCRIPTION
A list of error classes that the agent should treat as expected.

  <Callout variant="caution">
    This option can't be set via environment variable.
  </Callout>
          DESCRIPTION
        },
        :'error_collector.expected_messages' => {
          :default => {},
          :public => true,
          :type => Hash,
          :allowed_from_server => true,
          :dynamic_name => true,
          :description => <<-DESCRIPTION
A map of error classes to a list of messages. When an error of one of the classes specified here occurs, if its error message contains one of the strings corresponding to it here, that error will be treated as expected.

  <Callout variant="caution">
    This option can't be set via environment variable.
  </Callout>
          DESCRIPTION
        },
        :'error_collector.expected_status_codes' => {
          :default => '',
          :public => true,
          :type => String,
          :allowed_from_server => true,
          :dynamic_name => true,
          :description => 'A comma separated list of status codes, possibly including ranges. Errors associated with these status codes, where applicable, will be treated as expected.'
        },
        :'error_collector.ignore_errors' => {
          :default => 'ActionController::RoutingError,Sinatra::NotFound',
          :public => true,
          :type => String,
          :deprecated => true,
          :allowed_from_server => true,
          :dynamic_name => true,
          :description => <<-DESCRIPTION
Use `error_collector.ignore_classes` instead. Specify a comma-delimited list of error classes that the agent should ignore.

    <Callout variant="caution">
      Server side configuration takes precedence for this setting over all environment configurations. This differs from all other configuration settings where environment variable take precedence over server side configuration.
    </Callout>
          DESCRIPTION
        },
        :'error_collector.ignore_messages' => {
          :default => {},
          :public => true,
          :type => Hash,
          :allowed_from_server => true,
          :dynamic_name => true,
          :description => <<-DESCRIPTION
A map of error classes to a list of messages. When an error of one of the classes specified here occurs, if its error message contains one of the strings corresponding to it here, that error will be ignored.

  <Callout variant="caution">
    This option can't be set via environment variable.
  </Callout>
          DESCRIPTION
        },
        :'error_collector.ignore_status_codes' => {
          :default => '',
          :public => true,
          :type => String,
          :allowed_from_server => true,
          :dynamic_name => true,
          :description => 'A comma separated list of status codes, possibly including ranges. Errors associated with these status codes, where applicable, will be ignored.'
        },
        :'error_collector.max_backtrace_frames' => {
          :default => 50,
          :public => true,
          :type => Integer,
          :allowed_from_server => false,
          :description => 'Defines the maximum number of frames in an error backtrace. Backtraces over this amount are truncated at the beginning and end.'
        },
        :'error_collector.max_event_samples_stored' => {
          :default => 100,
          :public => true,
          :type => Integer,
          :allowed_from_server => true,
          :description => 'Defines the maximum number of [TransactionError events](/docs/insights/new-relic-insights/decorating-events/error-event-default-attributes-insights) reported per harvest cycle.'
        },
        # Browser monitoring
        :'browser_monitoring.auto_instrument' => {
          :default => value_of(:'rum.enabled'),
          :documentation_default => true,
          :public => true,
          :type => Boolean,
          :allowed_from_server => true,
          :description => 'If `true`, enables [auto-injection](/docs/browser/new-relic-browser/installation-configuration/adding-apps-new-relic-browser#select-apm-app) of the JavaScript header for page load timing (sometimes referred to as real user monitoring or RUM).'
        },
        :'browser_monitoring.capture_attributes' => {
          :default => false,
          :public => true,
          :type => Boolean,
          :deprecated => true,
          :allowed_from_server => false,
          :description => 'Use [`browser_monitoring.attributes.enabled`](#browser_monitoring-attributes-enabled) instead.'
        },
        # Analytics events
        :'analytics_events.capture_attributes' => {
          :default => true,
          :public => true,
          :type => Boolean,
          :deprecated => true,
          :allowed_from_server => false,
          :description => 'Use [`transaction_events.attributes.enabled`](#transaction_events-attributes-enabled) instead.'
        },
        :'analytics_events.enabled' => {
          :default => true,
          :public => true,
          :type => Boolean,
          :deprecated => true,
          :allowed_from_server => true,
          :description => deprecated_description(:'transaction_events.enabled', 'If `true`, enables analytics event sampling.')
        },
        :'analytics_events.max_samples_stored' => {
          :default => 1200,
          :public => true,
          :type => Integer,
          :deprecated => true,
          :allowed_from_server => true,
          :description => deprecated_description(:'transaction_events.max_samples_stored', 'Defines the maximum number of request events reported from a single harvest.')
        },
        # Transaction events
        :'transaction_events.enabled' => {
          :default => value_of(:'analytics_events.enabled'),
          :documentation_default => true,
          :public => true,
          :type => Boolean,
          :allowed_from_server => true,
          :description => 'If `true`, enables transaction event sampling.'
        },
        :'transaction_events.max_samples_stored' => {
          :default => value_of(:'analytics_events.max_samples_stored'),
          :documentation_default => 1200,
          :public => true,
          :type => Integer,
          :allowed_from_server => true,
          :description => 'Defines the maximum number of transaction events reported from a single harvest.'
        },
        # Application logging
        :'application_logging.enabled' => {
          :default => true,
          :public => true,
          :type => Boolean,
          :allowed_from_server => false,
          :description => 'If `true`, enables log decoration and the collection of log events and metrics.'
        },
        :'application_logging.forwarding.enabled' => {
          :default => true,
          :public => true,
          :type => Boolean,
          :allowed_from_server => false,
          :description => 'If `true`, the agent captures log records emitted by your application.'
        },
        :'application_logging.forwarding.max_samples_stored' => {
          :default => 10000,
          :public => true,
          :type => Integer,
          :allowed_from_server => true,
          :description => 'Defines the maximum number of log records to buffer in memory at a time.',
          :dynamic_name => true
        },
        :'application_logging.local_decorating.enabled' => {
          :default => false,
          :public => true,
          :type => Boolean,
          :allowed_from_server => false,
          :description => 'If `true`, the agent decorates logs with metadata to link to entities, hosts, traces, and spans.'
        },
        :'application_logging.metrics.enabled' => {
          :default => true,
          :public => true,
          :type => Boolean,
          :allowed_from_server => true,
          :description => 'If `true`, the agent captures metrics related to logging for your application.'
        },
        # Attributes
        :'attributes.enabled' => {
          :default => true,
          :public => true,
          :type => Boolean,
          :allowed_from_server => false,
          :description => 'If `true`, enables capture of attributes for all destinations.'
        },
        :'attributes.exclude' => {
          :default => [],
          :public => true,
          :type => Array,
          :allowed_from_server => false,
          :transform => DefaultSource.method(:convert_to_list),
          :description => 'Prefix of attributes to exclude from all destinations. Allows `*` as wildcard at end.'
        },
        :'attributes.include' => {
          :default => [],
          :public => true,
          :type => Array,
          :allowed_from_server => false,
          :transform => DefaultSource.method(:convert_to_list),
          :description => 'Prefix of attributes to include in all destinations. Allows `*` as wildcard at end.'
        },
        :'browser_monitoring.attributes.enabled' => {
          :default => value_of(:'browser_monitoring.capture_attributes'),
          :documentation_default => false,
          :public => true,
          :type => Boolean,
          :allowed_from_server => false,
          :description => 'If `true`, the agent captures attributes from browser monitoring.'
        },
        :'browser_monitoring.attributes.exclude' => {
          :default => [],
          :public => true,
          :type => Array,
          :allowed_from_server => false,
          :transform => DefaultSource.method(:convert_to_list),
          :description => 'Prefix of attributes to exclude from browser monitoring. Allows `*` as wildcard at end.'
        },
        :'browser_monitoring.attributes.include' => {
          :default => [],
          :public => true,
          :type => Array,
          :allowed_from_server => false,
          :transform => DefaultSource.method(:convert_to_list),
          :description => 'Prefix of attributes to include in browser monitoring. Allows `*` as wildcard at end.'
        },
        :'error_collector.attributes.enabled' => {
          :default => value_of(:'error_collector.capture_attributes'),
          :documentation_default => true,
          :public => true,
          :type => Boolean,
          :allowed_from_server => false,
          :description => 'If `true`, the agent captures attributes from error collection.'
        },
        :'error_collector.attributes.exclude' => {
          :default => [],
          :public => true,
          :type => Array,
          :allowed_from_server => false,
          :transform => DefaultSource.method(:convert_to_list),
          :description => 'Prefix of attributes to exclude from error collection. Allows `*` as wildcard at end.'
        },
        :'error_collector.attributes.include' => {
          :default => [],
          :public => true,
          :type => Array,
          :allowed_from_server => false,
          :transform => DefaultSource.method(:convert_to_list),
          :description => 'Prefix of attributes to include in error collection. Allows `*` as wildcard at end.'
        },
        :'span_events.attributes.enabled' => {
          :default => true,
          :public => true,
          :type => Boolean,
          :allowed_from_server => false,
          :description => 'If `true`, the agent captures attributes on span events.'
        },
        :'span_events.attributes.exclude' => {
          :default => [],
          :public => true,
          :type => Array,
          :allowed_from_server => false,
          :transform => DefaultSource.method(:convert_to_list),
          :description => 'Prefix of attributes to exclude from span events. Allows `*` as wildcard at end.'
        },
        :'span_events.attributes.include' => {
          :default => [],
          :public => true,
          :type => Array,
          :allowed_from_server => false,
          :transform => DefaultSource.method(:convert_to_list),
          :description => 'Prefix of attributes to include on span events. Allows `*` as wildcard at end.'
        },
        :'transaction_events.attributes.enabled' => {
          :default => value_of(:'analytics_events.capture_attributes'),
          :documentation_default => true,
          :public => true,
          :type => Boolean,
          :allowed_from_server => false,
          :description => 'If `true`, the agent captures attributes from transaction events.'
        },
        :'transaction_events.attributes.exclude' => {
          :default => [],
          :public => true,
          :type => Array,
          :allowed_from_server => false,
          :transform => DefaultSource.method(:convert_to_list),
          :description => 'Prefix of attributes to exclude from transaction events. Allows `*` as wildcard at end.'
        },
        :'transaction_events.attributes.include' => {
          :default => [],
          :public => true,
          :type => Array,
          :allowed_from_server => false,
          :transform => DefaultSource.method(:convert_to_list),
          :description => 'Prefix of attributes to include in transaction events. Allows `*` as wildcard at end.'
        },
        :'transaction_segments.attributes.enabled' => {
          :default => true,
          :public => true,
          :type => Boolean,
          :allowed_from_server => false,
          :description => 'If `true`, the agent captures attributes on transaction segments.'
        },
        :'transaction_segments.attributes.exclude' => {
          :default => [],
          :public => true,
<<<<<<< HEAD
          :type => String,
          :dynamic_name => true,
          :allowed_from_server => false,
          :description => <<-DESCRIPTION
          Controls auto-instrumentation of Redis at start up.  May be one of [auto|prepend|chain|disabled].
          When version 5.0+ of the Redis gem is installed in your application, auto, prepend and chain have the same behavior.
          DESCRIPTION
        },
        :'instrumentation.rake' => {
          :default => instrumentation_value_of(:disable_rake),
          :documentation_default => 'auto',
          :public => :true,
          :type => String,
          :dynamic_name => true,
          :allowed_from_server => false,
          :description => "Controls auto-instrumentation of rake at start up.  May be one of [auto|prepend|chain|disabled]."
        },
        :'instrumentation.mongo' => {
          :default => instrumentation_value_of(:disable_mongo),
          :documentation_default => 'enabled',
          :public => :true,
          :type => String,
          :dynamic_name => true,
=======
          :type => Array,
>>>>>>> c4a5aebd
          :allowed_from_server => false,
          :transform => DefaultSource.method(:convert_to_list),
          :description => 'Prefix of attributes to exclude from transaction segments. Allows `*` as wildcard at end.'
        },
        :'transaction_segments.attributes.include' => {
          :default => [],
          :public => true,
          :type => Array,
          :allowed_from_server => false,
          :transform => DefaultSource.method(:convert_to_list),
          :description => 'Prefix of attributes to include on transaction segments. Allows `*` as wildcard at end.'
        },
        :'transaction_tracer.attributes.enabled' => {
          :default => value_of(:'transaction_tracer.capture_attributes'),
          :documentation_default => true,
          :public => true,
          :type => Boolean,
          :allowed_from_server => false,
          :description => 'If `true`, the agent captures attributes from transaction traces.'
        },
        :'transaction_tracer.attributes.exclude' => {
          :default => [],
          :public => true,
          :type => Array,
          :allowed_from_server => false,
          :transform => DefaultSource.method(:convert_to_list),
          :description => 'Prefix of attributes to exclude from transaction traces. Allows `*` as wildcard at end.'
        },
        :'transaction_tracer.attributes.include' => {
          :default => [],
          :public => true,
          :type => Array,
          :allowed_from_server => false,
          :transform => DefaultSource.method(:convert_to_list),
          :description => 'Prefix of attributes to include in transaction traces. Allows `*` as wildcard at end.'
        },
        # Audit log
        :'audit_log.enabled' => {
          :default => false,
          :public => true,
          :type => Boolean,
          :allowed_from_server => false,
          :description => 'If `true`, enables an audit log which logs communications with the New Relic [collector](/docs/using-new-relic/welcome-new-relic/get-started/glossary/#collector).'
        },
        :'audit_log.endpoints' => {
          :default => [".*"],
          :public => true,
          :type => Array,
          :allowed_from_server => false,
          :transform => DefaultSource.method(:convert_to_regexp_list),
          :description => 'List of allowed endpoints to include in audit log'
        },
        :'audit_log.path' => {
          :default => DefaultSource.audit_log_path,
          :documentation_default => 'config/newrelic_audit.log',
          :public => true,
          :type => String,
          :allowed_from_server => false,
          :description => 'Specifies a path to the audit log file (including the filename).'
        },
        # Autostart
        :'autostart.denylisted_constants' => {
          :default => 'Rails::Console',
          :public => true,
          :type => String,
          :allowed_from_server => false,
          :description => 'Specify a list of constants that should prevent the agent from starting automatically. Separate individual constants with a comma `,`. For example, `Rails::Console,UninstrumentedBackgroundJob`.'
        },
        :'autostart.denylisted_executables' => {
          :default => 'irb,rspec',
          :public => true,
          :type => String,
          :allowed_from_server => false,
          :description => 'Defines a comma-delimited list of executables that the agent should not instrument. For example, `rake,my_ruby_script.rb`.'
        },
        :'autostart.denylisted_rake_tasks' => {
          :default => AUTOSTART_DENYLISTED_RAKE_TASKS,
          :public => true,
          :type => String,
          :allowed_from_server => false,
          :description => 'Defines a comma-delimited list of Rake tasks that the agent should not instrument. For example, `assets:precompile,db:migrate`.'
        },
        # Code level metrics
        :'code_level_metrics.enabled' => {
          :default => true,
          :public => true,
          :type => Boolean,
          :allowed_from_server => true,
          :description => "If `true`, the agent will report source code level metrics for traced methods.\nsee: " \
                          'https://docs.newrelic.com/docs/apm/agents/ruby-agent/features/ruby-codestream-integration/'
        },
        # Cross application tracer
        :"cross_application_tracer.enabled" => {
          :default => false,
          :public => true,
          :type => Boolean,
          :allowed_from_server => true,
          :deprecated => true,
          :description => deprecated_description(
            :'distributed_tracing-enabled',
            'If `true`, enables [cross-application tracing](/docs/agents/ruby-agent/features/cross-application-tracing-ruby/) when `distributed_tracing.enabled` is set to `false`.'
          )
        },
        # Custom attributes
        :'custom_attributes.enabled' => {
          :default => true,
          :public => true,
          :type => Boolean,
          :allowed_from_server => false,
          :description => 'If `false`, custom attributes will not be sent on events.'
        },
        # Custom events
        :'custom_insights_events.enabled' => {
          :default => true,
          :public => true,
          :type => Boolean,
          :allowed_from_server => true,
          :description => 'If `true`, the agent captures [custom events](/docs/insights/new-relic-insights/adding-querying-data/inserting-custom-events-new-relic-apm-agents).'
        },
        :'custom_insights_events.max_samples_stored' => {
          :default => 3000,
          :public => true,
          :type => Integer,
          :allowed_from_server => true,
          :description => 'Specify a maximum number of custom events to buffer in memory at a time.',
          :dynamic_name => true
        },
        # Datastore tracer
        :'datastore_tracer.database_name_reporting.enabled' => {
          :default => true,
          :public => true,
          :type => Boolean,
          :allowed_from_server => false,
          :description => 'If `false`, the agent will not add `database_name` parameter to transaction or slow sql traces.'
        },
        :'datastore_tracer.instance_reporting.enabled' => {
          :default => true,
          :public => true,
          :type => Boolean,
          :allowed_from_server => false,
          :description => 'If `false`, the agent will not report datastore instance metrics, nor add `host` or `port_path_or_id` parameters to transaction or slow SQL traces.'
        },
        # Disabling
        :disable_action_cable_instrumentation => {
          :default => false,
          :public => true,
          :type => Boolean,
          :dynamic_name => true,
          :allowed_from_server => false,
          :description => 'If `true`, disables Action Cable instrumentation.'
        },
        :disable_activejob => {
          :default => false,
          :public => true,
          :type => Boolean,
          :dynamic_name => true,
          :allowed_from_server => false,
          :description => 'If `true`, disables ActiveJob instrumentation.'
        },
        :disable_active_storage => {
          :default => false,
          :public => true,
          :type => Boolean,
          :dynamic_name => true,
          :allowed_from_server => false,
          :description => 'If `true`, disables ActiveStorage instrumentation.'
        },
        :disable_activerecord_instrumentation => {
          :default => value_of(:skip_ar_instrumentation),
          :documentation_default => false,
          :public => true,
          :type => Boolean,
          :allowed_from_server => false,
          :description => 'If `true`, disables active record instrumentation.'
        },
        :disable_active_record_notifications => {
          :default => false,
          :public => true,
          :type => Boolean,
          :dynamic_name => true,
          :allowed_from_server => false,
          :description => 'If `true`, disables instrumentation for ActiveRecord 4, 5, and 6.'
        },
        :disable_bunny => {
          :default => false,
          :public => true,
          :type => Boolean,
          :deprecated => true,
          :dynamic_name => true,
          :allowed_from_server => false,
          :description => deprecated_description(:'instrumentation.bunny', 'If `true`, disables instrumentation for the bunny gem.')
        },
        :disable_cpu_sampler => {
          :default => false,
          :public => true,
          :type => Boolean,
          :dynamic_name => true,
          :allowed_from_server => false,
          :description => 'If `true`, the agent won\'t sample the CPU usage of the host process.'
        },
        :disable_curb => {
          :default => false,
          :public => true,
          :type => Boolean,
          :deprecated => true,
          :dynamic_name => true,
          :allowed_from_server => false,
          :description => deprecated_description(:'instrumentation.curb', 'If `true`, disables instrumentation for the curb gem.')
        },
        :disable_database_instrumentation => {
          :default => false,
          :public => true,
          :type => Boolean,
          :allowed_from_server => false,
          :deprecated => true,
          :description => 'Use [`disable_sequel_instrumentation`](#disable_sequel_instrumentation) instead.'
        },
        :disable_data_mapper => {
          :default => false,
          :public => true,
          :type => Boolean,
          :allowed_from_server => false,
          :description => 'If `true`, disables DataMapper instrumentation.'
        },
        :disable_dalli => {
          :default => value_of(:disable_memcache_instrumentation),
          :documentation_default => false,
          :public => true,
          :type => Boolean,
          :deprecated => true,
          :allowed_from_server => false,
          :description => deprecated_description(:'instrumentation.memcache', 'If `true`, disables instrumentation for the dalli gem.')
        },
        :disable_dalli_cas_client => {
          :default => value_of(:disable_memcache_instrumentation),
          :documentation_default => false,
          :public => true,
          :type => Boolean,
          :deprecated => true,
          :allowed_from_server => false,
          :description => deprecated_description(:'instrumentation.memcache', "If `true`, disables instrumentation for the dalli gem's additional CAS client support.")
        },
        :disable_delayed_job_sampler => {
          :default => false,
          :public => true,
          :type => Boolean,
          :dynamic_name => true,
          :allowed_from_server => false,
          :description => 'If `true`, the agent won\'t measure the depth of Delayed Job queues.'
        },
        :disable_dj => {
          :default => false,
          :public => true,
          :deprecated => true,
          :type => Boolean,
          :allowed_from_server => false,
          :description => deprecated_description(:'instrumentation.delayed_job', 'If `true`, disables [Delayed::Job instrumentation](/docs/agents/ruby-agent/background-jobs/delayedjob).')
        },
        :disable_excon => {
          :default => false,
          :public => true,
          :type => Boolean,
          :dynamic_name => true,
          :deprecated => true,
          :allowed_from_server => false,
          :description => deprecated_description(:'instrumentation.excon', 'If `true`, disables instrumentation for the excon gem.')
        },
        :disable_memcached => {
          :default => value_of(:disable_memcache_instrumentation),
          :documentation_default => false,
          :public => true,
          :type => Boolean,
          :deprecated => true,
          :allowed_from_server => false,
          :description => deprecated_description(:'instrumentation.memcached', 'If `true`, disables instrumentation for the memcached gem.')
        },
        :disable_memcache_client => {
          :default => value_of(:disable_memcache_instrumentation),
          :documentation_default => false,
          :public => true,
          :type => Boolean,
          :deprecated => true,
          :allowed_from_server => false,
          :description => deprecated_description(:'instrumentation.memcache-client', 'If `true`, disables instrumentation for the memcache-client gem.')
        },
        :disable_memcache_instrumentation => {
          :default => false,
          :public => true,
          :type => Boolean,
          :deprecated => true,
          :allowed_from_server => false,
          :description => deprecated_description(:'instrumentation.memcache', 'If `true`, disables memcache instrumentation.')
        },
        :disable_gc_profiler => {
          :default => false,
          :public => true,
          :type => Boolean,
          :allowed_from_server => false,
          :description => 'If `true`, disables the use of GC::Profiler to measure time spent in garbage collection'
        },
        :disable_grape => {
          :default => false,
          :public => true,
          :type => Boolean,
          :allowed_from_server => false,
          :deprecated => true,
          :description => deprecated_description(:'instrumentation.grape',
            'If `true`, the agent won\'t install Grape instrumentation.')
        },
        :disable_httpclient => {
          :default => false,
          :public => true,
          :type => Boolean,
          :dynamic_name => true,
          :deprecated => true,
          :allowed_from_server => false,
          :description => deprecated_description(:'instrumentation.httpclient', 'If `true`, disables instrumentation for the httpclient gem.')
        },
        :disable_httprb => {
          :default => false,
          :public => true,
          :type => Boolean,
          :dynamic_name => true,
          :deprecated => true,
          :allowed_from_server => false,
          :description => deprecated_description(:'instrumentation.httprb', 'If `true`, the agent won\'t install instrumentation for the http.rb gem.')
        },
        :disable_mongo => {
          :default => false,
          :public => true,
          :type => Boolean,
          :allowed_from_server => false,
          :dynamic_name => true,
          :deprecated => true,
          :description => deprecated_description(:'instrumentation.mongo', 'If `true`, the agent won\'t install [instrumentation for the Mongo gem](/docs/agents/ruby-agent/frameworks/mongo-instrumentation).')
        },
        :disable_memory_sampler => {
          :default => false,
          :public => true,
          :type => Boolean,
          :dynamic_name => true,
          :allowed_from_server => false,
          :description => 'If `true`, the agent won\'t sample the memory usage of the host process.'
        },
        :disable_middleware_instrumentation => {
          :default => false,
          :public => true,
          :type => Boolean,
          :allowed_from_server => false,
          :description => 'If `true`, the agent won\'t wrap third-party middlewares in instrumentation (regardless of whether they are installed via Rack::Builder or Rails).'
        },
        :disable_net_http => {
          :default => false,
          :public => true,
          :type => Boolean,
          :dynamic_name => true,
          :allowed_from_server => false,
          :deprecated => true,
          :description => deprecated_description(:'instrumentation.net_http',
            'If `true`, disables instrumentation for Net::HTTP.')
        },
        :disable_puma_rack => {
          :default => value_of(:disable_rack),
          :documentation_default => false,
          :public => true,
          :type => Boolean,
          :dynamic_name => true,
          :allowed_from_server => false,
          :deprecated => true,
          :description => deprecated_description(:'instrumentation.puma_rack', 'If `true`, prevents the agent from hooking into the `to_app` method in Puma::Rack::Builder to find gems to instrument during application startup.')
        },
        :disable_puma_rack_urlmap => {
          :default => value_of(:disable_rack_urlmap),
          :documentation_default => false,
          :public => true,
          :type => Boolean,
          :dynamic_name => true,
          :allowed_from_server => false,
          :deprecated => true,
          :description => deprecated_description(:'instrumentation.puma_rack_urlmap', 'If `true`, prevents the agent from hooking into Puma::Rack::URLMap to install middleware tracing.')
        },
        :disable_rack => {
          :default => false,
          :public => true,
          :type => Boolean,
          :dynamic_name => true,
          :allowed_from_server => false,
          :deprecated => true,
          :description => deprecated_description(:'instrumentation.rack', 'If `true`, prevents the agent from hooking into the `to_app` method in Rack::Builder to find gems to instrument during application startup.')
        },
        :disable_rack_urlmap => {
          :default => false,
          :public => true,
          :type => Boolean,
          :dynamic_name => true,
          :allowed_from_server => false,
          :deprecated => true,
          :description => deprecated_description(:'instrumentation.rack_urlmap', 'If `true`, prevents the agent from hooking into Rack::URLMap to install middleware tracing.')
        },
        :disable_rake => {
          :default => false,
          :public => true,
          :type => Boolean,
          :allowed_from_server => false,
          :deprecated => true,
          :description => deprecated_description(:'instrumentation.rake', 'If `true`, disables Rake instrumentation.')
        },
        :disable_redis => {
          :default => false,
          :public => true,
          :type => Boolean,
          :deprecated => true,
          :allowed_from_server => false,
          :description => deprecated_description(:'instrumentation.redis', 'If `true`, the agent won\'t install [instrumentation for Redis](/docs/agents/ruby-agent/frameworks/redis-instrumentation).')
        },
        :disable_resque => {
          :default => false,
          :public => true,
          :type => Boolean,
          :deprecated => true,
          :allowed_from_server => false,
          :description => deprecated_description(:'instrumentation.resque', 'If `true`, disables [Resque instrumentation](/docs/agents/ruby-agent/background-jobs/resque-instrumentation).')
        },
        :disable_samplers => {
          :default => false,
          :public => true,
          :type => Boolean,
          :allowed_from_server => false,
          :description => 'If `true`, disables the collection of sampler metrics. Sampler metrics are metrics that are not event-based (such as CPU time or memory usage).'
        },
        :disable_sequel_instrumentation => {
          :default => false,
          :public => true,
          :type => Boolean,
          :allowed_from_server => false,
          :description => 'If `true`, disables [Sequel instrumentation](/docs/agents/ruby-agent/frameworks/sequel-instrumentation).'
        },
        :disable_sidekiq => {
          :default => false,
          :public => true,
          :type => Boolean,
          :allowed_from_server => false,
          :description => 'If `true`, disables [Sidekiq instrumentation](/docs/agents/ruby-agent/background-jobs/sidekiq-instrumentation).'
        },
        :disable_sinatra => {
          :default => false,
          :public => true,
          :type => Boolean,
          :deprecated => true,
          :allowed_from_server => false,
          :description => deprecated_description(:'instrumentation.sinatra', 'If `true` , disables [Sinatra instrumentation](/docs/agents/ruby-agent/frameworks/sinatra-support).')
        },
        :disable_sinatra_auto_middleware => {
          :default => false,
          :public => true,
          :type => Boolean,
          :allowed_from_server => false,
          :description => <<-DESCRIPTION
If `true`, disables agent middleware for Sinatra. This middleware is responsible for advanced feature support such as [cross application tracing](/docs/apm/transactions/cross-application-traces/cross-application-tracing), [page load timing](/docs/browser/new-relic-browser/getting-started/new-relic-browser), and [error collection](/docs/apm/applications-menu/events/view-apm-error-analytics).

    <Callout variant="important">
      Cross application tracing is deprecated in favor of [distributed tracing](https://docs.newrelic.com/docs/apm/distributed-tracing/getting-started/introduction-distributed-tracing). Distributed tracing is on by default for Ruby agent versions 8.0.0 and above. Middlewares are not required to support distributed tracing.

      To continue using cross application tracing, update the following options in your `newrelic.yml` configuration file:

      ```
      # newrelic.yml

        cross_application_tracer:
          enabled: true
        distributed_tracing:
          enabled: false
      ```
    </Callout>
          DESCRIPTION
        },
        :disable_typhoeus => {
          :default => false,
          :public => true,
          :type => Boolean,
          :dynamic_name => true,
          :deprecated => true,
          :allowed_from_server => false,
          :description => deprecated_description(:'instrumentation.typhoeus', 'If `true`, the agent won\'t install instrumentation for the typhoeus gem.')
        },
        :disable_view_instrumentation => {
          :default => false,
          :public => true,
          :type => Boolean,
          :allowed_from_server => false,
          :description => 'If `true`, disables view instrumentation.'
        },
        :disable_vm_sampler => {
          :default => false,
          :public => true,
          :type => Boolean,
          :dynamic_name => true,
          :allowed_from_server => false,
          :description => 'If `true`, the agent won\'t [sample performance measurements from the Ruby VM](/docs/agents/ruby-agent/features/ruby-vm-measurements).'
        },
        # Distributed tracing
        :'distributed_tracing.enabled' => {
          :default => true,
          :public => true,
          :type => Boolean,
          :allowed_from_server => true,
          :description => 'Distributed tracing lets you see the path that a request takes through your distributed system. Enabling distributed tracing changes the behavior of some New Relic features, so carefully consult the [transition guide](/docs/transition-guide-distributed-tracing) before you enable this feature.'
        },
        # Elasticsearch
        :'elasticsearch.capture_queries' => {
          :default => true,
          :public => true,
          :type => Boolean,
          :allowed_from_server => true,
          :description => 'If `true`, the agent captures Elasticsearch queries in transaction traces.'
        },
        :'elasticsearch.obfuscate_queries' => {
          :default => true,
          :public => true,
          :type => Boolean,
          :allowed_from_server => true,
          :description => 'If `true`, the agent obfuscates Elasticsearch queries in transaction traces.'
        },
        # Heroku
        :'heroku.use_dyno_names' => {
          :default => true,
          :public => true,
          :type => Boolean,
          :allowed_from_server => false,
          :description => 'If `true`, the agent uses Heroku dyno names as the hostname.'
        },
        :'heroku.dyno_name_prefixes_to_shorten' => {
          :default => %w[scheduler run],
          :public => true,
          :type => Array,
          :allowed_from_server => false,
          :transform => DefaultSource.method(:convert_to_list),
          :description => 'Ordinarily the agent reports dyno names with a trailing dot and process ID (for example, <b>worker.3</b>). You can remove this trailing data by specifying the prefixes you want to report without trailing data (for example, <b>worker</b>).'
        },
        # Infinite tracing
        :'infinite_tracing.trace_observer.host' => {
          :default => '',
          :public => true,
          :type => String,
          :allowed_from_server => false,
          :external => :infinite_tracing,
          :description => "Configures the hostname for the Trace Observer Host. " \
            "When configured, enables tail-based sampling by sending all recorded spans " \
            "to a Trace Observer for further sampling decisions, irrespective of any usual " \
            "agent sampling decision."
        },
        :'infinite_tracing.trace_observer.port' => {
          :default => 443,
          :public => true,
          :type => Integer,
          :allowed_from_server => false,
          :external => :infinite_tracing,
          :description => "Configures the TCP/IP port for the Trace Observer Host"
        },
        # Instrumentation
        :'instrumentation.active_support_logger' => {
          :default => instrumentation_value_from_boolean(:'application_logging.enabled'),
          :documentation_default => 'auto',
          :dynamic_name => true,
          :public => true,
          :type => String,
          :allowed_from_server => false,
          :description => 'Controls auto-instrumentation of ActiveSupport::Logger at start up.  May be one of [auto|prepend|chain|disabled].'
        },
        :'instrumentation.bunny' => {
          :default => instrumentation_value_of(:disable_bunny),
          :documentation_default => 'auto',
          :public => true,
          :type => String,
          :dynamic_name => true,
          :allowed_from_server => false,
          :description => 'Controls auto-instrumentation of bunny at start up.  May be one of [auto|prepend|chain|disabled].'
        },
        :'instrumentation.curb' => {
          :default => instrumentation_value_of(:disable_curb),
          :documentation_default => 'auto',
          :public => true,
          :type => String,
          :dynamic_name => true,
          :allowed_from_server => false,
          :description => 'Controls auto-instrumentation of Curb at start up.  May be one of [auto|prepend|chain|disabled].'
        },
        :'instrumentation.delayed_job' => {
          :default => instrumentation_value_of(:disable_dj),
          :documentation_default => 'auto',
          :public => true,
          :type => String,
          :dynamic_name => true,
          :allowed_from_server => false,
          :description => 'Controls auto-instrumentation of Delayed Job at start up.  May be one of [auto|prepend|chain|disabled].'
        },
        :'instrumentation.elasticsearch' => {
          :default => 'auto',
          :public => true,
          :type => String,
          :dynamic_name => true,
          :allowed_from_server => false,
          :description => 'Controls auto-instrumentation of the elasticsearch library at start up. May be one of [auto|prepend|chain|disabled].'
        },
        :'instrumentation.excon' => {
          :default => instrumentation_value_of(:disable_excon),
          :documentation_default => 'enabled',
          :public => :true,
          :type => String,
          :dynamic_name => true,
          :allowed_from_server => false,
          :description => "Controls auto-instrumentation of Excon at start up.  May be one of [enabled|disabled]."
        },
        :'instrumentation.grape' => {
          :default => instrumentation_value_of(:disable_grape_instrumentation),
          :documentation_default => 'auto',
          :public => :true,
          :type => String,
          :dynamic_name => true,
          :allowed_from_server => false,
          :description => "Controls auto-instrumentation of Grape at start up.  May be one of [auto|prepend|chain|disabled]."
        },
        :'instrumentation.grpc_client' => {
          :default => instrumentation_value_of(:disable_grpc_client),
          :documentation_default => 'auto',
          :public => true,
          :type => String,
          :dynamic_name => true,
          :allowed_from_server => false,
          :description => 'Controls auto-instrumentation of gRPC clients at start up.  May be one of [auto|prepend|chain|disabled].'
        },
        :'instrumentation.grpc.host_denylist' => {
          :default => [],
          :public => true,
          :type => Array,
          :allowed_from_server => false,
          :transform => DefaultSource.method(:convert_to_regexp_list),
          :description => %Q(Specifies a list of hostname patterns separated by commas that will match gRPC hostnames that traffic is to be ignored by New Relic for. New Relic's gRPC client instrumentation will ignore traffic streamed to a host matching any of these patterns, and New Relic's gRPC server instrumentation will ignore traffic for a server running on a host whose hostname matches any of these patterns. By default, no traffic is ignored when gRPC instrumentation is itself enabled. For example, "private.com$,exception.*")
        },
        :'instrumentation.grpc_server' => {
          :default => instrumentation_value_of(:disable_grpc_server),
          :documentation_default => 'auto',
          :public => true,
          :type => String,
          :dynamic_name => true,
          :allowed_from_server => false,
          :description => 'Controls auto-instrumentation of gRPC servers at start up.  May be one of [auto|prepend|chain|disabled].'
        },
        :'instrumentation.httpclient' => {
          :default => instrumentation_value_of(:disable_httpclient),
          :documentation_default => 'auto',
          :public => true,
          :type => String,
          :dynamic_name => true,
          :allowed_from_server => false,
          :description => "Controls auto-instrumentation of HTTPClient at start up.  May be one of [auto|prepend|chain|disabled]."
        },
        :'instrumentation.httprb' => {
          :default => instrumentation_value_of(:disable_httprb),
          :documentation_default => 'auto',
          :public => true,
          :type => String,
          :dynamic_name => true,
          :allowed_from_server => false,
          :description => 'Controls auto-instrumentation of http.rb gem at start up.  May be one of [auto|prepend|chain|disabled].'
        },
        :'instrumentation.logger' => {
          :default => instrumentation_value_from_boolean(:'application_logging.enabled'),
          :documentation_default => 'auto',
          :public => true,
          :type => String,
          :dynamic_name => true,
          :allowed_from_server => false,
          :description => 'Controls auto-instrumentation of Ruby standard library Logger at start up.  May be one of [auto|prepend|chain|disabled].'
        },
        :'instrumentation.memcache' => {
          :default => instrumentation_value_of(:disable_dalli),
          :documentation_default => 'auto',
          :public => true,
          :type => String,
          :dynamic_name => true,
          :allowed_from_server => false,
          :description => 'Controls auto-instrumentation of dalli gem for Memcache at start up.  May be one of [auto|prepend|chain|disabled].'
        },
        :'instrumentation.memcached' => {
          :default => instrumentation_value_of(:disable_memcached),
          :documentation_default => 'auto',
          :public => true,
          :type => String,
          :dynamic_name => true,
          :allowed_from_server => false,
          :description => 'Controls auto-instrumentation of memcached gem for Memcache at start up.  May be one of [auto|prepend|chain|disabled].'
        },
        :'instrumentation.memcache_client' => {
          :default => instrumentation_value_of(:disable_memcache_client),
          :documentation_default => 'auto',
          :public => true,
          :type => String,
          :dynamic_name => true,
          :allowed_from_server => false,
          :description => 'Controls auto-instrumentation of memcache-client gem for Memcache at start up.  May be one of [auto|prepend|chain|disabled].'
        },
        :'instrumentation.mongo' => {
          :default => instrumentation_value_of(:disable_mongo),
          :documentation_default => 'enabled',
          :public => :true,
          :type => String,
          :dynamic_name => true,
          :allowed_from_server => false,
          :description => "Controls auto-instrumentation of Mongo at start up.  May be one of [enabled|disabled]."
        },
        :'instrumentation.net_http' => {
          :default => instrumentation_value_of(:disable_net_http, :prepend_net_instrumentation),
          :documentation_default => 'auto',
          :public => true,
          :type => String,
          :dynamic_name => true,
          :allowed_from_server => false,
          :description => "Controls auto-instrumentation of Net::HTTP at start up.  May be one of [auto|prepend|chain|disabled]."
        },
        :'instrumentation.puma_rack' => {
          :default => instrumentation_value_of(:disable_puma_rack), # TODO: MAJOR VERSION - change to value_of(:'instrumentation.rack') when we remove :disable_puma_rack in 8.0)
          :documentation_default => 'auto',
          :public => true,
          :type => String,
          :dynamic_name => true,
          :allowed_from_server => false,
          :description => "Controls auto-instrumentation of Puma::Rack. When enabled, the agent hooks into the " \
                           "`to_app` method in Puma::Rack::Builder to find gems to instrument during " \
                           "application startup.  May be one of [auto|prepend|chain|disabled]."
        },
        :'instrumentation.puma_rack_urlmap' => {
          :default => instrumentation_value_of(:disable_puma_rack_urlmap), # TODO: MAJOR VERSION - change to value_of(:'instrumentation.rack_urlmap') when we remove :disable_puma_rack_urlmap in 8.0)
          :documentation_default => 'auto',
          :public => true,
          :type => String,
          :dynamic_name => true,
          :allowed_from_server => false,
          :description => 'Controls auto-instrumentation of Puma::Rack::URLMap at start up.  May be one of [auto|prepend|chain|disabled].'
        },
        :'instrumentation.rack' => {
          :default => instrumentation_value_of(:disable_rack),
          :documentation_default => 'auto',
          :public => true,
          :type => String,
          :dynamic_name => true,
          :allowed_from_server => false,
          :description => "Controls auto-instrumentation of Rack. When enabled, the agent hooks into the " \
                           "`to_app` method in Rack::Builder to find gems to instrument during " \
                           "application startup.  May be one of [auto|prepend|chain|disabled]."
        },
        :'instrumentation.rack_urlmap' => {
          :default => instrumentation_value_of(:disable_rack_urlmap),
          :documentation_default => 'auto',
          :public => true,
          :type => String,
          :dynamic_name => true,
          :allowed_from_server => false,
          :description => 'Controls auto-instrumentation of Rack::URLMap at start up.  May be one of [auto|prepend|chain|disabled].'
        },
        :'instrumentation.rake' => {
          :default => instrumentation_value_of(:disable_rake),
          :documentation_default => 'auto',
          :public => :true,
          :type => String,
          :dynamic_name => true,
          :allowed_from_server => false,
          :description => "Controls auto-instrumentation of rake at start up.  May be one of [auto|prepend|chain|disabled]."
        },
        :'instrumentation.redis' => {
          :default => instrumentation_value_of(:disable_redis),
          :documentation_default => 'auto',
          :public => true,
          :type => String,
          :dynamic_name => true,
          :allowed_from_server => false,
          :description => "Controls auto-instrumentation of Redis at start up.  May be one of [auto|prepend|chain|disabled]."
        },
        :'instrumentation.resque' => {
          :default => instrumentation_value_of(:disable_resque),
          :documentation_default => 'auto',
          :public => true,
          :type => String,
          :dynamic_name => true,
          :allowed_from_server => false,
          :description => "Controls auto-instrumentation of resque at start up.  May be one of [auto|prepend|chain|disabled]."
        },
        :'instrumentation.sinatra' => {
          :default => instrumentation_value_of(:disable_sinatra),
          :documentation_default => 'auto',
          :public => :true,
          :type => String,
          :dynamic_name => true,
          :allowed_from_server => false,
          :description => "Controls auto-instrumentation of Sinatra at start up.  May be one of [auto|prepend|chain|disabled]."
        },
        :'instrumentation.thread' => {
          :default => 'auto',
          :public => true,
          :type => String,
          :dynamic_name => true,
          :allowed_from_server => false,
          :description => "Controls auto-instrumentation of the Thread class at start up to allow the agent to correctly nest spans inside of an asynchronous transaction. This does not enable the agent to automatically trace all threads created (see `instrumentation.thread.tracing`). May be one of [auto|prepend|chain|disabled]."
        },
        :'instrumentation.thread.tracing' => {
          :default => false,
          :public => true,
          :type => Boolean,
          :allowed_from_server => false,
          :description => "Controls auto-instrumentation of the Thread class at start up to automatically add tracing to all Threads created in the application."
        },
        :'instrumentation.tilt' => {
          :default => "auto",
          :public => true,
          :type => String,
          :dynamic_name => true,
          :allowed_from_server => false,
          :description => 'Controls auto-instrumentation of the Tilt template rendering library at start up. May be one of [auto|prepend|chain|disabled].'
        },
        :'instrumentation.typhoeus' => {
          :default => instrumentation_value_of(:disable_typhoeus),
          :documentation_default => 'auto',
          :public => true,
          :type => String,
          :dynamic_name => true,
          :allowed_from_server => false,
          :description => "Controls auto-instrumentation of Typhoeus at start up.  May be one of [auto|prepend|chain|disabled]."
        },
        # Message tracer
        :'message_tracer.segment_parameters.enabled' => {
          :default => true,
          :public => true,
          :type => Boolean,
          :allowed_from_server => true,
          :description => 'If `true`, the agent will collect metadata about messages and attach them as segment parameters.'
        },
        # Mongo
        :'mongo.capture_queries' => {
          :default => true,
          :public => true,
          :type => Boolean,
          :allowed_from_server => true,
          :description => 'If `true`, the agent captures Mongo queries in transaction traces.'
        },
        :'mongo.obfuscate_queries' => {
          :default => true,
          :public => true,
          :type => Boolean,
          :allowed_from_server => true,
          :description => 'If `true`, the agent obfuscates Mongo queries in transaction traces.'
        },
        # Process host
        :'process_host.display_name' => {
          :default => proc { NewRelic::Agent::Hostname.get },
          :public => true,
          :type => String,
          :allowed_from_server => false,
          :description => 'Specify a custom host name for [display in the New Relic UI](/docs/apm/new-relic-apm/maintenance/add-rename-remove-hosts#display_name).'
        },
        # Rake
        :'rake.tasks' => {
          :default => [],
          :public => true,
          :type => Array,
          :allowed_from_server => false,
          :transform => DefaultSource.method(:convert_to_regexp_list),
          :description => 'Specify an Array of Rake tasks to automatically instrument. ' \
          'This configuration option converts the Array to a RegEx list. If you\'d like ' \
          'to allow all tasks by default, use `rake.tasks: [.+]`. No rake tasks will be ' \
          'instrumented unless they\'re added to this list. For more information, ' \
          'visit the (New Relic Rake Instrumentation docs)[/docs/apm/agents/ruby-agent/background-jobs/rake-instrumentation].'
        },
        :'rake.connect_timeout' => {
          :default => 10,
          :public => true,
          :type => Integer,
          :allowed_from_server => false,
          :description => 'Timeout for waiting on connect to complete before a rake task'
        },
        # Resque
        :'resque.capture_params' => {
          :default => false,
          :public => true,
          :type => Boolean,
          :allowed_from_server => false,
          :dynamic_name => true,
          :deprecated => true,
          :description => 'If `true`, enables the capture of job arguments for transaction traces and traced errors in Resque.'
        },
        # Rules
        :'rules.ignore_url_regexes' => {
          :default => [],
          :public => true,
          :type => Array,
          :allowed_from_server => true,
          :transform => DefaultSource.method(:convert_to_regexp_list),
          :description => 'Define transactions you want the agent to ignore, by specifying a list of patterns matching the URI you want to ignore. See documentation on (ignoring specific transactions)[https://docs.newrelic.com/docs/agents/ruby-agent/api-guides/ignoring-specific-transactions/#config-ignoring] for more details.'
        },
        # Sidekiq
        :'sidekiq.capture_params' => {
          :default => false,
          :public => true,
          :type => Boolean,
          :allowed_from_server => false,
          :dynamic_name => true,
          :deprecated => true,
          :description => 'If `true`, enables the capture of job arguments for transaction traces and traced errors in Sidekiq.'
        },
        # Slow SQL
        :'slow_sql.enabled' => {
          :default => value_of(:'transaction_tracer.enabled'),
          :documentation_default => true,
          :public => true,
          :type => Boolean,
          :allowed_from_server => true,
          :description => 'If `true`, the agent collects [slow SQL queries](/docs/apm/applications-menu/monitoring/viewing-slow-query-details).'
        },
        :'slow_sql.explain_threshold' => {
          :default => value_of(:'transaction_tracer.explain_threshold'),
          :documentation_default => 0.5,
          :public => true,
          :type => Float,
          :allowed_from_server => true,
          :description => 'Specify a threshold in seconds. The agent collects [slow SQL queries](/docs/apm/applications-menu/monitoring/viewing-slow-query-details) and explain plans that exceed this threshold.'
        },
        :'slow_sql.explain_enabled' => {
          :default => value_of(:'transaction_tracer.explain_enabled'),
          :documentation_default => true,
          :public => true,
          :type => Boolean,
          :allowed_from_server => true,
          :description => 'If `true`, the agent collects explain plans in slow SQL queries. If this setting is omitted, the [`transaction_tracer.explain_enabled`](#transaction_tracer-explain_enabled) setting will be applied as the default setting for explain plans in slow SQL as well.'
        },
        :'slow_sql.record_sql' => {
          :default => value_of(:'transaction_tracer.record_sql'),
          :documentation_default => 'obfuscated',
          :public => true,
          :type => String,
          :allowed_from_server => true,
          :description => 'Defines an obfuscation level for slow SQL queries. Valid options are `obfuscated`, `raw`, or `none`).'
        },
        :'slow_sql.use_longer_sql_id' => {
          :default => false,
          :public => true,
          :type => Boolean,
          :allowed_from_server => true,
          :description => 'Generate a longer sql_id for slow SQL traces. sql_id is used for aggregation of similar queries.'
        },
        # Span events
        :'span_events.enabled' => {
          :default => true,
          :public => true,
          :type => Boolean,
          :allowed_from_server => true,
          :description => 'If `true`, enables span event sampling.'
        },
        :'span_events.queue_size' => {
          :default => 10_000,
          :public => true,
          :type => Integer,
          :allowed_from_server => false,
          :external => :infinite_tracing,
          :description => "Sets the maximum number of span events to buffer when streaming to the trace observer."
        },
        :'span_events.max_samples_stored' => {
          :default => 2000,
          :public => true,
          :type => Integer,
          :allowed_from_server => true,
          :description => 'Defines the maximum number of span events reported from a single harvest. Any Integer between 1 and 10000 is valid.'
        },
        # Strip exception messages
        :'strip_exception_messages.enabled' => {
          :default => value_of(:high_security),
          :documentation_default => false,
          :public => true,
          :type => Boolean,
          :allowed_from_server => false,
          :description => 'If true, the agent strips messages from all exceptions except those in the [allowlist](#strip_exception_messages-allowlist). Enabled automatically in [high security mode](/docs/accounts-partnerships/accounts/security/high-security).'
        },
        :'strip_exception_messages.allowed_classes' => {
          :default => '',
          :public => true,
          :type => String,
          :allowed_from_server => false,
          :transform => DefaultSource.method(:convert_to_constant_list),
          :description => 'Specify a list of exceptions you do not want the agent to strip when [strip_exception_messages](#strip_exception_messages-enabled) is `true`. Separate exceptions with a comma. For example, `"ImportantException,PreserveMessageException"`.'
        },
        # Thread profiler
        :'thread_profiler.enabled' => {
          :default => DefaultSource.thread_profiler_enabled,
          :documentation_default => false,
          :public => true,
          :type => Boolean,
          :allowed_from_server => true,
          :description => 'If `true`, enables use of the [thread profiler](/docs/apm/applications-menu/events/thread-profiler-tool).'
        },
        # Utilization
        :'utilization.detect_aws' => {
          :default => true,
          :public => true,
          :type => Boolean,
          :allowed_from_server => false,
          :dynamic_name => true,
          :description => 'If `true`, the agent automatically detects that it is running in an AWS environment.'
        },
        :'utilization.detect_azure' => {
          :default => true,
          :public => true,
          :type => Boolean,
          :allowed_from_server => false,
          :dynamic_name => true,
          :description => 'If `true`, the agent automatically detects that it is running in an Azure environment.'
        },
        :'utilization.detect_docker' => {
          :default => true,
          :public => true,
          :type => Boolean,
          :allowed_from_server => false,
          :description => 'If `true`, the agent automatically detects that it is running in Docker.'
        },
        :'utilization.detect_gcp' => {
          :default => true,
          :public => true,
          :type => Boolean,
          :allowed_from_server => false,
          :dynamic_name => true,
          :description => 'If `true`, the agent automatically detects that it is running in an Google Cloud Platform environment.'
        },
        :'utilization.detect_kubernetes' => {
          :default => true,
          :public => true,
          :type => Boolean,
          :allowed_from_server => false,
          :description => 'If `true`, the agent automatically detects that it is running in Kubernetes.'
        },
        :'utilization.detect_pcf' => {
          :default => true,
          :public => true,
          :type => Boolean,
          :allowed_from_server => false,
          :dynamic_name => true,
          :description => 'If `true`, the agent automatically detects that it is running in a Pivotal Cloud Foundry environment.'
        },
        # Private
        :account_id => {
          :default => nil,
          :allow_nil => true,
          :public => false,
          :type => String,
          :allowed_from_server => true,
          :description => 'The account id associated with your application.'
        },
        :aggressive_keepalive => {
          :default => true,
          :public => false,
          :type => Boolean,
          :allowed_from_server => true,
          :description => 'If true, attempt to keep the TCP connection to the collector alive between harvests.'
        },
        :api_host => {
          :default => DefaultSource.api_host,
          :public => false,
          :type => String,
          :allowed_from_server => false,
          :description => 'API host for New Relic.'
        },
        :api_port => {
          :default => value_of(:port),
          :public => false,
          :type => Integer,
          :allowed_from_server => false,
          :description => 'Port for the New Relic API host.'
        },
        :application_id => {
          :default => '',
          :public => false,
          :type => String,
          :allowed_from_server => true,
          :description => 'Application ID for real user monitoring.'
        },
        :beacon => {
          :default => '',
          :public => false,
          :type => String,
          :allowed_from_server => true,
          :description => 'Beacon for real user monitoring.'
        },
        :browser_key => {
          :default => '',
          :public => false,
          :type => String,
          :allowed_from_server => true,
          :description => 'Real user monitoring license key for the browser timing header.'
        },
        :'browser_monitoring.loader' => {
          :default => DefaultSource.browser_monitoring_loader,
          :public => false,
          :type => String,
          :allowed_from_server => true,
          :description => 'Type of JavaScript agent loader to use for browser monitoring instrumentation.'
        },
        :'browser_monitoring.loader_version' => {
          :default => '',
          :public => false,
          :type => String,
          :allowed_from_server => true,
          :description => 'Version of JavaScript agent loader (returned from the New Relic [collector](/docs/apm/new-relic-apm/getting-started/glossary#collector).)'
        },
        :'browser_monitoring.debug' => {
          :default => false,
          :public => false,
          :type => Boolean,
          :allowed_from_server => true,
          :description => 'Enable or disable debugging version of JavaScript agent loader for browser monitoring instrumentation.'
        },
        :'browser_monitoring.ssl_for_http' => {
          :default => nil,
          :allow_nil => true,
          :public => false,
          :type => Boolean,
          :allowed_from_server => true,
          :description => 'Enable or disable HTTPS instrumentation by JavaScript agent on HTTP pages.'
        },
        :compressed_content_encoding => {
          :default => 'gzip',
          :public => false,
          :type => String,
          :allowed_from_server => false,
          :description => 'Encoding to use if data needs to be compressed. The options are deflate and gzip.'
        },
        :config_search_paths => {
          :default => DefaultSource.config_search_paths,
          :public => false,
          :type => Array,
          :allowed_from_server => false,
          :description => "An array of candidate locations for the agent's configuration file."
        },
        :cross_process_id => {
          :default => '',
          :public => false,
          :type => String,
          :allowed_from_server => true,
          :description => 'Cross process ID for cross-application tracing.'
        },
        :data_report_period => {
          :default => 60,
          :public => false,
          :type => Integer,
          :allowed_from_server => true,
          :description => 'Number of seconds betwixt connections to the New Relic data collection service.'
        },
        :disable_grape_instrumentation => {
          :default => false,
          :public => false,
          :type => Boolean,
          :allowed_from_server => false,
          :deprecated => true,
          :description => deprecated_description(:'instrumentation.grape',
            'If `true`, the agent won\'t install Grape instrumentation.')
        },
        :dispatcher => {
          :default => DefaultSource.dispatcher,
          :public => false,
          :type => Symbol,
          :allowed_from_server => false,
          :description => 'Autodetected application component that reports metrics to New Relic.'
        },
        :disable_harvest_thread => {
          :default => false,
          :public => false,
          :type => Boolean,
          :allowed_from_server => false,
          :description => 'Enable or disable the harvest thread.'
        },
        :disable_rails_middleware => {
          :default => false,
          :public => false,
          :type => Boolean,
          :allowed_from_server => false,
          :description => 'Internal name for controlling Rails 3+ middleware instrumentation'
        },
        :disable_rake_instrumentation => {
          :default => false,
          :public => false,
          :type => Boolean,
          :allowed_from_server => false,
          :deprecated => true,
          :description => deprecated_description(:'instrumentation.rake', 'Enable or disable Rake instrumentation. Preferred key is `disable_rake`')
        },
        :disable_redis_instrumentation => {
          :default => false,
          :public => false,
          :type => Boolean,
          :deprecated => true,
          :allowed_from_server => false,
          :description => deprecated_description(:'instrumentation.redis', 'Disables installation of Redis instrumentation. Standard key to use is disable_redis.')
        },
        :cross_application_tracing => {
          :default => nil,
          :allow_nil => true,
          :public => false,
          :type => Boolean,
          :allowed_from_server => false,
          :deprecated => true,
          :description => 'Deprecated in favor of distributed_tracing.enabled'
        },
        :enabled => {
          :default => true,
          :public => false,
          :type => Boolean,
          :aliases => [:enable],
          :allowed_from_server => false,
          :description => 'Enable or disable the agent.'
        },
        :encoding_key => {
          :default => '',
          :public => false,
          :type => String,
          :allowed_from_server => true,
          :description => 'Encoding key for cross-application tracing.'
        },
        :entity_guid => {
          :default => nil,
          :allow_nil => true,
          :public => false,
          :type => String,
          :allowed_from_server => true,
          :description => 'The [Entity GUID](/attribute-dictionary/span/entityguid) for the entity running your agent.'
        },
        :error_beacon => {
          :default => '',
          :public => false,
          :type => String,
          :allowed_from_server => true,
          :description => 'Error beacon for real user monitoring.'
        },
        :event_report_period => {
          :default => 60,
          :public => false,
          :type => Integer,
          :allowed_from_server => true,
          :description => 'Number of seconds betwixt connections to the New Relic event collection services.'
        },
        :'event_report_period.analytic_event_data' => {
          :default => 60,
          :public => false,
          :type => Integer,
          :dynamic_name => true,
          :deprecated => true,
          :allowed_from_server => true,
          :description => deprecated_description(:'event_report_period.transaction_event_data', 'Number of seconds betwixt connections to the New Relic transaction event collection services.')
        },
        :'event_report_period.transaction_event_data' => {
          :default => value_of(:'event_report_period.analytic_event_data'),
          :public => false,
          :type => Integer,
          :dynamic_name => true,
          :allowed_from_server => true,
          :description => 'Number of seconds betwixt connections to the New Relic transaction event collection services.'
        },
        :'event_report_period.custom_event_data' => {
          :default => 60,
          :public => false,
          :type => Integer,
          :dynamic_name => true,
          :allowed_from_server => true,
          :description => 'Number of seconds betwixt connections to the New Relic custom event collection services.'
        },
        :'event_report_period.error_event_data' => {
          :default => 60,
          :public => false,
          :type => Integer,
          :dynamic_name => true,
          :allowed_from_server => true,
          :description => 'Number of seconds betwixt connections to the New Relic error event collection services.'
        },
        :'event_report_period.log_event_data' => {
          :default => 60,
          :public => false,
          :type => Integer,
          :dynamic_name => true,
          :allowed_from_server => true,
          :description => 'Number of seconds betwixt connections to the New Relic log event collection services.'
        },
        :'event_report_period.span_event_data' => {
          :default => 60,
          :public => false,
          :type => Integer,
          :dynamic_name => true,
          :allowed_from_server => true,
          :description => 'Number of seconds betwixt connections to the New Relic span event collection services.'
        },
        :force_reconnect => {
          :default => false,
          :public => false,
          :type => Boolean,
          :allowed_from_server => false,
          :description => 'Force a new connection to the server before running the worker loop. Creates a separate agent run and is recorded as a separate instance by the New Relic data collection service.'
        },
        :framework => {
          :default => DefaultSource.framework,
          :public => false,
          :type => Symbol,
          :allowed_from_server => false,
          :description => 'Autodetected application framework used to enable framework-specific functionality.'
        },
        :host => {
          :default => DefaultSource.host,
          :public => false,
          :type => String,
          :allowed_from_server => false,
          :description => "URI for the New Relic data collection service."
        },
        :'infinite_tracing.batching' => {
          :default => false,
          :public => false,
          :type => Boolean,
          :allowed_from_server => false,
          :external => :infinite_tracing,
          :description => "If true, data sent to the Trace Observer will be batched instead of the default of each " \
                          "span being sent individually"
        },
        :'infinite_tracing.compression_level' => {
          :default => :none,
          :public => false,
          :type => Symbol,
          :allowed_from_server => false,
          :external => :infinite_tracing,
          :description => "Configure the compression level for data sent to the Trace Observer\nMay be one of " \
                          "[none|low|medium|high]\nBy default, compression is not used (level = none)"
        },
        :js_agent_file => {
          :default => '',
          :public => false,
          :type => String,
          :allowed_from_server => true,
          :description => 'JavaScript agent file for real user monitoring.'
        },
        :js_agent_loader => {
          :default => '',
          :public => false,
          :type => String,
          :allowed_from_server => true,
          :description => 'JavaScript agent loader content.'
        },
        :js_errors_beta => {
          :default => false,
          :public => false,
          :type => Boolean,
          :allowed_from_server => false,
          :deprecated => true,
          :description => 'Enable or disable beta JavaScript error reporting.'
        },
        :keep_alive_timeout => {
          :default => 60,
          :public => false,
          :type => Integer,
          :allowed_from_server => true,
          :description => 'Timeout for keep alive on TCP connection to collector if supported by Ruby version. Only used in conjunction when aggressive_keepalive is enabled.'
        },
        :keep_retrying => {
          :default => true,
          :public => false,
          :type => Boolean,
          :deprecated => true,
          :allowed_from_server => false,
          :description => 'Enable or disable retrying failed connections to the New Relic data collection service.'
        },
        :max_payload_size_in_bytes => {
          :default => 1000000,
          :public => false,
          :type => Integer,
          :allowed_from_server => true,
          :description => 'Maximum number of bytes to send to the New Relic data collection service.'
        },
        :normalize_json_string_encodings => {
          :default => true,
          :public => false,
          :type => Boolean,
          :allowed_from_server => false,
          :description => 'Controls whether to normalize string encodings prior to serializing data for the collector to JSON.'
        },
        :port => {
          :default => 443,
          :public => false,
          :type => Integer,
          :allowed_from_server => false,
          :description => 'Port for the New Relic data collection service.'
        },
        :prepend_net_instrumentation => {
          :default => true,
          :public => false,
          :type => Boolean,
          :allowed_from_server => false,
          :deprecated => true,
          :description => deprecated_description(:'instrumentation.net_http',
            'If `true`, uses `Module#prepend` rather than alias_method for Net::HTTP instrumentation.')
        },
        :primary_application_id => {
          :default => nil,
          :allow_nil => true,
          :public => false,
          :type => String,
          :allowed_from_server => true,
          :description => 'The primary id associated with your application.'
        },
        :put_for_data_send => {
          :default => false,
          :public => false,
          :type => Boolean,
          :allowed_from_server => false,
          :description => 'Use HTTP PUT requests instead of POST.'
        },
        :report_instance_busy => {
          :default => true,
          :public => false,
          :type => Boolean,
          :allowed_from_server => false,
          :description => 'Enable or disable transmission of metrics recording the percentage of time application instances spend servicing requests (duty cycle metrics).'
        },
        :restart_thread_in_children => {
          :default => true,
          :public => false,
          :type => Boolean,
          :allowed_from_server => false,
          :description => 'Controls whether to check on running a transaction whether to respawn the harvest thread.'
        },
        :'resque.use_ruby_dns' => {
          :default => true,
          :public => false,
          :type => Boolean,
          :allowed_from_server => false,
          :description => 'Replace the libc DNS resolver with the all Ruby resolver Resolv'
        },
        :'rum.enabled' => {
          :default => true,
          :public => false,
          :type => Boolean,
          :allowed_from_server => true,
          :description => 'Enable or disable page load timing (sometimes referred to as real user monitoring or RUM).'
        },
        :sampling_target => {
          :default => 10,
          :public => false,
          :type => Integer,
          :allowed_from_server => true,
          :description => 'The target number of transactions to mark as sampled during a sampled period.'
        },
        :sampling_target_period_in_seconds => {
          :default => 60,
          :public => false,
          :type => Integer,
          :allowed_from_server => true,
          :description => 'The period during which a target number of transactions should be marked as sampled.'
        },
        :send_environment_info => {
          :default => true,
          :public => false,
          :type => Boolean,
          :allowed_from_server => false,
          :description => 'Enable or disable transmission of application environment information to the New Relic data collection service.'
        },
        :simple_compression => {
          :default => false,
          :public => false,
          :type => Boolean,
          :allowed_from_server => false,
          :description => 'When enabled the agent will compress payloads destined for the collector, but will not pre-compress parts of the payload.'
        },
        :skip_ar_instrumentation => {
          :default => false,
          :public => false,
          :type => Boolean,
          :allowed_from_server => false,
          :description => 'Enable or disable active record instrumentation.'
        },
        :'synthetics.traces_limit' => {
          :default => 20,
          :public => false,
          :type => Integer,
          :allowed_from_server => true,
          :description => 'Maximum number of synthetics transaction traces to hold for a given harvest'
        },
        :'synthetics.events_limit' => {
          :default => 200,
          :public => false,
          :type => Integer,
          :allowed_from_server => true,
          :description => 'Maximum number of synthetics transaction events to hold for a given harvest'
        },
        :test_mode => {
          :default => false,
          :public => false,
          :type => Boolean,
          :allowed_from_server => false,
          :description => 'Used in tests for the agent to start up, but not connect to the collector. Formerly used `developer_mode` in test config for this purpose.'
        },
        :'thread_profiler.max_profile_overhead' => {
          :default => 0.05,
          :public => false,
          :type => Float,
          :allowed_from_server => true,
          :description => 'Maximum overhead percentage for thread profiling before agent reduces polling frequency'
        },
        :trusted_account_ids => {
          :default => [],
          :public => false,
          :type => Array,
          :allowed_from_server => true,
          :description => 'List of trusted New Relic account IDs for the purposes of cross-application tracing. Inbound requests from applications including cross-application headers that do not come from an account in this list will be ignored.'
        },
        :trusted_account_key => {
          :default => nil,
          :allow_nil => true,
          :public => false,
          :type => String,
          :allowed_from_server => true,
          :description => 'A shared key to validate that a distributed trace payload came from a trusted account.'
        },
        :'utilization.billing_hostname' => {
          :default => nil,
          :allow_nil => true,
          :public => false,
          :type => String,
          :allowed_from_server => false,
          :description => 'The configured server name by a customer.'
        },
        :'utilization.logical_processors' => {
          :default => nil,
          :allow_nil => true,
          :public => false,
          :type => Integer,
          :allowed_from_server => false,
          :description => 'The total number of hyper-threaded execution contexts available.'
        },
        :'utilization.total_ram_mib' => {
          :default => nil,
          :allow_nil => true,
          :public => false,
          :type => Integer,
          :allowed_from_server => false,
          :description => 'This value represents the total amount of memory available to the host (not the process), in mebibytes (1024 squared or 1,048,576 bytes).'
        }
      }.freeze
    end
  end
end<|MERGE_RESOLUTION|>--- conflicted
+++ resolved
@@ -977,33 +977,7 @@
         :'transaction_segments.attributes.exclude' => {
           :default => [],
           :public => true,
-<<<<<<< HEAD
-          :type => String,
-          :dynamic_name => true,
-          :allowed_from_server => false,
-          :description => <<-DESCRIPTION
-          Controls auto-instrumentation of Redis at start up.  May be one of [auto|prepend|chain|disabled].
-          When version 5.0+ of the Redis gem is installed in your application, auto, prepend and chain have the same behavior.
-          DESCRIPTION
-        },
-        :'instrumentation.rake' => {
-          :default => instrumentation_value_of(:disable_rake),
-          :documentation_default => 'auto',
-          :public => :true,
-          :type => String,
-          :dynamic_name => true,
-          :allowed_from_server => false,
-          :description => "Controls auto-instrumentation of rake at start up.  May be one of [auto|prepend|chain|disabled]."
-        },
-        :'instrumentation.mongo' => {
-          :default => instrumentation_value_of(:disable_mongo),
-          :documentation_default => 'enabled',
-          :public => :true,
-          :type => String,
-          :dynamic_name => true,
-=======
           :type => Array,
->>>>>>> c4a5aebd
           :allowed_from_server => false,
           :transform => DefaultSource.method(:convert_to_list),
           :description => 'Prefix of attributes to exclude from transaction segments. Allows `*` as wildcard at end.'
