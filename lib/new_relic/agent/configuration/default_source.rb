--- conflicted
+++ resolved
@@ -1865,19 +1865,6 @@
           :allowed_from_server => false,
           :description => 'Specify a custom host name for [display in the New Relic UI](/docs/apm/new-relic-apm/maintenance/add-rename-remove-hosts#display_name).'
         },
-<<<<<<< HEAD
-=======
-        # Rails
-        :'defer_rails_initialization' => {
-          :default => false,
-          :public => true,
-          :type => Boolean,
-          :allowed_from_server => false,
-          :description => 'This configuration option is currently unreachable. Please do not use. ' \
-            'If `true`, when the agent is in an application using Ruby on Rails, it will start after ' \
-            'config/initializers have run.'
-        },
->>>>>>> 84c62495
         # Rake
         :'rake.tasks' => {
           :default => [],
