# encoding: utf-8
# This file is distributed under New Relic's license terms.
# See https://github.com/newrelic/newrelic-ruby-agent/blob/main/LICENSE for complete details.

require 'forwardable'

module NewRelic
  module Agent
    module Configuration

      # Helper since default Procs are evaluated in the context of this module
      def self.value_of(key)
        Proc.new do
          NewRelic::Agent.config[key]
        end
      end

      # Combines potentially two properties into one.
      # Given the example: 
      #    :disable_net_http and :prepend_net_instrumentation
      #    if :disable_net_http is true, then returned value is "disabled"
      #    if :prepend_net_instrumentation is false, then returned value is "chain"
      #    otherwise, "auto" is returned.
      #
      # Intent is: 
      #     - if user sets disable_xxx property, then don't instrument
      #     - if user set prepend to `false` then we use method_alias chaining
      #     - auto, when returned means, try to use prepend unless conflicting gems discovered
      #
      def self.instrumentation_value_of(disable_key, prepend_key=nil)
        Proc.new do
          if NewRelic::Agent.config[disable_key]
            "disabled"
          elsif prepend_key && !NewRelic::Agent.config[prepend_key]
            "chain"
          else
            "auto"
          end
        end
      end

      def self.deprecated_description new_setting, description
        link_ref = new_setting.to_s.gsub(".", "-")
        %{<a href="##{link_ref}"><code>#{new_setting}</code>}
      end

      class Boolean
        def self.===(o)
          TrueClass === o or FalseClass === o
        end
      end

      class DefaultSource
        attr_reader :defaults

        extend Forwardable
        def_delegators :@defaults, :has_key?, :each, :merge, :delete, :keys, :[], :to_hash

        def initialize
          @defaults = default_values
        end

        def default_values
          result = {}
          ::NewRelic::Agent::Configuration::DEFAULTS.each do |key, value|
            result[key] = value[:default]
          end
          result
        end

        def self.transform_for(key)
          default_settings = ::NewRelic::Agent::Configuration::DEFAULTS[key]
          default_settings[:transform] if default_settings
        end

        def self.config_search_paths
          Proc.new {
            paths = [
              File.join("config","newrelic.yml"),
              File.join("newrelic.yml"),
              File.join("config","newrelic.yml.erb"),
              File.join("newrelic.yml.erb")
            ]

            if NewRelic::Control.instance.root
              paths << File.join(NewRelic::Control.instance.root, "config", "newrelic.yml")
              paths << File.join(NewRelic::Control.instance.root, "newrelic.yml")
              paths << File.join(NewRelic::Control.instance.root, "config", "newrelic.yml.erb")
              paths << File.join(NewRelic::Control.instance.root, "newrelic.yml.erb")
            end

            if ENV["HOME"]
              paths << File.join(ENV["HOME"], ".newrelic", "newrelic.yml")
              paths << File.join(ENV["HOME"], "newrelic.yml")
              paths << File.join(ENV["HOME"], ".newrelic", "newrelic.yml.erb")
              paths << File.join(ENV["HOME"], "newrelic.yml.erb")
            end

            # If we're packaged for warbler, we can tell from GEM_HOME
            if ENV["GEM_HOME"] && ENV["GEM_HOME"].end_with?(".jar!")
              app_name = File.basename(ENV["GEM_HOME"], ".jar!")
              paths << File.join(ENV["GEM_HOME"], app_name, "config", "newrelic.yml")
              paths << File.join(ENV["GEM_HOME"], app_name, "config", "newrelic.yml.erb")
            end

            paths
          }
        end

        def self.config_path
          Proc.new {
            found_path = NewRelic::Agent.config[:config_search_paths].detect do |file|
              File.expand_path(file) if File.exist? file
            end
            found_path || ""
          }
        end

        def self.framework
          Proc.new {
            case
            when defined?(::NewRelic::TEST) then :test
            when defined?(::Merb) && defined?(::Merb::Plugins) then :merb
            when defined?(::Rails::VERSION)
              case Rails::VERSION::MAJOR
              when 0..2
                :rails
              when 3
                :rails3
              when 4..6
                :rails_notifications
              else
                ::NewRelic::Agent.logger.error "Detected unsupported Rails version #{Rails::VERSION::STRING}"
              end
            when defined?(::Sinatra) && defined?(::Sinatra::Base) then :sinatra
            when defined?(::NewRelic::IA) then :external
            else :ruby
            end
          }
        end

        def self.agent_enabled
          Proc.new {
            NewRelic::Agent.config[:enabled] &&
            (NewRelic::Agent.config[:test_mode] || NewRelic::Agent.config[:monitor_mode]) &&
            NewRelic::Agent::Autostart.agent_should_start?
          }
        end

        DEFAULT_LOG_DIR = 'log/'.freeze

        def self.audit_log_path
          Proc.new {
            log_file_path = NewRelic::Agent.config[:log_file_path]
            wants_stdout  = (log_file_path.upcase == 'STDOUT')
            audit_log_dir = wants_stdout ? DEFAULT_LOG_DIR : log_file_path

            File.join(audit_log_dir, 'newrelic_audit.log')
          }
        end

        def self.app_name
          Proc.new { NewRelic::Control.instance.env }
        end

        def self.dispatcher
          Proc.new { NewRelic::Control.instance.local_env.discovered_dispatcher }
        end

        def self.thread_profiler_enabled
          Proc.new { NewRelic::Agent::Threading::BacktraceService.is_supported? }
        end

        # This check supports the js_errors_beta key we've asked clients to
        # set. Once JS errors are GA, browser_monitoring.loader can stop
        # being dynamic.
        def self.browser_monitoring_loader
          Proc.new { NewRelic::Agent.config[:js_errors_beta] ? "full" : "rum"}
        end

        def self.transaction_tracer_transaction_threshold
          Proc.new { NewRelic::Agent.config[:apdex_t] * 4 }
        end

        def self.profiling_available
          Proc.new {
            begin
              require 'ruby-prof'
              true
            rescue LoadError
              false
            end
          }
        end

        def self.host
          Proc.new do
            regex = /\A(?<identifier>.+?)x/
            if matches = regex.match(String(NewRelic::Agent.config[:license_key]))
              "collector.#{matches['identifier']}.nr-data.net"
            else
              'collector.newrelic.com'
            end
          end
        end

        def self.api_host
          Proc.new do
            if String(NewRelic::Agent.config[:license_key]).start_with? 'eu'
              'rpm.eu.newrelic.com'
            else
              'rpm.newrelic.com'
            end
          end
        end

        def self.convert_to_regexp_list(raw_value)
          value_list = convert_to_list(raw_value)
          value_list.map do |value|
            /#{value}/
          end
        end

        def self.convert_to_list(value)
          case value
          when String
            value.split(/\s*,\s*/)
          when Array
            value
          else
            raise ArgumentError.new("Config value '#{value}' couldn't be turned into a list.")
          end
        end

        SEMICOLON = ';'.freeze
        def self.convert_to_list_on_semicolon value
          case value
          when Array then value
          when String then value.split(SEMICOLON)
          else []
          end
        end

        def self.convert_to_constant_list(raw_value)
          const_names = convert_to_list(raw_value)
          const_names.map! do |class_name|
            const = ::NewRelic::LanguageSupport.constantize(class_name)

            unless const
              NewRelic::Agent.logger.warn("Ignoring unrecognized constant '#{class_name}' in #{raw_value}")
            end

            const
          end
          const_names.compact
        end

        def self.enforce_fallback(allowed_values: nil, fallback: nil)
          Proc.new do |configured_value|
            if allowed_values.any? { |v| v =~ /#{configured_value}/i }
              configured_value
            else
              fallback
            end
          end
        end
      end

      AUTOSTART_DENYLISTED_RAKE_TASKS = [
        'about',
        'assets:clean',
        'assets:clobber',
        'assets:environment',
        'assets:precompile',
        'assets:precompile:all',
        'db:create',
        'db:drop',
        'db:fixtures:load',
        'db:migrate',
        'db:migrate:status',
        'db:rollback',
        'db:schema:cache:clear',
        'db:schema:cache:dump',
        'db:schema:dump',
        'db:schema:load',
        'db:seed',
        'db:setup',
        'db:structure:dump',
        'db:version',
        'doc:app',
        'log:clear',
        'middleware',
        'notes',
        'notes:custom',
        'rails:template',
        'rails:update',
        'routes',
        'secret',
        'spec',
        'spec:features',
        'spec:requests',
        'spec:controllers',
        'spec:helpers',
        'spec:models',
        'spec:views',
        'spec:routing',
        'spec:rcov',
        'stats',
        'test',
        'test:all',
        'test:all:db',
        'test:recent',
        'test:single',
        'test:uncommitted',
        'time:zones:all',
        'tmp:clear',
        'tmp:create',
        'webpacker:compile'
      ].join(',').freeze

      DEFAULTS = {
        :license_key => {
          :default => '',
          :public => true,
          :type => String,
          :allowed_from_server => false,
          :description => 'Your New Relic <a href="https://docs.newrelic.com/docs/accounts-partnerships/accounts/account-setup/license-key">license key</a>.'
        },
        :agent_enabled => {
          :default => DefaultSource.agent_enabled,
          :public => true,
          :type => Boolean,
          :allowed_from_server => false,
          :description => 'If <code>true</code>, allows the Ruby agent to run.'
        },
        :enabled => {
          :default => true,
          :public => false,
          :type => Boolean,
          :aliases => [:enable],
          :allowed_from_server => false,
          :description => 'Enable or disable the agent.'
        },
        :app_name => {
          :default => DefaultSource.app_name,
          :public => true,
          :type => String,
          :allowed_from_server => false,
          :transform => DefaultSource.method(:convert_to_list_on_semicolon),
          :description => 'Specify the <a href="https://docs.newrelic.com/docs/apm/new-relic-apm/installation-configuration/name-your-application">application name</a> used to aggregate data in the New Relic UI. To report data to <a href="https://docs.newrelic.com/docs/apm/new-relic-apm/installation-configuration/using-multiple-names-app">multiple apps at the same time</a>, specify a list of names separated by a semicolon <code>;</code>. For example, <code>MyApp</code> or <code>MyStagingApp;Instance1</code>.'
        },
        :entity_guid => {
          :default => nil,
          :allow_nil => true,
          :public => true,
          :type => String,
          :allowed_from_server => true,
          :description => 'The <a href="https://docs.newrelic.com/attribute-dictionary/span/entityguid">Entity GUID</a> for the entity running this agent.'
        },
        :monitor_mode => {
          :default => value_of(:enabled),
          :public => true,
          :type => Boolean,
          :allowed_from_server => false,
          :description => 'When <code>true</code>, the agent transmits data about your app to the New Relic <a href="https://docs.newrelic.com/docs/apm/new-relic-apm/getting-started/glossary#collector">collector</a>.'
        },
        :test_mode => {
          :default => false,
          :public => false,
          :type => Boolean,
          :allowed_from_server => false,
          :description => 'Used in tests for agent to start up but not connect to collector. Formerly used <code>developer_mode</code> in test config for this purpose.'
        },
        :log_level => {
          :default => 'info',
          :public => true,
          :type => String,
          :allowed_from_server => false,
          :description => 'Sets the level of detail of log messages. Possible log levels, in increasing verbosity, are: <code>error</code>, <code>warn</code>, <code>info</code> or <code>debug</code>.'
        },
        :high_security => {
          :default => false,
          :public => true,
          :type => Boolean,
          :allowed_from_server => false,
          :description => 'If <code>true</code>, enables <a href="https://docs.newrelic.com/docs/accounts-partnerships/accounts/security/high-security">high security mode</a>. Ensure you understand the implications of high security mode before enabling this setting.'
        },
        :security_policies_token => {
          :default => '',
          :public => true,
          :type => String,
          :allowed_from_server => false,
          :description => 'Applies Language Agent Security Policy settings.'
        },
        :proxy_host => {
          :default => nil,
          :allow_nil => true,
          :public => true,
          :type => String,
          :allowed_from_server => false,
          :description => 'Defines a host for communicating with the New Relic <a href="https://docs.newrelic.com/docs/apm/new-relic-apm/getting-started/glossary#collector">collector</a> via a proxy server.'
        },
        :proxy_port => {
          :default => 8080,
          :allow_nil => true,
          :public => true,
          :type => Integer,
          :allowed_from_server => false,
          :description => 'Defines a port for communicating with the New Relic <a href="https://docs.newrelic.com/docs/apm/new-relic-apm/getting-started/glossary#collector">collector</a> via a proxy server.'
        },
        :proxy_user => {
          :default => nil,
          :allow_nil => true,
          :public => true,
          :type => String,
          :allowed_from_server => false,
          :exclude_from_reported_settings => true,
          :description => 'Defines a user for communicating with the New Relic <a href="https://docs.newrelic.com/docs/apm/new-relic-apm/getting-started/glossary#collector">collector</a> via a proxy server.'
        },
        :proxy_pass => {
          :default => nil,
          :allow_nil => true,
          :public => true,
          :type => String,
          :allowed_from_server => false,
          :exclude_from_reported_settings => true,
          :description => 'Defines a password for communicating with the New Relic <a href="https://docs.newrelic.com/docs/apm/new-relic-apm/getting-started/glossary#collector">collector</a> via a proxy server.'
        },
        :capture_params => {
          :default => false,
          :public => true,
          :type => Boolean,
          :allowed_from_server => false,
          :description => 'When <code>true</code>, the agent captures HTTP request parameters ' \
            'and attaches them to transaction traces, traced errors, and ' \
            '<a href="https://docs.newrelic.com/attribute-dictionary?attribute_name=&events_tids%5B%5D=8241">'\
            '<code>TransactionError</code> events.' \
            "\n" \
            '<div class="callout-warning">' \
            "\n" \
            '<p>When using the <code>capture_params</code> setting, the Ruby agent will not attempt ' \
            'to filter secret information. <b>Recommendation:</b> To filter secret information from ' \
            'request parameters, use the <a href="/docs/agents/ruby-agent/attributes/enable-disable-attributes-ruby">' \
            '<code>attributes.include</code> setting</a> instead. For more information, see the ' \
            '<a href="/docs/agents/ruby-agent/attributes/ruby-attribute-examples#ex_req_params">' \
            'Ruby attribute examples</a>.' \
            "</p>\n" \
            '</div>'
        },
        :config_path => {
          :default => DefaultSource.config_path,
          :public => true,
          :type => String,
          :allowed_from_server => false,
          :description => 'Path to <b>newrelic.yml</b>. If undefined, the agent checks the following directories (in order): <b>config/newrelic.yml</b>, <b>newrelic.yml</b>, <b>$HOME/.newrelic/newrelic.yml</b> and <b>$HOME/newrelic.yml</b>.'
        },
        :config_search_paths => {
          :default => DefaultSource.config_search_paths,
          :public => false,
          :type => Array,
          :allowed_from_server => false,
          :description => "An array of candidate locations for the agent\'s configuration file."
        },
        :dispatcher => {
          :default => DefaultSource.dispatcher,
          :public => false,
          :type => Symbol,
          :allowed_from_server => false,
          :description => 'Autodetected application component that reports metrics to New Relic.'
        },
        :framework => {
          :default => DefaultSource.framework,
          :public => false,
          :type => Symbol,
          :allowed_from_server => false,
          :description => 'Autodetected application framework used to enable framework-specific functionality.'
        },
        :'autostart.blacklisted_constants' => {
          :default => 'Rails::Console',
          :public => true,
          :type => String,
          :allowed_from_server => false,
          :description => 'Deprecated.  ' \
              'For agent versions 6.8.0 or higher, ' \
              'use <a href="#autostart-denylisted_constants"><code>' \
                'autostart.denylisted_constants' \
              '</code></a> instead.'
        },
        :'autostart.denylisted_constants' => {
          :default => 'Rails::Console',
          :public => true,
          :type => String,
          :allowed_from_server => false,
          :description => 'Specify a list of constants that should prevent the agent from starting automatically. Separate individual constants with a comma <code>,</code>. For example, <code>Rails::Console,UninstrumentedBackgroundJob</code>.'
        },
        :'autostart.blacklisted_executables' => {
          :default => 'irb,rspec',
          :public => true,
          :type => String,
          :allowed_from_server => false,
          :description => 'Deprecated.  ' \
              'For agent versions 6.8.0 or higher, ' \
              'use <a href="#autostart-denylisted_executables"><code>' \
                'autostart.denylisted_executables' \
              '</code></a> instead.'
        },
        :'autostart.denylisted_executables' => {
          :default => value_of(:'autostart.blacklisted_executables'),
          :public => true,
          :type => String,
          :allowed_from_server => false,
          :description => 'Defines a comma-delimited list of executables that the agent should not instrument. For example, <code>rake,my_ruby_script.rb</code>.'
        },
        :'autostart.blacklisted_rake_tasks' => {
          :default => AUTOSTART_DENYLISTED_RAKE_TASKS,
          :public => true,
          :type => String,
          :allowed_from_server => false,
          :description => 'Deprecated.  ' \
              'For agent versions 6.8.0 or higher, ' \
              'use <a href="#autostart-denylisted_rake_tasks"><code>' \
                'autostart.denylisted_rake_tasks' \
              '</code></a> instead.'
        },
        :'autostart.denylisted_rake_tasks' => {
          :default => value_of(:'autostart.blacklisted_rake_tasks'),
          :public => true,
          :type => String,
          :allowed_from_server => false,
          :description => 'Defines a comma-delimited list of Rake tasks that the agent should not instrument. For example, <code>assets:precompile,db:migrate</code>.'
        },
        :disable_rake => {
          :default => false,
          :public => true,
          :type => Boolean,
          :allowed_from_server => false,
          :description => 'If <code>true</code>, disables Rake instrumentation.'
        },
        :disable_rake_instrumentation => {
          :default => false,
          :public => false,
          :type => Boolean,
          :allowed_from_server => false,
          :description => 'Enable or disable Rake instrumentation. Preferred key is `disable_rake`'
        },
        :'rake.tasks' => {
          :default => [],
          :public => true,
          :type => Array,
          :allowed_from_server => false,
          :transform => DefaultSource.method(:convert_to_regexp_list),
          :description => 'Specify an array of Rake tasks to automatically instrument.'
        },
        :'rake.connect_timeout' => {
          :default => 10,
          :public => true,
          :type => Integer,
          :allowed_from_server => false,
          :description => 'Timeout for waiting on connect to complete before a rake task'
        },
        :apdex_t => {
          :default => 0.5,
          :public => true,
          :type => Float,
          :allowed_from_server => true,
          :deprecated => true,
          :description => 'Deprecated. For agent versions 3.5.0 or higher, <a href="https://docs.newrelic.com/docs/apm/new-relic-apm/apdex/changing-your-apdex-settings">set your Apdex T via the New Relic UI</a>.'
        },
        :'strip_exception_messages.enabled' => {
          :default => value_of(:high_security),
          :public => true,
          :type => Boolean,
          :allowed_from_server => false,
          :description => 'If true, the agent strips messages from all exceptions except those in the <a href="#strip_exception_messages-allowlist">allowlist</a>. Enabled automatically in <a href="https://docs.newrelic.com/docs/accounts-partnerships/accounts/security/high-security">high security mode</a>.'
        },
        :'strip_exception_messages.whitelist' => {
          :default => '',
          :public => true,
          :type => String,
          :deprecated => true,
          :allowed_from_server => false,
          :transform => DefaultSource.method(:convert_to_constant_list),
          :description => 'Deprecated.  ' \
              'For agent versions 6.8.0 or higher, ' \
              'use <a href="#strip_exception_messages.allowed_classes"><code>' \
                'strip_exception_messages.allowed_classes' \
              '</code></a> instead.'
        },
        :'strip_exception_messages.allowed_classes' => {
          :default => '',
          :public => true,
          :type => String,
          :allowed_from_server => false,
          :transform => DefaultSource.method(:convert_to_constant_list),
          :description => 'Specify a list of exceptions you do not want the agent to strip when <a href="#strip_exception_messages-enabled">strip_exception_messages</a> is <code>true</code>. Separate exceptions with a comma. For example, <code>"ImportantException,PreserveMessageException"</code>.'
        },
        :host => {
          :default => DefaultSource.host,
          :public => false,
          :type => String,
          :allowed_from_server => false,
          :description => "URI for the New Relic data collection service."
        },
        :api_host => {
          :default => DefaultSource.api_host,
          :public => false,
          :type => String,
          :allowed_from_server => false,
          :description => 'API host for New Relic.'
        },
        :port => {
          :default => 443,
          :public => false,
          :type => Integer,
          :allowed_from_server => false,
          :description => 'Port for the New Relic data collection service.'
        },
        :api_port => {
          :default => value_of(:port),
          :public => false,
          :type => Integer,
          :allowed_from_server => false,
          :description => 'Port for the New Relic API host.'
        },
        :sync_startup => {
          :default => false,
          :public => true,
          :type => Boolean,
          :allowed_from_server => false,
          :description => 'When set to <code>true</code>, forces a synchronous connection to the New Relic <a href="https://docs.newrelic.com/docs/apm/new-relic-apm/getting-started/glossary#collector">collector</a> during application startup. For very short-lived processes, this helps ensure the New Relic agent has time to report.'
        },
        :send_data_on_exit => {
          :default => true,
          :public => true,
          :type => Boolean,
          :allowed_from_server => false,
          :description => 'If <code>true</code>, enables the exit handler that sends data to the New Relic <a href="https://docs.newrelic.com/docs/apm/new-relic-apm/getting-started/glossary#collector">collector</a> before shutting down.'
        },
        :max_payload_size_in_bytes => {
          :default => 1000000,
          :public => false,
          :type => Integer,
          :allowed_from_server => true,
          :description => 'Maximum number of bytes to send to the New Relic data collection service.'
        },
        :put_for_data_send => {
          :default => false,
          :public => false,
          :type => Boolean,
          :allowed_from_server => false,
          :description => 'Use HTTP PUT requests instead of POST.'
        },
        :compressed_content_encoding => {
          :default => 'gzip',
          :public => false,
          :type => String,
          :allowed_from_server => false,
          :description => 'Encoding to use if data needs to be compressed. The options are deflate and gzip.'
        },
        :simple_compression => {
          :default => false,
          :public => false,
          :type => Boolean,
          :allowed_from_server => false,
          :description => 'When enabled the agent will compress payloads destined for the collector, but will not pre-compress parts of the payload.'
        },
        :timeout => {
          :default => 2 * 60, # 2 minutes
          :public => true,
          :type => Integer,
          :allowed_from_server => false,
          :description => 'Defines the maximum number of seconds the agent should spend attempting to connect to the collector.'
        },
        :send_environment_info => {
          :default => true,
          :public => false,
          :type => Boolean,
          :allowed_from_server => false,
          :description => 'Enable or disable transmission of application environment information to the New Relic data collection service.'
        },
        :data_report_period => {
          :default => 60,
          :public => false,
          :type => Integer,
          :allowed_from_server => true,
          :description => 'Number of seconds betwixt connections to the New Relic data collection service.'
        },
        :event_report_period => {
          :default => 60,
          :public => false,
          :type => Integer,
          :allowed_from_server => true,
          :description => 'Number of seconds betwixt connections to the New Relic event collection services.'
        },
        :'event_report_period.analytic_event_data' => {
          :default => 60,
          :public => false,
          :type => Integer,
          :dynamic_name => true,
          :allowed_from_server => true,
          :description => 'Number of seconds betwixt connections to the New Relic analytic event collection services.'
        },
        :'event_report_period.custom_event_data' => {
          :default => 60,
          :public => false,
          :type => Integer,
          :dynamic_name => true,
          :allowed_from_server => true,
          :description => 'Number of seconds betwixt connections to the New Relic custom event collection services.'
        },
        :'event_report_period.error_event_data' => {
          :default => 60,
          :public => false,
          :type => Integer,
          :dynamic_name => true,
          :allowed_from_server => true,
          :description => 'Number of seconds betwixt connections to the New Relic error event collection services.'
        },
        :'event_report_period.span_event_data' => {
          :default => 60,
          :public => false,
          :type => Integer,
          :dynamic_name => true,
          :allowed_from_server => true,
          :description => 'Number of seconds betwixt connections to the New Relic span event collection services.'
        },
        :keep_retrying => {
          :default => true,
          :public => false,
          :type => Boolean,
          :deprecated => true,
          :allowed_from_server => false,
          :description => 'Enable or disable retrying failed connections to the New Relic data collection service.'
        },
        :force_install_exit_handler => {
          :default => false,
          :public => true,
          :type => Boolean,
          :allowed_from_server => false,
          :description => 'Forces the exit handler that sends all cached data to collector ' \
            'before shuttng down to be installed regardless of detecting scenarios where it generally should not be. ' \
            'Known use-case for this option is where Sinatra is running as an embedded service within another framework ' \
            'and the agent is detecting the Sinatra app and skipping the at_exit handler as a result. Sinatra classically ' \
            'runs the entire application in an at_exit block and would otherwise misbehave if the Agent\'s at_exit handler ' \
            'is also installed in those circumstances.  Note: `send_data_on_exit` should also be set to `true` in  tandem with this setting.'
        },
        :force_reconnect => {
          :default => false,
          :public => false,
          :type => Boolean,
          :allowed_from_server => false,
          :description => 'Force a new connection to the server before running the worker loop. Creates a separate agent run and is recorded as a separate instance by the New Relic data collection service.'
        },
        :report_instance_busy => {
          :default => true,
          :public => false,
          :type => Boolean,
          :allowed_from_server => false,
          :description => 'Enable or disable transmission of metrics recording the percentage of time application instances spend servicing requests (duty cycle metrics).'
        },
        :log_file_name => {
          :default => 'newrelic_agent.log',
          :public => true,
          :type => String,
          :allowed_from_server => false,
          :description => 'Defines a name for the log file.'
        },
        :log_file_path => {
          :default => DefaultSource::DEFAULT_LOG_DIR,
          :public => true,
          :type => String,
          :allowed_from_server => false,
          :description => 'Defines a path to the agent log file, excluding the filename.'
        },
        :'audit_log.enabled' => {
          :default => false,
          :public => true,
          :type => Boolean,
          :allowed_from_server => false,
          :description => 'If <code>true</code>, enables an audit log which logs communications with the New Relic <a href="https://docs.newrelic.com/docs/apm/new-relic-apm/getting-started/glossary#collector">collector</a>.'
        },
        :'audit_log.path' => {
          :default => DefaultSource.audit_log_path,
          :public => true,
          :type => String,
          :allowed_from_server => false,
          :description => 'Specifies a path to the audit log file (including the filename).'
        },
        :'audit_log.endpoints' => {
          :default => [".*"],
          :public => true,
          :type => Array,
          :allowed_from_server => false,
          :transform => DefaultSource.method(:convert_to_regexp_list),
          :description => 'List of allowed endpoints to include in audit log'
        },
        :disable_samplers => {
          :default => false,
          :public => true,
          :type => Boolean,
          :allowed_from_server => false,
          :description => 'If <code>true</code>, disables the collection of sampler metrics. Sampler metrics are metrics that are not event-based (such as CPU time or memory usage).'
        },
        :disable_resque => {
          :default => false,
          :public => true,
          :type => Boolean,
          :allowed_from_server => false,
          :description => deprecated_description(:'instrumentation.resque', 'If <code>true</code>, disables <a href="https://docs.newrelic.com/docs/agents/ruby-agent/background-jobs/resque-instrumentation">Resque instrumentation</a>.')
        },
        :disable_sidekiq => {
          :default => false,
          :public => true,
          :type => Boolean,
          :allowed_from_server => false,
          :description => 'If <code>true</code>, disables <a href="https://docs.newrelic.com/docs/agents/ruby-agent/background-jobs/sidekiq-instrumentation">Sidekiq instrumentation</a>.'
        },
        :disable_dj => {
          :default => false,
          :public => true,
          :type => Boolean,
          :allowed_from_server => false,
          :description => 'If <code>true</code>, disables <a href="https://docs.newrelic.com/docs/agents/ruby-agent/background-jobs/delayedjob">Delayed::Job instrumentation</a>.'
        },
        :disable_sinatra => {
          :default => false,
          :public => true,
          :type => Boolean,
          :allowed_from_server => false,
          :description => 'If <code>true</code> , disables <a href="https://docs.newrelic.com/docs/agents/ruby-agent/frameworks/sinatra-support">Sinatra instrumentation</a>.'
        },
        :disable_sinatra_auto_middleware => {
          :default => false,
          :public => true,
          :type => Boolean,
          :allowed_from_server => false,
          :description => 'If <code>true</code>, disables agent middleware for Sinatra. This middleware is responsible for advanced feature support such as <a href="https://docs.newrelic.com/docs/apm/transactions/cross-application-traces/cross-application-tracing">cross application tracing</a>, <a href="https://docs.newrelic.com/docs/browser/new-relic-browser/getting-started/new-relic-browser">page load timing</a>, and <a href="https://docs.newrelic.com/docs/apm/applications-menu/events/view-apm-error-analytics">error collection</a>.'
        },
        :disable_view_instrumentation => {
          :default => false,
          :public => true,
          :type => Boolean,
          :allowed_from_server => false,
          :description => 'If <code>true</code>, disables view instrumentation.'
        },
        :disable_harvest_thread => {
          :default => false,
          :public => false,
          :type => Boolean,
          :allowed_from_server => false,
          :description => 'Enable or disable the harvest thread.'
        },
        :skip_ar_instrumentation => {
          :default => false,
          :public => false,
          :type => Boolean,
          :allowed_from_server => false,
          :description => 'Enable or disable active record instrumentation.'
        },
        :disable_activerecord_instrumentation => {
          :default => value_of(:skip_ar_instrumentation),
          :public => true,
          :type => Boolean,
          :allowed_from_server => false,
          :description => 'If <code>true</code>, disables active record instrumentation.'
        },
        :prepend_active_record_instrumentation => {
          :default => false,
          :public => true,
          :type => Boolean,
          :allowed_from_server => false,
          :description => 'If <code>true</code>, uses Module.prepend rather than alias_method for ActiveRecord instrumentation.'
        },
        :prepend_net_instrumentation => {
          :default => true,
          :public => false,
          :type => Boolean,
          :allowed_from_server => false,
          :deprecated => true,
          :description => deprecated_description(:'instrumentation.net_http',
            'If <code>true</code>, uses Module.prepend rather than alias_method for Net::HTTP instrumentation.'
          )
        },
        :'instrumentation.net_http' => {
          :default => instrumentation_value_of(:disable_net_http, :prepend_net_instrumentation),
          :public => :true,
          :type => String,
          :dynamic_name => true,
          :allowed_from_server => false,

          :description => "Controls auto-instrumentation of Net::HTTP at start up.  May be one of [auto|prepend|chain|disabled]."
        },
<<<<<<< HEAD
        :'instrumentation.resque' => {
          :default => instrumentation_value_of(:disable_resque),
=======
        :'instrumentation.httpclient' => {
          :default => instrumentation_value_of(:disable_httpclient),
>>>>>>> e91205fc
          :public => :true,
          :type => String,
          :dynamic_name => true,
          :allowed_from_server => false,
<<<<<<< HEAD
          :description => "Controls auto-instrumentation of resque at start up.  May be one of [auto|prepend|chain|disabled]."
=======
          :description => "Controls auto-instrumentation of HTTPClient gem at start up.  May be one of [auto|prepend|chain|disabled]."
>>>>>>> e91205fc
        },
        :disable_data_mapper => {
          :default => false,
          :public => true,
          :type => Boolean,
          :allowed_from_server => false,
          :description => 'If <code>true</code>, disables DataMapper instrumentation.'
        },
        :disable_activejob => {
          :default => false,
          :public => true,
          :type => Boolean,
          :dynamic_name => true,
          :allowed_from_server => false,
          :description => 'If <code>true</code>, disables ActiveJob instrumentation.'
        },
        :disable_action_cable_instrumentation => {
          :default => false,
          :public => true,
          :type => Boolean,
          :dynamic_name => true,
          :allowed_from_server => false,
          :description => 'If <code>true</code>, disables Action Cable instrumentation.'
        },
        :disable_active_storage => {
          :default => false,
          :public => true,
          :type => Boolean,
          :dynamic_name => true,
          :allowed_from_server => false,
          :description => 'If <code>true</code>, disables ActiveStorage instrumentation.'
        },
        :disable_memcached => {
          :default => value_of(:disable_memcache_instrumentation),
          :public => true,
          :type => Boolean,
          :allowed_from_server => false,
          :description => 'If <code>true</code>, disables instrumentation for the memcached gem.'
        },
        :disable_memcache_client => {
          :default => value_of(:disable_memcache_instrumentation),
          :public => true,
          :type => Boolean,
          :allowed_from_server => false,
          :description => 'If <code>true</code>, disables instrumentation for the memcache-client gem.'
        },
        :disable_dalli => {
          :default => value_of(:disable_memcache_instrumentation),
          :public => true,
          :type => Boolean,
          :allowed_from_server => false,
          :description => 'If <code>true</code>, disables instrumentation for the dalli gem.'
        },
        :disable_dalli_cas_client => {
          :default => value_of(:disable_memcache_instrumentation),
          :public => true,
          :type => Boolean,
          :allowed_from_server => false,
          :description => "If <code>true</code>, disables instrumentation for the dalli gem\'s additional CAS client support."
        },
        :disable_memcache_instrumentation => {
          :default => false,
          :public => true,
          :type => Boolean,
          :allowed_from_server => false,
          :description => 'If <code>true</code>, disables memcache instrumentation.'
        },
        :disable_gc_profiler => {
          :default => false,
          :public => true,
          :type => Boolean,
          :allowed_from_server => false,
          :description => 'If <code>true</code>, disables the use of GC::Profiler to measure time spent in garbage collection'
        },
        :'sidekiq.capture_params' => {
          :default => false,
          :public => true,
          :type => Boolean,
          :allowed_from_server => false,
          :dynamic_name => true,
          :deprecated => true,
          :description => 'If <code>true</code>, enables the capture of job arguments for transaction traces and traced errors in Sidekiq.'
        },
        :'resque.capture_params' => {
          :default => false,
          :public => true,
          :type => Boolean,
          :allowed_from_server => false,
          :dynamic_name => true,
          :deprecated => true,
          :description => 'If <code>true</code>, enables the capture of job arguments for transaction traces and traced errors in Resque.'
        },
        :'resque.use_ruby_dns' => {
          :default => true,
          :public => false,
          :type => Boolean,
          :allowed_from_server => false,
          :description => 'Replace the libc DNS resolver with the all Ruby resolver Resolv'
        },
        :capture_memcache_keys => {
          :default => false,
          :public => true,
          :type => Boolean,
          :allowed_from_server => true,
          :description => 'Enable or disable the capture of memcache keys from transaction traces.'
        },
        :'transaction_tracer.enabled' => {
          :default => true,
          :public => true,
          :type => Boolean,
          :allowed_from_server => true,
          :description => 'If <code>true</code>, enables collection of <a href="https://docs.newrelic.com/docs/apm/traces/transaction-traces/transaction-traces">transaction traces</a>.'
        },
        :'transaction_tracer.transaction_threshold' => {
          :default => DefaultSource.transaction_tracer_transaction_threshold,
          :public => true,
          :type => Float,
          :allowed_from_server => true,
          :description => 'Specify a threshold in seconds. Transactions with a duration longer than this threshold are eligible for transaction traces. Specify a float value or the string <code><a href="https://docs.newrelic.com/docs/apm/new-relic-apm/getting-started/glossary#apdex_f">apdex_f</a></code>.'
        },
        :'transaction_tracer.record_sql' => {
          :default => 'obfuscated',
          :public => true,
          :type => String,
          :allowed_from_server => true,
          :description => 'Obfuscation level for SQL queries reported in transaction trace nodes.</p>

  <p>By default, this is set to <code>obfuscated</code>, which strips out the numeric and string literals.</p>

  <ul>
    <li>If you do not want the agent to capture query information, set this to <code>none</code>.</li>
    <li>If you want the agent to capture all query information in its original form, set this to <code>raw</code>.</li>
    <li>When you enable <a href="/docs/agents/manage-apm-agents/configuration/high-security-mode">high security mode</a>, this is automatically set to <code>obfuscated</code>.</li>
  </ul>
  <p>' # Doc generator will wrap this in <p>...</p>
        },
        :'transaction_tracer.record_redis_arguments' => {
          :default => false,
          :public => true,
          :type => Boolean,
          :allowed_from_server => false,
          :description => 'If <code>true</code>, the agent records Redis command arguments in transaction traces.'
        },
        :'transaction_tracer.capture_attributes' => {
          :default => true,
          :public => true,
          :type => Boolean,
          :deprecated => true,
          :allowed_from_server => false,
          :description => 'Deprecated; use <a href="#transaction_tracer-attributes-enabled"><code>transaction_tracer.attributes.enabled</code></a> instead.'
        },
        :'transaction_tracer.explain_threshold' => {
          :default => 0.5,
          :public => true,
          :type => Float,
          :allowed_from_server => true,
          :description => 'Threshold (in seconds) above which the agent will collect explain plans. Relevant only when <code><a href="#transaction_tracer.explain_enabled">explain_enabled</a></code> is true.'
        },
        :'transaction_tracer.explain_enabled' => {
          :default => true,
          :public => true,
          :type => Boolean,
          :allowed_from_server => true,
          :description => 'If <code>true</code>, enables the collection of explain plans in transaction traces. This setting will also apply to explain plans in slow SQL traces if <a href="#slow_sql-explain_enabled"><code>slow_sql.explain_enabled</code></a> is not set separately.'
        },
        :'transaction_tracer.stack_trace_threshold' => {
          :default => 0.5,
          :public => true,
          :type => Float,
          :allowed_from_server => true,
          :description => 'Specify a threshold in seconds. The agent includes stack traces in transaction trace nodes when the stack trace duration exceeds this threshold.'
        },
        :'transaction_tracer.limit_segments' => {
          :default => 4000,
          :public => true,
          :type => Integer,
          :allowed_from_server => true,
          :description => 'Maximum number of transaction trace nodes to record in a single transaction trace.'
        },
        :disable_sequel_instrumentation => {
          :default => false,
          :public => true,
          :type => Boolean,
          :allowed_from_server => false,
          :description => 'If <code>true</code>, disables <a href="https://docs.newrelic.com/docs/agents/ruby-agent/frameworks/sequel-instrumentation">Sequel instrumentation</a>.'
        },
        :disable_database_instrumentation => {
          :default => false,
          :public => true,
          :type => Boolean,
          :allowed_from_server => false,
          :deprecated => true,
          :description => 'Deprecated; use <a href="#disable_sequel_instrumentation"><code>disable_sequel_instrumentation</code></a> instead.'
        },
        :disable_mongo => {
          :default      => false,
          :public       => true,
          :type         => Boolean,
          :allowed_from_server => false,
          :dynamic_name => true,
          :description  => 'If <code>true</code>, the agent won\'t install <a href="https://docs.newrelic.com/docs/agents/ruby-agent/frameworks/mongo-instrumentation">instrumentation for the Mongo gem</a>.'
        },
        :disable_redis => {
          :default      => false,
          :public       => true,
          :type         => Boolean,
          :allowed_from_server => false,
          :description  => 'If <code>true</code>, the agent won\'t install <a href="https://docs.newrelic.com/docs/agents/ruby-agent/frameworks/redis-instrumentation">instrumentation for Redis</a>.'
        },
        :disable_redis_instrumentation => {
          :default      => false,
          :public       => false,
          :type         => Boolean,
          :allowed_from_server => false,
          :description  => 'Disables installation of Redis instrumentation. Standard key to use is disable_redis.'
        },
        :'message_tracer.segment_parameters.enabled' => {
          :default      => true,
          :public       => true,
          :type         => Boolean,
          :allowed_from_server => true,
          :description  => 'If <code>true</code>, the agent will collect metadata about messages and attach them as segment parameters.'
        },
        :'slow_sql.enabled' => {
          :default => value_of(:'transaction_tracer.enabled'),
          :public => true,
          :type => Boolean,
          :allowed_from_server => true,
          :description => 'If <code>true</code>, the agent collects <a href="https://docs.newrelic.com/docs/apm/applications-menu/monitoring/viewing-slow-query-details">slow SQL queries</a>.'
        },
        :'slow_sql.explain_threshold' => {
          :default => value_of(:'transaction_tracer.explain_threshold'),
          :public => true,
          :type => Float,
          :allowed_from_server => true,
          :description => 'Specify a threshold in seconds. The agent collects <a href="https://docs.newrelic.com/docs/apm/applications-menu/monitoring/viewing-slow-query-details">slow SQL queries</a> and explain plans that exceed this threshold.'
        },
        :'slow_sql.explain_enabled' => {
          :default => value_of(:'transaction_tracer.explain_enabled'),
          :public => true,
          :type => Boolean,
          :allowed_from_server => true,
          :description => 'If <code>true</code>, the agent collects explain plans in slow SQL queries. If this setting is omitted, the <a href="#transaction_tracer-explain_enabled"><code>transaction_tracer.explain_enabled</code></a> setting will be applied as the default setting for explain plans in slow SQL as well.'
        },
        :'slow_sql.record_sql' => {
          :default => value_of(:'transaction_tracer.record_sql'),
          :public => true,
          :type => String,
          :allowed_from_server => true,
          :description => 'Defines an obfuscation level for slow SQL queries. Valid options are <code>obfuscated</code>, <code>raw</code>, or <code>none</code>).'
        },
        :'slow_sql.use_longer_sql_id' => {
          :default => false,
          :public => true,
          :type => Boolean,
          :allowed_from_server => true,
          :description => 'Generate a longer sql_id for slow SQL traces. sql_id is used for aggregation of similar queries.'
        },
        :'mongo.capture_queries' => {
          :default => true,
          :public => true,
          :type => Boolean,
          :allowed_from_server => true,
          :description => 'If <code>true</code>, the agent captures Mongo queries in transaction traces.'
        },
        :'mongo.obfuscate_queries' => {
          :default => true,
          :public => true,
          :type => Boolean,
          :allowed_from_server => true,
          :description => 'If <code>true</code>, the agent obfuscates Mongo queries in transaction traces.'
        },
        :'error_collector.enabled' => {
          :default => true,
          :public => true,
          :type => Boolean,
          :allowed_from_server => true,
          :description => 'If <code>true</code>, the agent captures traced errors and error count metrics.'
        },
        :'error_collector.capture_attributes' => {
          :default => true,
          :public => true,
          :type => Boolean,
          :deprecated => true,
          :allowed_from_server => false,
          :description => 'Deprecated; use <a href="#error_collector-attributes-enabled"><code>error_collector.attributes.enabled</code></a> instead.'
        },
        :'error_collector.ignore_errors' => {
          :default => 'ActionController::RoutingError,Sinatra::NotFound',
          :public => true,
          :type => String,
          :allowed_from_server => true,
          :description => 'Specify a comma-delimited list of error classes that the agent should ignore.'
        },
        :'error_collector.max_backtrace_frames' => {
          :default => 50,
          :public => true,
          :type => Integer,
          :allowed_from_server => false,
          :description => 'Defines the maximum number of frames in an error backtrace. Backtraces over this amount are truncated at the beginning and end.'
        },
        :'error_collector.capture_events' => {
          :default => value_of(:'error_collector.enabled'),
          :public => true,
          :type => Boolean,
          :allowed_from_server => true,
          :dynamic_name => true,
          :description => 'If <code>true</code>, the agent collects <a href="https://docs.newrelic.com/docs/insights/new-relic-insights/decorating-events/error-event-default-attributes-insights">TransactionError events</a>.'
        },
        :'error_collector.max_event_samples_stored' => {
          :default => 100,
          :public => true,
          :type => Integer,
          :allowed_from_server => true,
          :description => 'Defines the maximum number of <a href="https://docs.newrelic.com/docs/insights/new-relic-insights/decorating-events/error-event-default-attributes-insights">TransactionError events</a> sent to Insights per harvest cycle.'
        },
        :'rum.enabled' => {
          :default => true,
          :public => false,
          :type => Boolean,
          :allowed_from_server => true,
          :description => 'Enable or disable page load timing (sometimes referred to as real user monitoring or RUM).'
        },
        :browser_key => {
          :default => '',
          :public => false,
          :type => String,
          :allowed_from_server => true,
          :description => 'Real user monitoring license key for the browser timing header.'
        },
        :beacon => {
          :default => '',
          :public => false,
          :type => String,
          :allowed_from_server => true,
          :description => 'Beacon for real user monitoring.'
        },
        :error_beacon => {
          :default => '',
          :public => false,
          :type => String,
          :allowed_from_server => true,
          :description => 'Error beacon for real user monitoring.'
        },
        :application_id => {
          :default => '',
          :public => false,
          :type => String,
          :allowed_from_server => true,
          :description => 'Application ID for real user monitoring.'
        },
        :js_agent_file => {
          :default => '',
          :public => false,
          :type => String,
          :allowed_from_server => true,
          :description => 'Javascript agent file for real user monitoring.'
        },
        :'browser_monitoring.auto_instrument' => {
          :default => value_of(:'rum.enabled'),
          :public => true,
          :type => Boolean,
          :allowed_from_server => true,
          :description => 'If <code>true</code>, enables <a href="https://docs.newrelic.com/docs/browser/new-relic-browser/installation-configuration/adding-apps-new-relic-browser#select-apm-app">auto-injection</a> of the JavaScript header for page load timing (sometimes referred to as real user monitoring or RUM).'
        },
        :'browser_monitoring.capture_attributes' => {
          :default => false,
          :public => true,
          :type => Boolean,
          :deprecated => true,
          :allowed_from_server => false,
          :description => 'Deprecated; use <a href="#browser_monitoring-attributes-enabled"><code>browser_monitoring.attributes.enabled</code></a> instead.'
        },
        :'browser_monitoring.loader' => {
          :default => DefaultSource.browser_monitoring_loader,
          :public => false,
          :type => String,
          :allowed_from_server => true,
          :description => 'Type of JavaScript agent loader to use for browser monitoring instrumentation.'
        },
        :'browser_monitoring.loader_version' => {
          :default => '',
          :public => false,
          :type => String,
          :allowed_from_server => true,
          :description => 'Version of JavaScript agent loader (returned from the New Relic <a href="https://docs.newrelic.com/docs/apm/new-relic-apm/getting-started/glossary#collector">collector</a>.)'
        },
        :'browser_monitoring.debug' => {
          :default => false,
          :public => false,
          :type => Boolean,
          :allowed_from_server => true,
          :description => 'Enable or disable debugging version of JavaScript agent loader for browser monitoring instrumentation.'
        },
        :'browser_monitoring.ssl_for_http' => {
          :default => nil,
          :allow_nil => true,
          :public => false,
          :type => Boolean,
          :allowed_from_server => true,
          :description => 'Enable or disable HTTPS instrumentation by JavaScript agent on HTTP pages.'
        },
        :js_agent_loader => {
          :default => '',
          :public => false,
          :type => String,
          :allowed_from_server => true,
          :description => 'JavaScript agent loader content.'
        },
        :js_errors_beta => {
          :default => false,
          :public => false,
          :type => Boolean,
          :allowed_from_server => false,
          :deprecated => true,
          :description => 'Enable or disable beta JavaScript error reporting.'
        },
        :trusted_account_ids => {
          :default => [],
          :public => false,
          :type => Array,
          :allowed_from_server => true,
          :description => 'List of trusted New Relic account IDs for the purposes of cross-application tracing. Inbound requests from applications including cross-application headers that do not come from an account in this list will be ignored.'
        },
        :"cross_application_tracer.enabled" => {
          :default => Proc.new { !NewRelic::Agent.config[:'distributed_tracing.enabled'] },
          :public => true,
          :type => Boolean,
          :allowed_from_server => true,
          :description => 'If <code>true</code>, enables <a href="https://docs.newrelic.com/docs/apm/transactions/cross-application-traces/cross-application-tracing">cross-application tracing</a>.'
        },
        :cross_application_tracing => {
          :default => nil,
          :allow_nil => true,
          :public => false,
          :type => Boolean,
          :allowed_from_server => false,
          :deprecated => true,
          :description => 'Deprecated in favor of cross_application_tracer.enabled'
        },
        :encoding_key => {
          :default => '',
          :public => false,
          :type => String,
          :allowed_from_server => true,
          :description => 'Encoding key for cross-application tracing.'
        },
        :cross_process_id => {
          :default => '',
          :public => false,
          :type => String,
          :allowed_from_server => true,
          :description => 'Cross process ID for cross-application tracing.'
        },
        :'thread_profiler.enabled' => {
          :default => DefaultSource.thread_profiler_enabled,
          :public => true,
          :type => Boolean,
          :allowed_from_server => true,
          :description => 'If <code>true</code>, enables use of the <a href="https://docs.newrelic.com/docs/apm/applications-menu/events/thread-profiler-tool">thread profiler</a>.'
        },
        :'thread_profiler.max_profile_overhead' => {
          :default => 0.05,
          :public => false,
          :type => Float,
          :allowed_from_server => true,
          :description => 'Maximum overhead percentage for thread profiling before agent reduces polling frequency'
        },
        :marshaller => {
          :default => 'json',
          :public => true,
          :type => String,
          :allowed_from_server => false,
          :description => 'Specifies a marshaller for transmitting data to the New Relic <a href="https://docs.newrelic.com/docs/apm/new-relic-apm/getting-started/glossary#collector">collector</a>. Currently <code>json</code> is the only valid value for this setting.'
        },
        :'analytics_events.enabled' => {
          :default => true,
          :public => true,
          :type => Boolean,
          :allowed_from_server => true,
          :description => 'If <code>true</code>, enables analytics event sampling.'
        },
        :'analytics_events.max_samples_stored' => {
          :default => 1200,
          :public => true,
          :type => Integer,
          :allowed_from_server => true,
          :description => 'Defines the maximum number of request events reported from a single harvest.'
        },
        :'analytics_events.capture_attributes' => {
          :default => true,
          :public => true,
          :type => Boolean,
          :deprecated => true,
          :allowed_from_server => false,
          :description => 'Deprecated; use <a href="#transaction_events-attributes-enabled"><code>transaction_events.attributes.enabled</code></a> instead.'
        },
        :restart_thread_in_children => {
          :default => true,
          :public => false,
          :type => Boolean,
          :allowed_from_server => false,
          :description => 'Controls whether to check on running a transaction whether to respawn the harvest thread.'
        },
        :normalize_json_string_encodings => {
          :default => true,
          :public => false,
          :type => Boolean,
          :allowed_from_server => false,
          :description => 'Controls whether to normalize string encodings prior to serializing data for the collector to JSON.'
        },
        :backport_fast_active_record_connection_lookup => {
          :default => false,
          :public => true,
          :type => Boolean,
          :allowed_from_server => false,
          :description => 'Backports the faster ActiveRecord connection lookup introduced in Rails 6, which improves agent performance when instrumenting ActiveRecord. Note that this setting may not be compatible with other gems that patch ActiveRecord.'
        },
        :disable_vm_sampler => {
          :default      => false,
          :public       => true,
          :type         => Boolean,
          :dynamic_name => true,
          :allowed_from_server => false,
          :description  => 'If <code>true</code>, the agent won\'t <a href="https://docs.newrelic.com/docs/agents/ruby-agent/features/ruby-vm-measurements">sample performance measurements from the Ruby VM</a>.'
        },
        :disable_memory_sampler => {
          :default      => false,
          :public       => true,
          :type         => Boolean,
          :dynamic_name => true,
          :allowed_from_server => false,
          :description  => 'If <code>true</code>, the agent won\'t sample the memory usage of the host process.'
        },
        :disable_cpu_sampler => {
          :default      => false,
          :public       => true,
          :type         => Boolean,
          :dynamic_name => true,
          :allowed_from_server => false,
          :description  => 'If <code>true</code>, the agent won\'t sample the CPU usage of the host process.'
        },
        :disable_delayed_job_sampler => {
          :default      => false,
          :public       => true,
          :type         => Boolean,
          :dynamic_name => true,
          :allowed_from_server => false,
          :description  => 'If <code>true</code>, the agent won\'t measure the depth of Delayed Job queues.'
        },
        :disable_active_record_4 => {
          :default      => false,
          :public       => true,
          :type         => Boolean,
          :dynamic_name => true,
          :allowed_from_server => false,
          :deprecated   => true,
          :description  => 'Deprecated.  ' \
              'For agent versions 6.3 or higher, ' \
              'use <a href="#disable_active_record_notifications"><code>' \
                'disable_active_record_notifications' \
              '</code></a> instead.'
        },
        :disable_active_record_5 => {
          :default      => false,
          :public       => true,
          :type         => Boolean,
          :dynamic_name => true,
          :allowed_from_server => false,
          :deprecated   => true,
          :description  => 'Deprecated.  ' \
              'For agent versions 6.3 or higher, ' \
              'use <a href="#disable_active_record_notifications"><code>' \
                'disable_active_record_notifications' \
              '</code></a> instead.'
        },
        :disable_active_record_notifications => {
          :default      => false,
          :public       => true,
          :type         => Boolean,
          :dynamic_name => true,
          :allowed_from_server => false,
          :description  => 'If <code>true</code>, disables instrumentation for ActiveRecord 4, 5, and 6.'
        },
        :disable_bunny => {
          :default      => false,
          :public       => true,
          :type         => Boolean,
          :dynamic_name => true,
          :allowed_from_server => false,
          :description  => 'If <code>true</code>, disables instrumentation for the bunny gem.'
        },
        :disable_curb => {
          :default      => false,
          :public       => true,
          :type         => Boolean,
          :dynamic_name => true,
          :allowed_from_server => false,
          :description  => 'If <code>true</code>, disables instrumentation for the curb gem.'
        },
        :disable_excon => {
          :default      => false,
          :public       => true,
          :type         => Boolean,
          :dynamic_name => true,
          :allowed_from_server => false,
          :description  => 'If <code>true</code>, disables instrumentation for the excon gem.'
        },
        :disable_httpclient => {
          :default      => false,
          :public       => true,
          :type         => Boolean,
          :dynamic_name => true,
          :allowed_from_server => false,
          :description  => deprecated_description(:'instrumentation.httpclient', 'If <code>true</code>, disables instrumentation for the httpclient gem.')
        },
        :disable_net_http => {
          :default      => false,
          :public       => true,
          :type         => Boolean,
          :dynamic_name => true,
          :allowed_from_server => false,
          :deprecated   => true,
          :description  => deprecated_description(:'instrumentation.net_http', 
            'If <code>true</code>, disables instrumentation for Net::HTTP.'
          )
        },
        :disable_rack => {
          :default      => false,
          :public       => true,
          :type         => Boolean,
          :dynamic_name => true,
          :allowed_from_server => false,
          :description  => 'If <code>true</code>, prevents the agent from hooking into the <code>to_app</code> method in Rack::Builder to find gems to instrument during application startup.'
        },
        :disable_rack_urlmap => {
          :default      => false,
          :public       => true,
          :type         => Boolean,
          :dynamic_name => true,
          :allowed_from_server => false,
          :description  => 'If <code>true</code>, prevents the agent from hooking into Rack::URLMap to install middleware tracing.'
        },
        :disable_puma_rack => {
          :default      => value_of(:disable_rack),
          :public       => true,
          :type         => Boolean,
          :dynamic_name => true,
          :allowed_from_server => false,
          :description  => 'If <code>true</code>, prevents the agent from hooking into the <code>to_app</code> method in Puma::Rack::Builder to find gems to instrument during application startup.'
        },
        :disable_puma_rack_urlmap => {
          :default      => value_of(:disable_rack_urlmap),
          :public       => true,
          :type         => Boolean,
          :dynamic_name => true,
          :allowed_from_server => false,
          :description  => 'If <code>true</code>, prevents the agent from hooking into Puma::Rack::URLMap to install middleware tracing.'
        },
        :disable_typhoeus => {
          :default      => false,
          :public       => true,
          :type         => Boolean,
          :dynamic_name => true,
          :allowed_from_server => false,
          :description  => 'If <code>true</code>, the agent won\'t install instrumentation for the typhoeus gem.'
        },
        :disable_httprb => {
          :default      => false,
          :public       => true,
          :type         => Boolean,
          :dynamic_name => true,
          :allowed_from_server => false,
          :description  => 'If <code>true</code>, the agent won\'t install instrumentation for the http.rb gem.'
        },
        :disable_middleware_instrumentation => {
          :default      => false,
          :public       => true,
          :type         => Boolean,
          :allowed_from_server => false,
          :description  => 'If <code>true</code>, the agent won\'t wrap third-party middlewares in instrumentation (regardless of whether they are installed via Rack::Builder or Rails).'
        },
        :disable_rails_middleware => {
          :default      => false,
          :public       => false,
          :type         => Boolean,
          :allowed_from_server => false,
          :description  => 'Internal name for controlling Rails 3+ middleware instrumentation'
        },
        :'heroku.use_dyno_names' => {
          :default      => true,
          :public       => true,
          :type         => Boolean,
          :allowed_from_server => false,
          :description  => 'If <code>true</code>, the agent uses Heroku dyno names as the hostname.'
        },
        :'heroku.dyno_name_prefixes_to_shorten' => {
          :default      => ['scheduler', 'run'],
          :public       => true,
          :type         => Array,
          :allowed_from_server => false,
          :transform    => DefaultSource.method(:convert_to_list),
          :description  => 'Ordinarily the agent reports dyno names with a trailing dot and process ID (for example, <b>worker.3</b>). You can remove this trailing data by specifying the prefixes you want to report without trailing data (for example, <b>worker</b>).'
        },
        :'process_host.display_name' => {
          :default      => Proc.new{ NewRelic::Agent::Hostname.get },
          :public       => true,
          :type         => String,
          :allowed_from_server => false,
          :description  => 'Specify a custom host name for <a href="https://docs.newrelic.com/docs/apm/new-relic-apm/maintenance/add-rename-remove-hosts#display_name">display in the New Relic UI</a>.'
        },
        :labels => {
          :default      => '',
          :public       => true,
          :type         => String,
          :allowed_from_server => false,
          :description  => 'A dictionary of <a href="/docs/data-analysis/user-interface-functions/labels-categories-organize-your-apps-servers">label names</a> and values that will be applied to the data sent from this agent. May also be expressed as a semicolon-delimited <code>;</code> string of colon-separated <code>:</code> pairs. For example, <code><var>Server</var>:<var>One</var>;<var>Data Center</var>:<var>Primary</var></code>.'
        },
        :aggressive_keepalive => {
          :default      => true,
          :public       => false,
          :type         => Boolean,
          :allowed_from_server => true,
          :description  => 'If true, attempt to keep the TCP connection to the collector alive between harvests.'
        },
        :keep_alive_timeout => {
          :default      => 60,
          :public       => false,
          :type         => Integer,
          :allowed_from_server => true,
          :description  => 'Timeout for keep alive on TCP connection to collector if supported by Ruby version. Only used in conjunction when aggressive_keepalive is enabled.'
        },
        :ca_bundle_path => {
          :default      => nil,
          :allow_nil    => true,
          :public       => true,
          :type         => String,
          :allowed_from_server => false,
          :description  => "Manual override for the path to your local CA bundle. This CA bundle will be used to validate the SSL certificate presented by New Relic\'s data collection service."
        },
        :'rules.ignore_url_regexes' => {
          :default      => [],
          :public       => true,
          :type         => Array,
          :allowed_from_server => true,
          :transform    => DefaultSource.method(:convert_to_regexp_list),
          :description  => 'Define transactions you want the agent to ignore, by specifying a list of patterns matching the URI you want to ignore.'
        },
        :'synthetics.traces_limit' => {
          :default      => 20,
          :public       => false,
          :type         => Integer,
          :allowed_from_server => true,
          :description  => 'Maximum number of synthetics transaction traces to hold for a given harvest'
        },
        :'synthetics.events_limit' => {
          :default      => 200,
          :public       => false,
          :type         => Integer,
          :allowed_from_server => true,
          :description  => 'Maximum number of synthetics transaction events to hold for a given harvest'
        },
        :'custom_insights_events.enabled' => {
          :default      => true,
          :public       => true,
          :type         => Boolean,
          :allowed_from_server => true,
          :description  => 'If <code>true</code>, the agent captures <a href="/docs/insights/new-relic-insights/adding-querying-data/inserting-custom-events-new-relic-apm-agents">New Relic Insights custom events</a>.'
        },
        :'custom_insights_events.max_samples_stored' => {
          :default      => 1000,
          :public       => true,
          :type         => Integer,
          :allowed_from_server => true,
          :description  => 'Specify a maximum number of custom Insights events to buffer in memory at a time.',
          :dynamic_name => true
        },
        :disable_grape_instrumentation => {
          :default      => false,
          :public       => false,
          :type         => Boolean,
          :allowed_from_server => false,
          :description  => 'If <code>true</code>, the agent won\'t install Grape instrumentation.'
        },
        :disable_grape => {
          :default      => false,
          :public       => true,
          :type         => Boolean,
          :allowed_from_server => false,
          :description  => 'If <code>true</code>, the agent won\'t install Grape instrumentation.'
        },
        :'attributes.enabled' => {
          :default     => true,
          :public      => true,
          :type        => Boolean,
          :allowed_from_server => false,
          :description => 'If <code>true</code>, enables capture of attributes for all destinations.'
        },
        :'transaction_tracer.attributes.enabled' => {
          :default     => value_of(:'transaction_tracer.capture_attributes'),
          :public      => true,
          :type        => Boolean,
          :allowed_from_server => false,
          :description => 'If <code>true</code>, the agent captures attributes from transaction traces.'
        },
        :'transaction_events.attributes.enabled' => {
          :default     => value_of(:'analytics_events.capture_attributes'),
          :public      => true,
          :type        => Boolean,
          :allowed_from_server => false,
          :description => 'If <code>true</code>, the agent captures attributes from transaction events.'
        },
        :'error_collector.attributes.enabled' => {
          :default     => value_of(:'error_collector.capture_attributes'),
          :public      => true,
          :type        => Boolean,
          :allowed_from_server => false,
          :description => 'If <code>true</code>, the agent captures attributes from error collection.'
        },
        :'browser_monitoring.attributes.enabled' => {
          :default     => value_of(:'browser_monitoring.capture_attributes'),
          :public      => true,
          :type        => Boolean,
          :allowed_from_server => false,
          :description => 'If <code>true</code>, the agent captures attributes from browser monitoring.'
        },
        :'span_events.attributes.enabled' => {
          :default     => true,
          :public      => true,
          :type        => Boolean,
          :allowed_from_server => false,
          :description => 'If <code>true</code>, the agent captures attributes on span events.'
        },
        :'transaction_segments.attributes.enabled' => {
          :default     => true,
          :public      => true,
          :type        => Boolean,
          :allowed_from_server => false,
          :description => 'If <code>true</code>, the agent captures attributes on transaction segments.'
        },
        :'attributes.exclude' => {
          :default     => [],
          :public      => true,
          :type        => Array,
          :allowed_from_server => false,
          :transform   => DefaultSource.method(:convert_to_list),
          :description => 'Prefix of attributes to exclude from all destinations. Allows <code>*</code> as wildcard at end.'
        },
        :'transaction_tracer.attributes.exclude' => {
          :default     => [],
          :public      => true,
          :type        => Array,
          :allowed_from_server => false,
          :transform   => DefaultSource.method(:convert_to_list),
          :description => 'Prefix of attributes to exclude from transaction traces. Allows <code>*</code> as wildcard at end.'
        },
        :'transaction_events.attributes.exclude' => {
          :default     => [],
          :public      => true,
          :type        => Array,
          :allowed_from_server => false,
          :transform    => DefaultSource.method(:convert_to_list),
          :description => 'Prefix of attributes to exclude from transaction events. Allows <code>*</code> as wildcard at end.'
        },
        :'error_collector.attributes.exclude' => {
          :default     => [],
          :public      => true,
          :type        => Array,
          :allowed_from_server => false,
          :transform    => DefaultSource.method(:convert_to_list),
          :description => 'Prefix of attributes to exclude from error collection. Allows <code>*</code> as wildcard at end.'
        },
        :'browser_monitoring.attributes.exclude' => {
          :default     => [],
          :public      => true,
          :type        => Array,
          :allowed_from_server => false,
          :transform    => DefaultSource.method(:convert_to_list),
          :description => 'Prefix of attributes to exclude from browser monitoring. Allows <code>*</code> as wildcard at end.'
        },
        :'span_events.attributes.exclude' => {
          :default     => [],
          :public      => true,
          :type        => Array,
          :allowed_from_server => false,
          :transform   => DefaultSource.method(:convert_to_list),
          :description => 'Prefix of attributes to exclude from span events. Allows <code>*</code> as wildcard at end.'
        },
        :'transaction_segments.attributes.exclude' => {
          :default     => [],
          :public      => true,
          :type        => Array,
          :allowed_from_server => false,
          :transform   => DefaultSource.method(:convert_to_list),
          :description => 'Prefix of attributes to exclude from transaction segments. Allows <code>*</code> as wildcard at end.'
        },
        :'attributes.include' => {
          :default     => [],
          :public      => true,
          :type        => Array,
          :allowed_from_server => false,
          :transform    => DefaultSource.method(:convert_to_list),
          :description => 'Prefix of attributes to include in all destinations. Allows <code>*</code> as wildcard at end.'
        },
        :'transaction_tracer.attributes.include' => {
          :default     => [],
          :public      => true,
          :type        => Array,
          :allowed_from_server => false,
          :transform    => DefaultSource.method(:convert_to_list),
          :description => 'Prefix of attributes to include in transaction traces. Allows <code>*</code> as wildcard at end.'
        },
        :'transaction_events.attributes.include' => {
          :default     => [],
          :public      => true,
          :type        => Array,
          :allowed_from_server => false,
          :transform    => DefaultSource.method(:convert_to_list),
          :description => 'Prefix of attributes to include in transaction events. Allows <code>*</code> as wildcard at end.'
        },
        :'error_collector.attributes.include' => {
          :default     => [],
          :public      => true,
          :type        => Array,
          :allowed_from_server => false,
          :transform    => DefaultSource.method(:convert_to_list),
          :description => 'Prefix of attributes to include in error collection. Allows <code>*</code> as wildcard at end.'
        },
        :'browser_monitoring.attributes.include' => {
          :default     => [],
          :public      => true,
          :type        => Array,
          :allowed_from_server => false,
          :transform    => DefaultSource.method(:convert_to_list),
          :description => 'Prefix of attributes to include in browser monitoring. Allows <code>*</code> as wildcard at end.'
        },
        :'span_events.attributes.include' => {
          :default     => [],
          :public      => true,
          :type        => Array,
          :allowed_from_server => false,
          :transform    => DefaultSource.method(:convert_to_list),
          :description => 'Prefix of attributes to include on span events. Allows <code>*</code> as wildcard at end.'
        },
        :'transaction_segments.attributes.include' => {
          :default     => [],
          :public      => true,
          :type        => Array,
          :allowed_from_server => false,
          :transform    => DefaultSource.method(:convert_to_list),
          :description => 'Prefix of attributes to include on transaction segments. Allows <code>*</code> as wildcard at end.'
        },
        :'custom_attributes.enabled' => {
          :default     => true,
          :public      => true,
          :type        => Boolean,
          :allowed_from_server => false,
          :description => 'If <code>false</code>, custom attributes will not be sent on Insights events.'
        },
        :'utilization.detect_aws' => {
          :default     => true,
          :public      => true,
          :type        => Boolean,
          :allowed_from_server => false,
          :dynamic_name => true,
          :description => 'If <code>true</code>, the agent automatically detects that it is running in an AWS environment.'
        },
        :'utilization.detect_azure' => {
          :default      => true,
          :public       => true,
          :type         => Boolean,
          :allowed_from_server => false,
          :dynamic_name => true,
          :description  => 'If <code>true</code>, the agent automatically detects that it is running in an Azure environment.'
        },
        :'utilization.detect_gcp' => {
          :default     => true,
          :public      => true,
          :type        => Boolean,
          :allowed_from_server => false,
          :dynamic_name => true,
          :description => 'If <code>true</code>, the agent automatically detects that it is running in an Google Cloud Platform environment.'
        },
        :'utilization.detect_pcf' => {
          :default     => true,
          :public      => true,
          :type        => Boolean,
          :allowed_from_server => false,
          :dynamic_name => true,
          :description => 'If <code>true</code>, the agent automatically detects that it is running in a Pivotal Cloud Foundry environment.'
        },
        :'utilization.detect_docker' => {
          :default     => true,
          :public      => true,
          :type        => Boolean,
          :allowed_from_server => false,
          :description => 'If <code>true</code>, the agent automatically detects that it is running in Docker.'
        },
        :'utilization.detect_kubernetes' => {
          :default     => true,
          :public      => true,
          :type        => Boolean,
          :allowed_from_server => false,
          :description => 'If <code>true</code>, the agent automatically detects that it is running in Kubernetes.'
        },
        :'utilization.billing_hostname' => {
          :default     => nil,
          :allow_nil   => true,
          :public      => false,
          :type        => String,
          :allowed_from_server => false,
          :description => 'The configured server name by a customer.'
        },
        :'utilization.logical_processors' => {
          :default     => nil,
          :allow_nil   => true,
          :public      => false,
          :type        => Integer,
          :allowed_from_server => false,
          :description => 'The total number of hyper-threaded execution contexts available.'
        },
        :'utilization.total_ram_mib' => {
          :default     => nil,
          :allow_nil   => true,
          :public      => false,
          :type        => Integer,
          :allowed_from_server => false,
          :description => 'This value represents the total amount of memory available to the host (not the process), in mebibytes (1024 squared or 1,048,576 bytes).'
        },
        :'datastore_tracer.instance_reporting.enabled' => {
          :default     => true,
          :public      => true,
          :type        => Boolean,
          :allowed_from_server => false,
          :description => 'If <code>false</code>, the agent will not report datastore instance metrics, nor add <code>host</code> or <code>port_path_or_id</code> parameters to transaction or slow sql traces.'
        },
        :'datastore_tracer.database_name_reporting.enabled' => {
          :default     => true,
          :public      => true,
          :type        => Boolean,
          :allowed_from_server => false,
          :description => 'If <code>false</code>, the agent will not add <code>database_name</code> parameter to transaction or slow sql traces.'
        },
        :'clear_transaction_state_after_fork' => {
          :default     => false,
          :public      => true,
          :type        => Boolean,
          :allowed_from_server => false,
          :description => 'If <code>true</code>, the agent will clear <code>Tracer::State</code> in <code>Agent.drop_buffered_data</code>.'
        },
        :account_id => {
          :default => nil,
          :allow_nil => true,
          :public => false,
          :type => String,
          :allowed_from_server => true,
          :description => 'The account id associated with this application.'
        },
        :primary_application_id => {
          :default => nil,
          :allow_nil => true,
          :public => false,
          :type => String,
          :allowed_from_server => true,
          :description => 'The primary id associated with this application.'
        },
        :'distributed_tracing.enabled' => {
          :default     => false,
          :public      => true,
          :type        => Boolean,
          :allowed_from_server => false,
          :description => 'Distributed tracing lets you see the path that a request takes through your distributed system. Enabling distributed tracing changes the behavior of some New Relic features, so carefully consult the <a href="https://docs.newrelic.com/docs/transition-guide-distributed-tracing">transition guide</a> before you enable this feature.'
        },
        :trusted_account_key => {
          :default => nil,
          :allow_nil => true,
          :public => false,
          :type => String,
          :allowed_from_server => true,
          :description => 'A shared key to validate that a distributed trace payload came from a trusted account.'
        },
        :sampling_target => {
          :default => 10,
          :public => false,
          :type => Integer,
          :allowed_from_server => true,
          :description => 'The target number of transactions to mark as sampled during a sampled period.'
        },
        :sampling_target_period_in_seconds => {
          :default => 60,
          :public => false,
          :type => Integer,
          :allowed_from_server => true,
          :description => 'The period during which a target number of transactions should be marked as sampled.'
        },
        :'span_events.enabled' => {
          :default => true,
          :public => true,
          :type => Boolean,
          :allowed_from_server => true,
          :description => 'If <code>true</code>, enables span event sampling.'
        },
        :'span_events.queue_size' => {
          :default => 10_000,
          :public => true,
          :type => Integer,
          :allowed_from_server => false,
          :external => :infinite_tracing,
          :description => "Sets the maximum number of span events to buffer when streaming to the trace observer."
        },
        :'span_events.max_samples_stored' => {
          :default => 1000,
          :public => true,
          :type => Integer,
          :allowed_from_server => true,
          :description => 'Defines the maximum number of span events reported from a single harvest.'
        },
        :'exclude_newrelic_header' => {
          :default => false,
          :public => true,
          :type => Boolean,
          :allowed_from_server => true,
          :description => "Allows newrelic distributed tracing headers to be suppressed on outbound requests."
        },
        :'infinite_tracing.trace_observer.host' => {
          :default => '',
          :public => true,
          :type => String,
          :allowed_from_server => false,
          :external => :infinite_tracing,
          :description => "Configures the hostname for the Trace Observer Host. " \
            "When configured, enables tail-based sampling by sending all recorded spans " \
            "to a Trace Observer for further sampling decisions, irrespective of any usual " \
            "agent sampling decision."
        },
        :'infinite_tracing.trace_observer.port' => {
          :default => 443,
          :public => true,
          :type => Integer,
          :allowed_from_server => false,
          :external => :infinite_tracing,
          :description => "Configures the TCP/IP port for the Trace Observer Host"
        }
      }.freeze
    end
  end
end<|MERGE_RESOLUTION|>--- conflicted
+++ resolved
@@ -890,22 +890,21 @@
 
           :description => "Controls auto-instrumentation of Net::HTTP at start up.  May be one of [auto|prepend|chain|disabled]."
         },
-<<<<<<< HEAD
         :'instrumentation.resque' => {
           :default => instrumentation_value_of(:disable_resque),
-=======
+          :public => :true,
+          :type => String,
+          :dynamic_name => true,
+          :allowed_from_server => false,
+          :description => "Controls auto-instrumentation of resque at start up.  May be one of [auto|prepend|chain|disabled]."
+        },
         :'instrumentation.httpclient' => {
           :default => instrumentation_value_of(:disable_httpclient),
->>>>>>> e91205fc
           :public => :true,
           :type => String,
           :dynamic_name => true,
           :allowed_from_server => false,
-<<<<<<< HEAD
-          :description => "Controls auto-instrumentation of resque at start up.  May be one of [auto|prepend|chain|disabled]."
-=======
-          :description => "Controls auto-instrumentation of HTTPClient gem at start up.  May be one of [auto|prepend|chain|disabled]."
->>>>>>> e91205fc
+          :description => "Controls auto-instrumentation of HTTPClient at start up.  May be one of [auto|prepend|chain|disabled]."
         },
         :disable_data_mapper => {
           :default => false,
