--- conflicted
+++ resolved
@@ -890,20 +890,12 @@
           :allowed_from_server => false,
           :description => "Controls auto-instrumentation of Net::HTTP at start up.  May be one of [auto|prepend|chain|disabled]."
         },
-<<<<<<< HEAD
-        :'instrumentation.curb' => {
-          :default => instrumentation_value_of(:disable_curb),
-=======
         :'instrumentation.typhoeus' => {
           :default => instrumentation_value_of(:disable_typhoeus),
->>>>>>> f5f74c9e
-          :public => true,
-          :type => String,
-          :dynamic_name => true,
-          :allowed_from_server => false,
-<<<<<<< HEAD
-          :description => 'Controls auto-instrumentation of Curb at start up.  May be one of [auto|prepend|chain|disabled].'
-=======
+          :public => true,
+          :type => String,
+          :dynamic_name => true,
+          :allowed_from_server => false,
           :description => "Controls auto-instrumentation of Typhoeus at start up.  May be one of [auto|prepend|chain|disabled]."
         },
         :'instrumentation.resque' => {
@@ -938,6 +930,14 @@
           :allowed_from_server => false,
           :description => "Controls auto-instrumentation of HTTPClient at start up.  May be one of [auto|prepend|chain|disabled]."
         },
+        :'instrumentation.curb' => {
+          :default => instrumentation_value_of(:disable_curb),
+          :public => true,
+          :type => String,
+          :dynamic_name => true,
+          :allowed_from_server => false,
+          :description => 'Controls auto-instrumentation of Curb at start up.  May be one of [auto|prepend|chain|disabled].'
+        },
         :'instrumentation.rack' => {
           :default      => instrumentation_value_of(:disable_rack),
           :public       => true,
@@ -973,7 +973,6 @@
           :dynamic_name => true,
           :allowed_from_server => false,
           :description  => 'Controls auto-instrumentation of Puma::Rack::URLMap at start up.  May be one of [auto|prepend|chain|disabled].'
->>>>>>> f5f74c9e
         },
         :disable_data_mapper => {
           :default => false,
