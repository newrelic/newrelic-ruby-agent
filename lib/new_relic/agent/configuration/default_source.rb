--- conflicted
+++ resolved
@@ -1463,23 +1463,22 @@
           :allowed_from_server => false,
           :description => 'Controls auto-instrumentation of bunny at start-up. May be one of: `auto`, `prepend`, `chain`, `disabled`.'
         },
-<<<<<<< HEAD
+        :'instrumentation.opensearch' => {
+          :default => 'auto',
+          :documentation_default => 'auto',
+          :public => true,
+          :type => String,
+          :dynamic_name => true,
+          :allowed_from_server => false,
+          :description => 'Controls auto-instrumentation of the opensearch-ruby library at start-up. May be one of `auto`, `prepend`, `chain`, `disabled`.'
+        },
         :'instrumentation.rdkafka' => {
           :default => 'auto',
-=======
-        :'instrumentation.opensearch' => {
-          :default => 'auto',
-          :documentation_default => 'auto',
->>>>>>> 77b08387
-          :public => true,
-          :type => String,
-          :dynamic_name => true,
-          :allowed_from_server => false,
-<<<<<<< HEAD
+          :public => true,
+          :type => String,
+          :dynamic_name => true,
+          :allowed_from_server => false,
           :description => 'Controls auto-instrumentation of the rdkafka library at start-up. May be one of `auto`, `prepend`, `chain`, `disabled`.'
-=======
-          :description => 'Controls auto-instrumentation of the opensearch-ruby library at start-up. May be one of `auto`, `prepend`, `chain`, `disabled`.'
->>>>>>> 77b08387
         },
         :'instrumentation.aws_sqs' => {
           :default => 'auto',
