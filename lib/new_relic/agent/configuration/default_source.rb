# encoding: utf-8
# This file is distributed under New Relic's license terms.
# See https://github.com/newrelic/newrelic-ruby-agent/blob/main/LICENSE for complete details.

require 'forwardable'

module NewRelic
  module Agent
    module Configuration

      # Helper since default Procs are evaluated in the context of this module
      def self.value_of(key)
        Proc.new do
          NewRelic::Agent.config[key]
        end
      end

      # Combines potentially two properties into one.
      # Given the example: 
      #    :disable_net_http and :prepend_net_instrumentation
      #    if :disable_net_http is true, then returned value is "disabled"
      #    if :prepend_net_instrumentation is false, then returned value is "chain"
      #    otherwise, "auto" is returned.
      #
      # Intent is: 
      #     - if user sets disable_xxx property, then don't instrument
      #     - if user set prepend to `false` then we use method_alias chaining
      #     - auto, when returned means, try to use prepend unless conflicting gems discovered
      #
      def self.instrumentation_value_of(disable_key, prepend_key=nil)
        Proc.new do
          if NewRelic::Agent.config[disable_key]
            "disabled"
          elsif prepend_key && !NewRelic::Agent.config[prepend_key]
            "chain"
          else
            "auto"
          end
        end
      end

      def self.deprecated_description new_setting, description
        link_ref = new_setting.to_s.gsub(".", "-")
        %{<a href="##{link_ref}"><code>#{new_setting}</code>}
      end

      class Boolean
        def self.===(o)
          TrueClass === o or FalseClass === o
        end
      end

      class DefaultSource
        attr_reader :defaults

        extend Forwardable
        def_delegators :@defaults, :has_key?, :each, :merge, :delete, :keys, :[], :to_hash

        def initialize
          @defaults = default_values
        end

        def default_values
          result = {}
          ::NewRelic::Agent::Configuration::DEFAULTS.each do |key, value|
            result[key] = value[:default]
          end
          result
        end

        def self.transform_for(key)
          default_settings = ::NewRelic::Agent::Configuration::DEFAULTS[key]
          default_settings[:transform] if default_settings
        end

        def self.config_search_paths
          Proc.new {
            paths = [
              File.join("config","newrelic.yml"),
              File.join("newrelic.yml"),
              File.join("config","newrelic.yml.erb"),
              File.join("newrelic.yml.erb")
            ]

            if NewRelic::Control.instance.root
              paths << File.join(NewRelic::Control.instance.root, "config", "newrelic.yml")
              paths << File.join(NewRelic::Control.instance.root, "newrelic.yml")
              paths << File.join(NewRelic::Control.instance.root, "config", "newrelic.yml.erb")
              paths << File.join(NewRelic::Control.instance.root, "newrelic.yml.erb")
            end

            if ENV["HOME"]
              paths << File.join(ENV["HOME"], ".newrelic", "newrelic.yml")
              paths << File.join(ENV["HOME"], "newrelic.yml")
              paths << File.join(ENV["HOME"], ".newrelic", "newrelic.yml.erb")
              paths << File.join(ENV["HOME"], "newrelic.yml.erb")
            end

            # If we're packaged for warbler, we can tell from GEM_HOME
            if ENV["GEM_HOME"] && ENV["GEM_HOME"].end_with?(".jar!")
              app_name = File.basename(ENV["GEM_HOME"], ".jar!")
              paths << File.join(ENV["GEM_HOME"], app_name, "config", "newrelic.yml")
              paths << File.join(ENV["GEM_HOME"], app_name, "config", "newrelic.yml.erb")
            end

            paths
          }
        end

        def self.config_path
          Proc.new {
            found_path = NewRelic::Agent.config[:config_search_paths].detect do |file|
              File.expand_path(file) if File.exist? file
            end
            found_path || ""
          }
        end

        def self.framework
          Proc.new {
            case
            when defined?(::NewRelic::TEST) then :test
            when defined?(::Merb) && defined?(::Merb::Plugins) then :merb
            when defined?(::Rails::VERSION)
              case Rails::VERSION::MAJOR
              when 0..2
                :rails
              when 3
                :rails3
              when 4..6
                :rails_notifications
              else
                ::NewRelic::Agent.logger.error "Detected unsupported Rails version #{Rails::VERSION::STRING}"
              end
            when defined?(::Sinatra) && defined?(::Sinatra::Base) then :sinatra
            when defined?(::NewRelic::IA) then :external
            else :ruby
            end
          }
        end

        def self.agent_enabled
          Proc.new {
            NewRelic::Agent.config[:enabled] &&
            (NewRelic::Agent.config[:test_mode] || NewRelic::Agent.config[:monitor_mode]) &&
            NewRelic::Agent::Autostart.agent_should_start?
          }
        end

        DEFAULT_LOG_DIR = 'log/'.freeze

        def self.audit_log_path
          Proc.new {
            log_file_path = NewRelic::Agent.config[:log_file_path]
            wants_stdout  = (log_file_path.upcase == 'STDOUT')
            audit_log_dir = wants_stdout ? DEFAULT_LOG_DIR : log_file_path

            File.join(audit_log_dir, 'newrelic_audit.log')
          }
        end

        def self.app_name
          Proc.new { NewRelic::Control.instance.env }
        end

        def self.dispatcher
          Proc.new { NewRelic::Control.instance.local_env.discovered_dispatcher }
        end

        def self.thread_profiler_enabled
          Proc.new { NewRelic::Agent::Threading::BacktraceService.is_supported? }
        end

        # This check supports the js_errors_beta key we've asked clients to
        # set. Once JS errors are GA, browser_monitoring.loader can stop
        # being dynamic.
        def self.browser_monitoring_loader
          Proc.new { NewRelic::Agent.config[:js_errors_beta] ? "full" : "rum"}
        end

        def self.transaction_tracer_transaction_threshold
          Proc.new { NewRelic::Agent.config[:apdex_t] * 4 }
        end

        def self.profiling_available
          Proc.new {
            begin
              require 'ruby-prof'
              true
            rescue LoadError
              false
            end
          }
        end

        def self.host
          Proc.new do
            regex = /\A(?<identifier>.+?)x/
            if matches = regex.match(String(NewRelic::Agent.config[:license_key]))
              "collector.#{matches['identifier']}.nr-data.net"
            else
              'collector.newrelic.com'
            end
          end
        end

        def self.api_host
          Proc.new do
            if String(NewRelic::Agent.config[:license_key]).start_with? 'eu'
              'rpm.eu.newrelic.com'
            else
              'rpm.newrelic.com'
            end
          end
        end

        def self.convert_to_regexp_list(raw_value)
          value_list = convert_to_list(raw_value)
          value_list.map do |value|
            /#{value}/
          end
        end

        def self.convert_to_list(value)
          case value
          when String
            value.split(/\s*,\s*/)
          when Array
            value
          else
            raise ArgumentError.new("Config value '#{value}' couldn't be turned into a list.")
          end
        end

        SEMICOLON = ';'.freeze
        def self.convert_to_list_on_semicolon value
          case value
          when Array then value
          when String then value.split(SEMICOLON)
          else []
          end
        end

        def self.convert_to_constant_list(raw_value)
          const_names = convert_to_list(raw_value)
          const_names.map! do |class_name|
            const = ::NewRelic::LanguageSupport.constantize(class_name)

            unless const
              NewRelic::Agent.logger.warn("Ignoring unrecognized constant '#{class_name}' in #{raw_value}")
            end

            const
          end
          const_names.compact
        end

        def self.enforce_fallback(allowed_values: nil, fallback: nil)
          Proc.new do |configured_value|
            if allowed_values.any? { |v| v =~ /#{configured_value}/i }
              configured_value
            else
              fallback
            end
          end
        end
      end

      AUTOSTART_DENYLISTED_RAKE_TASKS = [
        'about',
        'assets:clean',
        'assets:clobber',
        'assets:environment',
        'assets:precompile',
        'assets:precompile:all',
        'db:create',
        'db:drop',
        'db:fixtures:load',
        'db:migrate',
        'db:migrate:status',
        'db:rollback',
        'db:schema:cache:clear',
        'db:schema:cache:dump',
        'db:schema:dump',
        'db:schema:load',
        'db:seed',
        'db:setup',
        'db:structure:dump',
        'db:version',
        'doc:app',
        'log:clear',
        'middleware',
        'notes',
        'notes:custom',
        'rails:template',
        'rails:update',
        'routes',
        'secret',
        'spec',
        'spec:features',
        'spec:requests',
        'spec:controllers',
        'spec:helpers',
        'spec:models',
        'spec:views',
        'spec:routing',
        'spec:rcov',
        'stats',
        'test',
        'test:all',
        'test:all:db',
        'test:recent',
        'test:single',
        'test:uncommitted',
        'time:zones:all',
        'tmp:clear',
        'tmp:create',
        'webpacker:compile'
      ].join(',').freeze

      DEFAULTS = {
        :license_key => {
          :default => '',
          :public => true,
          :type => String,
          :allowed_from_server => false,
          :description => 'Your New Relic <a href="https://docs.newrelic.com/docs/accounts-partnerships/accounts/account-setup/license-key">license key</a>.'
        },
        :agent_enabled => {
          :default => DefaultSource.agent_enabled,
          :public => true,
          :type => Boolean,
          :allowed_from_server => false,
          :description => 'If <code>true</code>, allows the Ruby agent to run.'
        },
        :enabled => {
          :default => true,
          :public => false,
          :type => Boolean,
          :aliases => [:enable],
          :allowed_from_server => false,
          :description => 'Enable or disable the agent.'
        },
        :app_name => {
          :default => DefaultSource.app_name,
          :public => true,
          :type => String,
          :allowed_from_server => false,
          :transform => DefaultSource.method(:convert_to_list_on_semicolon),
          :description => 'Specify the <a href="https://docs.newrelic.com/docs/apm/new-relic-apm/installation-configuration/name-your-application">application name</a> used to aggregate data in the New Relic UI. To report data to <a href="https://docs.newrelic.com/docs/apm/new-relic-apm/installation-configuration/using-multiple-names-app">multiple apps at the same time</a>, specify a list of names separated by a semicolon <code>;</code>. For example, <code>MyApp</code> or <code>MyStagingApp;Instance1</code>.'
        },
        :entity_guid => {
          :default => nil,
          :allow_nil => true,
          :public => true,
          :type => String,
          :allowed_from_server => true,
          :description => 'The <a href="https://docs.newrelic.com/attribute-dictionary/span/entityguid">Entity GUID</a> for the entity running this agent.'
        },
        :monitor_mode => {
          :default => value_of(:enabled),
          :public => true,
          :type => Boolean,
          :allowed_from_server => false,
          :description => 'When <code>true</code>, the agent transmits data about your app to the New Relic <a href="https://docs.newrelic.com/docs/apm/new-relic-apm/getting-started/glossary#collector">collector</a>.'
        },
        :test_mode => {
          :default => false,
          :public => false,
          :type => Boolean,
          :allowed_from_server => false,
          :description => 'Used in tests for agent to start up but not connect to collector. Formerly used <code>developer_mode</code> in test config for this purpose.'
        },
        :log_level => {
          :default => 'info',
          :public => true,
          :type => String,
          :allowed_from_server => false,
          :description => 'Sets the level of detail of log messages. Possible log levels, in increasing verbosity, are: <code>error</code>, <code>warn</code>, <code>info</code> or <code>debug</code>.'
        },
        :high_security => {
          :default => false,
          :public => true,
          :type => Boolean,
          :allowed_from_server => false,
          :description => 'If <code>true</code>, enables <a href="https://docs.newrelic.com/docs/accounts-partnerships/accounts/security/high-security">high security mode</a>. Ensure you understand the implications of high security mode before enabling this setting.'
        },
        :security_policies_token => {
          :default => '',
          :public => true,
          :type => String,
          :allowed_from_server => false,
          :description => 'Applies Language Agent Security Policy settings.'
        },
        :proxy_host => {
          :default => nil,
          :allow_nil => true,
          :public => true,
          :type => String,
          :allowed_from_server => false,
          :description => 'Defines a host for communicating with the New Relic <a href="https://docs.newrelic.com/docs/apm/new-relic-apm/getting-started/glossary#collector">collector</a> via a proxy server.'
        },
        :proxy_port => {
          :default => 8080,
          :allow_nil => true,
          :public => true,
          :type => Integer,
          :allowed_from_server => false,
          :description => 'Defines a port for communicating with the New Relic <a href="https://docs.newrelic.com/docs/apm/new-relic-apm/getting-started/glossary#collector">collector</a> via a proxy server.'
        },
        :proxy_user => {
          :default => nil,
          :allow_nil => true,
          :public => true,
          :type => String,
          :allowed_from_server => false,
          :exclude_from_reported_settings => true,
          :description => 'Defines a user for communicating with the New Relic <a href="https://docs.newrelic.com/docs/apm/new-relic-apm/getting-started/glossary#collector">collector</a> via a proxy server.'
        },
        :proxy_pass => {
          :default => nil,
          :allow_nil => true,
          :public => true,
          :type => String,
          :allowed_from_server => false,
          :exclude_from_reported_settings => true,
          :description => 'Defines a password for communicating with the New Relic <a href="https://docs.newrelic.com/docs/apm/new-relic-apm/getting-started/glossary#collector">collector</a> via a proxy server.'
        },
        :capture_params => {
          :default => false,
          :public => true,
          :type => Boolean,
          :allowed_from_server => false,
          :description => 'When <code>true</code>, the agent captures HTTP request parameters ' \
            'and attaches them to transaction traces, traced errors, and ' \
            '<a href="https://docs.newrelic.com/attribute-dictionary?attribute_name=&events_tids%5B%5D=8241">'\
            '<code>TransactionError</code> events.' \
            "\n" \
            '<div class="callout-warning">' \
            "\n" \
            '<p>When using the <code>capture_params</code> setting, the Ruby agent will not attempt ' \
            'to filter secret information. <b>Recommendation:</b> To filter secret information from ' \
            'request parameters, use the <a href="/docs/agents/ruby-agent/attributes/enable-disable-attributes-ruby">' \
            '<code>attributes.include</code> setting</a> instead. For more information, see the ' \
            '<a href="/docs/agents/ruby-agent/attributes/ruby-attribute-examples#ex_req_params">' \
            'Ruby attribute examples</a>.' \
            "</p>\n" \
            '</div>'
        },
        :config_path => {
          :default => DefaultSource.config_path,
          :public => true,
          :type => String,
          :allowed_from_server => false,
          :description => 'Path to <b>newrelic.yml</b>. If undefined, the agent checks the following directories (in order): <b>config/newrelic.yml</b>, <b>newrelic.yml</b>, <b>$HOME/.newrelic/newrelic.yml</b> and <b>$HOME/newrelic.yml</b>.'
        },
        :config_search_paths => {
          :default => DefaultSource.config_search_paths,
          :public => false,
          :type => Array,
          :allowed_from_server => false,
          :description => "An array of candidate locations for the agent\'s configuration file."
        },
        :dispatcher => {
          :default => DefaultSource.dispatcher,
          :public => false,
          :type => Symbol,
          :allowed_from_server => false,
          :description => 'Autodetected application component that reports metrics to New Relic.'
        },
        :framework => {
          :default => DefaultSource.framework,
          :public => false,
          :type => Symbol,
          :allowed_from_server => false,
          :description => 'Autodetected application framework used to enable framework-specific functionality.'
        },
        :'autostart.blacklisted_constants' => {
          :default => 'Rails::Console',
          :public => true,
          :type => String,
          :allowed_from_server => false,
          :description => 'Deprecated.  ' \
              'For agent versions 6.8.0 or higher, ' \
              'use <a href="#autostart-denylisted_constants"><code>' \
                'autostart.denylisted_constants' \
              '</code></a> instead.'
        },
        :'autostart.denylisted_constants' => {
          :default => 'Rails::Console',
          :public => true,
          :type => String,
          :allowed_from_server => false,
          :description => 'Specify a list of constants that should prevent the agent from starting automatically. Separate individual constants with a comma <code>,</code>. For example, <code>Rails::Console,UninstrumentedBackgroundJob</code>.'
        },
        :'autostart.blacklisted_executables' => {
          :default => 'irb,rspec',
          :public => true,
          :type => String,
          :allowed_from_server => false,
          :description => 'Deprecated.  ' \
              'For agent versions 6.8.0 or higher, ' \
              'use <a href="#autostart-denylisted_executables"><code>' \
                'autostart.denylisted_executables' \
              '</code></a> instead.'
        },
        :'autostart.denylisted_executables' => {
          :default => value_of(:'autostart.blacklisted_executables'),
          :public => true,
          :type => String,
          :allowed_from_server => false,
          :description => 'Defines a comma-delimited list of executables that the agent should not instrument. For example, <code>rake,my_ruby_script.rb</code>.'
        },
        :'autostart.blacklisted_rake_tasks' => {
          :default => AUTOSTART_DENYLISTED_RAKE_TASKS,
          :public => true,
          :type => String,
          :allowed_from_server => false,
          :description => 'Deprecated.  ' \
              'For agent versions 6.8.0 or higher, ' \
              'use <a href="#autostart-denylisted_rake_tasks"><code>' \
                'autostart.denylisted_rake_tasks' \
              '</code></a> instead.'
        },
        :'autostart.denylisted_rake_tasks' => {
          :default => value_of(:'autostart.blacklisted_rake_tasks'),
          :public => true,
          :type => String,
          :allowed_from_server => false,
          :description => 'Defines a comma-delimited list of Rake tasks that the agent should not instrument. For example, <code>assets:precompile,db:migrate</code>.'
        },
        :disable_rake => {
          :default => false,
          :public => true,
          :type => Boolean,
          :allowed_from_server => false,
          :description => 'If <code>true</code>, disables Rake instrumentation.'
        },
        :disable_rake_instrumentation => {
          :default => false,
          :public => false,
          :type => Boolean,
          :allowed_from_server => false,
          :description => 'Enable or disable Rake instrumentation. Preferred key is `disable_rake`'
        },
        :'rake.tasks' => {
          :default => [],
          :public => true,
          :type => Array,
          :allowed_from_server => false,
          :transform => DefaultSource.method(:convert_to_regexp_list),
          :description => 'Specify an array of Rake tasks to automatically instrument.'
        },
        :'rake.connect_timeout' => {
          :default => 10,
          :public => true,
          :type => Integer,
          :allowed_from_server => false,
          :description => 'Timeout for waiting on connect to complete before a rake task'
        },
        :apdex_t => {
          :default => 0.5,
          :public => true,
          :type => Float,
          :allowed_from_server => true,
          :deprecated => true,
          :description => 'Deprecated. For agent versions 3.5.0 or higher, <a href="https://docs.newrelic.com/docs/apm/new-relic-apm/apdex/changing-your-apdex-settings">set your Apdex T via the New Relic UI</a>.'
        },
        :'strip_exception_messages.enabled' => {
          :default => value_of(:high_security),
          :public => true,
          :type => Boolean,
          :allowed_from_server => false,
          :description => 'If true, the agent strips messages from all exceptions except those in the <a href="#strip_exception_messages-allowlist">allowlist</a>. Enabled automatically in <a href="https://docs.newrelic.com/docs/accounts-partnerships/accounts/security/high-security">high security mode</a>.'
        },
        :'strip_exception_messages.whitelist' => {
          :default => '',
          :public => true,
          :type => String,
          :deprecated => true,
          :allowed_from_server => false,
          :transform => DefaultSource.method(:convert_to_constant_list),
          :description => 'Deprecated.  ' \
              'For agent versions 6.8.0 or higher, ' \
              'use <a href="#strip_exception_messages.allowed_classes"><code>' \
                'strip_exception_messages.allowed_classes' \
              '</code></a> instead.'
        },
        :'strip_exception_messages.allowed_classes' => {
          :default => '',
          :public => true,
          :type => String,
          :allowed_from_server => false,
          :transform => DefaultSource.method(:convert_to_constant_list),
          :description => 'Specify a list of exceptions you do not want the agent to strip when <a href="#strip_exception_messages-enabled">strip_exception_messages</a> is <code>true</code>. Separate exceptions with a comma. For example, <code>"ImportantException,PreserveMessageException"</code>.'
        },
        :host => {
          :default => DefaultSource.host,
          :public => false,
          :type => String,
          :allowed_from_server => false,
          :description => "URI for the New Relic data collection service."
        },
        :api_host => {
          :default => DefaultSource.api_host,
          :public => false,
          :type => String,
          :allowed_from_server => false,
          :description => 'API host for New Relic.'
        },
        :port => {
          :default => 443,
          :public => false,
          :type => Integer,
          :allowed_from_server => false,
          :description => 'Port for the New Relic data collection service.'
        },
        :api_port => {
          :default => value_of(:port),
          :public => false,
          :type => Integer,
          :allowed_from_server => false,
          :description => 'Port for the New Relic API host.'
        },
        :sync_startup => {
          :default => false,
          :public => true,
          :type => Boolean,
          :allowed_from_server => false,
          :description => 'When set to <code>true</code>, forces a synchronous connection to the New Relic <a href="https://docs.newrelic.com/docs/apm/new-relic-apm/getting-started/glossary#collector">collector</a> during application startup. For very short-lived processes, this helps ensure the New Relic agent has time to report.'
        },
        :send_data_on_exit => {
          :default => true,
          :public => true,
          :type => Boolean,
          :allowed_from_server => false,
          :description => 'If <code>true</code>, enables the exit handler that sends data to the New Relic <a href="https://docs.newrelic.com/docs/apm/new-relic-apm/getting-started/glossary#collector">collector</a> before shutting down.'
        },
        :max_payload_size_in_bytes => {
          :default => 1000000,
          :public => false,
          :type => Integer,
          :allowed_from_server => true,
          :description => 'Maximum number of bytes to send to the New Relic data collection service.'
        },
        :put_for_data_send => {
          :default => false,
          :public => false,
          :type => Boolean,
          :allowed_from_server => false,
          :description => 'Use HTTP PUT requests instead of POST.'
        },
        :compressed_content_encoding => {
          :default => 'gzip',
          :public => false,
          :type => String,
          :allowed_from_server => false,
          :description => 'Encoding to use if data needs to be compressed. The options are deflate and gzip.'
        },
        :simple_compression => {
          :default => false,
          :public => false,
          :type => Boolean,
          :allowed_from_server => false,
          :description => 'When enabled the agent will compress payloads destined for the collector, but will not pre-compress parts of the payload.'
        },
        :timeout => {
          :default => 2 * 60, # 2 minutes
          :public => true,
          :type => Integer,
          :allowed_from_server => false,
          :description => 'Defines the maximum number of seconds the agent should spend attempting to connect to the collector.'
        },
        :send_environment_info => {
          :default => true,
          :public => false,
          :type => Boolean,
          :allowed_from_server => false,
          :description => 'Enable or disable transmission of application environment information to the New Relic data collection service.'
        },
        :data_report_period => {
          :default => 60,
          :public => false,
          :type => Integer,
          :allowed_from_server => true,
          :description => 'Number of seconds betwixt connections to the New Relic data collection service.'
        },
        :event_report_period => {
          :default => 60,
          :public => false,
          :type => Integer,
          :allowed_from_server => true,
          :description => 'Number of seconds betwixt connections to the New Relic event collection services.'
        },
        :'event_report_period.analytic_event_data' => {
          :default => 60,
          :public => false,
          :type => Integer,
          :dynamic_name => true,
          :allowed_from_server => true,
          :description => 'Number of seconds betwixt connections to the New Relic analytic event collection services.'
        },
        :'event_report_period.custom_event_data' => {
          :default => 60,
          :public => false,
          :type => Integer,
          :dynamic_name => true,
          :allowed_from_server => true,
          :description => 'Number of seconds betwixt connections to the New Relic custom event collection services.'
        },
        :'event_report_period.error_event_data' => {
          :default => 60,
          :public => false,
          :type => Integer,
          :dynamic_name => true,
          :allowed_from_server => true,
          :description => 'Number of seconds betwixt connections to the New Relic error event collection services.'
        },
        :'event_report_period.span_event_data' => {
          :default => 60,
          :public => false,
          :type => Integer,
          :dynamic_name => true,
          :allowed_from_server => true,
          :description => 'Number of seconds betwixt connections to the New Relic span event collection services.'
        },
        :keep_retrying => {
          :default => true,
          :public => false,
          :type => Boolean,
          :deprecated => true,
          :allowed_from_server => false,
          :description => 'Enable or disable retrying failed connections to the New Relic data collection service.'
        },
        :force_install_exit_handler => {
          :default => false,
          :public => true,
          :type => Boolean,
          :allowed_from_server => false,
          :description => 'Forces the exit handler that sends all cached data to collector ' \
            'before shuttng down to be installed regardless of detecting scenarios where it generally should not be. ' \
            'Known use-case for this option is where Sinatra is running as an embedded service within another framework ' \
            'and the agent is detecting the Sinatra app and skipping the at_exit handler as a result. Sinatra classically ' \
            'runs the entire application in an at_exit block and would otherwise misbehave if the Agent\'s at_exit handler ' \
            'is also installed in those circumstances.  Note: `send_data_on_exit` should also be set to `true` in  tandem with this setting.'
        },
        :force_reconnect => {
          :default => false,
          :public => false,
          :type => Boolean,
          :allowed_from_server => false,
          :description => 'Force a new connection to the server before running the worker loop. Creates a separate agent run and is recorded as a separate instance by the New Relic data collection service.'
        },
        :report_instance_busy => {
          :default => true,
          :public => false,
          :type => Boolean,
          :allowed_from_server => false,
          :description => 'Enable or disable transmission of metrics recording the percentage of time application instances spend servicing requests (duty cycle metrics).'
        },
        :log_file_name => {
          :default => 'newrelic_agent.log',
          :public => true,
          :type => String,
          :allowed_from_server => false,
          :description => 'Defines a name for the log file.'
        },
        :log_file_path => {
          :default => DefaultSource::DEFAULT_LOG_DIR,
          :public => true,
          :type => String,
          :allowed_from_server => false,
          :description => 'Defines a path to the agent log file, excluding the filename.'
        },
        :'audit_log.enabled' => {
          :default => false,
          :public => true,
          :type => Boolean,
          :allowed_from_server => false,
          :description => 'If <code>true</code>, enables an audit log which logs communications with the New Relic <a href="https://docs.newrelic.com/docs/apm/new-relic-apm/getting-started/glossary#collector">collector</a>.'
        },
        :'audit_log.path' => {
          :default => DefaultSource.audit_log_path,
          :public => true,
          :type => String,
          :allowed_from_server => false,
          :description => 'Specifies a path to the audit log file (including the filename).'
        },
        :'audit_log.endpoints' => {
          :default => [".*"],
          :public => true,
          :type => Array,
          :allowed_from_server => false,
          :transform => DefaultSource.method(:convert_to_regexp_list),
          :description => 'List of allowed endpoints to include in audit log'
        },
        :disable_samplers => {
          :default => false,
          :public => true,
          :type => Boolean,
          :allowed_from_server => false,
          :description => 'If <code>true</code>, disables the collection of sampler metrics. Sampler metrics are metrics that are not event-based (such as CPU time or memory usage).'
        },
        :disable_resque => {
          :default => false,
          :public => true,
          :type => Boolean,
          :deprecated => true,
          :allowed_from_server => false,
          :description => deprecated_description(:'instrumentation.resque', 'If <code>true</code>, disables <a href="https://docs.newrelic.com/docs/agents/ruby-agent/background-jobs/resque-instrumentation">Resque instrumentation</a>.')
        },
        :disable_sidekiq => {
          :default => false,
          :public => true,
          :type => Boolean,
          :allowed_from_server => false,
          :description => 'If <code>true</code>, disables <a href="https://docs.newrelic.com/docs/agents/ruby-agent/background-jobs/sidekiq-instrumentation">Sidekiq instrumentation</a>.'
        },
        :disable_dj => {
          :default => false,
          :public => true,
          :type => Boolean,
          :allowed_from_server => false,
          :description => 'If <code>true</code>, disables <a href="https://docs.newrelic.com/docs/agents/ruby-agent/background-jobs/delayedjob">Delayed::Job instrumentation</a>.'
        },
        :disable_sinatra => {
          :default => false,
          :public => true,
          :type => Boolean,
          :allowed_from_server => false,
          :description => 'If <code>true</code> , disables <a href="https://docs.newrelic.com/docs/agents/ruby-agent/frameworks/sinatra-support">Sinatra instrumentation</a>.'
        },
        :disable_sinatra_auto_middleware => {
          :default => false,
          :public => true,
          :type => Boolean,
          :allowed_from_server => false,
          :description => 'If <code>true</code>, disables agent middleware for Sinatra. This middleware is responsible for advanced feature support such as <a href="https://docs.newrelic.com/docs/apm/transactions/cross-application-traces/cross-application-tracing">cross application tracing</a>, <a href="https://docs.newrelic.com/docs/browser/new-relic-browser/getting-started/new-relic-browser">page load timing</a>, and <a href="https://docs.newrelic.com/docs/apm/applications-menu/events/view-apm-error-analytics">error collection</a>.'
        },
        :disable_view_instrumentation => {
          :default => false,
          :public => true,
          :type => Boolean,
          :allowed_from_server => false,
          :description => 'If <code>true</code>, disables view instrumentation.'
        },
        :disable_harvest_thread => {
          :default => false,
          :public => false,
          :type => Boolean,
          :allowed_from_server => false,
          :description => 'Enable or disable the harvest thread.'
        },
        :skip_ar_instrumentation => {
          :default => false,
          :public => false,
          :type => Boolean,
          :allowed_from_server => false,
          :description => 'Enable or disable active record instrumentation.'
        },
        :disable_activerecord_instrumentation => {
          :default => value_of(:skip_ar_instrumentation),
          :public => true,
          :type => Boolean,
          :allowed_from_server => false,
          :description => 'If <code>true</code>, disables active record instrumentation.'
        },
        :prepend_active_record_instrumentation => {
          :default => false,
          :public => true,
          :type => Boolean,
          :allowed_from_server => false,
          :description => 'If <code>true</code>, uses Module.prepend rather than alias_method for ActiveRecord instrumentation.'
        },
        :prepend_net_instrumentation => {
          :default => true,
          :public => false,
          :type => Boolean,
          :allowed_from_server => false,
          :deprecated => true,
          :description => deprecated_description(:'instrumentation.net_http',
            'If <code>true</code>, uses Module.prepend rather than alias_method for Net::HTTP instrumentation.'
          )
        },
        :'instrumentation.net_http' => {
          :default => instrumentation_value_of(:disable_net_http, :prepend_net_instrumentation),
          :public => true,
          :type => String,
          :dynamic_name => true,
          :allowed_from_server => false,
          :description => "Controls auto-instrumentation of Net::HTTP at start up.  May be one of [auto|prepend|chain|disabled]."
        },
<<<<<<< HEAD
        :'instrumentation.httprb' => {
          :default => instrumentation_value_of(:disable_httprb),
=======
        :'instrumentation.typhoeus' => {
          :default => instrumentation_value_of(:disable_typhoeus),
>>>>>>> 015dc73c
          :public => true,
          :type => String,
          :dynamic_name => true,
          :allowed_from_server => false,
<<<<<<< HEAD
          :description => 'Controls auto-instrumentation of http.rb gem at start up.  May be one of [auto|prepend|chain|disabled].'
=======
          :description => "Controls auto-instrumentation of Typhoeus at start up.  May be one of [auto|prepend|chain|disabled]."
>>>>>>> 015dc73c
        },
        :'instrumentation.resque' => {
          :default => instrumentation_value_of(:disable_resque),
          :public => true,
          :type => String,
          :dynamic_name => true,
          :allowed_from_server => false,
          :description => "Controls auto-instrumentation of resque at start up.  May be one of [auto|prepend|chain|disabled]."
        },
        :'instrumentation.redis' => {
          :default => instrumentation_value_of(:disable_redis),
          :public => true,
          :type => String,
          :dynamic_name => true,
          :allowed_from_server => false,
          :description => "Controls auto-instrumentation of Redis at start up.  May be one of [auto|prepend|chain|disabled]."
        },
        :'instrumentation.httpclient' => {
          :default => instrumentation_value_of(:disable_httpclient),
          :public => true,
          :type => String,
          :dynamic_name => true,
          :allowed_from_server => false,
          :description => "Controls auto-instrumentation of HTTPClient at start up.  May be one of [auto|prepend|chain|disabled]."
        },
        :'instrumentation.rack' => {
          :default      => instrumentation_value_of(:disable_rack),
          :public       => true,
          :type         => String,
          :dynamic_name => true,
          :allowed_from_server => false,
          :description  => "Controls auto-instrumentation of Rack. When enabled, the agent hooks into the " \
                           "<code>to_app</code> method in Rack::Builder to find gems to instrument during " \
                           "application startup.  May be one of [auto|prepend|chain|disabled]."
        },
        :'instrumentation.rack_urlmap' => {
          :default      => instrumentation_value_of(:disable_rack_urlmap),
          :public       => true,
          :type         => String,
          :dynamic_name => true,
          :allowed_from_server => false,
          :description  => 'Controls auto-instrumentation of Rack::URLMap at start up.  May be one of [auto|prepend|chain|disabled].'
        },
        :'instrumentation.puma_rack' => {
          :default      => instrumentation_value_of(:disable_puma_rack),  # TODO: change to value_of(:'instrumentation.rack') when we remove :disable_puma_rack in 8.0)
          :public       => true,
          :type         => String,
          :dynamic_name => true,
          :allowed_from_server => false,
          :description  => "Controls auto-instrumentation of Puma::Rack. When enabled, the agent hooks into the " \
                           "<code>to_app</code> method in Puma::Rack::Builder to find gems to instrument during " \
                           "application startup.  May be one of [auto|prepend|chain|disabled]."
        },
        :'instrumentation.puma_rack_urlmap' => {
          :default      => instrumentation_value_of(:disable_puma_rack_urlmap),  # TODO: change to value_of(:'instrumentation.rack_urlmap') when we remove :disable_puma_rack_urlmap in 8.0)
          :public       => true,
          :type         => String,
          :dynamic_name => true,
          :allowed_from_server => false,
          :description  => 'Controls auto-instrumentation of Puma::Rack::URLMap at start up.  May be one of [auto|prepend|chain|disabled].'
        },
        :disable_data_mapper => {
          :default => false,
          :public => true,
          :type => Boolean,
          :allowed_from_server => false,
          :description => 'If <code>true</code>, disables DataMapper instrumentation.'
        },
        :disable_activejob => {
          :default => false,
          :public => true,
          :type => Boolean,
          :dynamic_name => true,
          :allowed_from_server => false,
          :description => 'If <code>true</code>, disables ActiveJob instrumentation.'
        },
        :disable_action_cable_instrumentation => {
          :default => false,
          :public => true,
          :type => Boolean,
          :dynamic_name => true,
          :allowed_from_server => false,
          :description => 'If <code>true</code>, disables Action Cable instrumentation.'
        },
        :disable_active_storage => {
          :default => false,
          :public => true,
          :type => Boolean,
          :dynamic_name => true,
          :allowed_from_server => false,
          :description => 'If <code>true</code>, disables ActiveStorage instrumentation.'
        },
        :disable_memcached => {
          :default => value_of(:disable_memcache_instrumentation),
          :public => true,
          :type => Boolean,
          :allowed_from_server => false,
          :description => 'If <code>true</code>, disables instrumentation for the memcached gem.'
        },
        :disable_memcache_client => {
          :default => value_of(:disable_memcache_instrumentation),
          :public => true,
          :type => Boolean,
          :allowed_from_server => false,
          :description => 'If <code>true</code>, disables instrumentation for the memcache-client gem.'
        },
        :disable_dalli => {
          :default => value_of(:disable_memcache_instrumentation),
          :public => true,
          :type => Boolean,
          :allowed_from_server => false,
          :description => 'If <code>true</code>, disables instrumentation for the dalli gem.'
        },
        :disable_dalli_cas_client => {
          :default => value_of(:disable_memcache_instrumentation),
          :public => true,
          :type => Boolean,
          :allowed_from_server => false,
          :description => "If <code>true</code>, disables instrumentation for the dalli gem\'s additional CAS client support."
        },
        :disable_memcache_instrumentation => {
          :default => false,
          :public => true,
          :type => Boolean,
          :allowed_from_server => false,
          :description => 'If <code>true</code>, disables memcache instrumentation.'
        },
        :disable_gc_profiler => {
          :default => false,
          :public => true,
          :type => Boolean,
          :allowed_from_server => false,
          :description => 'If <code>true</code>, disables the use of GC::Profiler to measure time spent in garbage collection'
        },
        :'sidekiq.capture_params' => {
          :default => false,
          :public => true,
          :type => Boolean,
          :allowed_from_server => false,
          :dynamic_name => true,
          :deprecated => true,
          :description => 'If <code>true</code>, enables the capture of job arguments for transaction traces and traced errors in Sidekiq.'
        },
        :'resque.capture_params' => {
          :default => false,
          :public => true,
          :type => Boolean,
          :allowed_from_server => false,
          :dynamic_name => true,
          :deprecated => true,
          :description => 'If <code>true</code>, enables the capture of job arguments for transaction traces and traced errors in Resque.'
        },
        :'resque.use_ruby_dns' => {
          :default => true,
          :public => false,
          :type => Boolean,
          :allowed_from_server => false,
          :description => 'Replace the libc DNS resolver with the all Ruby resolver Resolv'
        },
        :capture_memcache_keys => {
          :default => false,
          :public => true,
          :type => Boolean,
          :allowed_from_server => true,
          :description => 'Enable or disable the capture of memcache keys from transaction traces.'
        },
        :'transaction_tracer.enabled' => {
          :default => true,
          :public => true,
          :type => Boolean,
          :allowed_from_server => true,
          :description => 'If <code>true</code>, enables collection of <a href="https://docs.newrelic.com/docs/apm/traces/transaction-traces/transaction-traces">transaction traces</a>.'
        },
        :'transaction_tracer.transaction_threshold' => {
          :default => DefaultSource.transaction_tracer_transaction_threshold,
          :public => true,
          :type => Float,
          :allowed_from_server => true,
          :description => 'Specify a threshold in seconds. Transactions with a duration longer than this threshold are eligible for transaction traces. Specify a float value or the string <code><a href="https://docs.newrelic.com/docs/apm/new-relic-apm/getting-started/glossary#apdex_f">apdex_f</a></code>.'
        },
        :'transaction_tracer.record_sql' => {
          :default => 'obfuscated',
          :public => true,
          :type => String,
          :allowed_from_server => true,
          :description => 'Obfuscation level for SQL queries reported in transaction trace nodes.</p>

  <p>By default, this is set to <code>obfuscated</code>, which strips out the numeric and string literals.</p>

  <ul>
    <li>If you do not want the agent to capture query information, set this to <code>none</code>.</li>
    <li>If you want the agent to capture all query information in its original form, set this to <code>raw</code>.</li>
    <li>When you enable <a href="/docs/agents/manage-apm-agents/configuration/high-security-mode">high security mode</a>, this is automatically set to <code>obfuscated</code>.</li>
  </ul>
  <p>' # Doc generator will wrap this in <p>...</p>
        },
        :'transaction_tracer.record_redis_arguments' => {
          :default => false,
          :public => true,
          :type => Boolean,
          :allowed_from_server => false,
          :description => 'If <code>true</code>, the agent records Redis command arguments in transaction traces.'
        },
        :'transaction_tracer.capture_attributes' => {
          :default => true,
          :public => true,
          :type => Boolean,
          :deprecated => true,
          :allowed_from_server => false,
          :description => 'Deprecated; use <a href="#transaction_tracer-attributes-enabled"><code>transaction_tracer.attributes.enabled</code></a> instead.'
        },
        :'transaction_tracer.explain_threshold' => {
          :default => 0.5,
          :public => true,
          :type => Float,
          :allowed_from_server => true,
          :description => 'Threshold (in seconds) above which the agent will collect explain plans. Relevant only when <code><a href="#transaction_tracer.explain_enabled">explain_enabled</a></code> is true.'
        },
        :'transaction_tracer.explain_enabled' => {
          :default => true,
          :public => true,
          :type => Boolean,
          :allowed_from_server => true,
          :description => 'If <code>true</code>, enables the collection of explain plans in transaction traces. This setting will also apply to explain plans in slow SQL traces if <a href="#slow_sql-explain_enabled"><code>slow_sql.explain_enabled</code></a> is not set separately.'
        },
        :'transaction_tracer.stack_trace_threshold' => {
          :default => 0.5,
          :public => true,
          :type => Float,
          :allowed_from_server => true,
          :description => 'Specify a threshold in seconds. The agent includes stack traces in transaction trace nodes when the stack trace duration exceeds this threshold.'
        },
        :'transaction_tracer.limit_segments' => {
          :default => 4000,
          :public => true,
          :type => Integer,
          :allowed_from_server => true,
          :description => 'Maximum number of transaction trace nodes to record in a single transaction trace.'
        },
        :disable_sequel_instrumentation => {
          :default => false,
          :public => true,
          :type => Boolean,
          :allowed_from_server => false,
          :description => 'If <code>true</code>, disables <a href="https://docs.newrelic.com/docs/agents/ruby-agent/frameworks/sequel-instrumentation">Sequel instrumentation</a>.'
        },
        :disable_database_instrumentation => {
          :default => false,
          :public => true,
          :type => Boolean,
          :allowed_from_server => false,
          :deprecated => true,
          :description => 'Deprecated; use <a href="#disable_sequel_instrumentation"><code>disable_sequel_instrumentation</code></a> instead.'
        },
        :disable_mongo => {
          :default      => false,
          :public       => true,
          :type         => Boolean,
          :allowed_from_server => false,
          :dynamic_name => true,
          :description  => 'If <code>true</code>, the agent won\'t install <a href="https://docs.newrelic.com/docs/agents/ruby-agent/frameworks/mongo-instrumentation">instrumentation for the Mongo gem</a>.'
        },
        :disable_redis => {
          :default      => false,
          :public       => true,
          :type         => Boolean,
          :deprecated   => true,
          :allowed_from_server => false,
          :description  => deprecated_description(:'instrumentation.redis', 'If <code>true</code>, the agent won\'t install <a href="https://docs.newrelic.com/docs/agents/ruby-agent/frameworks/redis-instrumentation">instrumentation for Redis</a>.')
        },
        :disable_redis_instrumentation => {
          :default      => false,
          :public       => false,
          :type         => Boolean,
          :deprecated   => true,
          :allowed_from_server => false,
          :description  => deprecated_description(:'instrumentation.redis', 'Disables installation of Redis instrumentation. Standard key to use is disable_redis.')
        },
        :'message_tracer.segment_parameters.enabled' => {
          :default      => true,
          :public       => true,
          :type         => Boolean,
          :allowed_from_server => true,
          :description  => 'If <code>true</code>, the agent will collect metadata about messages and attach them as segment parameters.'
        },
        :'slow_sql.enabled' => {
          :default => value_of(:'transaction_tracer.enabled'),
          :public => true,
          :type => Boolean,
          :allowed_from_server => true,
          :description => 'If <code>true</code>, the agent collects <a href="https://docs.newrelic.com/docs/apm/applications-menu/monitoring/viewing-slow-query-details">slow SQL queries</a>.'
        },
        :'slow_sql.explain_threshold' => {
          :default => value_of(:'transaction_tracer.explain_threshold'),
          :public => true,
          :type => Float,
          :allowed_from_server => true,
          :description => 'Specify a threshold in seconds. The agent collects <a href="https://docs.newrelic.com/docs/apm/applications-menu/monitoring/viewing-slow-query-details">slow SQL queries</a> and explain plans that exceed this threshold.'
        },
        :'slow_sql.explain_enabled' => {
          :default => value_of(:'transaction_tracer.explain_enabled'),
          :public => true,
          :type => Boolean,
          :allowed_from_server => true,
          :description => 'If <code>true</code>, the agent collects explain plans in slow SQL queries. If this setting is omitted, the <a href="#transaction_tracer-explain_enabled"><code>transaction_tracer.explain_enabled</code></a> setting will be applied as the default setting for explain plans in slow SQL as well.'
        },
        :'slow_sql.record_sql' => {
          :default => value_of(:'transaction_tracer.record_sql'),
          :public => true,
          :type => String,
          :allowed_from_server => true,
          :description => 'Defines an obfuscation level for slow SQL queries. Valid options are <code>obfuscated</code>, <code>raw</code>, or <code>none</code>).'
        },
        :'slow_sql.use_longer_sql_id' => {
          :default => false,
          :public => true,
          :type => Boolean,
          :allowed_from_server => true,
          :description => 'Generate a longer sql_id for slow SQL traces. sql_id is used for aggregation of similar queries.'
        },
        :'mongo.capture_queries' => {
          :default => true,
          :public => true,
          :type => Boolean,
          :allowed_from_server => true,
          :description => 'If <code>true</code>, the agent captures Mongo queries in transaction traces.'
        },
        :'mongo.obfuscate_queries' => {
          :default => true,
          :public => true,
          :type => Boolean,
          :allowed_from_server => true,
          :description => 'If <code>true</code>, the agent obfuscates Mongo queries in transaction traces.'
        },
        :'error_collector.enabled' => {
          :default => true,
          :public => true,
          :type => Boolean,
          :allowed_from_server => true,
          :description => 'If <code>true</code>, the agent captures traced errors and error count metrics.'
        },
        :'error_collector.capture_attributes' => {
          :default => true,
          :public => true,
          :type => Boolean,
          :deprecated => true,
          :allowed_from_server => false,
          :description => 'Deprecated; use <a href="#error_collector-attributes-enabled"><code>error_collector.attributes.enabled</code></a> instead.'
        },
        :'error_collector.ignore_errors' => {
          :default => 'ActionController::RoutingError,Sinatra::NotFound',
          :public => true,
          :type => String,
          :allowed_from_server => true,
          :description => 'Specify a comma-delimited list of error classes that the agent should ignore.'
        },
        :'error_collector.max_backtrace_frames' => {
          :default => 50,
          :public => true,
          :type => Integer,
          :allowed_from_server => false,
          :description => 'Defines the maximum number of frames in an error backtrace. Backtraces over this amount are truncated at the beginning and end.'
        },
        :'error_collector.capture_events' => {
          :default => value_of(:'error_collector.enabled'),
          :public => true,
          :type => Boolean,
          :allowed_from_server => true,
          :dynamic_name => true,
          :description => 'If <code>true</code>, the agent collects <a href="https://docs.newrelic.com/docs/insights/new-relic-insights/decorating-events/error-event-default-attributes-insights">TransactionError events</a>.'
        },
        :'error_collector.max_event_samples_stored' => {
          :default => 100,
          :public => true,
          :type => Integer,
          :allowed_from_server => true,
          :description => 'Defines the maximum number of <a href="https://docs.newrelic.com/docs/insights/new-relic-insights/decorating-events/error-event-default-attributes-insights">TransactionError events</a> sent to Insights per harvest cycle.'
        },
        :'rum.enabled' => {
          :default => true,
          :public => false,
          :type => Boolean,
          :allowed_from_server => true,
          :description => 'Enable or disable page load timing (sometimes referred to as real user monitoring or RUM).'
        },
        :browser_key => {
          :default => '',
          :public => false,
          :type => String,
          :allowed_from_server => true,
          :description => 'Real user monitoring license key for the browser timing header.'
        },
        :beacon => {
          :default => '',
          :public => false,
          :type => String,
          :allowed_from_server => true,
          :description => 'Beacon for real user monitoring.'
        },
        :error_beacon => {
          :default => '',
          :public => false,
          :type => String,
          :allowed_from_server => true,
          :description => 'Error beacon for real user monitoring.'
        },
        :application_id => {
          :default => '',
          :public => false,
          :type => String,
          :allowed_from_server => true,
          :description => 'Application ID for real user monitoring.'
        },
        :js_agent_file => {
          :default => '',
          :public => false,
          :type => String,
          :allowed_from_server => true,
          :description => 'Javascript agent file for real user monitoring.'
        },
        :'browser_monitoring.auto_instrument' => {
          :default => value_of(:'rum.enabled'),
          :public => true,
          :type => Boolean,
          :allowed_from_server => true,
          :description => 'If <code>true</code>, enables <a href="https://docs.newrelic.com/docs/browser/new-relic-browser/installation-configuration/adding-apps-new-relic-browser#select-apm-app">auto-injection</a> of the JavaScript header for page load timing (sometimes referred to as real user monitoring or RUM).'
        },
        :'browser_monitoring.capture_attributes' => {
          :default => false,
          :public => true,
          :type => Boolean,
          :deprecated => true,
          :allowed_from_server => false,
          :description => 'Deprecated; use <a href="#browser_monitoring-attributes-enabled"><code>browser_monitoring.attributes.enabled</code></a> instead.'
        },
        :'browser_monitoring.loader' => {
          :default => DefaultSource.browser_monitoring_loader,
          :public => false,
          :type => String,
          :allowed_from_server => true,
          :description => 'Type of JavaScript agent loader to use for browser monitoring instrumentation.'
        },
        :'browser_monitoring.loader_version' => {
          :default => '',
          :public => false,
          :type => String,
          :allowed_from_server => true,
          :description => 'Version of JavaScript agent loader (returned from the New Relic <a href="https://docs.newrelic.com/docs/apm/new-relic-apm/getting-started/glossary#collector">collector</a>.)'
        },
        :'browser_monitoring.debug' => {
          :default => false,
          :public => false,
          :type => Boolean,
          :allowed_from_server => true,
          :description => 'Enable or disable debugging version of JavaScript agent loader for browser monitoring instrumentation.'
        },
        :'browser_monitoring.ssl_for_http' => {
          :default => nil,
          :allow_nil => true,
          :public => false,
          :type => Boolean,
          :allowed_from_server => true,
          :description => 'Enable or disable HTTPS instrumentation by JavaScript agent on HTTP pages.'
        },
        :js_agent_loader => {
          :default => '',
          :public => false,
          :type => String,
          :allowed_from_server => true,
          :description => 'JavaScript agent loader content.'
        },
        :js_errors_beta => {
          :default => false,
          :public => false,
          :type => Boolean,
          :allowed_from_server => false,
          :deprecated => true,
          :description => 'Enable or disable beta JavaScript error reporting.'
        },
        :trusted_account_ids => {
          :default => [],
          :public => false,
          :type => Array,
          :allowed_from_server => true,
          :description => 'List of trusted New Relic account IDs for the purposes of cross-application tracing. Inbound requests from applications including cross-application headers that do not come from an account in this list will be ignored.'
        },
        :"cross_application_tracer.enabled" => {
          :default => Proc.new { !NewRelic::Agent.config[:'distributed_tracing.enabled'] },
          :public => true,
          :type => Boolean,
          :allowed_from_server => true,
          :description => 'If <code>true</code>, enables <a href="https://docs.newrelic.com/docs/apm/transactions/cross-application-traces/cross-application-tracing">cross-application tracing</a>.'
        },
        :cross_application_tracing => {
          :default => nil,
          :allow_nil => true,
          :public => false,
          :type => Boolean,
          :allowed_from_server => false,
          :deprecated => true,
          :description => 'Deprecated in favor of cross_application_tracer.enabled'
        },
        :encoding_key => {
          :default => '',
          :public => false,
          :type => String,
          :allowed_from_server => true,
          :description => 'Encoding key for cross-application tracing.'
        },
        :cross_process_id => {
          :default => '',
          :public => false,
          :type => String,
          :allowed_from_server => true,
          :description => 'Cross process ID for cross-application tracing.'
        },
        :'thread_profiler.enabled' => {
          :default => DefaultSource.thread_profiler_enabled,
          :public => true,
          :type => Boolean,
          :allowed_from_server => true,
          :description => 'If <code>true</code>, enables use of the <a href="https://docs.newrelic.com/docs/apm/applications-menu/events/thread-profiler-tool">thread profiler</a>.'
        },
        :'thread_profiler.max_profile_overhead' => {
          :default => 0.05,
          :public => false,
          :type => Float,
          :allowed_from_server => true,
          :description => 'Maximum overhead percentage for thread profiling before agent reduces polling frequency'
        },
        :marshaller => {
          :default => 'json',
          :public => true,
          :type => String,
          :allowed_from_server => false,
          :description => 'Specifies a marshaller for transmitting data to the New Relic <a href="https://docs.newrelic.com/docs/apm/new-relic-apm/getting-started/glossary#collector">collector</a>. Currently <code>json</code> is the only valid value for this setting.'
        },
        :'analytics_events.enabled' => {
          :default => true,
          :public => true,
          :type => Boolean,
          :allowed_from_server => true,
          :description => 'If <code>true</code>, enables analytics event sampling.'
        },
        :'analytics_events.max_samples_stored' => {
          :default => 1200,
          :public => true,
          :type => Integer,
          :allowed_from_server => true,
          :description => 'Defines the maximum number of request events reported from a single harvest.'
        },
        :'analytics_events.capture_attributes' => {
          :default => true,
          :public => true,
          :type => Boolean,
          :deprecated => true,
          :allowed_from_server => false,
          :description => 'Deprecated; use <a href="#transaction_events-attributes-enabled"><code>transaction_events.attributes.enabled</code></a> instead.'
        },
        :restart_thread_in_children => {
          :default => true,
          :public => false,
          :type => Boolean,
          :allowed_from_server => false,
          :description => 'Controls whether to check on running a transaction whether to respawn the harvest thread.'
        },
        :normalize_json_string_encodings => {
          :default => true,
          :public => false,
          :type => Boolean,
          :allowed_from_server => false,
          :description => 'Controls whether to normalize string encodings prior to serializing data for the collector to JSON.'
        },
        :backport_fast_active_record_connection_lookup => {
          :default => false,
          :public => true,
          :type => Boolean,
          :allowed_from_server => false,
          :description => 'Backports the faster ActiveRecord connection lookup introduced in Rails 6, which improves agent performance when instrumenting ActiveRecord. Note that this setting may not be compatible with other gems that patch ActiveRecord.'
        },
        :disable_vm_sampler => {
          :default      => false,
          :public       => true,
          :type         => Boolean,
          :dynamic_name => true,
          :allowed_from_server => false,
          :description  => 'If <code>true</code>, the agent won\'t <a href="https://docs.newrelic.com/docs/agents/ruby-agent/features/ruby-vm-measurements">sample performance measurements from the Ruby VM</a>.'
        },
        :disable_memory_sampler => {
          :default      => false,
          :public       => true,
          :type         => Boolean,
          :dynamic_name => true,
          :allowed_from_server => false,
          :description  => 'If <code>true</code>, the agent won\'t sample the memory usage of the host process.'
        },
        :disable_cpu_sampler => {
          :default      => false,
          :public       => true,
          :type         => Boolean,
          :dynamic_name => true,
          :allowed_from_server => false,
          :description  => 'If <code>true</code>, the agent won\'t sample the CPU usage of the host process.'
        },
        :disable_delayed_job_sampler => {
          :default      => false,
          :public       => true,
          :type         => Boolean,
          :dynamic_name => true,
          :allowed_from_server => false,
          :description  => 'If <code>true</code>, the agent won\'t measure the depth of Delayed Job queues.'
        },
        :disable_active_record_4 => {
          :default      => false,
          :public       => true,
          :type         => Boolean,
          :dynamic_name => true,
          :allowed_from_server => false,
          :deprecated   => true,
          :description  => 'Deprecated.  ' \
              'For agent versions 6.3 or higher, ' \
              'use <a href="#disable_active_record_notifications"><code>' \
                'disable_active_record_notifications' \
              '</code></a> instead.'
        },
        :disable_active_record_5 => {
          :default      => false,
          :public       => true,
          :type         => Boolean,
          :dynamic_name => true,
          :allowed_from_server => false,
          :deprecated   => true,
          :description  => 'Deprecated.  ' \
              'For agent versions 6.3 or higher, ' \
              'use <a href="#disable_active_record_notifications"><code>' \
                'disable_active_record_notifications' \
              '</code></a> instead.'
        },
        :disable_active_record_notifications => {
          :default      => false,
          :public       => true,
          :type         => Boolean,
          :dynamic_name => true,
          :allowed_from_server => false,
          :description  => 'If <code>true</code>, disables instrumentation for ActiveRecord 4, 5, and 6.'
        },
        :disable_bunny => {
          :default      => false,
          :public       => true,
          :type         => Boolean,
          :dynamic_name => true,
          :allowed_from_server => false,
          :description  => 'If <code>true</code>, disables instrumentation for the bunny gem.'
        },
        :disable_curb => {
          :default      => false,
          :public       => true,
          :type         => Boolean,
          :dynamic_name => true,
          :allowed_from_server => false,
          :description  => 'If <code>true</code>, disables instrumentation for the curb gem.'
        },
        :disable_excon => {
          :default      => false,
          :public       => true,
          :type         => Boolean,
          :dynamic_name => true,
          :allowed_from_server => false,
          :description  => 'If <code>true</code>, disables instrumentation for the excon gem.'
        },
        :disable_httpclient => {
          :default      => false,
          :public       => true,
          :type         => Boolean,
          :dynamic_name => true,
          :allowed_from_server => false,
          :description  => deprecated_description(:'instrumentation.httpclient', 'If <code>true</code>, disables instrumentation for the httpclient gem.')
        },
        :disable_net_http => {
          :default      => false,
          :public       => true,
          :type         => Boolean,
          :dynamic_name => true,
          :allowed_from_server => false,
          :deprecated   => true,
          :description  => deprecated_description(:'instrumentation.net_http', 
            'If <code>true</code>, disables instrumentation for Net::HTTP.'
          )
        },
        :disable_rack => {
          :default      => false,
          :public       => true,
          :type         => Boolean,
          :dynamic_name => true,
          :allowed_from_server => false,
          :deprecated   => true,
          :description  => deprecated_description(:'instrumentation.rack',  'If <code>true</code>, prevents the agent from hooking into the <code>to_app</code> method in Rack::Builder to find gems to instrument during application startup.')
        },
        :disable_rack_urlmap => {
          :default      => false,
          :public       => true,
          :type         => Boolean,
          :dynamic_name => true,
          :allowed_from_server => false,
          :deprecated   => true,
          :description  => deprecated_description(:'instrumentation.rack_urlmap', 'If <code>true</code>, prevents the agent from hooking into Rack::URLMap to install middleware tracing.')
        },
        :disable_puma_rack => {
          :default      => value_of(:disable_rack),
          :public       => true,
          :type         => Boolean,
          :dynamic_name => true,
          :allowed_from_server => false,
          :deprecated   => true,
          :description  => deprecated_description(:'instrumentation.puma_rack', 'If <code>true</code>, prevents the agent from hooking into the <code>to_app</code> method in Puma::Rack::Builder to find gems to instrument during application startup.')
        },
        :disable_puma_rack_urlmap => {
          :default      => value_of(:disable_rack_urlmap),
          :public       => true,
          :type         => Boolean,
          :dynamic_name => true,
          :allowed_from_server => false,
          :deprecated   => true,
          :description  => deprecated_description(:'instrumentation.puma_rack_urlmap', 'If <code>true</code>, prevents the agent from hooking into Puma::Rack::URLMap to install middleware tracing.')
        },
        :disable_typhoeus => {
          :default      => false,
          :public       => true,
          :type         => Boolean,
          :dynamic_name => true,
          :deprecated   => true,
          :allowed_from_server => false,
          :description  => deprecated_description(:'instrumentation.typhoeus', 'If <code>true</code>, the agent won\'t install instrumentation for the typhoeus gem.' )
        },
        :disable_httprb => {
          :default      => false,
          :public       => true,
          :type         => Boolean,
          :dynamic_name => true,
          :deprecated   => true,
          :allowed_from_server => false,
          :description  => 'If <code>true</code>, the agent won\'t install instrumentation for the http.rb gem.'
        },
        :disable_middleware_instrumentation => {
          :default      => false,
          :public       => true,
          :type         => Boolean,
          :allowed_from_server => false,
          :description  => 'If <code>true</code>, the agent won\'t wrap third-party middlewares in instrumentation (regardless of whether they are installed via Rack::Builder or Rails).'
        },
        :disable_rails_middleware => {
          :default      => false,
          :public       => false,
          :type         => Boolean,
          :allowed_from_server => false,
          :description  => 'Internal name for controlling Rails 3+ middleware instrumentation'
        },
        :'heroku.use_dyno_names' => {
          :default      => true,
          :public       => true,
          :type         => Boolean,
          :allowed_from_server => false,
          :description  => 'If <code>true</code>, the agent uses Heroku dyno names as the hostname.'
        },
        :'heroku.dyno_name_prefixes_to_shorten' => {
          :default      => ['scheduler', 'run'],
          :public       => true,
          :type         => Array,
          :allowed_from_server => false,
          :transform    => DefaultSource.method(:convert_to_list),
          :description  => 'Ordinarily the agent reports dyno names with a trailing dot and process ID (for example, <b>worker.3</b>). You can remove this trailing data by specifying the prefixes you want to report without trailing data (for example, <b>worker</b>).'
        },
        :'process_host.display_name' => {
          :default      => Proc.new{ NewRelic::Agent::Hostname.get },
          :public       => true,
          :type         => String,
          :allowed_from_server => false,
          :description  => 'Specify a custom host name for <a href="https://docs.newrelic.com/docs/apm/new-relic-apm/maintenance/add-rename-remove-hosts#display_name">display in the New Relic UI</a>.'
        },
        :labels => {
          :default      => '',
          :public       => true,
          :type         => String,
          :allowed_from_server => false,
          :description  => 'A dictionary of <a href="/docs/data-analysis/user-interface-functions/labels-categories-organize-your-apps-servers">label names</a> and values that will be applied to the data sent from this agent. May also be expressed as a semicolon-delimited <code>;</code> string of colon-separated <code>:</code> pairs. For example, <code><var>Server</var>:<var>One</var>;<var>Data Center</var>:<var>Primary</var></code>.'
        },
        :aggressive_keepalive => {
          :default      => true,
          :public       => false,
          :type         => Boolean,
          :allowed_from_server => true,
          :description  => 'If true, attempt to keep the TCP connection to the collector alive between harvests.'
        },
        :keep_alive_timeout => {
          :default      => 60,
          :public       => false,
          :type         => Integer,
          :allowed_from_server => true,
          :description  => 'Timeout for keep alive on TCP connection to collector if supported by Ruby version. Only used in conjunction when aggressive_keepalive is enabled.'
        },
        :ca_bundle_path => {
          :default      => nil,
          :allow_nil    => true,
          :public       => true,
          :type         => String,
          :allowed_from_server => false,
          :description  => "Manual override for the path to your local CA bundle. This CA bundle will be used to validate the SSL certificate presented by New Relic\'s data collection service."
        },
        :'rules.ignore_url_regexes' => {
          :default      => [],
          :public       => true,
          :type         => Array,
          :allowed_from_server => true,
          :transform    => DefaultSource.method(:convert_to_regexp_list),
          :description  => 'Define transactions you want the agent to ignore, by specifying a list of patterns matching the URI you want to ignore.'
        },
        :'synthetics.traces_limit' => {
          :default      => 20,
          :public       => false,
          :type         => Integer,
          :allowed_from_server => true,
          :description  => 'Maximum number of synthetics transaction traces to hold for a given harvest'
        },
        :'synthetics.events_limit' => {
          :default      => 200,
          :public       => false,
          :type         => Integer,
          :allowed_from_server => true,
          :description  => 'Maximum number of synthetics transaction events to hold for a given harvest'
        },
        :'custom_insights_events.enabled' => {
          :default      => true,
          :public       => true,
          :type         => Boolean,
          :allowed_from_server => true,
          :description  => 'If <code>true</code>, the agent captures <a href="/docs/insights/new-relic-insights/adding-querying-data/inserting-custom-events-new-relic-apm-agents">New Relic Insights custom events</a>.'
        },
        :'custom_insights_events.max_samples_stored' => {
          :default      => 1000,
          :public       => true,
          :type         => Integer,
          :allowed_from_server => true,
          :description  => 'Specify a maximum number of custom Insights events to buffer in memory at a time.',
          :dynamic_name => true
        },
        :disable_grape_instrumentation => {
          :default      => false,
          :public       => false,
          :type         => Boolean,
          :allowed_from_server => false,
          :description  => 'If <code>true</code>, the agent won\'t install Grape instrumentation.'
        },
        :disable_grape => {
          :default      => false,
          :public       => true,
          :type         => Boolean,
          :allowed_from_server => false,
          :description  => 'If <code>true</code>, the agent won\'t install Grape instrumentation.'
        },
        :'attributes.enabled' => {
          :default     => true,
          :public      => true,
          :type        => Boolean,
          :allowed_from_server => false,
          :description => 'If <code>true</code>, enables capture of attributes for all destinations.'
        },
        :'transaction_tracer.attributes.enabled' => {
          :default     => value_of(:'transaction_tracer.capture_attributes'),
          :public      => true,
          :type        => Boolean,
          :allowed_from_server => false,
          :description => 'If <code>true</code>, the agent captures attributes from transaction traces.'
        },
        :'transaction_events.attributes.enabled' => {
          :default     => value_of(:'analytics_events.capture_attributes'),
          :public      => true,
          :type        => Boolean,
          :allowed_from_server => false,
          :description => 'If <code>true</code>, the agent captures attributes from transaction events.'
        },
        :'error_collector.attributes.enabled' => {
          :default     => value_of(:'error_collector.capture_attributes'),
          :public      => true,
          :type        => Boolean,
          :allowed_from_server => false,
          :description => 'If <code>true</code>, the agent captures attributes from error collection.'
        },
        :'browser_monitoring.attributes.enabled' => {
          :default     => value_of(:'browser_monitoring.capture_attributes'),
          :public      => true,
          :type        => Boolean,
          :allowed_from_server => false,
          :description => 'If <code>true</code>, the agent captures attributes from browser monitoring.'
        },
        :'span_events.attributes.enabled' => {
          :default     => true,
          :public      => true,
          :type        => Boolean,
          :allowed_from_server => false,
          :description => 'If <code>true</code>, the agent captures attributes on span events.'
        },
        :'transaction_segments.attributes.enabled' => {
          :default     => true,
          :public      => true,
          :type        => Boolean,
          :allowed_from_server => false,
          :description => 'If <code>true</code>, the agent captures attributes on transaction segments.'
        },
        :'attributes.exclude' => {
          :default     => [],
          :public      => true,
          :type        => Array,
          :allowed_from_server => false,
          :transform   => DefaultSource.method(:convert_to_list),
          :description => 'Prefix of attributes to exclude from all destinations. Allows <code>*</code> as wildcard at end.'
        },
        :'transaction_tracer.attributes.exclude' => {
          :default     => [],
          :public      => true,
          :type        => Array,
          :allowed_from_server => false,
          :transform   => DefaultSource.method(:convert_to_list),
          :description => 'Prefix of attributes to exclude from transaction traces. Allows <code>*</code> as wildcard at end.'
        },
        :'transaction_events.attributes.exclude' => {
          :default     => [],
          :public      => true,
          :type        => Array,
          :allowed_from_server => false,
          :transform    => DefaultSource.method(:convert_to_list),
          :description => 'Prefix of attributes to exclude from transaction events. Allows <code>*</code> as wildcard at end.'
        },
        :'error_collector.attributes.exclude' => {
          :default     => [],
          :public      => true,
          :type        => Array,
          :allowed_from_server => false,
          :transform    => DefaultSource.method(:convert_to_list),
          :description => 'Prefix of attributes to exclude from error collection. Allows <code>*</code> as wildcard at end.'
        },
        :'browser_monitoring.attributes.exclude' => {
          :default     => [],
          :public      => true,
          :type        => Array,
          :allowed_from_server => false,
          :transform    => DefaultSource.method(:convert_to_list),
          :description => 'Prefix of attributes to exclude from browser monitoring. Allows <code>*</code> as wildcard at end.'
        },
        :'span_events.attributes.exclude' => {
          :default     => [],
          :public      => true,
          :type        => Array,
          :allowed_from_server => false,
          :transform   => DefaultSource.method(:convert_to_list),
          :description => 'Prefix of attributes to exclude from span events. Allows <code>*</code> as wildcard at end.'
        },
        :'transaction_segments.attributes.exclude' => {
          :default     => [],
          :public      => true,
          :type        => Array,
          :allowed_from_server => false,
          :transform   => DefaultSource.method(:convert_to_list),
          :description => 'Prefix of attributes to exclude from transaction segments. Allows <code>*</code> as wildcard at end.'
        },
        :'attributes.include' => {
          :default     => [],
          :public      => true,
          :type        => Array,
          :allowed_from_server => false,
          :transform    => DefaultSource.method(:convert_to_list),
          :description => 'Prefix of attributes to include in all destinations. Allows <code>*</code> as wildcard at end.'
        },
        :'transaction_tracer.attributes.include' => {
          :default     => [],
          :public      => true,
          :type        => Array,
          :allowed_from_server => false,
          :transform    => DefaultSource.method(:convert_to_list),
          :description => 'Prefix of attributes to include in transaction traces. Allows <code>*</code> as wildcard at end.'
        },
        :'transaction_events.attributes.include' => {
          :default     => [],
          :public      => true,
          :type        => Array,
          :allowed_from_server => false,
          :transform    => DefaultSource.method(:convert_to_list),
          :description => 'Prefix of attributes to include in transaction events. Allows <code>*</code> as wildcard at end.'
        },
        :'error_collector.attributes.include' => {
          :default     => [],
          :public      => true,
          :type        => Array,
          :allowed_from_server => false,
          :transform    => DefaultSource.method(:convert_to_list),
          :description => 'Prefix of attributes to include in error collection. Allows <code>*</code> as wildcard at end.'
        },
        :'browser_monitoring.attributes.include' => {
          :default     => [],
          :public      => true,
          :type        => Array,
          :allowed_from_server => false,
          :transform    => DefaultSource.method(:convert_to_list),
          :description => 'Prefix of attributes to include in browser monitoring. Allows <code>*</code> as wildcard at end.'
        },
        :'span_events.attributes.include' => {
          :default     => [],
          :public      => true,
          :type        => Array,
          :allowed_from_server => false,
          :transform    => DefaultSource.method(:convert_to_list),
          :description => 'Prefix of attributes to include on span events. Allows <code>*</code> as wildcard at end.'
        },
        :'transaction_segments.attributes.include' => {
          :default     => [],
          :public      => true,
          :type        => Array,
          :allowed_from_server => false,
          :transform    => DefaultSource.method(:convert_to_list),
          :description => 'Prefix of attributes to include on transaction segments. Allows <code>*</code> as wildcard at end.'
        },
        :'custom_attributes.enabled' => {
          :default     => true,
          :public      => true,
          :type        => Boolean,
          :allowed_from_server => false,
          :description => 'If <code>false</code>, custom attributes will not be sent on Insights events.'
        },
        :'utilization.detect_aws' => {
          :default     => true,
          :public      => true,
          :type        => Boolean,
          :allowed_from_server => false,
          :dynamic_name => true,
          :description => 'If <code>true</code>, the agent automatically detects that it is running in an AWS environment.'
        },
        :'utilization.detect_azure' => {
          :default      => true,
          :public       => true,
          :type         => Boolean,
          :allowed_from_server => false,
          :dynamic_name => true,
          :description  => 'If <code>true</code>, the agent automatically detects that it is running in an Azure environment.'
        },
        :'utilization.detect_gcp' => {
          :default     => true,
          :public      => true,
          :type        => Boolean,
          :allowed_from_server => false,
          :dynamic_name => true,
          :description => 'If <code>true</code>, the agent automatically detects that it is running in an Google Cloud Platform environment.'
        },
        :'utilization.detect_pcf' => {
          :default     => true,
          :public      => true,
          :type        => Boolean,
          :allowed_from_server => false,
          :dynamic_name => true,
          :description => 'If <code>true</code>, the agent automatically detects that it is running in a Pivotal Cloud Foundry environment.'
        },
        :'utilization.detect_docker' => {
          :default     => true,
          :public      => true,
          :type        => Boolean,
          :allowed_from_server => false,
          :description => 'If <code>true</code>, the agent automatically detects that it is running in Docker.'
        },
        :'utilization.detect_kubernetes' => {
          :default     => true,
          :public      => true,
          :type        => Boolean,
          :allowed_from_server => false,
          :description => 'If <code>true</code>, the agent automatically detects that it is running in Kubernetes.'
        },
        :'utilization.billing_hostname' => {
          :default     => nil,
          :allow_nil   => true,
          :public      => false,
          :type        => String,
          :allowed_from_server => false,
          :description => 'The configured server name by a customer.'
        },
        :'utilization.logical_processors' => {
          :default     => nil,
          :allow_nil   => true,
          :public      => false,
          :type        => Integer,
          :allowed_from_server => false,
          :description => 'The total number of hyper-threaded execution contexts available.'
        },
        :'utilization.total_ram_mib' => {
          :default     => nil,
          :allow_nil   => true,
          :public      => false,
          :type        => Integer,
          :allowed_from_server => false,
          :description => 'This value represents the total amount of memory available to the host (not the process), in mebibytes (1024 squared or 1,048,576 bytes).'
        },
        :'datastore_tracer.instance_reporting.enabled' => {
          :default     => true,
          :public      => true,
          :type        => Boolean,
          :allowed_from_server => false,
          :description => 'If <code>false</code>, the agent will not report datastore instance metrics, nor add <code>host</code> or <code>port_path_or_id</code> parameters to transaction or slow sql traces.'
        },
        :'datastore_tracer.database_name_reporting.enabled' => {
          :default     => true,
          :public      => true,
          :type        => Boolean,
          :allowed_from_server => false,
          :description => 'If <code>false</code>, the agent will not add <code>database_name</code> parameter to transaction or slow sql traces.'
        },
        :'clear_transaction_state_after_fork' => {
          :default     => false,
          :public      => true,
          :type        => Boolean,
          :allowed_from_server => false,
          :description => 'If <code>true</code>, the agent will clear <code>Tracer::State</code> in <code>Agent.drop_buffered_data</code>.'
        },
        :account_id => {
          :default => nil,
          :allow_nil => true,
          :public => false,
          :type => String,
          :allowed_from_server => true,
          :description => 'The account id associated with this application.'
        },
        :primary_application_id => {
          :default => nil,
          :allow_nil => true,
          :public => false,
          :type => String,
          :allowed_from_server => true,
          :description => 'The primary id associated with this application.'
        },
        :'distributed_tracing.enabled' => {
          :default     => false,
          :public      => true,
          :type        => Boolean,
          :allowed_from_server => false,
          :description => 'Distributed tracing lets you see the path that a request takes through your distributed system. Enabling distributed tracing changes the behavior of some New Relic features, so carefully consult the <a href="https://docs.newrelic.com/docs/transition-guide-distributed-tracing">transition guide</a> before you enable this feature.'
        },
        :trusted_account_key => {
          :default => nil,
          :allow_nil => true,
          :public => false,
          :type => String,
          :allowed_from_server => true,
          :description => 'A shared key to validate that a distributed trace payload came from a trusted account.'
        },
        :sampling_target => {
          :default => 10,
          :public => false,
          :type => Integer,
          :allowed_from_server => true,
          :description => 'The target number of transactions to mark as sampled during a sampled period.'
        },
        :sampling_target_period_in_seconds => {
          :default => 60,
          :public => false,
          :type => Integer,
          :allowed_from_server => true,
          :description => 'The period during which a target number of transactions should be marked as sampled.'
        },
        :'span_events.enabled' => {
          :default => true,
          :public => true,
          :type => Boolean,
          :allowed_from_server => true,
          :description => 'If <code>true</code>, enables span event sampling.'
        },
        :'span_events.queue_size' => {
          :default => 10_000,
          :public => true,
          :type => Integer,
          :allowed_from_server => false,
          :external => :infinite_tracing,
          :description => "Sets the maximum number of span events to buffer when streaming to the trace observer."
        },
        :'span_events.max_samples_stored' => {
          :default => 1000,
          :public => true,
          :type => Integer,
          :allowed_from_server => true,
          :description => 'Defines the maximum number of span events reported from a single harvest.'
        },
        :'exclude_newrelic_header' => {
          :default => false,
          :public => true,
          :type => Boolean,
          :allowed_from_server => true,
          :description => "Allows newrelic distributed tracing headers to be suppressed on outbound requests."
        },
        :'infinite_tracing.trace_observer.host' => {
          :default => '',
          :public => true,
          :type => String,
          :allowed_from_server => false,
          :external => :infinite_tracing,
          :description => "Configures the hostname for the Trace Observer Host. " \
            "When configured, enables tail-based sampling by sending all recorded spans " \
            "to a Trace Observer for further sampling decisions, irrespective of any usual " \
            "agent sampling decision."
        },
        :'infinite_tracing.trace_observer.port' => {
          :default => 443,
          :public => true,
          :type => Integer,
          :allowed_from_server => false,
          :external => :infinite_tracing,
          :description => "Configures the TCP/IP port for the Trace Observer Host"
        }
      }.freeze
    end
  end
end<|MERGE_RESOLUTION|>--- conflicted
+++ resolved
@@ -890,22 +890,22 @@
           :allowed_from_server => false,
           :description => "Controls auto-instrumentation of Net::HTTP at start up.  May be one of [auto|prepend|chain|disabled]."
         },
-<<<<<<< HEAD
+        :'instrumentation.typhoeus' => {
+          :default => instrumentation_value_of(:disable_typhoeus),
+          :public => true,
+          :type => String,
+          :dynamic_name => true,
+          :allowed_from_server => false,
+          :description => "Controls auto-instrumentation of Typhoeus at start up.  May be one of [auto|prepend|chain|disabled]."
+        },
+
         :'instrumentation.httprb' => {
           :default => instrumentation_value_of(:disable_httprb),
-=======
-        :'instrumentation.typhoeus' => {
-          :default => instrumentation_value_of(:disable_typhoeus),
->>>>>>> 015dc73c
-          :public => true,
-          :type => String,
-          :dynamic_name => true,
-          :allowed_from_server => false,
-<<<<<<< HEAD
+          :public => true,
+          :type => String,
+          :dynamic_name => true,
+          :allowed_from_server => false,
           :description => 'Controls auto-instrumentation of http.rb gem at start up.  May be one of [auto|prepend|chain|disabled].'
-=======
-          :description => "Controls auto-instrumentation of Typhoeus at start up.  May be one of [auto|prepend|chain|disabled]."
->>>>>>> 015dc73c
         },
         :'instrumentation.resque' => {
           :default => instrumentation_value_of(:disable_resque),
