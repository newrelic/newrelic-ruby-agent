--- conflicted
+++ resolved
@@ -884,32 +884,31 @@
         },
         :'instrumentation.net_http' => {
           :default => instrumentation_value_of(:disable_net_http, :prepend_net_instrumentation),
-          :public => :true,
-          :type => String,
-          :dynamic_name => true,
-          :allowed_from_server => false,
-
+          :public => true,
+          :type => String,
+          :dynamic_name => true,
+          :allowed_from_server => false,
           :description => "Controls auto-instrumentation of Net::HTTP at start up.  May be one of [auto|prepend|chain|disabled]."
         },
-<<<<<<< HEAD
         :'instrumentation.typhoeus' => {
           :default => instrumentation_value_of(:disable_typhoeus),
-=======
+          :public => true,
+          :type => String,
+          :dynamic_name => true,
+          :allowed_from_server => false,
+          :description => "Controls auto-instrumentation of Typhoeus at start up.  May be one of [auto|prepend|chain|disabled]."
+        },
         :'instrumentation.resque' => {
           :default => instrumentation_value_of(:disable_resque),
->>>>>>> a6edde9b
-          :public => :true,
-          :type => String,
-          :dynamic_name => true,
-          :allowed_from_server => false,
-<<<<<<< HEAD
-          :description => "Controls auto-instrumentation of Typhoeus at start up.  May be one of [auto|prepend|chain|disabled]."
-=======
+          :public => true,
+          :type => String,
+          :dynamic_name => true,
+          :allowed_from_server => false,
           :description => "Controls auto-instrumentation of resque at start up.  May be one of [auto|prepend|chain|disabled]."
         },
         :'instrumentation.redis' => {
           :default => instrumentation_value_of(:disable_redis),
-          :public => :true,
+          :public => true,
           :type => String,
           :dynamic_name => true,
           :allowed_from_server => false,
@@ -917,7 +916,7 @@
         },
         :'instrumentation.httpclient' => {
           :default => instrumentation_value_of(:disable_httpclient),
-          :public => :true,
+          :public => true,
           :type => String,
           :dynamic_name => true,
           :allowed_from_server => false,
@@ -958,7 +957,6 @@
           :dynamic_name => true,
           :allowed_from_server => false,
           :description  => 'Controls auto-instrumentation of Puma::Rack::URLMap at start up.  May be one of [auto|prepend|chain|disabled].'
->>>>>>> a6edde9b
         },
         :disable_data_mapper => {
           :default => false,
