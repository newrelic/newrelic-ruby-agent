# This file is distributed under New Relic's license terms.
# See https://github.com/newrelic/newrelic-ruby-agent/blob/main/LICENSE for complete details.
# frozen_string_literal: true

require 'forwardable'

module NewRelic
  module Agent
    module Configuration
      # Helper since default Procs are evaluated in the context of this module
      def self.value_of(key)
        proc do
          NewRelic::Agent.config[key]
        end
      end

      # Combines potentially two properties into one.
      # Given the example:
      #    :disable_net_http and :prepend_net_instrumentation
      #    if :disable_net_http is true, then returned value is "disabled"
      #    if :prepend_net_instrumentation is false, then returned value is "chain"
      #    otherwise, "auto" is returned.
      #
      # Intent is:
      #     - if user sets disable_xxx property, then don't instrument
      #     - if user set prepend to `false` then we use method_alias chaining
      #     - auto, when returned means, try to use prepend unless conflicting gems discovered
      #
      def self.instrumentation_value_of(disable_key, prepend_key = nil)
        proc do
          if NewRelic::Agent.config[disable_key]
            "disabled"
          elsif prepend_key && !NewRelic::Agent.config[prepend_key]
            "chain"
          else
            "auto"
          end
        end
      end

      def self.instrumentation_value_from_boolean(key)
        proc do
          NewRelic::Agent.config[key] ? 'auto' : 'disabled'
        end
      end

      # Marks the config option as deprecated in the documentation once generated.
      # Does not appear in logs.
      def self.deprecated_description(new_setting, description)
        link_ref = new_setting.to_s.tr(".", "-")
        %{Please see: [#{new_setting}](docs/agents/ruby-agent/configuration/ruby-agent-configuration##{link_ref}). \n\n#{description}}
      end

      class Boolean
        def self.===(o)
          TrueClass === o or FalseClass === o
        end
      end

      class DefaultSource
        attr_reader :defaults

        extend Forwardable
        def_delegators :@defaults, :has_key?, :each, :merge, :delete, :keys, :[], :to_hash

        def initialize
          @defaults = default_values
        end

        def default_values
          result = {}
          ::NewRelic::Agent::Configuration::DEFAULTS.each do |key, value|
            result[key] = value[:default]
          end
          result
        end

        def self.transform_for(key)
          default_settings = ::NewRelic::Agent::Configuration::DEFAULTS[key]
          default_settings[:transform] if default_settings
        end

        def self.config_search_paths
          proc {
            paths = [
              File.join("config", "newrelic.yml"),
              File.join("newrelic.yml"),
              File.join("config", "newrelic.yml.erb"),
              File.join("newrelic.yml.erb")
            ]

            if NewRelic::Control.instance.root
              paths << File.join(NewRelic::Control.instance.root, "config", "newrelic.yml")
              paths << File.join(NewRelic::Control.instance.root, "newrelic.yml")
              paths << File.join(NewRelic::Control.instance.root, "config", "newrelic.yml.erb")
              paths << File.join(NewRelic::Control.instance.root, "newrelic.yml.erb")
            end

            if ENV['HOME']
              paths << File.join(ENV['HOME'], ".newrelic", "newrelic.yml")
              paths << File.join(ENV['HOME'], "newrelic.yml")
              paths << File.join(ENV['HOME'], ".newrelic", "newrelic.yml.erb")
              paths << File.join(ENV['HOME'], "newrelic.yml.erb")
            end

            # If we're packaged for warbler, we can tell from GEM_HOME
            if ENV["GEM_HOME"] && ENV["GEM_HOME"].end_with?(".jar!")
              app_name = File.basename(ENV["GEM_HOME"], ".jar!")
              paths << File.join(ENV["GEM_HOME"], app_name, "config", "newrelic.yml")
              paths << File.join(ENV["GEM_HOME"], app_name, "config", "newrelic.yml.erb")
            end

            paths
          }
        end

        def self.config_path
          proc {
            found_path = NewRelic::Agent.config[:config_search_paths].detect do |file|
              File.expand_path(file) if File.exist?(file)
            end
            found_path || NewRelic::EMPTY_STR
          }
        end

        def self.framework
          proc {
            case
            when defined?(::NewRelic::TEST) then :test
            when defined?(::Rails::VERSION)
              case Rails::VERSION::MAJOR
              when 3
                :rails3
              when 4..7
                :rails_notifications
              else
                ::NewRelic::Agent.logger.warn("Detected untested Rails version #{Rails::VERSION::STRING}")
                :rails_notifications
              end
            when defined?(::Sinatra) && defined?(::Sinatra::Base) then :sinatra
            when defined?(::NewRelic::IA) then :external
            else :ruby
            end
          }
        end

        def self.agent_enabled
          proc {
            NewRelic::Agent.config[:enabled] &&
              (NewRelic::Agent.config[:test_mode] || NewRelic::Agent.config[:monitor_mode]) &&
              NewRelic::Agent::Autostart.agent_should_start?
          }
        end

        DEFAULT_LOG_DIR = 'log/'.freeze

        def self.audit_log_path
          proc {
            log_file_path = NewRelic::Agent.config[:log_file_path]
            wants_stdout = (log_file_path.casecmp(NewRelic::STANDARD_OUT) == 0)
            audit_log_dir = wants_stdout ? DEFAULT_LOG_DIR : log_file_path

            File.join(audit_log_dir, 'newrelic_audit.log')
          }
        end

        def self.app_name
          proc { NewRelic::Control.instance.env }
        end

        def self.dispatcher
          proc { NewRelic::Control.instance.local_env.discovered_dispatcher }
        end

        def self.thread_profiler_enabled
          proc { NewRelic::Agent::Threading::BacktraceService.is_supported? }
        end

        # This check supports the js_errors_beta key we've asked clients to
        # set. Once JS errors are GA, browser_monitoring.loader can stop
        # being dynamic.
        def self.browser_monitoring_loader
          proc { NewRelic::Agent.config[:js_errors_beta] ? "full" : "rum" }
        end

        def self.transaction_tracer_transaction_threshold
          proc { NewRelic::Agent.config[:apdex_t] * 4 }
        end

        def self.profiling_available
          proc {
            begin
              require 'ruby-prof'
              true
            rescue LoadError
              false
            end
          }
        end

        def self.host
          proc do
            regex = /\A(?<identifier>.+?)x/
            if matches = regex.match(String(NewRelic::Agent.config[:license_key]))
              "collector.#{matches['identifier']}.nr-data.net"
            else
              'collector.newrelic.com'
            end
          end
        end

        def self.api_host
          # only used for deployment task
          proc do
            api_version = if NewRelic::Agent.config[:api_key].nil? || NewRelic::Agent.config[:api_key].empty?
              "rpm"
            else
              "api"
            end
            api_region = "eu." if String(NewRelic::Agent.config[:license_key]).start_with?('eu')

            "#{api_version}.#{api_region}newrelic.com"
          end
        end

        def self.convert_to_regexp_list(raw_value)
          value_list = convert_to_list(raw_value)
          value_list.map do |value|
            /#{value}/
          end
        end

        def self.convert_to_list(value)
          case value
          when String
            value.split(/\s*,\s*/)
          when Array
            value
          else
            raise ArgumentError.new("Config value '#{value}' couldn't be turned into a list.")
          end
        end

        SEMICOLON = ';'.freeze
        def self.convert_to_list_on_semicolon(value)
          case value
          when Array then value
          when String then value.split(SEMICOLON)
          else NewRelic::EMPTY_ARRAY
          end
        end

        def self.convert_to_constant_list(raw_value)
          return NewRelic::EMPTY_ARRAY if raw_value.nil? || raw_value.empty?

          constants = convert_to_list(raw_value).map! do |class_name|
            const = ::NewRelic::LanguageSupport.constantize(class_name)
            NewRelic::Agent.logger.warn("Ignoring invalid constant '#{class_name}' in #{raw_value}") unless const
            const
          end
          constants.compact!
          constants
        end

        def self.enforce_fallback(allowed_values: nil, fallback: nil)
          proc do |configured_value|
            if allowed_values.any? { |v| v =~ /#{configured_value}/i }
              configured_value
            else
              fallback
            end
          end
        end
      end

      AUTOSTART_DENYLISTED_RAKE_TASKS = [
        'about',
        'assets:clean',
        'assets:clobber',
        'assets:environment',
        'assets:precompile',
        'assets:precompile:all',
        'db:create',
        'db:drop',
        'db:fixtures:load',
        'db:migrate',
        'db:migrate:status',
        'db:rollback',
        'db:schema:cache:clear',
        'db:schema:cache:dump',
        'db:schema:dump',
        'db:schema:load',
        'db:seed',
        'db:setup',
        'db:structure:dump',
        'db:version',
        'doc:app',
        'log:clear',
        'middleware',
        'notes',
        'notes:custom',
        'rails:template',
        'rails:update',
        'routes',
        'secret',
        'spec',
        'spec:features',
        'spec:requests',
        'spec:controllers',
        'spec:helpers',
        'spec:models',
        'spec:views',
        'spec:routing',
        'spec:rcov',
        'stats',
        'test',
        'test:all',
        'test:all:db',
        'test:recent',
        'test:single',
        'test:uncommitted',
        'time:zones:all',
        'tmp:clear',
        'tmp:create',
        'webpacker:compile'
      ].join(',').freeze

      DEFAULTS = {
        # Critical
        :agent_enabled => {
          :default => DefaultSource.agent_enabled,
          :documentation_default => true,
          :public => true,
          :type => Boolean,
          :allowed_from_server => false,
          :description => 'If `true`, allows the Ruby agent to run.'
        },
        :app_name => {
          :default => DefaultSource.app_name,
          :public => true,
          :type => String,
          :allowed_from_server => false,
          :transform => DefaultSource.method(:convert_to_list_on_semicolon),
          :description => 'Specify the [application name](/docs/apm/new-relic-apm/installation-configuration/name-your-application) used to aggregate data in the New Relic UI. To report data to [multiple apps at the same time](/docs/apm/new-relic-apm/installation-configuration/using-multiple-names-app), specify a list of names separated by a semicolon `;`. For example, `MyApp` or `MyStagingApp;Instance1`.'
        },
        :license_key => {
          :default => '',
          :public => true,
          :type => String,
          :allowed_from_server => false,
          :description => 'Your New Relic [license key](/docs/apis/intro-apis/new-relic-api-keys/#ingest-license-key).'
        },
        :log_level => {
          :default => 'info',
          :public => true,
          :type => String,
          :allowed_from_server => false,
          :description => 'Sets the level of detail of log messages. Possible log levels, in increasing verbosity, are: `error`, `warn`, `info` or `debug`.'
        },
        # General
        :active_support_custom_events_names => {
          :default => [],
          :public => true,
          :type => Array,
          :allowed_from_server => false,
          :description => <<-DESCRIPTION
An array of ActiveSupport custom event names to subscribe to and instrument. For example,
  - my.custom.event
  - another.event
  - a.third.event
          DESCRIPTION
        },
        :apdex_t => {
          :default => 0.5,
          :public => true,
          :type => Float,
          :allowed_from_server => true,
          :deprecated => true,
          :description => 'For agent versions 3.5.0 or higher, [set your Apdex T via the New Relic UI](/docs/apm/new-relic-apm/apdex/changing-your-apdex-settings).'
        },
        :api_key => {
          :default => '',
          :public => true,
          :type => String,
          :allowed_from_server => false,
          :description => 'Your New Relic [user key](/docs/apis/intro-apis/new-relic-api-keys/#overview-keys). Required when using the New Relic REST API v2 to record deployments using the `newrelic deployments` command.'
        },
        :backport_fast_active_record_connection_lookup => {
          :default => false,
          :public => true,
          :type => Boolean,
          :allowed_from_server => false,
          :description => 'Backports the faster ActiveRecord connection lookup introduced in Rails 6, which improves agent performance when instrumenting ActiveRecord. Note that this setting may not be compatible with other gems that patch ActiveRecord.'
        },
        :ca_bundle_path => {
          :default => nil,
          :allow_nil => true,
          :public => true,
          :type => String,
          :allowed_from_server => false,
          :description => "Manual override for the path to your local CA bundle. This CA bundle will be used to validate the SSL certificate presented by New Relic's data collection service."
        },
        :capture_memcache_keys => {
          :default => false,
          :public => true,
          :type => Boolean,
          :allowed_from_server => true,
          :description => 'Enable or disable the capture of memcache keys from transaction traces.'
        },
        :capture_params => {
          :default => false,
          :public => true,
          :type => Boolean,
          :allowed_from_server => false,
          :description => <<-DESCRIPTION
When `true`, the agent captures HTTP request parameters and attaches them to transaction traces, traced errors, and [`TransactionError` events](/attribute-dictionary?attribute_name=&events_tids%5B%5D=8241).

    <Callout variant="caution">
      When using the `capture_params` setting, the Ruby agent will not attempt to filter secret information. <b>Recommendation:</b> To filter secret information from request parameters, use the [`attributes.include` setting](/docs/agents/ruby-agent/attributes/enable-disable-attributes-ruby) instead. For more information, see the <a href="/docs/agents/ruby-agent/attributes/ruby-attribute-examples#ex_req_params">Ruby attribute examples</a>.
    </Callout>
          DESCRIPTION
        },
        :'clear_transaction_state_after_fork' => {
          :default => false,
          :public => true,
          :type => Boolean,
          :allowed_from_server => false,
          :description => 'If `true`, the agent will clear `Tracer::State` in `Agent.drop_buffered_data`.'
        },
        :config_path => {
          :default => DefaultSource.config_path,
          :public => true,
          :type => String,
          :allowed_from_server => false,
          :description => 'Path to <b>newrelic.yml</b>. If undefined, the agent checks the following directories (in order): <b>config/newrelic.yml</b>, <b>newrelic.yml</b>, <b>$HOME/.newrelic/newrelic.yml</b> and <b>$HOME/newrelic.yml</b>.'
        },
        :'exclude_newrelic_header' => {
          :default => false,
          :public => true,
          :type => Boolean,
          :allowed_from_server => true,
          :description => "Allows newrelic distributed tracing headers to be suppressed on outbound requests."
        },
        :force_install_exit_handler => {
          :default => false,
          :public => true,
          :type => Boolean,
          :allowed_from_server => false,
          :description => 'Forces the exit handler that sends all cached data to collector ' \
            'before shutting down to be installed regardless of detecting scenarios where it generally should not be. ' \
            'Known use-case for this option is where Sinatra is running as an embedded service within another framework ' \
            'and the agent is detecting the Sinatra app and skipping the `at_exit` handler as a result. Sinatra classically ' \
            'runs the entire application in an `at_exit` block and would otherwise misbehave if the Agent\'s `at_exit` handler ' \
            'was also installed in those circumstances.  Note: `send_data_on_exit` should also be set to `true` in  tandem with this setting.'
        },
        :high_security => {
          :default => false,
          :public => true,
          :type => Boolean,
          :allowed_from_server => false,
          :description => 'If `true`, enables [high security mode](/docs/accounts-partnerships/accounts/security/high-security). Ensure you understand the implications of high security mode before enabling this setting.'
        },
        :labels => {
          :default => '',
          :public => true,
          :type => String,
          :allowed_from_server => false,
          :description => 'A dictionary of [label names](/docs/data-analysis/user-interface-functions/labels-categories-organize-your-apps-servers) and values that will be applied to the data sent from this agent. May also be expressed as a semicolon-delimited `;` string of colon-separated `:` pairs. For example, `<var>Server</var>:<var>One</var>;<var>Data Center</var>:<var>Primary</var>`.'
        },
        :log_file_name => {
          :default => 'newrelic_agent.log',
          :public => true,
          :type => String,
          :allowed_from_server => false,
          :description => 'Defines a name for the log file.'
        },
        :log_file_path => {
          :default => DefaultSource::DEFAULT_LOG_DIR,
          :public => true,
          :type => String,
          :allowed_from_server => false,
          :description => 'Defines a path to the agent log file, excluding the filename.'
        },
        :marshaller => {
          :default => 'json',
          :public => true,
          :type => String,
          :allowed_from_server => false,
          :description => 'Specifies a marshaller for transmitting data to the New Relic [collector](/docs/apm/new-relic-apm/getting-started/glossary#collector). Currently `json` is the only valid value for this setting.'
        },
        :monitor_mode => {
          :default => value_of(:enabled),
          :documentation_default => true,
          :public => true,
          :type => Boolean,
          :allowed_from_server => false,
          :description => 'When `true`, the agent transmits data about your app to the New Relic [collector](/docs/using-new-relic/welcome-new-relic/get-started/glossary/#collector).'
        },
        :prepend_active_record_instrumentation => {
          :default => false,
          :public => true,
          :type => Boolean,
          :allowed_from_server => false,
          :description => 'If `true`, uses `Module#prepend` rather than `alias_method` for ActiveRecord instrumentation.'
        },
        :proxy_host => {
          :default => nil,
          :allow_nil => true,
          :public => true,
          :type => String,
          :allowed_from_server => false,
          :description => 'Defines a host for communicating with the New Relic [collector](/docs/using-new-relic/welcome-new-relic/get-started/glossary/#collector) via a proxy server.'
        },
        :proxy_pass => {
          :default => nil,
          :allow_nil => true,
          :public => true,
          :type => String,
          :allowed_from_server => false,
          :exclude_from_reported_settings => true,
          :description => 'Defines a password for communicating with the New Relic [collector](/docs/using-new-relic/welcome-new-relic/get-started/glossary/#collector) via a proxy server.'
        },
        :proxy_port => {
          :default => 8080,
          :allow_nil => true,
          :public => true,
          :type => Integer,
          :allowed_from_server => false,
          :description => 'Defines a port for communicating with the New Relic [collector](/docs/using-new-relic/welcome-new-relic/get-started/glossary/#collector) via a proxy server.'
        },
        :proxy_user => {
          :default => nil,
          :allow_nil => true,
          :public => true,
          :type => String,
          :allowed_from_server => false,
          :exclude_from_reported_settings => true,
          :description => 'Defines a user for communicating with the New Relic [collector](/docs/using-new-relic/welcome-new-relic/get-started/glossary/#collector) via a proxy server.'
        },
        :security_policies_token => {
          :default => '',
          :public => true,
          :type => String,
          :allowed_from_server => false,
          :description => 'Applies Language Agent Security Policy settings.'
        },
        :send_data_on_exit => {
          :default => true,
          :public => true,
          :type => Boolean,
          :allowed_from_server => false,
          :description => 'If `true`, enables the exit handler that sends data to the New Relic [collector](/docs/using-new-relic/welcome-new-relic/get-started/glossary/#collector) before shutting down.'
        },
        :sync_startup => {
          :default => false,
          :public => true,
          :type => Boolean,
          :allowed_from_server => false,
          :description => 'When set to `true`, forces a synchronous connection to the New Relic [collector](/docs/using-new-relic/welcome-new-relic/get-started/glossary/#collector) during application startup. For very short-lived processes, this helps ensure the New Relic agent has time to report.'
        },
        :timeout => {
          :default => 2 * 60, # 2 minutes
          :public => true,
          :type => Integer,
          :allowed_from_server => false,
          :description => 'Defines the maximum number of seconds the agent should spend attempting to connect to the collector.'
        },
        # Transaction tracer
        :'transaction_tracer.capture_attributes' => {
          :default => true,
          :public => true,
          :type => Boolean,
          :deprecated => true,
          :allowed_from_server => false,
          :description => 'Use [`transaction_tracer.attributes.enabled`](#transaction_tracer-attributes-enabled) instead.'
        },
        :'transaction_tracer.enabled' => {
          :default => true,
          :public => true,
          :type => Boolean,
          :allowed_from_server => true,
          :description => 'If `true`, enables collection of [transaction traces](/docs/apm/traces/transaction-traces/transaction-traces).'
        },
        :'transaction_tracer.explain_enabled' => {
          :default => true,
          :public => true,
          :type => Boolean,
          :allowed_from_server => true,
          :description => 'If `true`, enables the collection of explain plans in transaction traces. This setting will also apply to explain plans in slow SQL traces if [`slow_sql.explain_enabled`](#slow_sql-explain_enabled) is not set separately.'
        },
        :'transaction_tracer.explain_threshold' => {
          :default => 0.5,
          :public => true,
          :type => Float,
          :allowed_from_server => true,
          :description => 'Threshold (in seconds) above which the agent will collect explain plans. Relevant only when [`explain_enabled`](#transaction_tracer.explain_enabled) is true.'
        },
        :'transaction_tracer.limit_segments' => {
          :default => 4000,
          :public => true,
          :type => Integer,
          :allowed_from_server => true,
          :description => 'Maximum number of transaction trace nodes to record in a single transaction trace.'
        },
        :'transaction_tracer.record_redis_arguments' => {
          :default => false,
          :public => true,
          :type => Boolean,
          :allowed_from_server => false,
          :description => 'If `true`, the agent records Redis command arguments in transaction traces.'
        },
        :'transaction_tracer.record_sql' => {
          :default => 'obfuscated',
          :public => true,
          :type => String,
          :allowed_from_server => true,
          :description => 'Obfuscation level for SQL queries reported in transaction trace nodes.

  By default, this is set to `obfuscated`, which strips out the numeric and string literals.

  - If you do not want the agent to capture query information, set this to `none`.
  - If you want the agent to capture all query information in its original form, set this to `raw`.
  - When you enable [high security mode](/docs/agents/manage-apm-agents/configuration/high-security-mode), this is automatically set to `obfuscated`.
  '
        },

        :'transaction_tracer.stack_trace_threshold' => {
          :default => 0.5,
          :public => true,
          :type => Float,
          :allowed_from_server => true,
          :description => 'Specify a threshold in seconds. The agent includes stack traces in transaction trace nodes when the stack trace duration exceeds this threshold.'
        },
        :'transaction_tracer.transaction_threshold' => {
          :default => DefaultSource.transaction_tracer_transaction_threshold,
          :public => true,
          :type => Float,
          :allowed_from_server => true,
          :description => 'Specify a threshold in seconds. Transactions with a duration longer than this threshold are eligible for transaction traces. Specify a float value or the string `apdex_f`.'
        },
        # Error collector
        :'error_collector.capture_attributes' => {
          :default => true,
          :public => true,
          :type => Boolean,
          :deprecated => true,
          :allowed_from_server => false,
          :description => 'Use [`error_collector.attributes.enabled`](#error_collector-attributes-enabled) instead.'
        },
        :'error_collector.ignore_classes' => {
          :default => [],
          :public => true,
          :type => Array,
          :allowed_from_server => true,
          :dynamic_name => true,
          :description => <<-DESCRIPTION
A list of error classes that the agent should ignore.

  <Callout variant="caution">
    This option can't be set via environment variable.
  </Callout>
          DESCRIPTION
        },
        :'error_collector.capture_events' => {
          :default => value_of(:'error_collector.enabled'),
          :documentation_default => true,
          :public => true,
          :type => Boolean,
          :allowed_from_server => true,
          :dynamic_name => true,
          :description => 'If `true`, the agent collects [TransactionError events](/docs/insights/new-relic-insights/decorating-events/error-event-default-attributes-insights).'
        },
        :'error_collector.enabled' => {
          :default => true,
          :public => true,
          :type => Boolean,
          :allowed_from_server => true,
          :description => 'If `true`, the agent captures traced errors and error count metrics.'
        },
        :'error_collector.expected_classes' => {
          :default => [],
          :public => true,
          :type => Array,
          :allowed_from_server => true,
          :dynamic_name => true,
          :description => <<-DESCRIPTION
A list of error classes that the agent should treat as expected.

  <Callout variant="caution">
    This option can't be set via environment variable.
  </Callout>
          DESCRIPTION
        },
        :'error_collector.expected_messages' => {
          :default => {},
          :public => true,
          :type => Hash,
          :allowed_from_server => true,
          :dynamic_name => true,
          :description => <<-DESCRIPTION
A map of error classes to a list of messages. When an error of one of the classes specified here occurs, if its error message contains one of the strings corresponding to it here, that error will be treated as expected.

  <Callout variant="caution">
    This option can't be set via environment variable.
  </Callout>
          DESCRIPTION
        },
        :'error_collector.expected_status_codes' => {
          :default => '',
          :public => true,
          :type => String,
          :allowed_from_server => true,
          :dynamic_name => true,
          :description => 'A comma separated list of status codes, possibly including ranges. Errors associated with these status codes, where applicable, will be treated as expected.'
        },
        :'error_collector.ignore_errors' => {
          :default => 'ActionController::RoutingError,Sinatra::NotFound',
          :public => true,
          :type => String,
          :deprecated => true,
          :allowed_from_server => true,
          :dynamic_name => true,
          :description => <<-DESCRIPTION
Use `error_collector.ignore_classes` instead. Specify a comma-delimited list of error classes that the agent should ignore.

    <Callout variant="caution">
      Server side configuration takes precedence for this setting over all environment configurations. This differs from all other configuration settings where environment variable take precedence over server side configuration.
    </Callout>
          DESCRIPTION
        },
        :'error_collector.ignore_messages' => {
          :default => {},
          :public => true,
          :type => Hash,
          :allowed_from_server => true,
          :dynamic_name => true,
          :description => <<-DESCRIPTION
A map of error classes to a list of messages. When an error of one of the classes specified here occurs, if its error message contains one of the strings corresponding to it here, that error will be ignored.

  <Callout variant="caution">
    This option can't be set via environment variable.
  </Callout>
          DESCRIPTION
        },
        :'error_collector.ignore_status_codes' => {
          :default => '',
          :public => true,
          :type => String,
          :allowed_from_server => true,
          :dynamic_name => true,
          :description => 'A comma separated list of status codes, possibly including ranges. Errors associated with these status codes, where applicable, will be ignored.'
        },
        :'error_collector.max_backtrace_frames' => {
          :default => 50,
          :public => true,
          :type => Integer,
          :allowed_from_server => false,
          :description => 'Defines the maximum number of frames in an error backtrace. Backtraces over this amount are truncated at the beginning and end.'
        },
        :'error_collector.max_event_samples_stored' => {
          :default => 100,
          :public => true,
          :type => Integer,
          :allowed_from_server => true,
          :description => 'Defines the maximum number of [TransactionError events](/docs/insights/new-relic-insights/decorating-events/error-event-default-attributes-insights) reported per harvest cycle.'
        },
        # Browser monitoring
        :'browser_monitoring.auto_instrument' => {
          :default => value_of(:'rum.enabled'),
          :documentation_default => true,
          :public => true,
          :type => Boolean,
          :allowed_from_server => true,
          :description => 'If `true`, enables [auto-injection](/docs/browser/new-relic-browser/installation-configuration/adding-apps-new-relic-browser#select-apm-app) of the JavaScript header for page load timing (sometimes referred to as real user monitoring or RUM).'
        },
        :'browser_monitoring.capture_attributes' => {
          :default => false,
          :public => true,
          :type => Boolean,
          :deprecated => true,
          :allowed_from_server => false,
          :description => 'Use [`browser_monitoring.attributes.enabled`](#browser_monitoring-attributes-enabled) instead.'
        },
        # Analytics events
        :'analytics_events.capture_attributes' => {
          :default => true,
          :public => true,
          :type => Boolean,
          :deprecated => true,
          :allowed_from_server => false,
          :description => 'Use [`transaction_events.attributes.enabled`](#transaction_events-attributes-enabled) instead.'
        },
        :'analytics_events.enabled' => {
          :default => true,
          :public => true,
          :type => Boolean,
          :deprecated => true,
          :allowed_from_server => true,
          :description => deprecated_description(:'transaction_events.enabled', 'If `true`, enables analytics event sampling.')
        },
        :'analytics_events.max_samples_stored' => {
          :default => 1200,
          :public => true,
          :type => Integer,
          :deprecated => true,
          :allowed_from_server => true,
          :description => deprecated_description(:'transaction_events.max_samples_stored', 'Defines the maximum number of request events reported from a single harvest.')
        },
        # Transaction events
        :'transaction_events.enabled' => {
          :default => value_of(:'analytics_events.enabled'),
          :documentation_default => true,
          :public => true,
          :type => Boolean,
          :allowed_from_server => true,
          :description => 'If `true`, enables transaction event sampling.'
        },
        :'transaction_events.max_samples_stored' => {
          :default => value_of(:'analytics_events.max_samples_stored'),
          :documentation_default => 1200,
          :public => true,
          :type => Integer,
          :allowed_from_server => true,
          :description => 'Defines the maximum number of transaction events reported from a single harvest.'
        },
        # Application logging
        :'application_logging.enabled' => {
          :default => true,
          :public => true,
          :type => Boolean,
          :allowed_from_server => false,
          :description => 'If `true`, enables log decoration and the collection of log events and metrics.'
        },
        :'application_logging.forwarding.enabled' => {
          :default => true,
          :public => true,
          :type => Boolean,
          :allowed_from_server => false,
          :description => 'If `true`, the agent captures log records emitted by your application.'
        },
        :'application_logging.forwarding.max_samples_stored' => {
          :default => 10000,
          :public => true,
          :type => Integer,
          :allowed_from_server => true,
          :description => 'Defines the maximum number of log records to buffer in memory at a time.',
          :dynamic_name => true
        },
        :'application_logging.local_decorating.enabled' => {
          :default => false,
          :public => true,
          :type => Boolean,
          :allowed_from_server => false,
          :description => 'If `true`, the agent decorates logs with metadata to link to entities, hosts, traces, and spans.'
        },
        :'application_logging.metrics.enabled' => {
          :default => true,
          :public => true,
          :type => Boolean,
          :allowed_from_server => true,
          :description => 'If `true`, the agent captures metrics related to logging for your application.'
        },
        # Attributes
        :'attributes.enabled' => {
          :default => true,
          :public => true,
          :type => Boolean,
          :allowed_from_server => false,
          :description => 'If `true`, enables capture of attributes for all destinations.'
        },
        :'attributes.exclude' => {
          :default => [],
          :public => true,
          :type => Array,
          :allowed_from_server => false,
          :transform => DefaultSource.method(:convert_to_list),
          :description => 'Prefix of attributes to exclude from all destinations. Allows `*` as wildcard at end.'
        },
        :'attributes.include' => {
          :default => [],
          :public => true,
          :type => Array,
          :allowed_from_server => false,
          :transform => DefaultSource.method(:convert_to_list),
          :description => 'Prefix of attributes to include in all destinations. Allows `*` as wildcard at end.'
        },
        :'browser_monitoring.attributes.enabled' => {
          :default => value_of(:'browser_monitoring.capture_attributes'),
          :documentation_default => false,
          :public => true,
          :type => Boolean,
          :allowed_from_server => false,
          :description => 'If `true`, the agent captures attributes from browser monitoring.'
        },
        :'browser_monitoring.attributes.exclude' => {
          :default => [],
          :public => true,
          :type => Array,
          :allowed_from_server => false,
          :transform => DefaultSource.method(:convert_to_list),
          :description => 'Prefix of attributes to exclude from browser monitoring. Allows `*` as wildcard at end.'
        },
        :'browser_monitoring.attributes.include' => {
          :default => [],
          :public => true,
          :type => Array,
          :allowed_from_server => false,
          :transform => DefaultSource.method(:convert_to_list),
          :description => 'Prefix of attributes to include in browser monitoring. Allows `*` as wildcard at end.'
        },
        :'error_collector.attributes.enabled' => {
          :default => value_of(:'error_collector.capture_attributes'),
          :documentation_default => true,
          :public => true,
          :type => Boolean,
          :allowed_from_server => false,
          :description => 'If `true`, the agent captures attributes from error collection.'
        },
        :'error_collector.attributes.exclude' => {
          :default => [],
          :public => true,
          :type => Array,
          :allowed_from_server => false,
          :transform => DefaultSource.method(:convert_to_list),
          :description => 'Prefix of attributes to exclude from error collection. Allows `*` as wildcard at end.'
        },
        :'error_collector.attributes.include' => {
          :default => [],
          :public => true,
          :type => Array,
          :allowed_from_server => false,
          :transform => DefaultSource.method(:convert_to_list),
          :description => 'Prefix of attributes to include in error collection. Allows `*` as wildcard at end.'
        },
        :'span_events.attributes.enabled' => {
          :default => true,
          :public => true,
          :type => Boolean,
          :allowed_from_server => false,
          :description => 'If `true`, the agent captures attributes on span events.'
        },
        :'span_events.attributes.exclude' => {
          :default => [],
          :public => true,
          :type => Array,
          :allowed_from_server => false,
          :transform => DefaultSource.method(:convert_to_list),
          :description => 'Prefix of attributes to exclude from span events. Allows `*` as wildcard at end.'
        },
        :'span_events.attributes.include' => {
          :default => [],
          :public => true,
          :type => Array,
          :allowed_from_server => false,
          :transform => DefaultSource.method(:convert_to_list),
          :description => 'Prefix of attributes to include on span events. Allows `*` as wildcard at end.'
        },
        :'transaction_events.attributes.enabled' => {
          :default => value_of(:'analytics_events.capture_attributes'),
          :documentation_default => true,
          :public => true,
          :type => Boolean,
          :allowed_from_server => false,
          :description => 'If `true`, the agent captures attributes from transaction events.'
        },
        :'transaction_events.attributes.exclude' => {
          :default => [],
          :public => true,
          :type => Array,
          :allowed_from_server => false,
          :transform => DefaultSource.method(:convert_to_list),
          :description => 'Prefix of attributes to exclude from transaction events. Allows `*` as wildcard at end.'
        },
        :'transaction_events.attributes.include' => {
          :default => [],
          :public => true,
          :type => Array,
          :allowed_from_server => false,
          :transform => DefaultSource.method(:convert_to_list),
          :description => 'Prefix of attributes to include in transaction events. Allows `*` as wildcard at end.'
        },
        :'transaction_segments.attributes.enabled' => {
          :default => true,
          :public => true,
          :type => Boolean,
          :allowed_from_server => false,
          :description => 'If `true`, the agent captures attributes on transaction segments.'
        },
        :'transaction_segments.attributes.exclude' => {
          :default => [],
          :public => true,
          :type => Array,
          :allowed_from_server => false,
          :transform => DefaultSource.method(:convert_to_list),
          :description => 'Prefix of attributes to exclude from transaction segments. Allows `*` as wildcard at end.'
        },
        :'transaction_segments.attributes.include' => {
          :default => [],
          :public => true,
          :type => Array,
          :allowed_from_server => false,
          :transform => DefaultSource.method(:convert_to_list),
          :description => 'Prefix of attributes to include on transaction segments. Allows `*` as wildcard at end.'
        },
        :'transaction_tracer.attributes.enabled' => {
          :default => value_of(:'transaction_tracer.capture_attributes'),
          :documentation_default => true,
          :public => true,
          :type => Boolean,
          :allowed_from_server => false,
          :description => 'If `true`, the agent captures attributes from transaction traces.'
        },
        :'transaction_tracer.attributes.exclude' => {
          :default => [],
          :public => true,
          :type => Array,
          :allowed_from_server => false,
          :transform => DefaultSource.method(:convert_to_list),
          :description => 'Prefix of attributes to exclude from transaction traces. Allows `*` as wildcard at end.'
        },
        :'transaction_tracer.attributes.include' => {
          :default => [],
          :public => true,
          :type => Array,
          :allowed_from_server => false,
          :transform => DefaultSource.method(:convert_to_list),
          :description => 'Prefix of attributes to include in transaction traces. Allows `*` as wildcard at end.'
        },
        # Audit log
        :'audit_log.enabled' => {
          :default => false,
          :public => true,
          :type => Boolean,
          :allowed_from_server => false,
          :description => 'If `true`, enables an audit log which logs communications with the New Relic [collector](/docs/using-new-relic/welcome-new-relic/get-started/glossary/#collector).'
        },
        :'audit_log.endpoints' => {
          :default => [".*"],
          :public => true,
          :type => Array,
          :allowed_from_server => false,
          :transform => DefaultSource.method(:convert_to_regexp_list),
          :description => 'List of allowed endpoints to include in audit log'
        },
        :'audit_log.path' => {
          :default => DefaultSource.audit_log_path,
          :documentation_default => 'config/newrelic_audit.log',
          :public => true,
          :type => String,
          :allowed_from_server => false,
          :description => 'Specifies a path to the audit log file (including the filename).'
        },
        # Autostart
        :'autostart.denylisted_constants' => {
          :default => 'Rails::Console',
          :public => true,
          :type => String,
          :allowed_from_server => false,
          :description => 'Specify a list of constants that should prevent the agent from starting automatically. Separate individual constants with a comma `,`. For example, `Rails::Console,UninstrumentedBackgroundJob`.'
        },
        :'autostart.denylisted_executables' => {
          :default => 'irb,rspec',
          :public => true,
          :type => String,
          :allowed_from_server => false,
          :description => 'Defines a comma-delimited list of executables that the agent should not instrument. For example, `rake,my_ruby_script.rb`.'
        },
        :'autostart.denylisted_rake_tasks' => {
          :default => AUTOSTART_DENYLISTED_RAKE_TASKS,
          :public => true,
          :type => String,
          :allowed_from_server => false,
          :description => 'Defines a comma-delimited list of Rake tasks that the agent should not instrument. For example, `assets:precompile,db:migrate`.'
        },
        # Code level metrics
        :'code_level_metrics.enabled' => {
          :default => true,
          :public => true,
          :type => Boolean,
          :allowed_from_server => true,
          :description => "If `true`, the agent will report source code level metrics for traced methods.\nsee: " \
                          'https://docs.newrelic.com/docs/apm/agents/ruby-agent/features/ruby-codestream-integration/'
        },
        # Cross application tracer
        :"cross_application_tracer.enabled" => {
          :default => false,
          :public => true,
          :type => Boolean,
          :allowed_from_server => true,
          :deprecated => true,
          :description => deprecated_description(
            :'distributed_tracing-enabled',
            'If `true`, enables [cross-application tracing](/docs/agents/ruby-agent/features/cross-application-tracing-ruby/) when `distributed_tracing.enabled` is set to `false`.'
          )
        },
        # Custom attributes
        :'custom_attributes.enabled' => {
          :default => true,
          :public => true,
          :type => Boolean,
          :allowed_from_server => false,
          :description => 'If `false`, custom attributes will not be sent on events.'
        },
        # Custom events
        :'custom_insights_events.enabled' => {
          :default => true,
          :public => true,
          :type => Boolean,
          :allowed_from_server => true,
          :description => 'If `true`, the agent captures [custom events](/docs/insights/new-relic-insights/adding-querying-data/inserting-custom-events-new-relic-apm-agents).'
        },
        :'custom_insights_events.max_samples_stored' => {
          :default => 3000,
          :public => true,
          :type => Integer,
          :allowed_from_server => true,
          :description => 'Specify a maximum number of custom events to buffer in memory at a time.',
          :dynamic_name => true
        },
        # Datastore tracer
        :'datastore_tracer.database_name_reporting.enabled' => {
          :default => true,
          :public => true,
          :type => Boolean,
          :allowed_from_server => false,
          :description => 'If `false`, the agent will not add `database_name` parameter to transaction or slow sql traces.'
        },
        :'datastore_tracer.instance_reporting.enabled' => {
          :default => true,
          :public => true,
          :type => Boolean,
          :allowed_from_server => false,
          :description => 'If `false`, the agent will not report datastore instance metrics, nor add `host` or `port_path_or_id` parameters to transaction or slow SQL traces.'
        },
        # Disabling
        :disable_action_cable_instrumentation => {
          :default => false,
          :public => true,
          :type => Boolean,
          :allowed_from_server => false,
          :description => 'If `true`, disables Action Cable instrumentation.'
        },
<<<<<<< HEAD
        :disable_action_dispatch => {
=======
        :disable_action_mailbox => {
>>>>>>> edd2cc41
          :default => false,
          :public => true,
          :type => Boolean,
          :allowed_from_server => false,
<<<<<<< HEAD
          :description => 'If `true`, disables ActionDispatch instrumentation.'
=======
          :description => 'If `true`, disables Action Mailbox instrumentation.'
        },
        :disable_action_mailer => {
          :default => false,
          :public => true,
          :type => Boolean,
          :allowed_from_server => false,
          :description => 'If `true`, disables Action Mailer instrumentation.'
>>>>>>> edd2cc41
        },
        :disable_activejob => {
          :default => false,
          :public => true,
          :type => Boolean,
          :allowed_from_server => false,
          :description => 'If `true`, disables Active Job instrumentation.'
        },
        :disable_active_storage => {
          :default => false,
          :public => true,
          :type => Boolean,
          :allowed_from_server => false,
          :description => 'If `true`, disables Active Storage instrumentation.'
        },
        :disable_active_support => {
          :default => false,
          :public => true,
          :type => Boolean,
          :allowed_from_server => false,
          :description => 'If `true`, disables Active Support instrumentation.'
        },
        :disable_activerecord_instrumentation => {
          :default => value_of(:skip_ar_instrumentation),
          :documentation_default => false,
          :public => true,
          :type => Boolean,
          :allowed_from_server => false,
          :description => 'If `true`, disables Active Record instrumentation.'
        },
        :disable_active_record_notifications => {
          :default => false,
          :public => true,
          :type => Boolean,
          :dynamic_name => true,
          :allowed_from_server => false,
          :description => 'If `true`, disables instrumentation for Active Record 4+'
        },
        :disable_bunny => {
          :default => false,
          :public => true,
          :type => Boolean,
          :deprecated => true,
          :dynamic_name => true,
          :allowed_from_server => false,
          :description => deprecated_description(:'instrumentation.bunny', 'If `true`, disables instrumentation for the bunny gem.')
        },
        :disable_cpu_sampler => {
          :default => false,
          :public => true,
          :type => Boolean,
          :dynamic_name => true,
          :allowed_from_server => false,
          :description => 'If `true`, the agent won\'t sample the CPU usage of the host process.'
        },
        :disable_curb => {
          :default => false,
          :public => true,
          :type => Boolean,
          :deprecated => true,
          :dynamic_name => true,
          :allowed_from_server => false,
          :description => deprecated_description(:'instrumentation.curb', 'If `true`, disables instrumentation for the curb gem.')
        },
        :disable_database_instrumentation => {
          :default => false,
          :public => true,
          :type => Boolean,
          :allowed_from_server => false,
          :deprecated => true,
          :description => 'Use [`disable_sequel_instrumentation`](#disable_sequel_instrumentation) instead.'
        },
        :disable_data_mapper => {
          :default => false,
          :public => true,
          :type => Boolean,
          :allowed_from_server => false,
          :description => 'If `true`, disables DataMapper instrumentation.'
        },
        :disable_dalli => {
          :default => value_of(:disable_memcache_instrumentation),
          :documentation_default => false,
          :public => true,
          :type => Boolean,
          :deprecated => true,
          :allowed_from_server => false,
          :description => deprecated_description(:'instrumentation.memcache', 'If `true`, disables instrumentation for the dalli gem.')
        },
        :disable_dalli_cas_client => {
          :default => value_of(:disable_memcache_instrumentation),
          :documentation_default => false,
          :public => true,
          :type => Boolean,
          :deprecated => true,
          :allowed_from_server => false,
          :description => deprecated_description(:'instrumentation.memcache', "If `true`, disables instrumentation for the dalli gem's additional CAS client support.")
        },
        :disable_delayed_job_sampler => {
          :default => false,
          :public => true,
          :type => Boolean,
          :dynamic_name => true,
          :allowed_from_server => false,
          :description => 'If `true`, the agent won\'t measure the depth of Delayed Job queues.'
        },
        :disable_dj => {
          :default => false,
          :public => true,
          :deprecated => true,
          :type => Boolean,
          :allowed_from_server => false,
          :description => deprecated_description(:'instrumentation.delayed_job', 'If `true`, disables [Delayed::Job instrumentation](/docs/agents/ruby-agent/background-jobs/delayedjob).')
        },
        :disable_excon => {
          :default => false,
          :public => true,
          :type => Boolean,
          :dynamic_name => true,
          :deprecated => true,
          :allowed_from_server => false,
          :description => deprecated_description(:'instrumentation.excon', 'If `true`, disables instrumentation for the excon gem.')
        },
        :disable_memcached => {
          :default => value_of(:disable_memcache_instrumentation),
          :documentation_default => false,
          :public => true,
          :type => Boolean,
          :deprecated => true,
          :allowed_from_server => false,
          :description => deprecated_description(:'instrumentation.memcached', 'If `true`, disables instrumentation for the memcached gem.')
        },
        :disable_memcache_client => {
          :default => value_of(:disable_memcache_instrumentation),
          :documentation_default => false,
          :public => true,
          :type => Boolean,
          :deprecated => true,
          :allowed_from_server => false,
          :description => deprecated_description(:'instrumentation.memcache-client', 'If `true`, disables instrumentation for the memcache-client gem.')
        },
        :disable_memcache_instrumentation => {
          :default => false,
          :public => true,
          :type => Boolean,
          :deprecated => true,
          :allowed_from_server => false,
          :description => deprecated_description(:'instrumentation.memcache', 'If `true`, disables memcache instrumentation.')
        },
        :disable_gc_profiler => {
          :default => false,
          :public => true,
          :type => Boolean,
          :allowed_from_server => false,
          :description => 'If `true`, disables the use of GC::Profiler to measure time spent in garbage collection'
        },
        :disable_grape => {
          :default => false,
          :public => true,
          :type => Boolean,
          :allowed_from_server => false,
          :deprecated => true,
          :description => deprecated_description(:'instrumentation.grape',
            'If `true`, the agent won\'t install Grape instrumentation.')
        },
        :disable_httpclient => {
          :default => false,
          :public => true,
          :type => Boolean,
          :dynamic_name => true,
          :deprecated => true,
          :allowed_from_server => false,
          :description => deprecated_description(:'instrumentation.httpclient', 'If `true`, disables instrumentation for the httpclient gem.')
        },
        :disable_httprb => {
          :default => false,
          :public => true,
          :type => Boolean,
          :dynamic_name => true,
          :deprecated => true,
          :allowed_from_server => false,
          :description => deprecated_description(:'instrumentation.httprb', 'If `true`, the agent won\'t install instrumentation for the http.rb gem.')
        },
        :disable_mongo => {
          :default => false,
          :public => true,
          :type => Boolean,
          :allowed_from_server => false,
          :dynamic_name => true,
          :deprecated => true,
          :description => deprecated_description(:'instrumentation.mongo', 'If `true`, the agent won\'t install [instrumentation for the Mongo gem](/docs/agents/ruby-agent/frameworks/mongo-instrumentation).')
        },
        :disable_memory_sampler => {
          :default => false,
          :public => true,
          :type => Boolean,
          :dynamic_name => true,
          :allowed_from_server => false,
          :description => 'If `true`, the agent won\'t sample the memory usage of the host process.'
        },
        :disable_middleware_instrumentation => {
          :default => false,
          :public => true,
          :type => Boolean,
          :allowed_from_server => false,
          :description => 'If `true`, the agent won\'t wrap third-party middlewares in instrumentation (regardless of whether they are installed via Rack::Builder or Rails).'
        },
        :disable_net_http => {
          :default => false,
          :public => true,
          :type => Boolean,
          :dynamic_name => true,
          :allowed_from_server => false,
          :deprecated => true,
          :description => deprecated_description(:'instrumentation.net_http',
            'If `true`, disables instrumentation for Net::HTTP.')
        },
        :disable_puma_rack => {
          :default => value_of(:disable_rack),
          :documentation_default => false,
          :public => true,
          :type => Boolean,
          :dynamic_name => true,
          :allowed_from_server => false,
          :deprecated => true,
          :description => deprecated_description(:'instrumentation.puma_rack', 'If `true`, prevents the agent from hooking into the `to_app` method in Puma::Rack::Builder to find gems to instrument during application startup.')
        },
        :disable_puma_rack_urlmap => {
          :default => value_of(:disable_rack_urlmap),
          :documentation_default => false,
          :public => true,
          :type => Boolean,
          :dynamic_name => true,
          :allowed_from_server => false,
          :deprecated => true,
          :description => deprecated_description(:'instrumentation.puma_rack_urlmap', 'If `true`, prevents the agent from hooking into Puma::Rack::URLMap to install middleware tracing.')
        },
        :disable_rack => {
          :default => false,
          :public => true,
          :type => Boolean,
          :dynamic_name => true,
          :allowed_from_server => false,
          :deprecated => true,
          :description => deprecated_description(:'instrumentation.rack', 'If `true`, prevents the agent from hooking into the `to_app` method in Rack::Builder to find gems to instrument during application startup.')
        },
        :disable_rack_urlmap => {
          :default => false,
          :public => true,
          :type => Boolean,
          :dynamic_name => true,
          :allowed_from_server => false,
          :deprecated => true,
          :description => deprecated_description(:'instrumentation.rack_urlmap', 'If `true`, prevents the agent from hooking into Rack::URLMap to install middleware tracing.')
        },
        :disable_rake => {
          :default => false,
          :public => true,
          :type => Boolean,
          :allowed_from_server => false,
          :deprecated => true,
          :description => deprecated_description(:'instrumentation.rake', 'If `true`, disables Rake instrumentation.')
        },
        :disable_redis => {
          :default => false,
          :public => true,
          :type => Boolean,
          :deprecated => true,
          :allowed_from_server => false,
          :description => deprecated_description(:'instrumentation.redis', 'If `true`, the agent won\'t install [instrumentation for Redis](/docs/agents/ruby-agent/frameworks/redis-instrumentation).')
        },
        :disable_resque => {
          :default => false,
          :public => true,
          :type => Boolean,
          :deprecated => true,
          :allowed_from_server => false,
          :description => deprecated_description(:'instrumentation.resque', 'If `true`, disables [Resque instrumentation](/docs/agents/ruby-agent/background-jobs/resque-instrumentation).')
        },
        :disable_samplers => {
          :default => false,
          :public => true,
          :type => Boolean,
          :allowed_from_server => false,
          :description => 'If `true`, disables the collection of sampler metrics. Sampler metrics are metrics that are not event-based (such as CPU time or memory usage).'
        },
        :disable_sequel_instrumentation => {
          :default => false,
          :public => true,
          :type => Boolean,
          :allowed_from_server => false,
          :description => 'If `true`, disables [Sequel instrumentation](/docs/agents/ruby-agent/frameworks/sequel-instrumentation).'
        },
        :disable_sidekiq => {
          :default => false,
          :public => true,
          :type => Boolean,
          :allowed_from_server => false,
          :description => 'If `true`, disables [Sidekiq instrumentation](/docs/agents/ruby-agent/background-jobs/sidekiq-instrumentation).'
        },
        :disable_sinatra => {
          :default => false,
          :public => true,
          :type => Boolean,
          :deprecated => true,
          :allowed_from_server => false,
          :description => deprecated_description(:'instrumentation.sinatra', 'If `true` , disables [Sinatra instrumentation](/docs/agents/ruby-agent/frameworks/sinatra-support).')
        },
        :disable_sinatra_auto_middleware => {
          :default => false,
          :public => true,
          :type => Boolean,
          :allowed_from_server => false,
          :description => <<-DESCRIPTION
If `true`, disables agent middleware for Sinatra. This middleware is responsible for advanced feature support such as [cross application tracing](/docs/apm/transactions/cross-application-traces/cross-application-tracing), [page load timing](/docs/browser/new-relic-browser/getting-started/new-relic-browser), and [error collection](/docs/apm/applications-menu/events/view-apm-error-analytics).

    <Callout variant="important">
      Cross application tracing is deprecated in favor of [distributed tracing](/docs/apm/distributed-tracing/getting-started/introduction-distributed-tracing). Distributed tracing is on by default for Ruby agent versions 8.0.0 and above. Middlewares are not required to support distributed tracing.

      To continue using cross application tracing, update the following options in your `newrelic.yml` configuration file:

      ```
      # newrelic.yml

        cross_application_tracer:
          enabled: true
        distributed_tracing:
          enabled: false
      ```
    </Callout>
          DESCRIPTION
        },
        :disable_typhoeus => {
          :default => false,
          :public => true,
          :type => Boolean,
          :dynamic_name => true,
          :deprecated => true,
          :allowed_from_server => false,
          :description => deprecated_description(:'instrumentation.typhoeus', 'If `true`, the agent won\'t install instrumentation for the typhoeus gem.')
        },
        :disable_view_instrumentation => {
          :default => false,
          :public => true,
          :type => Boolean,
          :allowed_from_server => false,
          :description => 'If `true`, disables view instrumentation.'
        },
        :disable_vm_sampler => {
          :default => false,
          :public => true,
          :type => Boolean,
          :dynamic_name => true,
          :allowed_from_server => false,
          :description => 'If `true`, the agent won\'t [sample performance measurements from the Ruby VM](/docs/agents/ruby-agent/features/ruby-vm-measurements).'
        },
        # Distributed tracing
        :'distributed_tracing.enabled' => {
          :default => true,
          :public => true,
          :type => Boolean,
          :allowed_from_server => true,
          :description => 'Distributed tracing lets you see the path that a request takes through your distributed system. Enabling distributed tracing changes the behavior of some New Relic features, so carefully consult the [transition guide](/docs/transition-guide-distributed-tracing) before you enable this feature.'
        },
        # Elasticsearch
        :'elasticsearch.capture_queries' => {
          :default => true,
          :public => true,
          :type => Boolean,
          :allowed_from_server => true,
          :description => 'If `true`, the agent captures Elasticsearch queries in transaction traces.'
        },
        :'elasticsearch.obfuscate_queries' => {
          :default => true,
          :public => true,
          :type => Boolean,
          :allowed_from_server => true,
          :description => 'If `true`, the agent obfuscates Elasticsearch queries in transaction traces.'
        },
        # Heroku
        :'heroku.use_dyno_names' => {
          :default => true,
          :public => true,
          :type => Boolean,
          :allowed_from_server => false,
          :description => 'If `true`, the agent uses Heroku dyno names as the hostname.'
        },
        :'heroku.dyno_name_prefixes_to_shorten' => {
          :default => %w[scheduler run],
          :public => true,
          :type => Array,
          :allowed_from_server => false,
          :transform => DefaultSource.method(:convert_to_list),
          :description => 'Ordinarily the agent reports dyno names with a trailing dot and process ID (for example, <b>worker.3</b>). You can remove this trailing data by specifying the prefixes you want to report without trailing data (for example, <b>worker</b>).'
        },
        # Infinite tracing
        :'infinite_tracing.trace_observer.host' => {
          :default => '',
          :public => true,
          :type => String,
          :allowed_from_server => false,
          :external => :infinite_tracing,
          :description => "Configures the hostname for the trace observer host. " \
            "When configured, enables tail-based sampling by sending all recorded spans " \
            "to a trace observer for further sampling decisions, irrespective of any usual " \
            "agent sampling decision."
        },
        :'infinite_tracing.trace_observer.port' => {
          :default => 443,
          :public => true,
          :type => Integer,
          :allowed_from_server => false,
          :external => :infinite_tracing,
          :description => "Configures the TCP/IP port for the trace observer host"
        },
        # Instrumentation
        :'instrumentation.active_support_logger' => {
          :default => instrumentation_value_from_boolean(:'application_logging.enabled'),
          :documentation_default => 'auto',
          :dynamic_name => true,
          :public => true,
          :type => String,
          :allowed_from_server => false,
          :description => 'Controls auto-instrumentation of ActiveSupport::Logger at start up.  May be one of [auto|prepend|chain|disabled].'
        },
        :'instrumentation.bunny' => {
          :default => instrumentation_value_of(:disable_bunny),
          :documentation_default => 'auto',
          :public => true,
          :type => String,
          :dynamic_name => true,
          :allowed_from_server => false,
          :description => 'Controls auto-instrumentation of bunny at start up.  May be one of [auto|prepend|chain|disabled].'
        },
        :'instrumentation.concurrent_ruby' => {
          :default => 'auto',
          :public => true,
          :type => String,
          :dynamic_name => true,
          :allowed_from_server => false,
          :description => 'Controls auto-instrumentation of the concurrent-ruby library at start up. May be one of [auto|prepend|chain|disabled].'
        },
        :'instrumentation.curb' => {
          :default => instrumentation_value_of(:disable_curb),
          :documentation_default => 'auto',
          :public => true,
          :type => String,
          :dynamic_name => true,
          :allowed_from_server => false,
          :description => 'Controls auto-instrumentation of Curb at start up.  May be one of [auto|prepend|chain|disabled].'
        },
        :'instrumentation.delayed_job' => {
          :default => instrumentation_value_of(:disable_dj),
          :documentation_default => 'auto',
          :public => true,
          :type => String,
          :dynamic_name => true,
          :allowed_from_server => false,
          :description => 'Controls auto-instrumentation of Delayed Job at start up.  May be one of [auto|prepend|chain|disabled].'
        },
        :'instrumentation.elasticsearch' => {
          :default => 'auto',
          :public => true,
          :type => String,
          :dynamic_name => true,
          :allowed_from_server => false,
          :description => 'Controls auto-instrumentation of the elasticsearch library at start up. May be one of [auto|prepend|chain|disabled].'
        },
        :'instrumentation.excon' => {
          :default => instrumentation_value_of(:disable_excon),
          :documentation_default => 'enabled',
          :public => :true,
          :type => String,
          :dynamic_name => true,
          :allowed_from_server => false,
          :description => "Controls auto-instrumentation of Excon at start up.  May be one of [enabled|disabled]."
        },
        :'instrumentation.grape' => {
          :default => instrumentation_value_of(:disable_grape_instrumentation),
          :documentation_default => 'auto',
          :public => :true,
          :type => String,
          :dynamic_name => true,
          :allowed_from_server => false,
          :description => "Controls auto-instrumentation of Grape at start up.  May be one of [auto|prepend|chain|disabled]."
        },
        :'instrumentation.grpc_client' => {
          :default => instrumentation_value_of(:disable_grpc_client),
          :documentation_default => 'auto',
          :public => true,
          :type => String,
          :dynamic_name => true,
          :allowed_from_server => false,
          :description => 'Controls auto-instrumentation of gRPC clients at start up.  May be one of [auto|prepend|chain|disabled].'
        },
        :'instrumentation.grpc.host_denylist' => {
          :default => [],
          :public => true,
          :type => Array,
          :allowed_from_server => false,
          :transform => DefaultSource.method(:convert_to_regexp_list),
          :description => %Q(Specifies a list of hostname patterns separated by commas that will match gRPC hostnames that traffic is to be ignored by New Relic for. New Relic's gRPC client instrumentation will ignore traffic streamed to a host matching any of these patterns, and New Relic's gRPC server instrumentation will ignore traffic for a server running on a host whose hostname matches any of these patterns. By default, no traffic is ignored when gRPC instrumentation is itself enabled. For example, "private.com$,exception.*")
        },
        :'instrumentation.grpc_server' => {
          :default => instrumentation_value_of(:disable_grpc_server),
          :documentation_default => 'auto',
          :public => true,
          :type => String,
          :dynamic_name => true,
          :allowed_from_server => false,
          :description => 'Controls auto-instrumentation of gRPC servers at start up.  May be one of [auto|prepend|chain|disabled].'
        },
        :'instrumentation.httpclient' => {
          :default => instrumentation_value_of(:disable_httpclient),
          :documentation_default => 'auto',
          :public => true,
          :type => String,
          :dynamic_name => true,
          :allowed_from_server => false,
          :description => "Controls auto-instrumentation of HTTPClient at start up.  May be one of [auto|prepend|chain|disabled]."
        },
        :'instrumentation.httprb' => {
          :default => instrumentation_value_of(:disable_httprb),
          :documentation_default => 'auto',
          :public => true,
          :type => String,
          :dynamic_name => true,
          :allowed_from_server => false,
          :description => 'Controls auto-instrumentation of http.rb gem at start up.  May be one of [auto|prepend|chain|disabled].'
        },
        :'instrumentation.logger' => {
          :default => instrumentation_value_from_boolean(:'application_logging.enabled'),
          :documentation_default => 'auto',
          :public => true,
          :type => String,
          :dynamic_name => true,
          :allowed_from_server => false,
          :description => 'Controls auto-instrumentation of Ruby standard library Logger at start up.  May be one of [auto|prepend|chain|disabled].'
        },
        :'instrumentation.memcache' => {
          :default => instrumentation_value_of(:disable_dalli),
          :documentation_default => 'auto',
          :public => true,
          :type => String,
          :dynamic_name => true,
          :allowed_from_server => false,
          :description => 'Controls auto-instrumentation of dalli gem for Memcache at start up.  May be one of [auto|prepend|chain|disabled].'
        },
        :'instrumentation.memcached' => {
          :default => instrumentation_value_of(:disable_memcached),
          :documentation_default => 'auto',
          :public => true,
          :type => String,
          :dynamic_name => true,
          :allowed_from_server => false,
          :description => 'Controls auto-instrumentation of memcached gem for Memcache at start up.  May be one of [auto|prepend|chain|disabled].'
        },
        :'instrumentation.memcache_client' => {
          :default => instrumentation_value_of(:disable_memcache_client),
          :documentation_default => 'auto',
          :public => true,
          :type => String,
          :dynamic_name => true,
          :allowed_from_server => false,
          :description => 'Controls auto-instrumentation of memcache-client gem for Memcache at start up.  May be one of [auto|prepend|chain|disabled].'
        },
        :'instrumentation.mongo' => {
          :default => instrumentation_value_of(:disable_mongo),
          :documentation_default => 'enabled',
          :public => :true,
          :type => String,
          :dynamic_name => true,
          :allowed_from_server => false,
          :description => "Controls auto-instrumentation of Mongo at start up.  May be one of [enabled|disabled]."
        },
        :'instrumentation.net_http' => {
          :default => instrumentation_value_of(:disable_net_http, :prepend_net_instrumentation),
          :documentation_default => 'auto',
          :public => true,
          :type => String,
          :dynamic_name => true,
          :allowed_from_server => false,
          :description => "Controls auto-instrumentation of Net::HTTP at start up.  May be one of [auto|prepend|chain|disabled]."
        },
        :'instrumentation.puma_rack' => {
          :default => instrumentation_value_of(:disable_puma_rack), # TODO: MAJOR VERSION - change to value_of(:'instrumentation.rack') when we remove :disable_puma_rack in 8.0)
          :documentation_default => 'auto',
          :public => true,
          :type => String,
          :dynamic_name => true,
          :allowed_from_server => false,
          :description => "Controls auto-instrumentation of Puma::Rack. When enabled, the agent hooks into the " \
                           "`to_app` method in Puma::Rack::Builder to find gems to instrument during " \
                           "application startup.  May be one of [auto|prepend|chain|disabled]."
        },
        :'instrumentation.puma_rack_urlmap' => {
          :default => instrumentation_value_of(:disable_puma_rack_urlmap), # TODO: MAJOR VERSION - change to value_of(:'instrumentation.rack_urlmap') when we remove :disable_puma_rack_urlmap in 8.0)
          :documentation_default => 'auto',
          :public => true,
          :type => String,
          :dynamic_name => true,
          :allowed_from_server => false,
          :description => 'Controls auto-instrumentation of Puma::Rack::URLMap at start up.  May be one of [auto|prepend|chain|disabled].'
        },
        :'instrumentation.rack' => {
          :default => instrumentation_value_of(:disable_rack),
          :documentation_default => 'auto',
          :public => true,
          :type => String,
          :dynamic_name => true,
          :allowed_from_server => false,
          :description => "Controls auto-instrumentation of Rack. When enabled, the agent hooks into the " \
                           "`to_app` method in Rack::Builder to find gems to instrument during " \
                           "application startup.  May be one of [auto|prepend|chain|disabled]."
        },
        :'instrumentation.rack_urlmap' => {
          :default => instrumentation_value_of(:disable_rack_urlmap),
          :documentation_default => 'auto',
          :public => true,
          :type => String,
          :dynamic_name => true,
          :allowed_from_server => false,
          :description => 'Controls auto-instrumentation of Rack::URLMap at start up.  May be one of [auto|prepend|chain|disabled].'
        },
        :'instrumentation.rake' => {
          :default => instrumentation_value_of(:disable_rake),
          :documentation_default => 'auto',
          :public => :true,
          :type => String,
          :dynamic_name => true,
          :allowed_from_server => false,
          :description => "Controls auto-instrumentation of rake at start up.  May be one of [auto|prepend|chain|disabled]."
        },
        :'instrumentation.redis' => {
          :default => instrumentation_value_of(:disable_redis),
          :documentation_default => 'auto',
          :public => true,
          :type => String,
          :dynamic_name => true,
          :allowed_from_server => false,
          :description => "Controls auto-instrumentation of Redis at start up.  May be one of [auto|prepend|chain|disabled]."
        },
        :'instrumentation.resque' => {
          :default => instrumentation_value_of(:disable_resque),
          :documentation_default => 'auto',
          :public => true,
          :type => String,
          :dynamic_name => true,
          :allowed_from_server => false,
          :description => "Controls auto-instrumentation of resque at start up.  May be one of [auto|prepend|chain|disabled]."
        },
        :'instrumentation.sinatra' => {
          :default => instrumentation_value_of(:disable_sinatra),
          :documentation_default => 'auto',
          :public => :true,
          :type => String,
          :dynamic_name => true,
          :allowed_from_server => false,
          :description => "Controls auto-instrumentation of Sinatra at start up.  May be one of [auto|prepend|chain|disabled]."
        },
        :'instrumentation.thread' => {
          :default => 'auto',
          :public => true,
          :type => String,
          :dynamic_name => true,
          :allowed_from_server => false,
          :description => "Controls auto-instrumentation of the Thread class at start up to allow the agent to correctly nest spans inside of an asynchronous transaction. This does not enable the agent to automatically trace all threads created (see `instrumentation.thread.tracing`). May be one of [auto|prepend|chain|disabled]."
        },
        :'instrumentation.thread.tracing' => {
          :default => false,
          :public => true,
          :type => Boolean,
          :allowed_from_server => false,
          :description => "Controls auto-instrumentation of the Thread class at start up to automatically add tracing to all Threads created in the application."
        },
        :'thread_ids_enabled' => {
          :default => false,
          :public => false,
          :type => Boolean,
          :allowed_from_server => false,
          :description => "If enabled, will append the current Thread and Fiber object ids onto the segment names of segments created in Threads and concurrent-ruby"
        },
        :'instrumentation.tilt' => {
          :default => "auto",
          :public => true,
          :type => String,
          :dynamic_name => true,
          :allowed_from_server => false,
          :description => 'Controls auto-instrumentation of the Tilt template rendering library at start up. May be one of [auto|prepend|chain|disabled].'
        },
        :'instrumentation.typhoeus' => {
          :default => instrumentation_value_of(:disable_typhoeus),
          :documentation_default => 'auto',
          :public => true,
          :type => String,
          :dynamic_name => true,
          :allowed_from_server => false,
          :description => "Controls auto-instrumentation of Typhoeus at start up.  May be one of [auto|prepend|chain|disabled]."
        },
        # Message tracer
        :'message_tracer.segment_parameters.enabled' => {
          :default => true,
          :public => true,
          :type => Boolean,
          :allowed_from_server => true,
          :description => 'If `true`, the agent will collect metadata about messages and attach them as segment parameters.'
        },
        # Mongo
        :'mongo.capture_queries' => {
          :default => true,
          :public => true,
          :type => Boolean,
          :allowed_from_server => true,
          :description => 'If `true`, the agent captures Mongo queries in transaction traces.'
        },
        :'mongo.obfuscate_queries' => {
          :default => true,
          :public => true,
          :type => Boolean,
          :allowed_from_server => true,
          :description => 'If `true`, the agent obfuscates Mongo queries in transaction traces.'
        },
        # Process host
        :'process_host.display_name' => {
          :default => proc { NewRelic::Agent::Hostname.get },
          :public => true,
          :type => String,
          :allowed_from_server => false,
          :description => 'Specify a custom host name for [display in the New Relic UI](/docs/apm/new-relic-apm/maintenance/add-rename-remove-hosts#display_name).'
        },
        # Rails
        :'defer_rails_initialization' => {
          :default => false,
          :public => false,
          :type => Boolean,
          :allowed_from_server => false,
          :description => 'This configuration option is currently unreachable. Please do not use. ' \
            'If `true`, when the agent is in an application using Ruby on Rails, it will start after ' \
            'config/initializers have run.'
        },
        # Rake
        :'rake.tasks' => {
          :default => [],
          :public => true,
          :type => Array,
          :allowed_from_server => false,
          :transform => DefaultSource.method(:convert_to_regexp_list),
          :description => 'Specify an Array of Rake tasks to automatically instrument. ' \
          'This configuration option converts the Array to a RegEx list. If you\'d like ' \
          'to allow all tasks by default, use `rake.tasks: [.+]`. No rake tasks will be ' \
          'instrumented unless they\'re added to this list. For more information, ' \
          'visit the (New Relic Rake Instrumentation docs)[/docs/apm/agents/ruby-agent/background-jobs/rake-instrumentation].'
        },
        :'rake.connect_timeout' => {
          :default => 10,
          :public => true,
          :type => Integer,
          :allowed_from_server => false,
          :description => 'Timeout for waiting on connect to complete before a rake task'
        },
        # Resque
        :'resque.capture_params' => {
          :default => false,
          :public => true,
          :type => Boolean,
          :allowed_from_server => false,
          :dynamic_name => true,
          :deprecated => true,
          :description => 'If `true`, enables the capture of job arguments for transaction traces and traced errors in Resque.'
        },
        # Rules
        :'rules.ignore_url_regexes' => {
          :default => [],
          :public => true,
          :type => Array,
          :allowed_from_server => true,
          :transform => DefaultSource.method(:convert_to_regexp_list),
          :description => 'Define transactions you want the agent to ignore, by specifying a list of patterns matching the URI you want to ignore. For more detail, see [the docs on ignoring specific transactions](/docs/agents/ruby-agent/api-guides/ignoring-specific-transactions/#config-ignoring).'
        },
        # Sidekiq
        :'sidekiq.capture_params' => {
          :default => false,
          :public => true,
          :type => Boolean,
          :allowed_from_server => false,
          :dynamic_name => true,
          :deprecated => true,
          :description => 'If `true`, enables the capture of job arguments for transaction traces and traced errors in Sidekiq.'
        },
        # Slow SQL
        :'slow_sql.enabled' => {
          :default => value_of(:'transaction_tracer.enabled'),
          :documentation_default => true,
          :public => true,
          :type => Boolean,
          :allowed_from_server => true,
          :description => 'If `true`, the agent collects [slow SQL queries](/docs/apm/applications-menu/monitoring/viewing-slow-query-details).'
        },
        :'slow_sql.explain_threshold' => {
          :default => value_of(:'transaction_tracer.explain_threshold'),
          :documentation_default => 0.5,
          :public => true,
          :type => Float,
          :allowed_from_server => true,
          :description => 'Specify a threshold in seconds. The agent collects [slow SQL queries](/docs/apm/applications-menu/monitoring/viewing-slow-query-details) and explain plans that exceed this threshold.'
        },
        :'slow_sql.explain_enabled' => {
          :default => value_of(:'transaction_tracer.explain_enabled'),
          :documentation_default => true,
          :public => true,
          :type => Boolean,
          :allowed_from_server => true,
          :description => 'If `true`, the agent collects explain plans in slow SQL queries. If this setting is omitted, the [`transaction_tracer.explain_enabled`](#transaction_tracer-explain_enabled) setting will be applied as the default setting for explain plans in slow SQL as well.'
        },
        :'slow_sql.record_sql' => {
          :default => value_of(:'transaction_tracer.record_sql'),
          :documentation_default => 'obfuscated',
          :public => true,
          :type => String,
          :allowed_from_server => true,
          :description => 'Defines an obfuscation level for slow SQL queries. Valid options are `obfuscated`, `raw`, or `none`).'
        },
        :'slow_sql.use_longer_sql_id' => {
          :default => false,
          :public => true,
          :type => Boolean,
          :allowed_from_server => true,
          :description => 'Generate a longer sql_id for slow SQL traces. sql_id is used for aggregation of similar queries.'
        },
        # Span events
        :'span_events.enabled' => {
          :default => true,
          :public => true,
          :type => Boolean,
          :allowed_from_server => true,
          :description => 'If `true`, enables span event sampling.'
        },
        :'span_events.queue_size' => {
          :default => 10_000,
          :public => true,
          :type => Integer,
          :allowed_from_server => false,
          :external => :infinite_tracing,
          :description => "Sets the maximum number of span events to buffer when streaming to the trace observer."
        },
        :'span_events.max_samples_stored' => {
          :default => 2000,
          :public => true,
          :type => Integer,
          :allowed_from_server => true,
          :description => 'Defines the maximum number of span events reported from a single harvest. Any Integer between 1 and 10000 is valid.'
        },
        # Strip exception messages
        :'strip_exception_messages.enabled' => {
          :default => value_of(:high_security),
          :documentation_default => false,
          :public => true,
          :type => Boolean,
          :allowed_from_server => false,
          :description => 'If true, the agent strips messages from all exceptions except those in the [allowlist](#strip_exception_messages-allowlist). Enabled automatically in [high security mode](/docs/accounts-partnerships/accounts/security/high-security).'
        },
        :'strip_exception_messages.allowed_classes' => {
          :default => '',
          :public => true,
          :type => String,
          :allowed_from_server => false,
          :transform => DefaultSource.method(:convert_to_constant_list),
          :description => 'Specify a list of exceptions you do not want the agent to strip when [strip_exception_messages](#strip_exception_messages-enabled) is `true`. Separate exceptions with a comma. For example, `"ImportantException,PreserveMessageException"`.'
        },
        # Thread profiler
        :'thread_profiler.enabled' => {
          :default => DefaultSource.thread_profiler_enabled,
          :documentation_default => false,
          :public => true,
          :type => Boolean,
          :allowed_from_server => true,
          :description => 'If `true`, enables use of the [thread profiler](/docs/apm/applications-menu/events/thread-profiler-tool).'
        },
        # Utilization
        :'utilization.detect_aws' => {
          :default => true,
          :public => true,
          :type => Boolean,
          :allowed_from_server => false,
          :dynamic_name => true,
          :description => 'If `true`, the agent automatically detects that it is running in an AWS environment.'
        },
        :'utilization.detect_azure' => {
          :default => true,
          :public => true,
          :type => Boolean,
          :allowed_from_server => false,
          :dynamic_name => true,
          :description => 'If `true`, the agent automatically detects that it is running in an Azure environment.'
        },
        :'utilization.detect_docker' => {
          :default => true,
          :public => true,
          :type => Boolean,
          :allowed_from_server => false,
          :description => 'If `true`, the agent automatically detects that it is running in Docker.'
        },
        :'utilization.detect_gcp' => {
          :default => true,
          :public => true,
          :type => Boolean,
          :allowed_from_server => false,
          :dynamic_name => true,
          :description => 'If `true`, the agent automatically detects that it is running in an Google Cloud Platform environment.'
        },
        :'utilization.detect_kubernetes' => {
          :default => true,
          :public => true,
          :type => Boolean,
          :allowed_from_server => false,
          :description => 'If `true`, the agent automatically detects that it is running in Kubernetes.'
        },
        :'utilization.detect_pcf' => {
          :default => true,
          :public => true,
          :type => Boolean,
          :allowed_from_server => false,
          :dynamic_name => true,
          :description => 'If `true`, the agent automatically detects that it is running in a Pivotal Cloud Foundry environment.'
        },
        # Private
        :account_id => {
          :default => nil,
          :allow_nil => true,
          :public => false,
          :type => String,
          :allowed_from_server => true,
          :description => 'The account id associated with your application.'
        },
        :aggressive_keepalive => {
          :default => true,
          :public => false,
          :type => Boolean,
          :allowed_from_server => true,
          :description => 'If true, attempt to keep the TCP connection to the collector alive between harvests.'
        },
        :api_host => {
          :default => DefaultSource.api_host,
          :public => false,
          :type => String,
          :allowed_from_server => false,
          :description => 'API host for New Relic.'
        },
        :api_port => {
          :default => value_of(:port),
          :public => false,
          :type => Integer,
          :allowed_from_server => false,
          :description => 'Port for the New Relic API host.'
        },
        :application_id => {
          :default => '',
          :public => false,
          :type => String,
          :allowed_from_server => true,
          :description => 'Application ID for real user monitoring.'
        },
        :beacon => {
          :default => '',
          :public => false,
          :type => String,
          :allowed_from_server => true,
          :description => 'Beacon for real user monitoring.'
        },
        :browser_key => {
          :default => '',
          :public => false,
          :type => String,
          :allowed_from_server => true,
          :description => 'Real user monitoring license key for the browser timing header.'
        },
        :'browser_monitoring.loader' => {
          :default => DefaultSource.browser_monitoring_loader,
          :public => false,
          :type => String,
          :allowed_from_server => true,
          :description => 'Type of JavaScript agent loader to use for browser monitoring instrumentation.'
        },
        :'browser_monitoring.loader_version' => {
          :default => '',
          :public => false,
          :type => String,
          :allowed_from_server => true,
          :description => 'Version of JavaScript agent loader (returned from the New Relic [collector](/docs/apm/new-relic-apm/getting-started/glossary#collector).)'
        },
        :'browser_monitoring.debug' => {
          :default => false,
          :public => false,
          :type => Boolean,
          :allowed_from_server => true,
          :description => 'Enable or disable debugging version of JavaScript agent loader for browser monitoring instrumentation.'
        },
        :'browser_monitoring.ssl_for_http' => {
          :default => nil,
          :allow_nil => true,
          :public => false,
          :type => Boolean,
          :allowed_from_server => true,
          :description => 'Enable or disable HTTPS instrumentation by JavaScript agent on HTTP pages.'
        },
        :compressed_content_encoding => {
          :default => 'gzip',
          :public => false,
          :type => String,
          :allowed_from_server => false,
          :description => 'Encoding to use if data needs to be compressed. The options are deflate and gzip.'
        },
        :config_search_paths => {
          :default => DefaultSource.config_search_paths,
          :public => false,
          :type => Array,
          :allowed_from_server => false,
          :description => "An array of candidate locations for the agent's configuration file."
        },
        :cross_process_id => {
          :default => '',
          :public => false,
          :type => String,
          :allowed_from_server => true,
          :description => 'Cross process ID for cross-application tracing.'
        },
        :data_report_period => {
          :default => 60,
          :public => false,
          :type => Integer,
          :allowed_from_server => true,
          :description => 'Number of seconds betwixt connections to the New Relic data collection service.'
        },
        :disable_grape_instrumentation => {
          :default => false,
          :public => false,
          :type => Boolean,
          :allowed_from_server => false,
          :deprecated => true,
          :description => deprecated_description(:'instrumentation.grape',
            'If `true`, the agent won\'t install Grape instrumentation.')
        },
        :dispatcher => {
          :default => DefaultSource.dispatcher,
          :public => false,
          :type => Symbol,
          :allowed_from_server => false,
          :description => 'Autodetected application component that reports metrics to New Relic.'
        },
        :disable_harvest_thread => {
          :default => false,
          :public => false,
          :type => Boolean,
          :allowed_from_server => false,
          :description => 'Enable or disable the harvest thread.'
        },
        :disable_rails_middleware => {
          :default => false,
          :public => false,
          :type => Boolean,
          :allowed_from_server => false,
          :description => 'Internal name for controlling Rails 3+ middleware instrumentation'
        },
        :disable_rake_instrumentation => {
          :default => false,
          :public => false,
          :type => Boolean,
          :allowed_from_server => false,
          :deprecated => true,
          :description => deprecated_description(:'instrumentation.rake', 'Enable or disable Rake instrumentation. Preferred key is `disable_rake`')
        },
        :disable_redis_instrumentation => {
          :default => false,
          :public => false,
          :type => Boolean,
          :deprecated => true,
          :allowed_from_server => false,
          :description => deprecated_description(:'instrumentation.redis', 'Disables installation of Redis instrumentation. Standard key to use is disable_redis.')
        },
        :cross_application_tracing => {
          :default => nil,
          :allow_nil => true,
          :public => false,
          :type => Boolean,
          :allowed_from_server => false,
          :deprecated => true,
          :description => 'Deprecated in favor of distributed_tracing.enabled'
        },
        :enabled => {
          :default => true,
          :public => false,
          :type => Boolean,
          :aliases => [:enable],
          :allowed_from_server => false,
          :description => 'Enable or disable the agent.'
        },
        :encoding_key => {
          :default => '',
          :public => false,
          :type => String,
          :allowed_from_server => true,
          :description => 'Encoding key for cross-application tracing.'
        },
        :entity_guid => {
          :default => nil,
          :allow_nil => true,
          :public => false,
          :type => String,
          :allowed_from_server => true,
          :description => 'The [Entity GUID](/attribute-dictionary/span/entityguid) for the entity running your agent.'
        },
        :error_beacon => {
          :default => '',
          :public => false,
          :type => String,
          :allowed_from_server => true,
          :description => 'Error beacon for real user monitoring.'
        },
        :event_report_period => {
          :default => 60,
          :public => false,
          :type => Integer,
          :allowed_from_server => true,
          :description => 'Number of seconds betwixt connections to the New Relic event collection services.'
        },
        :'event_report_period.analytic_event_data' => {
          :default => 60,
          :public => false,
          :type => Integer,
          :dynamic_name => true,
          :deprecated => true,
          :allowed_from_server => true,
          :description => deprecated_description(:'event_report_period.transaction_event_data', 'Number of seconds betwixt connections to the New Relic transaction event collection services.')
        },
        :'event_report_period.transaction_event_data' => {
          :default => value_of(:'event_report_period.analytic_event_data'),
          :public => false,
          :type => Integer,
          :dynamic_name => true,
          :allowed_from_server => true,
          :description => 'Number of seconds betwixt connections to the New Relic transaction event collection services.'
        },
        :'event_report_period.custom_event_data' => {
          :default => 60,
          :public => false,
          :type => Integer,
          :dynamic_name => true,
          :allowed_from_server => true,
          :description => 'Number of seconds betwixt connections to the New Relic custom event collection services.'
        },
        :'event_report_period.error_event_data' => {
          :default => 60,
          :public => false,
          :type => Integer,
          :dynamic_name => true,
          :allowed_from_server => true,
          :description => 'Number of seconds betwixt connections to the New Relic error event collection services.'
        },
        :'event_report_period.log_event_data' => {
          :default => 60,
          :public => false,
          :type => Integer,
          :dynamic_name => true,
          :allowed_from_server => true,
          :description => 'Number of seconds betwixt connections to the New Relic log event collection services.'
        },
        :'event_report_period.span_event_data' => {
          :default => 60,
          :public => false,
          :type => Integer,
          :dynamic_name => true,
          :allowed_from_server => true,
          :description => 'Number of seconds betwixt connections to the New Relic span event collection services.'
        },
        :force_reconnect => {
          :default => false,
          :public => false,
          :type => Boolean,
          :allowed_from_server => false,
          :description => 'Force a new connection to the server before running the worker loop. Creates a separate agent run and is recorded as a separate instance by the New Relic data collection service.'
        },
        :framework => {
          :default => DefaultSource.framework,
          :public => false,
          :type => Symbol,
          :allowed_from_server => false,
          :description => 'Autodetected application framework used to enable framework-specific functionality.'
        },
        :host => {
          :default => DefaultSource.host,
          :public => false,
          :type => String,
          :allowed_from_server => false,
          :description => "URI for the New Relic data collection service."
        },
        :'infinite_tracing.batching' => {
          :default => true,
          :public => true,
          :type => Boolean,
          :allowed_from_server => false,
          :external => :infinite_tracing,
          :description => "If true (the default), data sent to the trace observer will be batched\ninstead of each " \
                          "span being sent individually"
        },
        :'infinite_tracing.compression_level' => {
          :default => :high,
          :public => true,
          :type => Symbol,
          :allowed_from_server => false,
          :external => :infinite_tracing,
          :description => "Configure the compression level for data sent to the trace observer\nMay be one of " \
          "[none|low|medium|high]\n'high' is the default. Set the level to 'none' to disable compression"
        },
        :js_agent_file => {
          :default => '',
          :public => false,
          :type => String,
          :allowed_from_server => true,
          :description => 'JavaScript agent file for real user monitoring.'
        },
        :js_agent_loader => {
          :default => '',
          :public => false,
          :type => String,
          :allowed_from_server => true,
          :description => 'JavaScript agent loader content.'
        },
        :js_errors_beta => {
          :default => false,
          :public => false,
          :type => Boolean,
          :allowed_from_server => false,
          :deprecated => true,
          :description => 'Enable or disable beta JavaScript error reporting.'
        },
        :keep_alive_timeout => {
          :default => 60,
          :public => false,
          :type => Integer,
          :allowed_from_server => true,
          :description => 'Timeout for keep alive on TCP connection to collector if supported by Ruby version. Only used in conjunction when aggressive_keepalive is enabled.'
        },
        :keep_retrying => {
          :default => true,
          :public => false,
          :type => Boolean,
          :deprecated => true,
          :allowed_from_server => false,
          :description => 'Enable or disable retrying failed connections to the New Relic data collection service.'
        },
        :max_payload_size_in_bytes => {
          :default => 1000000,
          :public => false,
          :type => Integer,
          :allowed_from_server => true,
          :description => 'Maximum number of bytes to send to the New Relic data collection service.'
        },
        :normalize_json_string_encodings => {
          :default => true,
          :public => false,
          :type => Boolean,
          :allowed_from_server => false,
          :description => 'Controls whether to normalize string encodings prior to serializing data for the collector to JSON.'
        },
        :port => {
          :default => 443,
          :public => false,
          :type => Integer,
          :allowed_from_server => false,
          :description => 'Port for the New Relic data collection service.'
        },
        :prepend_net_instrumentation => {
          :default => true,
          :public => false,
          :type => Boolean,
          :allowed_from_server => false,
          :deprecated => true,
          :description => deprecated_description(:'instrumentation.net_http',
            'If `true`, uses `Module#prepend` rather than alias_method for Net::HTTP instrumentation.')
        },
        :primary_application_id => {
          :default => nil,
          :allow_nil => true,
          :public => false,
          :type => String,
          :allowed_from_server => true,
          :description => 'The primary id associated with your application.'
        },
        :put_for_data_send => {
          :default => false,
          :public => false,
          :type => Boolean,
          :allowed_from_server => false,
          :description => 'Use HTTP PUT requests instead of POST.'
        },
        :report_instance_busy => {
          :default => true,
          :public => false,
          :type => Boolean,
          :allowed_from_server => false,
          :description => 'Enable or disable transmission of metrics recording the percentage of time application instances spend servicing requests (duty cycle metrics).'
        },
        :restart_thread_in_children => {
          :default => true,
          :public => false,
          :type => Boolean,
          :allowed_from_server => false,
          :description => 'Controls whether to check on running a transaction whether to respawn the harvest thread.'
        },
        :'resque.use_ruby_dns' => {
          :default => true,
          :public => false,
          :type => Boolean,
          :allowed_from_server => false,
          :description => 'Replace the libc DNS resolver with the all Ruby resolver Resolv'
        },
        :'rum.enabled' => {
          :default => true,
          :public => false,
          :type => Boolean,
          :allowed_from_server => true,
          :description => 'Enable or disable page load timing (sometimes referred to as real user monitoring or RUM).'
        },
        :sampling_target => {
          :default => 10,
          :public => false,
          :type => Integer,
          :allowed_from_server => true,
          :description => 'The target number of transactions to mark as sampled during a sampled period.'
        },
        :sampling_target_period_in_seconds => {
          :default => 60,
          :public => false,
          :type => Integer,
          :allowed_from_server => true,
          :description => 'The period during which a target number of transactions should be marked as sampled.'
        },
        :send_environment_info => {
          :default => true,
          :public => false,
          :type => Boolean,
          :allowed_from_server => false,
          :description => 'Enable or disable transmission of application environment information to the New Relic data collection service.'
        },
        :simple_compression => {
          :default => false,
          :public => false,
          :type => Boolean,
          :allowed_from_server => false,
          :description => 'When enabled the agent will compress payloads destined for the collector, but will not pre-compress parts of the payload.'
        },
        :skip_ar_instrumentation => {
          :default => false,
          :public => false,
          :type => Boolean,
          :allowed_from_server => false,
          :description => 'Enable or disable active record instrumentation.'
        },
        :'synthetics.traces_limit' => {
          :default => 20,
          :public => false,
          :type => Integer,
          :allowed_from_server => true,
          :description => 'Maximum number of synthetics transaction traces to hold for a given harvest'
        },
        :'synthetics.events_limit' => {
          :default => 200,
          :public => false,
          :type => Integer,
          :allowed_from_server => true,
          :description => 'Maximum number of synthetics transaction events to hold for a given harvest'
        },
        :test_mode => {
          :default => false,
          :public => false,
          :type => Boolean,
          :allowed_from_server => false,
          :description => 'Used in tests for the agent to start up, but not connect to the collector. Formerly used `developer_mode` in test config for this purpose.'
        },
        :'thread_profiler.max_profile_overhead' => {
          :default => 0.05,
          :public => false,
          :type => Float,
          :allowed_from_server => true,
          :description => 'Maximum overhead percentage for thread profiling before agent reduces polling frequency'
        },
        :trusted_account_ids => {
          :default => [],
          :public => false,
          :type => Array,
          :allowed_from_server => true,
          :description => 'List of trusted New Relic account IDs for the purposes of cross-application tracing. Inbound requests from applications including cross-application headers that do not come from an account in this list will be ignored.'
        },
        :trusted_account_key => {
          :default => nil,
          :allow_nil => true,
          :public => false,
          :type => String,
          :allowed_from_server => true,
          :description => 'A shared key to validate that a distributed trace payload came from a trusted account.'
        },
        :'utilization.billing_hostname' => {
          :default => nil,
          :allow_nil => true,
          :public => false,
          :type => String,
          :allowed_from_server => false,
          :description => 'The configured server name by a customer.'
        },
        :'utilization.logical_processors' => {
          :default => nil,
          :allow_nil => true,
          :public => false,
          :type => Integer,
          :allowed_from_server => false,
          :description => 'The total number of hyper-threaded execution contexts available.'
        },
        :'utilization.total_ram_mib' => {
          :default => nil,
          :allow_nil => true,
          :public => false,
          :type => Integer,
          :allowed_from_server => false,
          :description => 'This value represents the total amount of memory available to the host (not the process), in mebibytes (1024 squared or 1,048,576 bytes).'
        }
      }.freeze
    end
  end
end<|MERGE_RESOLUTION|>--- conflicted
+++ resolved
@@ -1140,18 +1140,18 @@
           :allowed_from_server => false,
           :description => 'If `true`, disables Action Cable instrumentation.'
         },
-<<<<<<< HEAD
         :disable_action_dispatch => {
-=======
+          :default => false,
+          :public => true,
+          :type => Boolean,
+          :allowed_from_server => false,
+          :description => 'If `true`, disables Action Dispatch instrumentation.'
+        },
         :disable_action_mailbox => {
->>>>>>> edd2cc41
-          :default => false,
-          :public => true,
-          :type => Boolean,
-          :allowed_from_server => false,
-<<<<<<< HEAD
-          :description => 'If `true`, disables ActionDispatch instrumentation.'
-=======
+          :default => false,
+          :public => true,
+          :type => Boolean,
+          :allowed_from_server => false,
           :description => 'If `true`, disables Action Mailbox instrumentation.'
         },
         :disable_action_mailer => {
@@ -1160,7 +1160,6 @@
           :type => Boolean,
           :allowed_from_server => false,
           :description => 'If `true`, disables Action Mailer instrumentation.'
->>>>>>> edd2cc41
         },
         :disable_activejob => {
           :default => false,
