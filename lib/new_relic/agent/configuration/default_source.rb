--- conflicted
+++ resolved
@@ -890,21 +890,21 @@
           :allowed_from_server => false,
           :description => "Controls auto-instrumentation of Net::HTTP at start up.  May be one of [auto|prepend|chain|disabled]."
         },
-<<<<<<< HEAD
+        :'instrumentation.typhoeus' => {
+          :default => instrumentation_value_of(:disable_typhoeus),
+          :public => true,
+          :type => String,
+          :dynamic_name => true,
+          :allowed_from_server => false,
+          :description => "Controls auto-instrumentation of Typhoeus at start up.  May be one of [auto|prepend|chain|disabled]."
+        },
         :'instrumentation.bunny' => {
           :default => instrumentation_value_of(:disable_bunny),
-=======
-        :'instrumentation.typhoeus' => {
-          :default => instrumentation_value_of(:disable_typhoeus),
->>>>>>> 8834910d
-          :public => true,
-          :type => String,
-          :dynamic_name => true,
-          :allowed_from_server => false,
-<<<<<<< HEAD
+          :public => true,
+          :type => String,
+          :dynamic_name => true,
+          :allowed_from_server => false,
           :description => 'Controls auto-instrumentation of bunny at start up.  May be one of [auto|prepend|chain|disabled].'
-=======
-          :description => "Controls auto-instrumentation of Typhoeus at start up.  May be one of [auto|prepend|chain|disabled]."
         },
         :'instrumentation.resque' => {
           :default => instrumentation_value_of(:disable_resque),
@@ -973,7 +973,6 @@
           :dynamic_name => true,
           :allowed_from_server => false,
           :description  => 'Controls auto-instrumentation of Puma::Rack::URLMap at start up.  May be one of [auto|prepend|chain|disabled].'
->>>>>>> 8834910d
         },
         :disable_data_mapper => {
           :default => false,
