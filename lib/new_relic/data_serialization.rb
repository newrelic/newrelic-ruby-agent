--- conflicted
+++ resolved
@@ -31,7 +31,6 @@
       
       private
 
-<<<<<<< HEAD
       def store_too_large?
         size = File.size(file_path) > max_size
         NewRelic::Control.instance.log.debug("Store was oversize, sending data") if size
@@ -59,7 +58,6 @@
         retry
       end
         
-=======
       def open_arguments
         if defined?(Encoding)
           [file_path, File::RDWR | File::CREAT, {:internal_encoding => nil}]
@@ -68,7 +66,6 @@
         end
       end
       
->>>>>>> 98fc8930
       def with_locked_store
         File.open(*open_arguments) do |f|
           f.flock(File::LOCK_EX)
