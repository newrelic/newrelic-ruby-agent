--- conflicted
+++ resolved
@@ -75,11 +75,7 @@
       append_environment_value('Ruby version'){ RUBY_VERSION }
       append_environment_value('Ruby platform') { RUBY_PLATFORM }
       append_environment_value('Ruby patchlevel') { RUBY_PATCHLEVEL }
-<<<<<<< HEAD
-      if defined? ::JRUBY_VERSION
-=======
       if defined? Java
->>>>>>> 6cd2064b
         append_environment_value('JRuby version') { JRUBY_VERSION }
         append_environment_value('Java VM version') { ENV_JAVA['java.vm.version']}
       end
@@ -164,7 +160,7 @@
     end
 
     def check_for_glassfish
-      return unless defined?(::Java) &&
+      return unless defined?(Java) &&
          (((com.sun.grizzly.jruby.rack.DefaultRackApplicationFactory rescue nil) &&
          defined?(com::sun::grizzly::jruby::rack::DefaultRackApplicationFactory)) ||
          ((org.jruby.rack.DefaultRackApplicationFactory rescue nil) &&
