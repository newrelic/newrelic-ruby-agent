--- conflicted
+++ resolved
@@ -249,12 +249,8 @@
     # is not advisable since it implies certain api's being available.
     def discover_dispatcher
       @dispatcher ||= ENV['NEWRELIC_DISPATCHER'] && ENV['NEWRELIC_DISPATCHER'].to_sym
-<<<<<<< HEAD
+      @dispatcher ||= ENV['NEW_RELIC_DISPATCHER'] && ENV['NEW_RELIC_DISPATCHER'].to_sym
       dispatchers = %w[passenger puppet_master torquebox glassfish thin mongrel litespeed webrick fastcgi unicorn sinatra]
-=======
-      @dispatcher ||= ENV['NEW_RELIC_DISPATCHER'] && ENV['NEW_RELIC_DISPATCHER'].to_sym
-      dispatchers = %w[passenger torquebox glassfish thin mongrel litespeed webrick fastcgi unicorn sinatra]
->>>>>>> 9692df80
       while dispatchers.any? && @dispatcher.nil?
         send 'check_for_'+(dispatchers.shift)
       end
