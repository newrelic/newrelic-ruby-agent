require 'set'

module NewRelic 
  # An instance of LocalEnvironment is responsible for determining
  # three things: 
  #
  # * Framework - :rails, :merb, :ruby, :test
  # * Dispatcher - A supported dispatcher, or nil (:mongrel, :thin, :passenger, :webrick, etc)
  # * Dispatcher Instance ID, which distinguishes agents on a single host from each other
  #
  # If the environment can't be determined, it will be set to
  # nil and dispatcher_instance_id will have nil.
  # 
  # NewRelic::LocalEnvironment should be accessed through NewRelic::Control#env (via the NewRelic::Control singleton).
  class LocalEnvironment

    attr_accessor :dispatcher # mongrel, thin, webrick, or possibly nil
    attr_accessor :dispatcher_instance_id # used to distinguish instances of a dispatcher from each other, may be nil
    attr_accessor :framework # rails, merb, :ruby, test
    attr_reader :mongrel    # The mongrel instance, if there is one, captured as a convenience
    attr_reader :processors # The number of cpus, if detected, or nil
    alias environment dispatcher
    
    def initialize
      discover_framework
      discover_dispatcher
      @dispatcher = nil if @dispatcher == :none
      @gems = Set.new
      @plugins = Set.new
      @config = Hash.new
    end

    # Add the given key/value pair to the app environment 
    # settings.  Must pass either a value or a block.  Block
    # is called to get the value and any raised errors are
    # silently ignored.
    def append_environment_value name, value = nil
      value = yield if block_given? 
      @config[name] = value if value
    rescue Exception
      # puts "#{e}\n  #{e.backtrace.join("\n  ")}" 
      raise if @framework == :test 
    end

    def append_gem_list
      @gems += yield
    rescue Exception => e
      # puts "#{e}\n  #{e.backtrace.join("\n  ")}"
      raise if @framework == :test 
    end
  
    def append_plugin_list
      @plugins += yield
    rescue Exception
      # puts "#{e}\n  #{e.backtrace.join("\n  ")}" 
      raise if @framework == :test 
    end
    
    def dispatcher_instance_id
      if @dispatcher_instance_id.nil?
        if @dispatcher.nil?
          @dispatcher_instance_id = File.basename($0).split(".").first
        end
      end
      @dispatcher_instance_id
    end
        
    # Collect base statistics about the environment and record them for
    # comparison and change detection.
    def gather_environment_info
      append_environment_value 'Framework', @framework.to_s
      append_environment_value 'Dispatcher', @dispatcher.to_s if @dispatcher
      append_environment_value 'Dispatcher instance id', @dispatcher_instance_id if @dispatcher_instance_id
      append_environment_value('Application root') { File.expand_path(NewRelic::Control.instance.root) }
      append_environment_value('Ruby version'){ RUBY_VERSION }
      append_environment_value('Ruby platform') { RUBY_PLATFORM }
      append_environment_value('Ruby patchlevel') { RUBY_PATCHLEVEL }
      append_environment_value('OS version') { `uname -v` }
      append_environment_value('OS') { `uname -s` } ||
      append_environment_value('OS') { ENV['OS'] } 
      append_environment_value('Arch') { `uname -p` } ||
      append_environment_value('Arch') { ENV['PROCESSOR_ARCHITECTURE'] }
      # See what the number of cpus is, works only on linux.
      @processors = append_environment_value('Processors') do
        processors = 0
        File.read('/proc/cpuinfo').each_line do | line |
          processors += 1 if line =~ /^processor\s*:/
        end 
        raise unless processors > 0
        processors
      end if File.readable? '/proc/cpuinfo'
      # The current Rails environment (development, test, or production).
      append_environment_value('Environment') { NewRelic::Control.instance.env }
      # Look for a capistrano file indicating the current revision:
      rev_file = File.join(NewRelic::Control.instance.root, "REVISION")
      if File.readable?(rev_file) && File.size(rev_file) < 64
        append_environment_value('Revision') do
          File.open(rev_file) { | file | file.readline.strip }
        end
      end
      # The name of the database adapter for the current environment.
      if defined? ActiveRecord
        append_environment_value 'Database adapter' do
          ActiveRecord::Base.configurations[RAILS_ENV]['adapter']
        end
        append_environment_value 'Database schema version' do
          ActiveRecord::Migrator.current_version
        end
      end
      if defined? DataMapper
        append_environment_value 'DataMapper version' do
          require 'dm-core/version'
          DataMapper::VERSION
        end
      end
    end
    # Take a snapshot of the environment information for this application
    # Returns an associative array
    def snapshot
      i = @config.to_a
      i << [ 'Plugin List', @plugins.to_a] if not @plugins.empty? 
      i << [ 'Gems', @gems.to_a] if not @gems.empty?
      i
    end
    
    def mongrel
      return @mongrel if @mongrel || ! defined? Mongrel::HttpServer 
      ObjectSpace.each_object(Mongrel::HttpServer) do |mongrel|
        @mongrel = mongrel
      end
      @mongrel
    end

    private
    
    # Although you can override the framework with NEWRELIC_DISPATCHER this
    # is not advisable since it implies certain api's being available.
    def discover_dispatcher
      @dispatcher = ENV['NEWRELIC_DISPATCHER'] && ENV['NEWRELIC_DISPATCHER'].to_sym
      dispatchers = %w[webrick thin mongrel glassfish litespeed passenger fastcgi]
      while dispatchers.any? && @dispatcher.nil?
        send 'check_for_'+(dispatchers.shift)
      end
    end
    
    def discover_framework
      # Although you can override the framework with NEWRELIC_FRAMEWORK this
      # is not advisable since it implies certain api's being available.
      @framework = case
        when ENV['NEWRELIC_FRAMEWORK'] then ENV['NEWRELIC_FRAMEWORK'].to_sym 
        when defined? NewRelic::TEST then :test
        when defined? Merb::Plugins then :merb
        when defined? Rails then :rails
      else :ruby
      end      
    end

    def check_for_glassfish
      return unless defined?(Java) &&
         (com.sun.grizzly.jruby.rack.DefaultRackApplicationFactory rescue nil) &&
         defined?(com::sun::grizzly::jruby::rack::DefaultRackApplicationFactory)
      @dispatcher = :glassfish
    end

    def check_for_webrick
      return unless defined?(WEBrick::VERSION)
      @dispatcher = :webrick
      if defined?(OPTIONS) && OPTIONS.respond_to?(:fetch) 
        # OPTIONS is set by script/server
        @dispatcher_instance_id = OPTIONS.fetch(:port)
      end
      @dispatcher_instance_id = default_port unless @dispatcher_instance_id
    end
    
    def check_for_fastcgi
      return unless defined? FCGI
      @dispatcher = :fastcgi
    end

    # this case covers starting by mongrel_rails
    def check_for_mongrel
      return unless defined?(Mongrel::HttpServer) 
      @dispatcher = :mongrel
      
      # Get the port from the server if it's started

      if mongrel && mongrel.respond_to?(:port)
        @dispatcher_instance_id = mongrel.port.to_s
      end
      
      # Get the port from the configurator if one was created
      if @dispatcher_instance_id.nil? && defined?(Mongrel::Configurator)
        ObjectSpace.each_object(Mongrel::Configurator) do |mongrel|
          @dispatcher_instance_id = mongrel.defaults[:port] && mongrel.defaults[:port].to_s
        end
      end
      
      # Still can't find the port.  Let's look at ARGV to fall back
<<<<<<< HEAD
      @dispatcher_instance_id = default_port if @dispatcher_instance_id.nil?
=======
      @identifier = default_port if @identifier.nil?
      @identifier += ":#{config['app_name']}" if config['app_name'] && config['multi_homed']
>>>>>>> 1f9fa74b
    end
    
    def check_for_thin
      if defined? Thin::Server
        # This case covers the thin web dispatcher
        # Same issue as above- we assume only one instance per process
        ObjectSpace.each_object(Thin::Server) do |thin_dispatcher|
          @dispatcher = :thin
          backend = thin_dispatcher.backend
          # We need a way to uniquely identify and distinguish agents.  The port
          # works for this.  When using sockets, use the socket file name.
          if backend.respond_to? :port
            @dispatcher_instance_id = backend.port
          elsif backend.respond_to? :socket
            @dispatcher_instance_id = backend.socket
          else
            raise "Unknown thin backend: #{backend}"
          end
        end # each thin instance
      end
      if defined?(Thin::VERSION) && !@dispatcher
        @dispatcher = :thin
        @dispatcher_instance_id = default_port
      end
    end
    
    def check_for_litespeed
      if caller.pop =~ /fcgi-bin\/RailsRunner\.rb/
        @dispatcher = :litespeed
      end
    end
    
    def check_for_passenger
      if defined?(Passenger::AbstractServer) || defined?(IN_PHUSION_PASSENGER) 
        @dispatcher = :passenger
      end
    end
  
    def default_port
      require 'optparse'
      # If nothing else is found, use the 3000 default
      default_port = 3000
      OptionParser.new do |opts|
        opts.on("-p", "--port=port", String) { | p | default_port = p }
        opts.parse(ARGV.clone) rescue nil
      end
      default_port
    end
    
    public 
    def to_s
      s = "LocalEnvironment["
      s << @framework.to_s
      s << ";dispatcher=#{@dispatcher}" if @dispatcher
      s << ";instance=#{@dispatcher_instance_id}" if @dispatcher_instance_id
      s << "]"
    end

  end
end<|MERGE_RESOLUTION|>--- conflicted
+++ resolved
@@ -196,12 +196,8 @@
       end
       
       # Still can't find the port.  Let's look at ARGV to fall back
-<<<<<<< HEAD
       @dispatcher_instance_id = default_port if @dispatcher_instance_id.nil?
-=======
-      @identifier = default_port if @identifier.nil?
-      @identifier += ":#{config['app_name']}" if config['app_name'] && config['multi_homed']
->>>>>>> 1f9fa74b
+      @dispatcher_instance_id << ":#{config['app_name']}" if config['app_name'] && config['multi_homed']
     end
     
     def check_for_thin
