--- conflicted
+++ resolved
@@ -242,15 +242,8 @@
     # Although you can override the dispatcher with NEWRELIC_DISPATCHER this
     # is not advisable since it implies certain api's being available.
     def discover_dispatcher
-<<<<<<< HEAD
-      @dispatcher ||= ENV['NEWRELIC_DISPATCHER'] && ENV['NEWRELIC_DISPATCHER'].to_sym
-      @dispatcher ||= ENV['NEW_RELIC_DISPATCHER'] && ENV['NEW_RELIC_DISPATCHER'].to_sym
       dispatchers = %w[passenger torquebox glassfish thin mongrel litespeed webrick fastcgi rainbows unicorn sinatra]
-      while dispatchers.any? && @dispatcher.nil?
-=======
-      dispatchers = %w[passenger torquebox glassfish thin mongrel litespeed webrick fastcgi unicorn sinatra]
       while dispatchers.any? && @discovered_dispatcher.nil?
->>>>>>> 03e4718f
         send 'check_for_'+(dispatchers.shift)
       end
     end
@@ -326,7 +319,7 @@
     def check_for_rainbows
       if (defined?(::Rainbows) && defined?(::Rainbows::HttpServer)) && working_jruby?
         v = find_class_in_object_space(::Rainbows::HttpServer)
-        @dispatcher = :rainbows if v
+        @discovered_dispatcher = :rainbows if v
       end
     end
 
