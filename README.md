--- conflicted
+++ resolved
@@ -122,38 +122,11 @@
 To [all contributors](https://github.com/newrelic/newrelic-ruby-agent/graphs/contributors), we thank you!  Without your contribution, this project would not be what it is today.  We also host a community project page dedicated to
 the [New Relic Ruby agent](https://opensource.newrelic.com/projects/newrelic/newrelic-ruby-agent).
 
-<<<<<<< HEAD
-Should you need assistance with New Relic products, you are in good hands with several [**Optional** support diagnostic tools and] support channels.
-
-This [troubleshooting framework](https://discuss.newrelic.com/t/ruby-troubleshooting-framework-install/108685) steps you through common troubleshooting questions.
-
-New Relic offers NRDiag, [a client-side diagnostic utility](https://docs.newrelic.com/docs/using-new-relic/cross-product-functions/troubleshooting/new-relic-diagnostics) that automatically detects common problems with New Relic agents. If NRDiag detects a problem, it suggests troubleshooting steps. NRDiag can also automatically attach troubleshooting data to a New Relic Support ticket.
-
-If the issue has been confirmed as a bug or is a Feature request, please file a Github issue.
-
-**Support Channels**
-
-* [New Relic Documentation](https://docs.newrelic.com/docs/agents/ruby-agent): Comprehensive guidance for using our platform
-* [New Relic Community](https://discuss.newrelic.com/c/support-products-agents/ruby-agent): The best place to engage in troubleshooting questions
-* [New Relic Developer](https://developer.newrelic.com/): Resources for building a custom observability applications
-* [New Relic University](https://learn.newrelic.com/): A range of online training for New Relic users of every level
-* [New Relic Technical Support](https://support.newrelic.com/) 24/7/365 ticketed support. Read more about our [Technical Support Offerings](https://docs.newrelic.com/docs/licenses/license-information/general-usage-licenses/support-plan). 
-
-## Privacy
-
-At New Relic we take your privacy and the security of your information seriously, and are committed to protecting your information. We must emphasize the importance of not sharing personal data in public forums, and ask all users to scrub logs and diagnostic information for sensitive information, whether personal, proprietary, or otherwise.
-
-We define “Personal Data” as any information relating to an identified or identifiable individual, including, for example, your name, phone number, post code or zip code, Device ID, IP address and email address.
-
-Please review [New Relic’s General Data Privacy Notice](https://newrelic.com/termsandconditions/privacy) for more information.
-
-=======
 ## License
 
 The New Relic Ruby agent is licensed under the [Apache 2.0](http://apache.org/licenses/LICENSE-2.0.txt) License.
 The New Relic Ruby agent also uses source code from third-party libraries. Full details on which libraries are used and the terms under which they are licensed can be found in the [THIRD_PARTY_NOTICES.md](https://github.com/newrelic/newrelic-ruby-agent/blob/main/THIRD_PARTY_NOTICES.md).
 
->>>>>>> 567cd0a1
 ## Thank You
 
 Thank you, and may your application scale to infinity plus one.
