module.exports =
/******/ (function(modules, runtime) { // webpackBootstrap
/******/ 	"use strict";
/******/ 	// The module cache
/******/ 	var installedModules = {};
/******/
/******/ 	// The require function
/******/ 	function __webpack_require__(moduleId) {
/******/
/******/ 		// Check if module is in cache
/******/ 		if(installedModules[moduleId]) {
/******/ 			return installedModules[moduleId].exports;
/******/ 		}
/******/ 		// Create a new module (and put it into the cache)
/******/ 		var module = installedModules[moduleId] = {
/******/ 			i: moduleId,
/******/ 			l: false,
/******/ 			exports: {}
/******/ 		};
/******/
/******/ 		// Execute the module function
/******/ 		var threw = true;
/******/ 		try {
/******/ 			modules[moduleId].call(module.exports, module, module.exports, __webpack_require__);
/******/ 			threw = false;
/******/ 		} finally {
/******/ 			if(threw) delete installedModules[moduleId];
/******/ 		}
/******/
/******/ 		// Flag the module as loaded
/******/ 		module.l = true;
/******/
/******/ 		// Return the exports of the module
/******/ 		return module.exports;
/******/ 	}
/******/
/******/
/******/ 	__webpack_require__.ab = __dirname + "/";
/******/
/******/ 	// the startup function
/******/ 	function startup() {
/******/ 		// Load entry module and return exports
/******/ 		return __webpack_require__(305);
/******/ 	};
/******/
/******/ 	// run startup
/******/ 	return startup();
/******/ })
/************************************************************************/
/******/ ({

<<<<<<< HEAD
=======
/***/ 41:
/***/ (function(__unusedmodule, exports) {

"use strict";

// We use any as a valid input type
/* eslint-disable @typescript-eslint/no-explicit-any */
Object.defineProperty(exports, "__esModule", { value: true });
/**
 * Sanitizes an input into a string so it can be passed into issueCommand safely
 * @param input input to sanitize into a string
 */
function toCommandValue(input) {
    if (input === null || input === undefined) {
        return '';
    }
    else if (typeof input === 'string' || input instanceof String) {
        return input;
    }
    return JSON.stringify(input);
}
exports.toCommandValue = toCommandValue;
//# sourceMappingURL=utils.js.map

/***/ }),

/***/ 87:
/***/ (function(module) {

module.exports = require("os");

/***/ }),

>>>>>>> fb55592f
/***/ 305:
/***/ (function(__unusedmodule, __unusedexports, __webpack_require__) {

const fs = __webpack_require__(747)
<<<<<<< HEAD
const core = __webpack_require__(871)
const command = __webpack_require__(457)
=======
const core = __webpack_require__(968)
const command = __webpack_require__(823)
>>>>>>> fb55592f

async function main() {
  const workspacePath = process.env.GITHUB_WORKSPACE
  const errorFilename = `${workspacePath}/errors.txt`

  try {

    if (fs.existsSync(errorFilename)) {
      let lines = fs.readFileSync(errorFilename).toString('utf8')
      command.issueCommand('error', undefined, lines)
    }
    else {
      core.info(`No ${errorFilename} present.  Skipping!`)
    }
  } 
  catch (error) {
    core.setFailed(`Action failed with error ${error}`)
  }

}

main()


/***/ }),

<<<<<<< HEAD
/***/ 457:
/***/ (function(module) {

module.exports = eval("require")("@actions/core/lib/command");

=======
/***/ 622:
/***/ (function(module) {

module.exports = require("path");

/***/ }),

/***/ 673:
/***/ (function(__unusedmodule, exports, __webpack_require__) {

"use strict";

// For internal use, subject to change.
var __importStar = (this && this.__importStar) || function (mod) {
    if (mod && mod.__esModule) return mod;
    var result = {};
    if (mod != null) for (var k in mod) if (Object.hasOwnProperty.call(mod, k)) result[k] = mod[k];
    result["default"] = mod;
    return result;
};
Object.defineProperty(exports, "__esModule", { value: true });
// We use any as a valid input type
/* eslint-disable @typescript-eslint/no-explicit-any */
const fs = __importStar(__webpack_require__(747));
const os = __importStar(__webpack_require__(87));
const utils_1 = __webpack_require__(41);
function issueCommand(command, message) {
    const filePath = process.env[`GITHUB_${command}`];
    if (!filePath) {
        throw new Error(`Unable to find environment variable for file command ${command}`);
    }
    if (!fs.existsSync(filePath)) {
        throw new Error(`Missing file at path: ${filePath}`);
    }
    fs.appendFileSync(filePath, `${utils_1.toCommandValue(message)}${os.EOL}`, {
        encoding: 'utf8'
    });
}
exports.issueCommand = issueCommand;
//# sourceMappingURL=file-command.js.map
>>>>>>> fb55592f

/***/ }),

/***/ 747:
/***/ (function(module) {

module.exports = require("fs");

/***/ }),

<<<<<<< HEAD
/***/ 871:
/***/ (function(module) {

module.exports = eval("require")("@actions/core");

=======
/***/ 823:
/***/ (function(__unusedmodule, exports, __webpack_require__) {

"use strict";

var __importStar = (this && this.__importStar) || function (mod) {
    if (mod && mod.__esModule) return mod;
    var result = {};
    if (mod != null) for (var k in mod) if (Object.hasOwnProperty.call(mod, k)) result[k] = mod[k];
    result["default"] = mod;
    return result;
};
Object.defineProperty(exports, "__esModule", { value: true });
const os = __importStar(__webpack_require__(87));
const utils_1 = __webpack_require__(41);
/**
 * Commands
 *
 * Command Format:
 *   ::name key=value,key=value::message
 *
 * Examples:
 *   ::warning::This is the message
 *   ::set-env name=MY_VAR::some value
 */
function issueCommand(command, properties, message) {
    const cmd = new Command(command, properties, message);
    process.stdout.write(cmd.toString() + os.EOL);
}
exports.issueCommand = issueCommand;
function issue(name, message = '') {
    issueCommand(name, {}, message);
}
exports.issue = issue;
const CMD_STRING = '::';
class Command {
    constructor(command, properties, message) {
        if (!command) {
            command = 'missing.command';
        }
        this.command = command;
        this.properties = properties;
        this.message = message;
    }
    toString() {
        let cmdStr = CMD_STRING + this.command;
        if (this.properties && Object.keys(this.properties).length > 0) {
            cmdStr += ' ';
            let first = true;
            for (const key in this.properties) {
                if (this.properties.hasOwnProperty(key)) {
                    const val = this.properties[key];
                    if (val) {
                        if (first) {
                            first = false;
                        }
                        else {
                            cmdStr += ',';
                        }
                        cmdStr += `${key}=${escapeProperty(val)}`;
                    }
                }
            }
        }
        cmdStr += `${CMD_STRING}${escapeData(this.message)}`;
        return cmdStr;
    }
}
function escapeData(s) {
    return utils_1.toCommandValue(s)
        .replace(/%/g, '%25')
        .replace(/\r/g, '%0D')
        .replace(/\n/g, '%0A');
}
function escapeProperty(s) {
    return utils_1.toCommandValue(s)
        .replace(/%/g, '%25')
        .replace(/\r/g, '%0D')
        .replace(/\n/g, '%0A')
        .replace(/:/g, '%3A')
        .replace(/,/g, '%2C');
}
//# sourceMappingURL=command.js.map

/***/ }),

/***/ 968:
/***/ (function(__unusedmodule, exports, __webpack_require__) {

"use strict";

var __awaiter = (this && this.__awaiter) || function (thisArg, _arguments, P, generator) {
    function adopt(value) { return value instanceof P ? value : new P(function (resolve) { resolve(value); }); }
    return new (P || (P = Promise))(function (resolve, reject) {
        function fulfilled(value) { try { step(generator.next(value)); } catch (e) { reject(e); } }
        function rejected(value) { try { step(generator["throw"](value)); } catch (e) { reject(e); } }
        function step(result) { result.done ? resolve(result.value) : adopt(result.value).then(fulfilled, rejected); }
        step((generator = generator.apply(thisArg, _arguments || [])).next());
    });
};
var __importStar = (this && this.__importStar) || function (mod) {
    if (mod && mod.__esModule) return mod;
    var result = {};
    if (mod != null) for (var k in mod) if (Object.hasOwnProperty.call(mod, k)) result[k] = mod[k];
    result["default"] = mod;
    return result;
};
Object.defineProperty(exports, "__esModule", { value: true });
const command_1 = __webpack_require__(823);
const file_command_1 = __webpack_require__(673);
const utils_1 = __webpack_require__(41);
const os = __importStar(__webpack_require__(87));
const path = __importStar(__webpack_require__(622));
/**
 * The code to exit an action
 */
var ExitCode;
(function (ExitCode) {
    /**
     * A code indicating that the action was successful
     */
    ExitCode[ExitCode["Success"] = 0] = "Success";
    /**
     * A code indicating that the action was a failure
     */
    ExitCode[ExitCode["Failure"] = 1] = "Failure";
})(ExitCode = exports.ExitCode || (exports.ExitCode = {}));
//-----------------------------------------------------------------------
// Variables
//-----------------------------------------------------------------------
/**
 * Sets env variable for this action and future actions in the job
 * @param name the name of the variable to set
 * @param val the value of the variable. Non-string values will be converted to a string via JSON.stringify
 */
// eslint-disable-next-line @typescript-eslint/no-explicit-any
function exportVariable(name, val) {
    const convertedVal = utils_1.toCommandValue(val);
    process.env[name] = convertedVal;
    const filePath = process.env['GITHUB_ENV'] || '';
    if (filePath) {
        const delimiter = '_GitHubActionsFileCommandDelimeter_';
        const commandValue = `${name}<<${delimiter}${os.EOL}${convertedVal}${os.EOL}${delimiter}`;
        file_command_1.issueCommand('ENV', commandValue);
    }
    else {
        command_1.issueCommand('set-env', { name }, convertedVal);
    }
}
exports.exportVariable = exportVariable;
/**
 * Registers a secret which will get masked from logs
 * @param secret value of the secret
 */
function setSecret(secret) {
    command_1.issueCommand('add-mask', {}, secret);
}
exports.setSecret = setSecret;
/**
 * Prepends inputPath to the PATH (for this action and future actions)
 * @param inputPath
 */
function addPath(inputPath) {
    const filePath = process.env['GITHUB_PATH'] || '';
    if (filePath) {
        file_command_1.issueCommand('PATH', inputPath);
    }
    else {
        command_1.issueCommand('add-path', {}, inputPath);
    }
    process.env['PATH'] = `${inputPath}${path.delimiter}${process.env['PATH']}`;
}
exports.addPath = addPath;
/**
 * Gets the value of an input.  The value is also trimmed.
 *
 * @param     name     name of the input to get
 * @param     options  optional. See InputOptions.
 * @returns   string
 */
function getInput(name, options) {
    const val = process.env[`INPUT_${name.replace(/ /g, '_').toUpperCase()}`] || '';
    if (options && options.required && !val) {
        throw new Error(`Input required and not supplied: ${name}`);
    }
    return val.trim();
}
exports.getInput = getInput;
/**
 * Sets the value of an output.
 *
 * @param     name     name of the output to set
 * @param     value    value to store. Non-string values will be converted to a string via JSON.stringify
 */
// eslint-disable-next-line @typescript-eslint/no-explicit-any
function setOutput(name, value) {
    command_1.issueCommand('set-output', { name }, value);
}
exports.setOutput = setOutput;
/**
 * Enables or disables the echoing of commands into stdout for the rest of the step.
 * Echoing is disabled by default if ACTIONS_STEP_DEBUG is not set.
 *
 */
function setCommandEcho(enabled) {
    command_1.issue('echo', enabled ? 'on' : 'off');
}
exports.setCommandEcho = setCommandEcho;
//-----------------------------------------------------------------------
// Results
//-----------------------------------------------------------------------
/**
 * Sets the action status to failed.
 * When the action exits it will be with an exit code of 1
 * @param message add error issue message
 */
function setFailed(message) {
    process.exitCode = ExitCode.Failure;
    error(message);
}
exports.setFailed = setFailed;
//-----------------------------------------------------------------------
// Logging Commands
//-----------------------------------------------------------------------
/**
 * Gets whether Actions Step Debug is on or not
 */
function isDebug() {
    return process.env['RUNNER_DEBUG'] === '1';
}
exports.isDebug = isDebug;
/**
 * Writes debug message to user log
 * @param message debug message
 */
function debug(message) {
    command_1.issueCommand('debug', {}, message);
}
exports.debug = debug;
/**
 * Adds an error issue
 * @param message error issue message. Errors will be converted to string via toString()
 */
function error(message) {
    command_1.issue('error', message instanceof Error ? message.toString() : message);
}
exports.error = error;
/**
 * Adds an warning issue
 * @param message warning issue message. Errors will be converted to string via toString()
 */
function warning(message) {
    command_1.issue('warning', message instanceof Error ? message.toString() : message);
}
exports.warning = warning;
/**
 * Writes info to log with console.log.
 * @param message info message
 */
function info(message) {
    process.stdout.write(message + os.EOL);
}
exports.info = info;
/**
 * Begin an output group.
 *
 * Output until the next `groupEnd` will be foldable in this group
 *
 * @param name The name of the output group
 */
function startGroup(name) {
    command_1.issue('group', name);
}
exports.startGroup = startGroup;
/**
 * End an output group.
 */
function endGroup() {
    command_1.issue('endgroup');
}
exports.endGroup = endGroup;
/**
 * Wrap an asynchronous function call in a group.
 *
 * Returns the same type as the function itself.
 *
 * @param name The name of the group
 * @param fn The function to wrap in the group
 */
function group(name, fn) {
    return __awaiter(this, void 0, void 0, function* () {
        startGroup(name);
        let result;
        try {
            result = yield fn();
        }
        finally {
            endGroup();
        }
        return result;
    });
}
exports.group = group;
//-----------------------------------------------------------------------
// Wrapper action state
//-----------------------------------------------------------------------
/**
 * Saves state for current action, the state can only be retrieved by this action's post job execution.
 *
 * @param     name     name of the state to store
 * @param     value    value to store. Non-string values will be converted to a string via JSON.stringify
 */
// eslint-disable-next-line @typescript-eslint/no-explicit-any
function saveState(name, value) {
    command_1.issueCommand('save-state', { name }, value);
}
exports.saveState = saveState;
/**
 * Gets the value of an state set by this action's main execution.
 *
 * @param     name     name of the state to get
 * @returns   string
 */
function getState(name) {
    return process.env[`STATE_${name}`] || '';
}
exports.getState = getState;
//# sourceMappingURL=core.js.map
>>>>>>> fb55592f

/***/ })

/******/ });<|MERGE_RESOLUTION|>--- conflicted
+++ resolved
@@ -49,8 +49,6 @@
 /************************************************************************/
 /******/ ({
 
-<<<<<<< HEAD
-=======
 /***/ 41:
 /***/ (function(__unusedmodule, exports) {
 
@@ -84,18 +82,12 @@
 
 /***/ }),
 
->>>>>>> fb55592f
 /***/ 305:
 /***/ (function(__unusedmodule, __unusedexports, __webpack_require__) {
 
 const fs = __webpack_require__(747)
-<<<<<<< HEAD
-const core = __webpack_require__(871)
-const command = __webpack_require__(457)
-=======
 const core = __webpack_require__(968)
 const command = __webpack_require__(823)
->>>>>>> fb55592f
 
 async function main() {
   const workspacePath = process.env.GITHUB_WORKSPACE
@@ -122,13 +114,6 @@
 
 /***/ }),
 
-<<<<<<< HEAD
-/***/ 457:
-/***/ (function(module) {
-
-module.exports = eval("require")("@actions/core/lib/command");
-
-=======
 /***/ 622:
 /***/ (function(module) {
 
@@ -169,7 +154,6 @@
 }
 exports.issueCommand = issueCommand;
 //# sourceMappingURL=file-command.js.map
->>>>>>> fb55592f
 
 /***/ }),
 
@@ -180,13 +164,6 @@
 
 /***/ }),
 
-<<<<<<< HEAD
-/***/ 871:
-/***/ (function(module) {
-
-module.exports = eval("require")("@actions/core");
-
-=======
 /***/ 823:
 /***/ (function(__unusedmodule, exports, __webpack_require__) {
 
@@ -515,7 +492,6 @@
 }
 exports.getState = getState;
 //# sourceMappingURL=core.js.map
->>>>>>> fb55592f
 
 /***/ })
 
