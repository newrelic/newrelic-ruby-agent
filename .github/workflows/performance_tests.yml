--- conflicted
+++ resolved
@@ -38,13 +38,8 @@
           ruby-version: 3.4
       - run: bundle install
       - run: bundle exec script/runner -B
-<<<<<<< HEAD
-      - uses: actions/checkout@08c6903cd8c0fde910a37f88322edcfb5dd907a8 # tag v5.0.0
-      - run: bundle install
-=======
       - uses: actions/checkout@1af3b93b6815bc44a9784bd300feb67ff0d1eeb3 # tag v6.0.0
       - run: bundle
->>>>>>> 97ad4422
       - run: bundle exec script/runner -C -M > performance_results.md
       - name: Save performance results
         uses: actions/upload-artifact@330a01c490aca151604b8cf639adc76d48f6c5d4 # tag v5.0.0
