name: Continuous Integration

on:
  push:
    branches:
      - main
      - dev
  pull_request:
  schedule:
    - cron:  '0 9 * * *'

jobs:
  build-ruby:
    runs-on: ubuntu-18.04
    strategy:
      matrix:
        ruby-version: [2.2.10, 2.3.8, 2.4.10, 2.5.9, 2.6.9, 2.7.5, 3.0.3, 3.1.0-preview1, jruby-9.2.19.0]
    steps:
      - uses: actions/checkout@v2

      - name: Build Ruby ${{ matrix.ruby-version }}
        uses: ./.github/actions/build-ruby
        with:
          ruby-version: ${{ matrix.ruby-version }}

  unit-tests:
    needs: build-ruby
    runs-on: ubuntu-18.04
    strategy:
      fail-fast: false
      matrix:
        ruby-version: [2.2.10, 2.3.8, 2.4.10, 2.5.9, 2.6.9, 2.7.5, 3.0.3, 3.1.0-preview1, jruby-9.2.19.0]

    steps:
      - uses: actions/checkout@v2

      - name: Build Ruby ${{ matrix.ruby-version }}
        uses: ./.github/actions/build-ruby
        with:
          ruby-version: ${{ matrix.ruby-version }}

      - name: Set up mini-envs for ruby version
        uses: kanga333/variable-mapper@master
        with:
          key: ${{ matrix.ruby-version }}
          map: |
            {
              "2.2.10": {
                "rails": "norails,rails51,rails42,rails41,rails40,rails32"
              },
              "2.3.8": {
                "rails": "norails,rails52,rails51,rails42,rails41,rails40,rails32"
              },
              "2.4.10": {
                "rails": "norails,rails52,rails51,rails42,rails32"
              },
              "2.5.9": {
                "rails": "norails,rails61,rails60,rails52,rails51,rails42,rails32"
              },
              "2.6.9": {
                "rails": "norails,rails61,rails60,rails52,rails51,rails42"
              },
<<<<<<< HEAD
              "2.7.4": {
                "rails": "norails,rails61,rails60,rails70"
              },
              "3.0.2": {
                "rails": "norails,rails61,rails60,rails70"
=======
              "2.7.5": {
                "rails": "norails,rails61,rails60"
              },
              "3.0.3": {
                "rails": "norails,rails61,rails60"
>>>>>>> e8f9651c
              },
              "3.1.0-preview1": {
                "rails": "norails,rails61"
              },
              "jruby-9.2.19.0": {
                "rails": "norails,rails51,rails42"
              }
            }

      - name: Start mysql
        run: sudo systemctl start mysql

      - name: Run Unit Tests
        uses: nick-invision/retry@v1.0.0
        with:
          timeout_minutes: 20
          max_attempts: 2
          command:  bundle exec rake test:env[${{ env.rails }}] TESTOPTS="--verbose"
        env:
          DB_PORT: 3306
          MYSQL_PASSWORD: root

  multiverse:
    needs: build-ruby
    runs-on: ubuntu-18.04
    services:
      redis:
        image: redis
        ports:
          - 6379:6379
        options: >-
          --health-cmd "redis-cli ping"
          --health-interval 10s
          --health-timeout 5s
          --health-retries 5
      mongodb:
        image: mongo
        ports:
          - 27017:27017
      rabbitmq:
        image: rabbitmq:latest
        ports:
          - 5672:5672
        options: >-
          --health-cmd "rabbitmqctl node_health_check"
          --health-interval 10s
          --health-timeout 5s
          --health-retries 5
      memcached:
        image: memcached:latest
        ports:
          - 11211:11211
        options: >-
          --health-cmd "timeout 5 bash -c 'cat < /dev/null > /dev/udp/127.0.0.1/11211'"
          --health-interval 10s
          --health-timeout 5s
          --health-retries 5

    strategy:
      fail-fast: false
      matrix:
        multiverse: ["agent;background;background_2;database", "httpclients;httpclients_2", "frameworks;rails;rest"]
        ruby-version: [2.2.10, 2.3.8, 2.4.10, 2.5.9, 2.6.9, 2.7.5, 3.0.3, 3.1.0-preview1]

    steps:
      - uses: actions/checkout@v2

      - name: Build Ruby ${{ matrix.ruby-version }}
        uses: ./.github/actions/build-ruby
        with:
          ruby-version: ${{ matrix.ruby-version }}

      - name: Start mysql
        run: sudo systemctl start mysql

      - name: Run Multiverse Tests
        uses: nick-invision/retry@v1.0.0
        with:
          timeout_minutes: 60
          max_attempts: 2
          command:  bundle exec rake test:multiverse[group="${{ matrix.multiverse }}",verbose]
        env:
          DB_PORT: 3306
          MYSQL_PASSWORD: root

      - name: Annotate errors
        if: ${{ failure() }}
        uses: ./.github/actions/annotate

  infinite_tracing:
    needs: build-ruby
    runs-on: ubuntu-18.04
    strategy:
      fail-fast: false
      matrix:
        ruby-version: [2.5.9, 2.6.9, 2.7.5, 3.0.3, 3.1.0-preview1]
    steps:
      - uses: actions/checkout@v2

      - name: Build Ruby ${{ matrix.ruby-version }}
        uses: ./.github/actions/build-ruby
        with:
          ruby-version: ${{ matrix.ruby-version }}

      - name: Run Multiverse Tests
        uses: nick-invision/retry@v1.0.0
        with:
          timeout_minutes: 40
          max_attempts: 6
          command:  bundle exec rake test:multiverse[group=infinite_tracing,verbose]

      - name: Annotate errors
        if: ${{ failure() }}
        uses: ./.github/actions/annotate

  jruby_multiverse:
    needs: build-ruby
    runs-on: ubuntu-18.04
    services:
      redis:
        image: redis
        ports:
          - 6379:6379
        options: >-
          --health-cmd "redis-cli ping"
          --health-interval 10s
          --health-timeout 5s
          --health-retries 5
      mongodb:
        image: mongo
        ports:
          - 27017:27017
      rabbitmq:
        image: rabbitmq:latest
        ports:
          - 5672:5672
        options: >-
          --health-cmd "rabbitmqctl node_health_check"
          --health-interval 10s
          --health-timeout 5s
          --health-retries 5
      memcached:
        image: memcached:latest
        ports:
          - 11211:11211
        options: >-
          --health-cmd "timeout 5 bash -c 'cat < /dev/null > /dev/udp/127.0.0.1/11211'"
          --health-interval 10s
          --health-timeout 5s
          --health-retries 5

    strategy:
      fail-fast: false
      matrix:
        multiverse: [agent, background, background_2, database, frameworks, httpclients, httpclients_2, rails, rest]

    steps:
      - uses: actions/checkout@v2

      - name: Build Ruby jruby-9.2.19.0
        uses: ./.github/actions/build-ruby
        with:
          ruby-version: jruby-9.2.19.0

      - name: Start mysql
        run: sudo systemctl start mysql

      - name: Run Multiverse Tests
        uses: nick-invision/retry@v1.0.0
        with:
          timeout_minutes: 60
          max_attempts: 2
          command:  bundle exec rake test:multiverse[group=${{ matrix.multiverse }},verbose]
        env:
          DB_PORT: 3306
          MYSQL_PASSWORD: root

      - name: Annotate errors
        if: ${{ failure() }}
        uses: ./.github/actions/annotate<|MERGE_RESOLUTION|>--- conflicted
+++ resolved
@@ -60,19 +60,16 @@
               "2.6.9": {
                 "rails": "norails,rails61,rails60,rails52,rails51,rails42"
               },
-<<<<<<< HEAD
               "2.7.4": {
                 "rails": "norails,rails61,rails60,rails70"
               },
               "3.0.2": {
                 "rails": "norails,rails61,rails60,rails70"
-=======
               "2.7.5": {
-                "rails": "norails,rails61,rails60"
+                "rails": "norails,rails61,rails60,rails70"
               },
               "3.0.3": {
-                "rails": "norails,rails61,rails60"
->>>>>>> e8f9651c
+                "rails": "norails,rails61,rails60,rails70"
               },
               "3.1.0-preview1": {
                 "rails": "norails,rails61"
