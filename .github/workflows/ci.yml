--- conflicted
+++ resolved
@@ -13,13 +13,8 @@
     steps:
       - name: Configure git
         run: 'git config --global init.defaultBranch main'
-<<<<<<< HEAD
-      - uses: actions/checkout@692973e3d937129bcbf40652eb9f2f61becf3332 # tag v4.1.7
-      - uses: ruby/setup-ruby@2a9a743e19810b9f3c38060637daf594dbd7b37f # tag v1.186.0
-=======
       - uses: actions/checkout@9bb56186c3b09b4f86b1c65136769dd318469633 # tag v4.1.2
       - uses: ruby/setup-ruby@a6e6f86333f0a2523ece813039b8b4be04560854 # tag v1.190.0
->>>>>>> 0a571c6e
         with:
           ruby-version: '3.3'
       - run: bundle
@@ -341,13 +336,8 @@
     steps:
       - name: Configure git
         run: 'git config --global init.defaultBranch main'
-<<<<<<< HEAD
-      - uses: actions/checkout@692973e3d937129bcbf40652eb9f2f61becf3332 # tag v4.1.7
-      - uses: ruby/setup-ruby@2a9a743e19810b9f3c38060637daf594dbd7b37f # tag v1.186.0
-=======
       - uses: actions/checkout@9bb56186c3b09b4f86b1c65136769dd318469633 # tag v4.1.2
       - uses: ruby/setup-ruby@a6e6f86333f0a2523ece813039b8b4be04560854 # tag v1.190.0
->>>>>>> 0a571c6e
         with:
           ruby-version: '3.3'
       - run: bundle
