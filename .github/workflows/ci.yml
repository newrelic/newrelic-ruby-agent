--- conflicted
+++ resolved
@@ -14,11 +14,7 @@
     runs-on: ubuntu-18.04
     strategy:
       matrix:
-<<<<<<< HEAD
-        ruby-version: [2.2.10, 2.3.8, 2.4.10, 2.5.9, 2.6.7, 2.7.3, 3.0.1, jruby-9.2.19.0]
-=======
         ruby-version: [2.2.10, 2.3.8, 2.4.10, 2.5.9, 2.6.8, 2.7.4, 3.0.2, jruby-9.2.19.0]
->>>>>>> 16ac95d7
     steps:
       - uses: actions/checkout@v2
 
@@ -33,11 +29,7 @@
     strategy:
       fail-fast: false
       matrix:
-<<<<<<< HEAD
-        ruby-version: [2.2.10, 2.3.8, 2.4.10, 2.5.9, 2.6.7, 2.7.3, 3.0.1, jruby-9.2.19.0]
-=======
         ruby-version: [2.2.10, 2.3.8, 2.4.10, 2.5.9, 2.6.8, 2.7.4, 3.0.2, jruby-9.2.19.0]
->>>>>>> 16ac95d7
 
     steps:
       - uses: actions/checkout@v2
