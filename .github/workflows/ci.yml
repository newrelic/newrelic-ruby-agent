name: PR Continuous Integration

on:
  pull_request:

jobs:
<<<<<<< HEAD
=======
  run_rubocop:
    runs-on: ubuntu-20.04
    steps:
      - uses: actions/checkout@v2
      - uses: actions/setup-ruby@v1
        with:
          ruby-version: '2.7'
      - run: bundle
      - run: rubocop

  unit_tests:
    needs: run_rubocop
    runs-on: ubuntu-20.04
    services:
      mysql:
        image: mysql:5.7
        env:
          MYSQL_ALLOW_EMPTY_PASSWORD: yes
        options: --health-cmd="mysqladmin ping" --health-interval=10s --health-timeout=5s --health-retries=3
        ports:
          - "3306:3306"
    strategy:
      fail-fast: false
      matrix:
        ruby-version: [2.2.10, 3.1.2, jruby-9.3.7.0]
    steps:
      - uses: actions/checkout@v2

      - name: Install required packages
        run: sudo apt-get update; sudo apt-get install -y --no-install-recommends libyaml-dev libgdbm-dev libreadline-dev libncurses5-dev zlib1g-dev libffi-dev libcurl4-nss-dev build-essential libsasl2-dev libxslt1-dev libxml2-dev

      - name: Install Ruby ${{ matrix.ruby-version }}
        uses: ruby/setup-ruby@v1
        with:
          ruby-version: ${{ matrix.ruby-version }}

      - name: Set up mini-envs for ruby version
        uses: kanga333/variable-mapper@master
        with:
          key: ${{ matrix.ruby-version }}
          map: |
            {
              "2.2.10": {
                "rails": "norails,rails52,rails42,rails32"
              },
              "3.1.2": {
                "rails": "norails,rails61,rails70"
              },
              "jruby-9.3.7.0": {
                "rails": "norails,rails61,rails52,rails42"
              }
            }

      - if: matrix.ruby-version == '2.2.10' || matrix.ruby-version == 'jruby-9.3.7.0'
        name: Cache mysql55
        id: mysql55-cache
        uses: john-shaffer/cache@sudo-tar
        with:
          path: /usr/local/mysql55
          key: mysql55-install

      - if: steps.mysql55-cache.outputs.cache-hit != 'true' && (matrix.ruby-version == '2.2.10' || matrix.ruby-version == 'jruby-9.3.7.0')
        name: Install mysql55
        run: sudo ./test/script/install_mysql55

      - name: Setup bundler
        run: ./.github/workflows/scripts/setup_bundler
        env:
          RUBY_VERSION: ${{ matrix.ruby-version }}
          RAILS_VERSION: ${{ env.rails }}
      - name: Run Unit Tests
        uses: nick-invision/retry@v1.0.0
        with:
          timeout_minutes: 30
          max_attempts: 2
          command: bundle exec rake test:env[${{ env.rails }}] TESTOPTS="--verbose"
        env:
          DB_PORT: ${{ job.services.mysql.ports[3306] }}
          JRUBY_OPTS: --dev --debug
          COVERAGE: true

      - name: Save coverage results
        uses: actions/upload-artifact@v3
        with:
          name: coverage-report-unit-tests
          path: lib/coverage_*/.resultset.json

  multiverse:
    needs: run_rubocop
    runs-on: ubuntu-20.04
    services:
      mysql:
        image: mysql:5.7
        env:
          MYSQL_ROOT_PASSWORD: root
        options: --health-cmd="mysqladmin ping" --health-interval=10s --health-timeout=5s --health-retries=3
        ports:
          - 3306
      postgres:
        image: postgres:latest
        env:
          POSTGRES_USERNAME: postgres
          POSTGRES_PASSWORD: password
        ports:
          - 5432:5432
        options: >-
          --health-cmd pg_isready
          --health-interval 10s
          --health-timeout 5s
          --health-retries 5
      redis:
        image: redis
        ports:
          - 6379:6379
        options: >-
          --health-cmd "redis-cli ping"
          --health-interval 10s
          --health-timeout 5s
          --health-retries 5
      mongodb:
        image: mongo:5.0.11
        ports:
          - 27017:27017
      rabbitmq:
        image: rabbitmq:latest
        ports:
          - 5672:5672
        options: >-
          --health-cmd "rabbitmqctl node_health_check"
          --health-interval 10s
          --health-timeout 5s
          --health-retries 5
      memcached:
        image: memcached:latest
        ports:
          - 11211:11211
        options: >-
          --health-cmd "timeout 5 bash -c 'cat < /dev/null > /dev/udp/127.0.0.1/11211'"
          --health-interval 10s
          --health-timeout 5s
          --health-retries 5
    strategy:
      fail-fast: false
      matrix:
        multiverse: [agent, background, background_2, database, frameworks, httpclients, httpclients_2, rails, rest]
        ruby-version: [2.2.10, 3.1.2]

    steps:
      - uses: actions/checkout@v2

      - name: Install required packages
        run: sudo apt-get update; sudo apt-get install -y --no-install-recommends libyaml-dev libgdbm-dev libreadline-dev libncurses5-dev zlib1g-dev libffi-dev libcurl4-nss-dev build-essential libsasl2-dev libxslt1-dev libxml2-dev

      - name: Install Ruby ${{ matrix.ruby-version }}
        uses: ruby/setup-ruby@v1
        with:
          ruby-version: ${{ matrix.ruby-version }}

      - if: matrix.ruby-version == '2.2.10' || matrix.ruby-version == '2.3.8'
        name: Cache mysql55
        id: mysql55-cache
        uses: john-shaffer/cache@sudo-tar
        with:
          path: /usr/local/mysql55
          key: mysql55-install

      - if: steps.mysql55-cache.outputs.cache-hit != 'true' && (matrix.ruby-version == '2.2.10' || matrix.ruby-version == '2.3.8')
        name: Install mysql55
        run: sudo ./test/script/install_mysql55

      - name: Setup bundler
        run: ./.github/workflows/scripts/setup_bundler_multiverse
        env:
          RUBY_VERSION: ${{ matrix.ruby-version }}

      - name: Test MySQL
        run: mysql --host 127.0.0.1 --port ${{ job.services.mysql.ports[3306] }} -uroot -proot -e "SHOW GRANTS FOR 'root'@'localhost'"

      - name: Run Multiverse Tests
        uses: nick-invision/retry@v1.0.0
        with:
          timeout_minutes: 60
          max_attempts: 2
          command: bundle exec rake test:multiverse[group="${{ matrix.multiverse }}",verbose]
        env:
          DB_PASSWORD: root
          MYSQL_PASSWORD: root
          DB_PORT: ${{ job.services.mysql.ports[3306] }}
          MYSQL_PORT: ${{ job.services.mysql.ports[3306] }}
          MYSQL_HOST: 127.0.0.1
          POSTGRES_USERNAME: postgres
          POSTGRES_PASSWORD: password
          SERIALIZE: 1
          COVERAGE: true

      - name: Annotate errors
        if: ${{ failure() }}
        uses: ./.github/actions/annotate

      - name: Save coverage results
        uses: actions/upload-artifact@v3
        with:
          name: coverage-report-multiverse
          path: lib/coverage_*/.resultset.json
          retention-days: 2

  infinite_tracing:
    needs: run_rubocop
    runs-on: ubuntu-20.04
    strategy:
      fail-fast: false
      matrix:
        ruby-version: [2.5.9, 3.1.2]
    steps:
      - uses: actions/checkout@v2

      - name: Install Ruby ${{ matrix.ruby-version }}
        uses: ruby/setup-ruby@v1
        with:
          ruby-version: ${{ matrix.ruby-version }}

      - name: Bundle
        run: bundle install

      - name: Run Multiverse Tests
        uses: nick-invision/retry@v1.0.0
        with:
          timeout_minutes: 15
          max_attempts: 2
          command: bundle exec rake test:multiverse[group=infinite_tracing,verbose]
        env:
          SERIALIZE: 1
          COVERAGE: true

      - name: Annotate errors
        if: ${{ failure() }}
        uses: ./.github/actions/annotate

      - name: Save coverage results
        uses: actions/upload-artifact@v3
        with:
          name: coverage-report-infinite-tracing
          path: lib/coverage_*/.resultset.json

>>>>>>> c44f3c10
  jruby_multiverse:
    runs-on: ubuntu-22.04
    services:
      mysql:
        image: mysql:5.7
        env:
          MYSQL_ALLOW_EMPTY_PASSWORD: yes
        options: --health-cmd="mysqladmin ping" --health-interval=10s --health-timeout=5s --health-retries=3
        ports:
          - "3306:3306"
      postgres:
        image: postgres:latest
        ports:
          - 5432:5432
      redis:
        image: redis
        ports:
          - 6379:6379
        options: >-
          --health-cmd "redis-cli ping"
          --health-interval 10s
          --health-timeout 5s
          --health-retries 5
      mongodb:
        image: mongo:5.0.11
        ports:
          - 27017:27017
      rabbitmq:
        image: rabbitmq:latest
        ports:
          - 5672:5672
        options: >-
          --health-cmd "rabbitmqctl node_health_check"
          --health-interval 10s
          --health-timeout 5s
          --health-retries 5
      memcached:
        image: memcached:latest
        ports:
          - 11211:11211
        options: >-
          --health-cmd "timeout 5 bash -c 'cat < /dev/null > /dev/udp/127.0.0.1/11211'"
          --health-interval 10s
          --health-timeout 5s
          --health-retries 5
    strategy:
      fail-fast: false
      matrix:
        multiverse: [httpclients_2, rails]
    steps:
      # - name: Set the default Java version
      #   run: sudo update-alternatives --set java ${{env.JAVA_HOME_17_X64}}/bin/java &&
      #        sudo update-alternatives --set javac ${{env.JAVA_HOME_17_X64}}/bin/javac

      - name: Check out the source code
        uses: actions/checkout@v2

      - name: Install JRuby
        uses: ruby/setup-ruby@v1
        with:
          ruby-version: jruby-9.3.7.0

      - name: Bundle
        run: bundle install

      - name: Run Multiverse Tests
        uses: nick-invision/retry@v1.0.0
        with:
          timeout_minutes: 40
          max_attempts: 1
          command: bundle exec rake test:multiverse[group=${{ matrix.multiverse }},verbose]
        env:
          DB_PORT: ${{ job.services.mysql.ports[3306] }}
          SERIALIZE: 1
          JRUBY_OPTS: --dev

      - name: Annotate errors
        if: ${{ failure() }}
        uses: ./.github/actions/annotate<|MERGE_RESOLUTION|>--- conflicted
+++ resolved
@@ -4,253 +4,6 @@
   pull_request:
 
 jobs:
-<<<<<<< HEAD
-=======
-  run_rubocop:
-    runs-on: ubuntu-20.04
-    steps:
-      - uses: actions/checkout@v2
-      - uses: actions/setup-ruby@v1
-        with:
-          ruby-version: '2.7'
-      - run: bundle
-      - run: rubocop
-
-  unit_tests:
-    needs: run_rubocop
-    runs-on: ubuntu-20.04
-    services:
-      mysql:
-        image: mysql:5.7
-        env:
-          MYSQL_ALLOW_EMPTY_PASSWORD: yes
-        options: --health-cmd="mysqladmin ping" --health-interval=10s --health-timeout=5s --health-retries=3
-        ports:
-          - "3306:3306"
-    strategy:
-      fail-fast: false
-      matrix:
-        ruby-version: [2.2.10, 3.1.2, jruby-9.3.7.0]
-    steps:
-      - uses: actions/checkout@v2
-
-      - name: Install required packages
-        run: sudo apt-get update; sudo apt-get install -y --no-install-recommends libyaml-dev libgdbm-dev libreadline-dev libncurses5-dev zlib1g-dev libffi-dev libcurl4-nss-dev build-essential libsasl2-dev libxslt1-dev libxml2-dev
-
-      - name: Install Ruby ${{ matrix.ruby-version }}
-        uses: ruby/setup-ruby@v1
-        with:
-          ruby-version: ${{ matrix.ruby-version }}
-
-      - name: Set up mini-envs for ruby version
-        uses: kanga333/variable-mapper@master
-        with:
-          key: ${{ matrix.ruby-version }}
-          map: |
-            {
-              "2.2.10": {
-                "rails": "norails,rails52,rails42,rails32"
-              },
-              "3.1.2": {
-                "rails": "norails,rails61,rails70"
-              },
-              "jruby-9.3.7.0": {
-                "rails": "norails,rails61,rails52,rails42"
-              }
-            }
-
-      - if: matrix.ruby-version == '2.2.10' || matrix.ruby-version == 'jruby-9.3.7.0'
-        name: Cache mysql55
-        id: mysql55-cache
-        uses: john-shaffer/cache@sudo-tar
-        with:
-          path: /usr/local/mysql55
-          key: mysql55-install
-
-      - if: steps.mysql55-cache.outputs.cache-hit != 'true' && (matrix.ruby-version == '2.2.10' || matrix.ruby-version == 'jruby-9.3.7.0')
-        name: Install mysql55
-        run: sudo ./test/script/install_mysql55
-
-      - name: Setup bundler
-        run: ./.github/workflows/scripts/setup_bundler
-        env:
-          RUBY_VERSION: ${{ matrix.ruby-version }}
-          RAILS_VERSION: ${{ env.rails }}
-      - name: Run Unit Tests
-        uses: nick-invision/retry@v1.0.0
-        with:
-          timeout_minutes: 30
-          max_attempts: 2
-          command: bundle exec rake test:env[${{ env.rails }}] TESTOPTS="--verbose"
-        env:
-          DB_PORT: ${{ job.services.mysql.ports[3306] }}
-          JRUBY_OPTS: --dev --debug
-          COVERAGE: true
-
-      - name: Save coverage results
-        uses: actions/upload-artifact@v3
-        with:
-          name: coverage-report-unit-tests
-          path: lib/coverage_*/.resultset.json
-
-  multiverse:
-    needs: run_rubocop
-    runs-on: ubuntu-20.04
-    services:
-      mysql:
-        image: mysql:5.7
-        env:
-          MYSQL_ROOT_PASSWORD: root
-        options: --health-cmd="mysqladmin ping" --health-interval=10s --health-timeout=5s --health-retries=3
-        ports:
-          - 3306
-      postgres:
-        image: postgres:latest
-        env:
-          POSTGRES_USERNAME: postgres
-          POSTGRES_PASSWORD: password
-        ports:
-          - 5432:5432
-        options: >-
-          --health-cmd pg_isready
-          --health-interval 10s
-          --health-timeout 5s
-          --health-retries 5
-      redis:
-        image: redis
-        ports:
-          - 6379:6379
-        options: >-
-          --health-cmd "redis-cli ping"
-          --health-interval 10s
-          --health-timeout 5s
-          --health-retries 5
-      mongodb:
-        image: mongo:5.0.11
-        ports:
-          - 27017:27017
-      rabbitmq:
-        image: rabbitmq:latest
-        ports:
-          - 5672:5672
-        options: >-
-          --health-cmd "rabbitmqctl node_health_check"
-          --health-interval 10s
-          --health-timeout 5s
-          --health-retries 5
-      memcached:
-        image: memcached:latest
-        ports:
-          - 11211:11211
-        options: >-
-          --health-cmd "timeout 5 bash -c 'cat < /dev/null > /dev/udp/127.0.0.1/11211'"
-          --health-interval 10s
-          --health-timeout 5s
-          --health-retries 5
-    strategy:
-      fail-fast: false
-      matrix:
-        multiverse: [agent, background, background_2, database, frameworks, httpclients, httpclients_2, rails, rest]
-        ruby-version: [2.2.10, 3.1.2]
-
-    steps:
-      - uses: actions/checkout@v2
-
-      - name: Install required packages
-        run: sudo apt-get update; sudo apt-get install -y --no-install-recommends libyaml-dev libgdbm-dev libreadline-dev libncurses5-dev zlib1g-dev libffi-dev libcurl4-nss-dev build-essential libsasl2-dev libxslt1-dev libxml2-dev
-
-      - name: Install Ruby ${{ matrix.ruby-version }}
-        uses: ruby/setup-ruby@v1
-        with:
-          ruby-version: ${{ matrix.ruby-version }}
-
-      - if: matrix.ruby-version == '2.2.10' || matrix.ruby-version == '2.3.8'
-        name: Cache mysql55
-        id: mysql55-cache
-        uses: john-shaffer/cache@sudo-tar
-        with:
-          path: /usr/local/mysql55
-          key: mysql55-install
-
-      - if: steps.mysql55-cache.outputs.cache-hit != 'true' && (matrix.ruby-version == '2.2.10' || matrix.ruby-version == '2.3.8')
-        name: Install mysql55
-        run: sudo ./test/script/install_mysql55
-
-      - name: Setup bundler
-        run: ./.github/workflows/scripts/setup_bundler_multiverse
-        env:
-          RUBY_VERSION: ${{ matrix.ruby-version }}
-
-      - name: Test MySQL
-        run: mysql --host 127.0.0.1 --port ${{ job.services.mysql.ports[3306] }} -uroot -proot -e "SHOW GRANTS FOR 'root'@'localhost'"
-
-      - name: Run Multiverse Tests
-        uses: nick-invision/retry@v1.0.0
-        with:
-          timeout_minutes: 60
-          max_attempts: 2
-          command: bundle exec rake test:multiverse[group="${{ matrix.multiverse }}",verbose]
-        env:
-          DB_PASSWORD: root
-          MYSQL_PASSWORD: root
-          DB_PORT: ${{ job.services.mysql.ports[3306] }}
-          MYSQL_PORT: ${{ job.services.mysql.ports[3306] }}
-          MYSQL_HOST: 127.0.0.1
-          POSTGRES_USERNAME: postgres
-          POSTGRES_PASSWORD: password
-          SERIALIZE: 1
-          COVERAGE: true
-
-      - name: Annotate errors
-        if: ${{ failure() }}
-        uses: ./.github/actions/annotate
-
-      - name: Save coverage results
-        uses: actions/upload-artifact@v3
-        with:
-          name: coverage-report-multiverse
-          path: lib/coverage_*/.resultset.json
-          retention-days: 2
-
-  infinite_tracing:
-    needs: run_rubocop
-    runs-on: ubuntu-20.04
-    strategy:
-      fail-fast: false
-      matrix:
-        ruby-version: [2.5.9, 3.1.2]
-    steps:
-      - uses: actions/checkout@v2
-
-      - name: Install Ruby ${{ matrix.ruby-version }}
-        uses: ruby/setup-ruby@v1
-        with:
-          ruby-version: ${{ matrix.ruby-version }}
-
-      - name: Bundle
-        run: bundle install
-
-      - name: Run Multiverse Tests
-        uses: nick-invision/retry@v1.0.0
-        with:
-          timeout_minutes: 15
-          max_attempts: 2
-          command: bundle exec rake test:multiverse[group=infinite_tracing,verbose]
-        env:
-          SERIALIZE: 1
-          COVERAGE: true
-
-      - name: Annotate errors
-        if: ${{ failure() }}
-        uses: ./.github/actions/annotate
-
-      - name: Save coverage results
-        uses: actions/upload-artifact@v3
-        with:
-          name: coverage-report-infinite-tracing
-          path: lib/coverage_*/.resultset.json
-
->>>>>>> c44f3c10
   jruby_multiverse:
     runs-on: ubuntu-22.04
     services:
@@ -301,9 +54,9 @@
       matrix:
         multiverse: [httpclients_2, rails]
     steps:
-      # - name: Set the default Java version
-      #   run: sudo update-alternatives --set java ${{env.JAVA_HOME_17_X64}}/bin/java &&
-      #        sudo update-alternatives --set javac ${{env.JAVA_HOME_17_X64}}/bin/javac
+      - name: Set the default Java version
+        run: sudo update-alternatives --set java ${{env.JAVA_HOME_17_X64}}/bin/java &&
+             sudo update-alternatives --set javac ${{env.JAVA_HOME_17_X64}}/bin/javac
 
       - name: Check out the source code
         uses: actions/checkout@v2
