name: PR Continuous Integration
on:
  pull_request:
  workflow_dispatch:

jobs:
  run_rubocop:
    runs-on: ubuntu-22.04
    steps:
      - name: Configure git
        run: 'git config --global init.defaultBranch main'
      - uses: actions/checkout@v3
      - uses: ruby/setup-ruby@v1
        with:
          ruby-version: '3.1'
      - run: bundle
      - run: rubocop


  unit_tests:
    needs: run_rubocop
    runs-on: ubuntu-22.04
    services:
      mysql:
        image: mysql:5.7
        env:
          MYSQL_ALLOW_EMPTY_PASSWORD: yes
        options: --health-cmd="mysqladmin ping" --health-interval=10s --health-timeout=5s --health-retries=3
        ports:
          - "3306:3306"
    strategy:
      fail-fast: false
      matrix:
<<<<<<< HEAD
        ruby-version: [2.2.10, 3.2.1]
=======
        ruby-version: [2.4.10, 3.2.0]
>>>>>>> 9f4d2bbb
    steps:
      - name: Configure git
        run: 'git config --global init.defaultBranch main'
      - uses: actions/checkout@v3

        # - curl is needed for Curb
        # - xslt is needed for older Nokogiris, RUBY_VERSION < 2.5
        # - sasl is needed for memcached
      - name: Install OS packages
        run: sudo apt-get update; sudo apt-get install -y --no-install-recommends libcurl4-nss-dev libsasl2-dev libxslt1-dev

      - name: Install Ruby ${{ matrix.ruby-version }}
        uses: ruby/setup-ruby@v1
        with:
          ruby-version: ${{ matrix.ruby-version }}

      - name: Set up mini-envs for ruby version
        uses: kanga333/variable-mapper@master
        with:
          key: ${{ matrix.ruby-version }}
          map: |
            {
              "2.4.10": {
                "rails": "norails,rails42,rails52"
              },
              "3.2.1": {
                "rails": "norails,rails61,rails70"
              }
            }

      - if: matrix.ruby-version == '2.4.10'
        name: Prepare mysql dirextory
        run: sudo chown -R $USER /usr/local

      - if: matrix.ruby-version == '2.4.10'
        name: Cache mysql55
        id: mysql55-cache
        uses: actions/cache@v3.2.2
        with:
          path: /usr/local/mysql55
          key: mysql55-install

      - if: steps.mysql55-cache.outputs.cache-hit != 'true' && matrix.ruby-version == '2.4.10'
        name: Install mysql55
        run: sudo ./test/script/install_mysql55

      - name: Setup bundler
        run: ./.github/workflows/scripts/setup_bundler
        env:
          RUBY_VERSION: ${{ matrix.ruby-version }}
          RAILS_VERSION: ${{ env.rails }}

      - name: Run Unit Tests
        uses: nick-fields/retry@v2.8.2
        with:
          timeout_minutes: 30
          max_attempts: 2
          command: bundle exec rake test:env[${{ env.rails }}]
        env:
          DB_PORT: ${{ job.services.mysql.ports[3306] }}
          VERBOSE_TEST_OUTPUT: true
          COVERAGE: true

      - name: Save coverage results
        uses: actions/upload-artifact@v3
        with:
          name: coverage-report-unit-tests
          path: lib/coverage_*/.resultset.json


  multiverse:
    needs: run_rubocop
    runs-on: ubuntu-22.04
    services:
      elasticsearch7:
        image: elasticsearch:7.16.2
        env:
          discovery.type: single-node
        ports:
          - 9200:9200
        options: >-
          --health-cmd "curl http://localhost:9200/_cluster/health"
          --health-interval 10s
          --health-timeout 5s
          --health-retries 10
      elasticsearch8:
        image: elasticsearch:8.4.2
        env:
          discovery.type: single-node
          xpack.security.enabled: false
        ports:
          - 9250:9200
        options: >-
          --health-cmd "curl http://localhost:9200/_cluster/health"
          --health-interval 10s
          --health-timeout 5s
          --health-retries 10
      memcached:
        image: memcached:latest
        ports:
          - 11211:11211
        options: >-
          --health-cmd "timeout 5 bash -c 'cat < /dev/null > /dev/udp/127.0.0.1/11211'"
          --health-interval 10s
          --health-timeout 5s
          --health-retries 5
      mongodb:
        image: ${{ contains(fromJson('["2.4.10"]'), matrix.ruby-version) && 'mongo:5.0.11' || 'mongo:latest' }}
        ports:
          - 27017:27017
      mysql:
        image: mysql:5.7
        env:
          MYSQL_ROOT_PASSWORD: root
        options: --health-cmd="mysqladmin ping" --health-interval=10s --health-timeout=5s --health-retries=3
        ports:
          - 3306
      postgres:
        image: postgres:latest
        env:
          POSTGRES_USERNAME: postgres
          POSTGRES_PASSWORD: password
        ports:
          - 5432:5432
        options: >-
          --health-cmd pg_isready
          --health-interval 10s
          --health-timeout 5s
          --health-retries 5
      rabbitmq:
        image: rabbitmq:latest
        ports:
          - 5672:5672
        options: >-
          --health-cmd "rabbitmq-diagnostics -q check_port_connectivity"
          --health-interval 10s
          --health-timeout 5s
          --health-retries 5
      redis:
        image: redis
        ports:
          - 6379:6379
        options: >-
          --health-cmd "redis-cli ping"
          --health-interval 10s
          --health-timeout 5s
          --health-retries 5
    strategy:
      fail-fast: false
      matrix:
        multiverse: [agent, background, background_2, database, frameworks, httpclients, httpclients_2, rails, rest]
<<<<<<< HEAD
        ruby-version: [2.2.10, 3.2.1]
=======
        ruby-version: [2.4.10, 3.2.0]
>>>>>>> 9f4d2bbb

    steps:
      - name: Configure git
        run: 'git config --global init.defaultBranch main'
      - uses: actions/checkout@v3

        # - curl is needed for Curb
        # - xslt is needed for older Nokogiris, RUBY_VERSION < 2.5
        # - sasl is needed for memcached
      - name: Install OS packages
        run: sudo apt-get update; sudo apt-get install -y --no-install-recommends libcurl4-nss-dev libsasl2-dev libxslt1-dev

      - name: Install Ruby ${{ matrix.ruby-version }}
        uses: ruby/setup-ruby@v1
        with:
          ruby-version: ${{ matrix.ruby-version }}

        # This allows the cache in the following step to be able to write files to the directory needed for mysql
      - if: matrix.ruby-version == '2.4.10'
        name: Prepare mysql directory
        run: sudo chown -R $USER /usr/local

      - if: matrix.ruby-version == '2.4.10' 
        name: Cache mysql55
        id: mysql55-cache
        uses: actions/cache@v3.2.2
        with:
          path: /usr/local/mysql55
          key: mysql55-install

      - if: steps.mysql55-cache.outputs.cache-hit != 'true' && matrix.ruby-version == '2.4.10'
        name: Install mysql55
        run: sudo ./test/script/install_mysql55

      - name: Setup bundler
        run: ./.github/workflows/scripts/setup_bundler
        env:
          RUBY_VERSION: ${{ matrix.ruby-version }}


      - name: Wait for/Check Mysql
        uses: nick-fields/retry@v2.8.2
        with:
          timeout_minutes: 1
          max_attempts: 20
          command: |
            mysql --host 127.0.0.1 --port ${{ job.services.mysql.ports[3306] }} -uroot -proot -e "SHOW GRANTS FOR 'root'@'localhost'";
            if [[ $? != 0 ]]; then
              sleep 1;
            fi


      - name: Run Multiverse Tests
        uses: nick-fields/retry@v2.8.2
        with:
          timeout_minutes: 60
          max_attempts: 2
          command: bundle exec rake test:multiverse[group="${{ matrix.multiverse }}"]
        env:
          VERBOSE_TEST_OUTPUT: true
          MYSQL_PASSWORD: root
          DB_PASSWORD: root
          DB_PORT: ${{ job.services.mysql.ports[3306] }}
          MYSQL_PORT: ${{ job.services.mysql.ports[3306] }}
          MYSQL_HOST: 127.0.0.1
          POSTGRES_USERNAME: postgres
          POSTGRES_PASSWORD: password
          SERIALIZE: 1
          COVERAGE: true

      - name: Annotate errors
        if: ${{ failure() }}
        uses: ./.github/actions/annotate

      - name: Save coverage results
        uses: actions/upload-artifact@v3
        with:
          name: coverage-report-multiverse
          path: lib/coverage_*/.resultset.json
          retention-days: 2


  infinite_tracing:
    needs: run_rubocop
    runs-on: ubuntu-22.04
    strategy:
      fail-fast: false
      matrix:
        ruby-version: [2.5.9, 3.2.1]
    steps:
      - name: Configure git
        run: 'git config --global init.defaultBranch main'
      - uses: actions/checkout@v3

      - name: Install Ruby ${{ matrix.ruby-version }}
        uses: ruby/setup-ruby@v1
        with:
          ruby-version: ${{ matrix.ruby-version }}

      - name: Bundle
        run: bundle install

      - name: Run Multiverse Tests
        uses: nick-fields/retry@v2.8.2
        with:
          timeout_minutes: 15
          max_attempts: 2
          command: bundle exec rake test:multiverse[group=infinite_tracing]
        env:
          VERBOSE_TEST_OUTPUT: true
          SERIALIZE: 1
          COVERAGE: true

      - name: Annotate errors
        if: ${{ failure() }}
        uses: ./.github/actions/annotate

      - name: Save coverage results
        uses: actions/upload-artifact@v3
        with:
          name: coverage-report-infinite-tracing
          path: lib/coverage_*/.resultset.json


  simplecov:
    needs: [unit_tests, multiverse, infinite_tracing]
    runs-on: ubuntu-22.04
    if: github.event.pull_request.head.repo.full_name == github.repository
    steps:
      - name: Configure git
        run: 'git config --global init.defaultBranch main'
      - uses: actions/checkout@v3
      - uses: ruby/setup-ruby@v1
        with:
          ruby-version: '3.1'
      - run: bundle
      - name: Download all workflow run artifacts
        uses: actions/download-artifact@v3
      - name: Collate Coverage Results
        run: bundle exec rake coverage:report
      - name: Upload coverage results
        uses: actions/upload-artifact@v3
        with:
          name: coverage-report-combined
          path: lib/coverage_results
          retention-days: 2
      - name: Simplecov Report
        uses: ./.github/actions/simplecov-report
        with:
          token: ${{ secrets.GITHUB_TOKEN }}
          resultPath: lib/coverage_results/.last_run.json
          failedThreshold: 93
          failedThresholdBranch: 84<|MERGE_RESOLUTION|>--- conflicted
+++ resolved
@@ -31,11 +31,7 @@
     strategy:
       fail-fast: false
       matrix:
-<<<<<<< HEAD
-        ruby-version: [2.2.10, 3.2.1]
-=======
-        ruby-version: [2.4.10, 3.2.0]
->>>>>>> 9f4d2bbb
+        ruby-version: [2.4.10, 3.2.1]
     steps:
       - name: Configure git
         run: 'git config --global init.defaultBranch main'
@@ -187,11 +183,7 @@
       fail-fast: false
       matrix:
         multiverse: [agent, background, background_2, database, frameworks, httpclients, httpclients_2, rails, rest]
-<<<<<<< HEAD
-        ruby-version: [2.2.10, 3.2.1]
-=======
-        ruby-version: [2.4.10, 3.2.0]
->>>>>>> 9f4d2bbb
+        ruby-version: [2.4.10, 3.2.1]
 
     steps:
       - name: Configure git
