name: PR Continuous Integration
on:
  pull_request:
  workflow_dispatch:

concurrency:
  group: ${{ github.workflow }}-${{ github.event.pull_request.number }}  # Ensure that only one instance of this workflow is running per Pull Request
  cancel-in-progress: true  # Cancel any previous runs of this workflow

jobs:
  run_rubocop:
    runs-on: ubuntu-22.04
    steps:
      - name: Configure git
        run: 'git config --global init.defaultBranch main'
<<<<<<< HEAD
      - uses: actions/checkout@08c6903cd8c0fde910a37f88322edcfb5dd907a8 # tag v5.0.0
=======
      - uses: actions/checkout@1af3b93b6815bc44a9784bd300feb67ff0d1eeb3 # tag v6.0.0
>>>>>>> 97ad4422
      - uses: ruby/setup-ruby@8aeb6ff8030dd539317f8e1769a044873b56ea71 # tag v1.268.0
        with:
          ruby-version: 4.0.0-preview2
      - run: bundle install
      - run: rubocop


  unit_tests:
    needs: run_rubocop
    runs-on: ubuntu-22.04
    services:
      mysql:
        image: mysql:5.7
        env:
          MYSQL_ALLOW_EMPTY_PASSWORD: yes
          CI_FOR_PR: true
        options: --health-cmd="mysqladmin ping" --health-interval=10s --health-timeout=5s --health-retries=3
        ports:
          - "3306:3306"
    strategy:
      fail-fast: false
      matrix:
        ruby-version: [2.6.10, 3.4.4, 4.0.0-preview2]
    steps:
      - name: Configure git
        run: 'git config --global init.defaultBranch main'
      - uses: actions/checkout@1af3b93b6815bc44a9784bd300feb67ff0d1eeb3 # tag v6.0.0

      - name: Run Unit and Env tests
        uses: ./.github/actions/run_unit_tests
        with:
          ruby-version: ${{ matrix.ruby-version }}



  multiverse:
    needs: run_rubocop
    runs-on: ubuntu-22.04
    strategy:
      fail-fast: false
      matrix:
        multiverse: [agent, ai, background, background_2, frameworks, httpclients, httpclients_2, hybrid_agent, rails, rest]
        ruby-version: [2.6.10, 3.4.4, 4.0.0-preview2]
    steps:
      - name: Configure git
        run: 'git config --global init.defaultBranch main'
      - uses: actions/checkout@1af3b93b6815bc44a9784bd300feb67ff0d1eeb3 # tag v6.0.0

      - name: Run Multiverse (${{ matrix.multiverse }})
        uses: ./.github/actions/run_multiverse
        with:
          ruby-version: ${{ matrix.ruby-version }}
          group: ${{ matrix.multiverse }}


  multiverse_services_1:
    needs: run_rubocop
    runs-on: ubuntu-22.04
    services:
      mongodb:
        image: mongo:latest
        ports:
          - 27017:27017
      rabbitmq:
        image: rabbitmq:latest
        ports:
          - 5672:5672
        options: >-
          --health-cmd "rabbitmq-diagnostics -q check_port_connectivity"
          --health-interval 10s
          --health-timeout 5s
          --health-retries 5
    strategy:
      fail-fast: false
      matrix:
        ruby-version: [2.6.10, 3.4.4, 4.0.0-preview2]
    steps:
      - name: Configure git
        run: 'git config --global init.defaultBranch main'
      - uses: actions/checkout@1af3b93b6815bc44a9784bd300feb67ff0d1eeb3 # tag v6.0.0

      - name: Run Multiverse (services_1)
        uses: ./.github/actions/run_multiverse
        with:
          ruby-version: ${{ matrix.ruby-version }}
          group: services_1


  multiverse_services_2:
    needs: run_rubocop
    runs-on: ubuntu-22.04
    services:
      memcached:
        image: memcached:latest
        ports:
          - 11211:11211
        options: >-
          --health-cmd "timeout 5 bash -c 'cat < /dev/null > /dev/udp/127.0.0.1/11211'"
          --health-interval 10s
          --health-timeout 5s
          --health-retries 5
      redis:
        image: redis
        ports:
          - 6379:6379
        options: >-
          --health-cmd "redis-cli ping"
          --health-interval 10s
          --health-timeout 5s
          --health-retries 5
      postgres:
        image: postgres:latest
        env:
          POSTGRES_USERNAME: postgres
          POSTGRES_PASSWORD: password
        ports:
          - 5432:5432
        options: >-
          --health-cmd pg_isready
          --health-interval 10s
          --health-timeout 5s
          --health-retries 5
    strategy:
      fail-fast: false
      matrix:
        ruby-version: [2.6.10, 3.4.4, 4.0.0-preview2]
    steps:
      - name: Configure git
        run: 'git config --global init.defaultBranch main'
      - uses: actions/checkout@1af3b93b6815bc44a9784bd300feb67ff0d1eeb3 # tag v6.0.0

      - name: Run Multiverse (services_2)
        uses: ./.github/actions/run_multiverse
        with:
          ruby-version: ${{ matrix.ruby-version }}
          group: services_2


  multiverse_services_elasticsearch:
    needs: run_rubocop
    runs-on: ubuntu-22.04
    services:
      elasticsearch7:
        image: elasticsearch:7.16.2
        env:
          discovery.type: single-node
        ports:
          - 9200:9200
        options: >-
          --health-cmd "curl http://localhost:9200/_cluster/health"
          --health-interval 10s
          --health-timeout 5s
          --health-retries 10
      elasticsearch9:
        image: elasticsearch:9.0.2
        env:
          discovery.type: single-node
          xpack.security.enabled: false
        ports:
          - 9252:9200
        options: >-
          --health-cmd "curl http://localhost:9200/_cluster/health"
          --health-interval 10s
          --health-timeout 5s
          --health-retries 10
    strategy:
      fail-fast: false
      matrix:
        ruby-version: [2.6.10, 3.4.4, 4.0.0-preview2]
    steps:
      - name: Configure git
        run: 'git config --global init.defaultBranch main'
      - uses: actions/checkout@1af3b93b6815bc44a9784bd300feb67ff0d1eeb3 # tag v6.0.0

      - name: Run Multiverse (services_elasticsearch)
        uses: ./.github/actions/run_multiverse
        with:
          ruby-version: ${{ matrix.ruby-version }}
          group: services_elasticsearch


  multiverse_services_kafka:
    needs: run_rubocop
    runs-on: ubuntu-22.04
    services:
      zookeeper:
        image: confluentinc/cp-zookeeper:7.9.1
        ports:
          - 2181:2181
        env:
          ZOOKEEPER_CLIENT_PORT: 2181
          ZOOKEEPER_TICK_TIME: 2000
        options: >-
          --health-cmd "timeout 10s bash -c '</dev/tcp/localhost/2181'"
          --health-interval 10s
          --health-timeout 5s
          --health-retries 5

      kafka:
        image: confluentinc/cp-kafka:7.9.1
        ports:
          - 9092:9092
        env:
          KAFKA_BROKER_ID: 1
          KAFKA_ZOOKEEPER_CONNECT: zookeeper:2181
          KAFKA_ADVERTISED_LISTENERS: PLAINTEXT://localhost:9092
          KAFKA_OFFSETS_TOPIC_REPLICATION_FACTOR: 1
        options: >-
          --health-cmd "timeout 10s bash -c '</dev/tcp/localhost/9092'"
          --health-interval 10s
          --health-timeout 5s
          --health-retries 5
    strategy:
      fail-fast: false
      matrix:
        ruby-version: [2.6.10, 3.4.4, 4.0.0-preview2]
    steps:
      - name: Configure git
        run: 'git config --global init.defaultBranch main'
      - uses: actions/checkout@1af3b93b6815bc44a9784bd300feb67ff0d1eeb3 # tag v6.0.0

      - name: Run Multiverse (services_kafka)
        uses: ./.github/actions/run_multiverse
        with:
          ruby-version: ${{ matrix.ruby-version }}
          group: services_kafka


  multiverse_services_mysql_pg:
    needs: run_rubocop
    runs-on: ubuntu-22.04
    services:
      mysql:
        image: mysql:5.7
        env:
          MYSQL_ROOT_PASSWORD: root
        options: --health-cmd="mysqladmin ping" --health-interval=10s --health-timeout=5s --health-retries=3
        ports:
          - 3306
      postgres:
        image: postgres:latest
        env:
          POSTGRES_USERNAME: postgres
          POSTGRES_PASSWORD: password
        ports:
          - 5432:5432
        options: >-
          --health-cmd pg_isready
          --health-interval 10s
          --health-timeout 5s
          --health-retries 5
    strategy:
      fail-fast: false
      matrix:
        ruby-version: [2.6.10, 3.4.4, 4.0.0-preview2]
    steps:
      - name: Configure git
        run: 'git config --global init.defaultBranch main'
      - uses: actions/checkout@1af3b93b6815bc44a9784bd300feb67ff0d1eeb3 # tag v6.0.0

      - name: Run Multiverse (services_mysql_pg)
        uses: ./.github/actions/run_multiverse
        with:
          ruby-version: ${{ matrix.ruby-version }}
          group: services_mysql_pg


  infinite_tracing:
    needs: run_rubocop
    runs-on: ubuntu-22.04
    strategy:
      fail-fast: false
      matrix:
        ruby-version: [2.7.8, 3.4.4]
    steps:
      - name: Configure git
        run: 'git config --global init.defaultBranch main'
      - uses: actions/checkout@1af3b93b6815bc44a9784bd300feb67ff0d1eeb3 # tag v6.0.0

      - name: Run Multiverse (infinite_tracing)
        uses: ./.github/actions/run_multiverse
        with:
          ruby-version: ${{ matrix.ruby-version }}
          group: infinite_tracing


  simplecov:
    needs: [unit_tests, multiverse, infinite_tracing, multiverse_services_1, multiverse_services_2, multiverse_services_elasticsearch, multiverse_services_kafka, multiverse_services_mysql_pg]
    runs-on: ubuntu-22.04
    if: github.event.pull_request.head.repo.full_name == github.repository
    permissions:
      pull-requests: write
    steps:
      - name: Configure git
        run: 'git config --global init.defaultBranch main'
<<<<<<< HEAD
      - uses: actions/checkout@08c6903cd8c0fde910a37f88322edcfb5dd907a8 # tag v5.0.0
=======
      - uses: actions/checkout@1af3b93b6815bc44a9784bd300feb67ff0d1eeb3 # tag v6.0.0
>>>>>>> 97ad4422
      - uses: ruby/setup-ruby@8aeb6ff8030dd539317f8e1769a044873b56ea71 # tag v1.268.0
        with:
          ruby-version: 4.0.0-preview2
      - run: bundle install
      - name: Download all workflow run artifacts
        uses: actions/download-artifact@018cc2cf5baa6db3ef3c5f8a56943fffe632ef53 # tag v6.0.0
      - name: Collate Coverage Results
        run: bundle exec rake coverage:report
      - name: Upload coverage results
        uses: actions/upload-artifact@330a01c490aca151604b8cf639adc76d48f6c5d4 # tag v5.0.0
        with:
          name: coverage-report-combined-${{ matrix.ruby-version }}
          path: lib/coverage_results
          include-hidden-files: true
          retention-days: 2
      - name: Simplecov Report
        uses: ./.github/actions/simplecov-report
        with:
          token: ${{ secrets.GITHUB_TOKEN }}
          resultPath: lib/coverage_results/.last_run.json
          failedThreshold: 93.5
          failedThresholdBranch: 0<|MERGE_RESOLUTION|>--- conflicted
+++ resolved
@@ -13,11 +13,7 @@
     steps:
       - name: Configure git
         run: 'git config --global init.defaultBranch main'
-<<<<<<< HEAD
-      - uses: actions/checkout@08c6903cd8c0fde910a37f88322edcfb5dd907a8 # tag v5.0.0
-=======
-      - uses: actions/checkout@1af3b93b6815bc44a9784bd300feb67ff0d1eeb3 # tag v6.0.0
->>>>>>> 97ad4422
+      - uses: actions/checkout@1af3b93b6815bc44a9784bd300feb67ff0d1eeb3 # tag v6.0.0
       - uses: ruby/setup-ruby@8aeb6ff8030dd539317f8e1769a044873b56ea71 # tag v1.268.0
         with:
           ruby-version: 4.0.0-preview2
@@ -313,11 +309,7 @@
     steps:
       - name: Configure git
         run: 'git config --global init.defaultBranch main'
-<<<<<<< HEAD
-      - uses: actions/checkout@08c6903cd8c0fde910a37f88322edcfb5dd907a8 # tag v5.0.0
-=======
-      - uses: actions/checkout@1af3b93b6815bc44a9784bd300feb67ff0d1eeb3 # tag v6.0.0
->>>>>>> 97ad4422
+      - uses: actions/checkout@1af3b93b6815bc44a9784bd300feb67ff0d1eeb3 # tag v6.0.0
       - uses: ruby/setup-ruby@8aeb6ff8030dd539317f8e1769a044873b56ea71 # tag v1.268.0
         with:
           ruby-version: 4.0.0-preview2
