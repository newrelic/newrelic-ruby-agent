--- conflicted
+++ resolved
@@ -18,10 +18,10 @@
       mysql:
         image: mysql:5.7
         env:
-          MYSQL_ALLOW_EMPTY_PASSWORD: yes
+          MYSQL_ROOT_PASSWORD: root
         options: --health-cmd="mysqladmin ping" --health-interval=10s --health-timeout=5s --health-retries=3
         ports:
-          - "3306:3306"
+          - 3306
     strategy:
       fail-fast: false
       matrix:
@@ -65,13 +65,8 @@
               "3.1.0": {
                 "rails": "norails,rails61,rails70"
               },
-<<<<<<< HEAD
               "jruby-9.3.3.0": {
-                "rails": "norails,rails51,rails42"
-=======
-              "jruby-9.2.19.0": {
                 "rails": "norails,rails61,rails60,rails52,rails51,rails50,rails42"
->>>>>>> 1b63c8f9
               }
             }
 
@@ -82,7 +77,11 @@
           max_attempts: 2
           command: bundle exec rake test:env[${{ env.rails }}] TESTOPTS="--verbose"
         env:
-          DB_PORT: ${{ job.services.mysql.ports[3306] }}
+          DB_PASSWORD: root
+          MYSQL_PASSWORD: root
+          DB_PORT: ${{ job.services.mysql.ports[3306] }}
+          MYSQL_PORT: ${{ job.services.mysql.ports[3306] }}
+          MYSQL_HOST: 127.0.0.1
 
   multiverse:
     runs-on: ubuntu-20.04
@@ -117,10 +116,10 @@
       mysql:
         image: mysql:5.7
         env:
-          MYSQL_ALLOW_EMPTY_PASSWORD: yes
+          MYSQL_ROOT_PASSWORD: root
         options: --health-cmd="mysqladmin ping" --health-interval=10s --health-timeout=5s --health-retries=3
         ports:
-          - "3306:3306"
+          - 3306
       rabbitmq:
         image: rabbitmq:latest
         ports:
@@ -161,14 +160,13 @@
           max_attempts: 2
           command: bundle exec rake test:multiverse[group="${{ matrix.multiverse }}",verbose]
         env:
-<<<<<<< HEAD
-          DB_PORT: ${{ job.services.mysql.ports[3306] }}
-=======
-          DB_PORT: 3306
-          MYSQL_PASSWORD: root
+          DB_PASSWORD: root
+          MYSQL_PASSWORD: root
+          DB_PORT: ${{ job.services.mysql.ports[3306] }}
+          MYSQL_PORT: ${{ job.services.mysql.ports[3306] }}
+          MYSQL_HOST: 127.0.0.1
           POSTGRES_USERNAME: postgres
           POSTGRES_PASSWORD: password
->>>>>>> 1b63c8f9
 
       - name: Annotate errors
         if: ${{ failure() }}
@@ -197,7 +195,11 @@
           max_attempts: 6
           command: bundle exec rake test:multiverse[group=infinite_tracing,verbose]
         env:
-          DB_PORT: ${{ job.services.mysql.ports[3306] }}
+          DB_PASSWORD: root
+          MYSQL_PASSWORD: root
+          DB_PORT: ${{ job.services.mysql.ports[3306] }}
+          MYSQL_PORT: ${{ job.services.mysql.ports[3306] }}
+          MYSQL_HOST: 127.0.0.1
 
       - name: Annotate errors
         if: ${{ failure() }}
@@ -228,10 +230,10 @@
       mysql:
         image: mysql:5.7
         env:
-          MYSQL_ALLOW_EMPTY_PASSWORD: yes
+          MYSQL_ROOT_PASSWORD: root
         options: --health-cmd="mysqladmin ping" --health-interval=10s --health-timeout=5s --health-retries=3
         ports:
-          - "3306:3306"
+          - 3306
       rabbitmq:
         image: rabbitmq:latest
         ports:
@@ -271,7 +273,11 @@
           max_attempts: 2
           command: bundle exec rake test:multiverse[group=${{ matrix.multiverse }},verbose]
         env:
-          DB_PORT: ${{ job.services.mysql.ports[3306] }}
+          DB_PASSWORD: root
+          MYSQL_PASSWORD: root
+          DB_PORT: ${{ job.services.mysql.ports[3306] }}
+          MYSQL_PORT: ${{ job.services.mysql.ports[3306] }}
+          MYSQL_HOST: 127.0.0.1
 
       - name: Annotate errors
         if: ${{ failure() }}
