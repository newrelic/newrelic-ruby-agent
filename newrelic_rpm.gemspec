#-*- coding: utf-8 -*-
# frozen_string_literal: true

lib = File.expand_path('../lib', __FILE__)
$LOAD_PATH.unshift(lib) unless $LOAD_PATH.include?(lib)
require 'new_relic/version'
require 'new_relic/latest_changes'

Gem::Specification.new do |s|
  s.name = "newrelic_rpm"
  s.version = NewRelic::VERSION::STRING
  s.required_ruby_version = '>= 2.2.0'
  s.required_rubygems_version = Gem::Requirement.new("> 1.3.1") if s.respond_to?(:required_rubygems_version=)
  s.authors = ["Tanna McClure", "Kayla Reopelle", "James Bunch", "Hannah Ramadan"]
  s.licenses = ['Apache-2.0']
  s.description = <<-EOS
New Relic is a performance management system, developed by New Relic,
Inc (http://www.newrelic.com). New Relic provides you with deep
information about the performance of your web application as it runs
in production. The New Relic Ruby agent is dual-purposed as a either a
Gem or plugin, hosted on
https://github.com/newrelic/newrelic-ruby-agent/
  EOS
  s.email = "support@newrelic.com"
  s.executables = ["mongrel_rpm", "newrelic_cmd", "newrelic", "nrdebug"]
  s.extra_rdoc_files = [
    "CHANGELOG.md",
    "LICENSE",
    "README.md",
    "CONTRIBUTING.md",
    "newrelic.yml"
  ]

  s.metadata = {
    'bug_tracker_uri' => 'https://github.com/newrelic/newrelic-ruby-agent/issues',
    'changelog_uri' => 'https://github.com/newrelic/newrelic-ruby-agent/blob/main/CHANGELOG.md',
    'documentation_uri' => 'https://docs.newrelic.com/docs/agents/ruby-agent',
    'source_code_uri' => 'https://github.com/newrelic/newrelic-ruby-agent',
    "homepage_uri" => "https://newrelic.com/ruby"
  }

  file_list = `git ls-files -z`.split("\x0").reject { |f| f.match(%r{^(test|spec|features|infinite_tracing|\.github)/(?!agent_helper.rb)}) }
  build_file_path = 'lib/new_relic/build.rb'
  file_list << build_file_path if File.exist?(build_file_path)
  s.files = file_list

  s.homepage = "https://github.com/newrelic/rpm"
  s.require_paths = ["lib"]
  s.summary = "New Relic Ruby Agent"
  s.add_development_dependency 'rake', '12.3.3'
  s.add_development_dependency 'rb-inotify', '0.9.10' # locked to support < Ruby 2.3 (and listen 3.0.8)
  s.add_development_dependency 'listen', '3.0.8' # locked to support < Ruby 2.3
<<<<<<< HEAD
  s.add_development_dependency 'minitest'
=======
  s.add_development_dependency 'minitest', '5.3.3'
>>>>>>> 24a005d1
  s.add_development_dependency 'minitest-stub-const', '0.6'
  s.add_development_dependency 'minitest-reporters'
  s.add_development_dependency 'mocha', '~> 1.9.0'
  s.add_development_dependency 'yard'
  s.add_development_dependency 'pry-nav', '~> 0.3.0'
  s.add_development_dependency 'pry-stack_explorer', '~> 0.4.9'
  s.add_development_dependency 'guard', '~> 2.16.0'
  s.add_development_dependency 'guard-minitest', '~> 2.4.0'
  s.add_development_dependency 'bundler'
  s.add_development_dependency 'rubocop'
  s.add_development_dependency 'rubocop-performance'
  s.add_development_dependency 'minitest-fail-fast'
  if RUBY_VERSION >= '2.7.0'
    s.add_development_dependency 'simplecov'
  end
  s.add_development_dependency 'httparty'
end<|MERGE_RESOLUTION|>--- conflicted
+++ resolved
@@ -50,11 +50,7 @@
   s.add_development_dependency 'rake', '12.3.3'
   s.add_development_dependency 'rb-inotify', '0.9.10' # locked to support < Ruby 2.3 (and listen 3.0.8)
   s.add_development_dependency 'listen', '3.0.8' # locked to support < Ruby 2.3
-<<<<<<< HEAD
-  s.add_development_dependency 'minitest'
-=======
   s.add_development_dependency 'minitest', '5.3.3'
->>>>>>> 24a005d1
   s.add_development_dependency 'minitest-stub-const', '0.6'
   s.add_development_dependency 'minitest-reporters'
   s.add_development_dependency 'mocha', '~> 1.9.0'
