--- conflicted
+++ resolved
@@ -48,14 +48,10 @@
   s.require_paths = ["lib"]
   s.summary = "New Relic Ruby Agent"
   s.add_development_dependency 'bundler'
-  s.add_development_dependency 'feedjira', '3.2.1' unless ENV['CI'] || RUBY_VERSION < '2.5' # for Gabby
-  s.add_development_dependency 'httparty' unless ENV['CI'] # for perf tests and Gabby
-<<<<<<< HEAD
-  s.add_development_dependency 'minitest', '5.3.3'
-  s.add_development_dependency 'minitest-fail-fast'
-=======
+  s.add_development_dependency 'feedjira', '3.2.1' unless ENV['CI'] || RUBY_VERSION < '2.5' # for Gabbi
+  s.add_development_dependency 'httparty' unless ENV['CI'] # for perf tests and Gabbi
   s.add_development_dependency 'minitest', "#{RUBY_VERSION >= '2.7.0' ? '5.3.3' : '4.7.5'}"
->>>>>>> fe9565b3
+  s.add_development_dependency 'minitest-fail-fast
   s.add_development_dependency 'minitest-stub-const', '0.6'
   s.add_development_dependency 'mocha', '~> 1.14.0'
   s.add_development_dependency 'pry' unless ENV['CI']
