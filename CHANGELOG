--- conflicted
+++ resolved
@@ -28,11 +28,7 @@
   generation of the agent's EnvironmentReport on startup from a background
   thread to the main thread.
 
-<<<<<<< HEAD
-## 3.6.3 ##
-=======
 ## v3.6.3 ##
->>>>>>> 0f378b59
 
   * Better Sinatra Support
 
