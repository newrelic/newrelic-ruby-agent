--- conflicted
+++ resolved
@@ -1,13 +1,11 @@
-<<<<<<< HEAD
 v3.1.0 
   * Experimental support for aggregating data from short-running
     processes using NewRelic::Agent.load_data and
     NewRelic::Agent.save_data
-=======
+
 v3.0.1 
   * Updated Real User Monitoring to reduce javascript size and improve
     compatibility, fix a few known bugs
->>>>>>> cb062084
 
 v3.0.0
   * Support for Real User Monitoring
