--- conflicted
+++ resolved
@@ -1,17 +1,8 @@
-<<<<<<< HEAD
 v3.4.0
  * Major refactor of data transmission mechanism.  This enabled child processes to send data to parent processes, which then send the data to the New Relic service.  This should only affect Resque users, dramatically improving their experience.
  * Moved Resque instrumentation from rpm_contrib to main agent.  Resque users should discontinue use of rpm_contrib or upgrade to 2.1.11.
-
-v3.3.5
- * [FIX] Allow tracing of ! and ? methods
- * [PERF] Give up after scanning first 50k of the response in RUM
-   auto-instrumentation.
- * [FIX] Don't raise when extracting metrics from SQL queries with non UTF-8
- * bytes.  Replaced "Custom/DJ Locked Jobs" metric with three new metrics for
-   monitoring DelayedJob: queue_length, failed_jobs, and locked_jobs, all under
-   Workers/DelayedJob
-=======
+ * Resolve issue with configuring the Error Collector when using server-side configuration.
+
 v3.3.5
  * [FIX] Allow tracing of methods ending in ! and ?
  * [PERF] Give up after scanning first 50k of the response in RUM
@@ -21,7 +12,6 @@
    monitoring DelayedJob: queue_length, failed_jobs, and locked_jobs, all under
    Workers/DelayedJob.  queue_length is also broken out by queue name or priority
    depending on the version of DelayedJob deployed.
->>>>>>> 2db38bbb
 
 v3.3.4.1
  * Bug fix when rendering empty collection in Rails 3.1+
