--- conflicted
+++ resolved
@@ -1,10 +1,7 @@
 v2.9.3.
   * Fix startup failure in Windows due to memory sampler
   * Add JRuby environment information 
-<<<<<<< HEAD
-=======
-
->>>>>>> 6cd2064b
+
 v2.9.2.
   * change default apdex_t to 0.5 seconds 
   * fix bug in deployments introduced by multi_homed setting
